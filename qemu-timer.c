/*
 * QEMU System Emulator
 *
 * Copyright (c) 2003-2008 Fabrice Bellard
 *
 * Permission is hereby granted, free of charge, to any person obtaining a copy
 * of this software and associated documentation files (the "Software"), to deal
 * in the Software without restriction, including without limitation the rights
 * to use, copy, modify, merge, publish, distribute, sublicense, and/or sell
 * copies of the Software, and to permit persons to whom the Software is
 * furnished to do so, subject to the following conditions:
 *
 * The above copyright notice and this permission notice shall be included in
 * all copies or substantial portions of the Software.
 *
 * THE SOFTWARE IS PROVIDED "AS IS", WITHOUT WARRANTY OF ANY KIND, EXPRESS OR
 * IMPLIED, INCLUDING BUT NOT LIMITED TO THE WARRANTIES OF MERCHANTABILITY,
 * FITNESS FOR A PARTICULAR PURPOSE AND NONINFRINGEMENT. IN NO EVENT SHALL
 * THE AUTHORS OR COPYRIGHT HOLDERS BE LIABLE FOR ANY CLAIM, DAMAGES OR OTHER
 * LIABILITY, WHETHER IN AN ACTION OF CONTRACT, TORT OR OTHERWISE, ARISING FROM,
 * OUT OF OR IN CONNECTION WITH THE SOFTWARE OR THE USE OR OTHER DEALINGS IN
 * THE SOFTWARE.
 */

#include "sysemu/sysemu.h"
#include "monitor/monitor.h"
#include "ui/console.h"

#include "hw/hw.h"

#include "qemu/timer.h"
#ifdef CONFIG_POSIX
#include <pthread.h>
#endif

#ifdef CONFIG_PPOLL
#include <poll.h>
#endif

#ifdef CONFIG_PRCTL_PR_SET_TIMERSLACK
#include <sys/prctl.h>
#endif

/***********************************************************/
/* timers */

typedef struct QEMUClock {
    QLIST_HEAD(, QEMUTimerList) timerlists;

    NotifierList reset_notifiers;
    int64_t last;

    QEMUClockType type;
    bool enabled;
} QEMUClock;

QEMUTimerListGroup main_loop_tlg;
QEMUClock qemu_clocks[QEMU_CLOCK_MAX];

/* A QEMUTimerList is a list of timers attached to a clock. More
 * than one QEMUTimerList can be attached to each clock, for instance
 * used by different AioContexts / threads. Each clock also has
 * a list of the QEMUTimerLists associated with it, in order that
 * reenabling the clock can call all the notifiers.
 */

struct QEMUTimerList {
    QEMUClock *clock;
    QEMUTimer *active_timers;
    QLIST_ENTRY(QEMUTimerList) list;
    QEMUTimerListNotifyCB *notify_cb;
    void *notify_opaque;
};

/**
 * qemu_clock_ptr:
 * @type: type of clock
 *
 * Translate a clock type into a pointer to QEMUClock object.
 *
 * Returns: a pointer to the QEMUClock object
 */
static inline QEMUClock *qemu_clock_ptr(QEMUClockType type)
{
    return &qemu_clocks[type];
}

static bool timer_expired_ns(QEMUTimer *timer_head, int64_t current_time)
{
    return timer_head && (timer_head->expire_time <= current_time);
}

QEMUTimerList *timerlist_new(QEMUClockType type,
                             QEMUTimerListNotifyCB *cb,
                             void *opaque)
{
    QEMUTimerList *timer_list;
    QEMUClock *clock = qemu_clock_ptr(type);

    timer_list = g_malloc0(sizeof(QEMUTimerList));
    timer_list->clock = clock;
    timer_list->notify_cb = cb;
    timer_list->notify_opaque = opaque;
    QLIST_INSERT_HEAD(&clock->timerlists, timer_list, list);
    return timer_list;
}

void timerlist_free(QEMUTimerList *timer_list)
{
    assert(!timerlist_has_timers(timer_list));
    if (timer_list->clock) {
        QLIST_REMOVE(timer_list, list);
    }
    g_free(timer_list);
}

static void qemu_clock_init(QEMUClockType type)
{
    QEMUClock *clock = qemu_clock_ptr(type);

    clock->type = type;
    clock->enabled = true;
    clock->last = INT64_MIN;
    QLIST_INIT(&clock->timerlists);
    notifier_list_init(&clock->reset_notifiers);
    main_loop_tlg.tl[type] = timerlist_new(type, NULL, NULL);
}

bool qemu_clock_use_for_deadline(QEMUClockType type)
{
    return !(use_icount && (type == QEMU_CLOCK_VIRTUAL));
}

void qemu_clock_notify(QEMUClockType type)
{
    QEMUTimerList *timer_list;
    QEMUClock *clock = qemu_clock_ptr(type);
    QLIST_FOREACH(timer_list, &clock->timerlists, list) {
        timerlist_notify(timer_list);
    }
}

void qemu_clock_enable(QEMUClockType type, bool enabled)
{
    QEMUClock *clock = qemu_clock_ptr(type);
    bool old = clock->enabled;
    clock->enabled = enabled;
    if (enabled && !old) {
        qemu_clock_notify(type);
    }
}

bool timerlist_has_timers(QEMUTimerList *timer_list)
{
    return !!timer_list->active_timers;
}

bool qemu_clock_has_timers(QEMUClockType type)
{
    return timerlist_has_timers(
        main_loop_tlg.tl[type]);
}

bool timerlist_expired(QEMUTimerList *timer_list)
{
    return (timer_list->active_timers &&
            timer_list->active_timers->expire_time <
            qemu_clock_get_ns(timer_list->clock->type));
}

bool qemu_clock_expired(QEMUClockType type)
{
    return timerlist_expired(
        main_loop_tlg.tl[type]);
}

<<<<<<< HEAD
        /* Swap */
        tmp = alarm_timers[i];
        alarm_timers[i] = alarm_timers[cur];
        alarm_timers[cur] = tmp;
=======
/*
 * As above, but return -1 for no deadline, and do not cap to 2^32
 * as we know the result is always positive.
 */

int64_t timerlist_deadline_ns(QEMUTimerList *timer_list)
{
    int64_t delta;
>>>>>>> f7ad538e

    if (!timer_list->clock->enabled || !timer_list->active_timers) {
        return -1;
    }

    delta = timer_list->active_timers->expire_time -
        qemu_clock_get_ns(timer_list->clock->type);

    if (delta <= 0) {
        return 0;
    }

    return delta;
}

/* Calculate the soonest deadline across all timerlists attached
 * to the clock. This is used for the icount timeout so we
 * ignore whether or not the clock should be used in deadline
 * calculations.
 */
int64_t qemu_clock_deadline_ns_all(QEMUClockType type)
{
    int64_t deadline = -1;
    QEMUTimerList *timer_list;
    QEMUClock *clock = qemu_clock_ptr(type);
    QLIST_FOREACH(timer_list, &clock->timerlists, list) {
        deadline = qemu_soonest_timeout(deadline,
                                        timerlist_deadline_ns(timer_list));
    }
    return deadline;
}

QEMUClockType timerlist_get_clock(QEMUTimerList *timer_list)
{
    return timer_list->clock->type;
}

QEMUTimerList *qemu_clock_get_main_loop_timerlist(QEMUClockType type)
{
    return main_loop_tlg.tl[type];
}

void timerlist_notify(QEMUTimerList *timer_list)
{
    if (timer_list->notify_cb) {
        timer_list->notify_cb(timer_list->notify_opaque);
    } else {
        qemu_notify_event();
    }
}

/* Transition function to convert a nanosecond timeout to ms
 * This is used where a system does not support ppoll
 */
int qemu_timeout_ns_to_ms(int64_t ns)
{
    int64_t ms;
    if (ns < 0) {
        return -1;
    }

    if (!ns) {
        return 0;
    }

    /* Always round up, because it's better to wait too long than to wait too
     * little and effectively busy-wait
     */
    ms = (ns + SCALE_MS - 1) / SCALE_MS;

    /* To avoid overflow problems, limit this to 2^31, i.e. approx 25 days */
    if (ms > (int64_t) INT32_MAX) {
        ms = INT32_MAX;
    }

    return (int) ms;
}


/* qemu implementation of g_poll which uses a nanosecond timeout but is
 * otherwise identical to g_poll
 */
int qemu_poll_ns(GPollFD *fds, guint nfds, int64_t timeout)
{
#ifdef CONFIG_PPOLL
    if (timeout < 0) {
        return ppoll((struct pollfd *)fds, nfds, NULL, NULL);
    } else {
        struct timespec ts;
        ts.tv_sec = timeout / 1000000000LL;
        ts.tv_nsec = timeout % 1000000000LL;
        return ppoll((struct pollfd *)fds, nfds, &ts, NULL);
    }
#else
    return g_poll(fds, nfds, qemu_timeout_ns_to_ms(timeout));
#endif
}


void timer_init(QEMUTimer *ts,
                QEMUTimerList *timer_list, int scale,
                QEMUTimerCB *cb, void *opaque)
{
    ts->timer_list = timer_list;
    ts->cb = cb;
    ts->opaque = opaque;
    ts->scale = scale;
}

void timer_free(QEMUTimer *ts)
{
    g_free(ts);
}

/* stop a timer, but do not dealloc it */
void timer_del(QEMUTimer *ts)
{
    QEMUTimer **pt, *t;

    /* NOTE: this code must be signal safe because
<<<<<<< HEAD
       qemu_del_timer() can be called from a signal. */
    pt = &ts->clock->active_timers;
=======
       timer_expired() can be called from a signal. */
    pt = &ts->timer_list->active_timers;
>>>>>>> f7ad538e
    for(;;) {
        t = *pt;
        if (!t)
            break;
        if (t == ts) {
            *pt = t->next;
            break;
        }
        pt = &t->next;
    }
}

/* modify the current timer so that it will be fired when current_time
   >= expire_time. The corresponding callback will be called. */
void timer_mod_ns(QEMUTimer *ts, int64_t expire_time)
{
    QEMUTimer **pt, *t;

    timer_del(ts);

    /* add the timer in the sorted list */
    /* NOTE: this code must be signal safe because
<<<<<<< HEAD
       qemu_mod_timer() can be called from a signal. */
    pt = &ts->clock->active_timers;
=======
       timer_expired() can be called from a signal. */
    pt = &ts->timer_list->active_timers;
>>>>>>> f7ad538e
    for(;;) {
        t = *pt;
        if (!timer_expired_ns(t, expire_time)) {
            break;
        }
        pt = &t->next;
    }
    ts->expire_time = expire_time;
    ts->next = *pt;
    *pt = ts;

    /* Rearm if necessary  */
    if (pt == &ts->timer_list->active_timers) {
        /* Interrupt execution to force deadline recalculation.  */
        qemu_clock_warp(ts->timer_list->clock->type);
        timerlist_notify(ts->timer_list);
    }
}

void timer_mod(QEMUTimer *ts, int64_t expire_time)
{
    timer_mod_ns(ts, expire_time * ts->scale);
}

bool timer_pending(QEMUTimer *ts)
{
    QEMUTimer *t;
    for (t = ts->timer_list->active_timers; t != NULL; t = t->next) {
        if (t == ts) {
            return true;
        }
    }
    return false;
}

bool timer_expired(QEMUTimer *timer_head, int64_t current_time)
{
    return timer_expired_ns(timer_head, current_time * timer_head->scale);
}

bool timerlist_run_timers(QEMUTimerList *timer_list)
{
    QEMUTimer *ts;
    int64_t current_time;
<<<<<<< HEAD

    if (!clock->enabled)
        return;
=======
    bool progress = false;
   
    if (!timer_list->clock->enabled) {
        return progress;
    }
>>>>>>> f7ad538e

    current_time = qemu_clock_get_ns(timer_list->clock->type);
    for(;;) {
        ts = timer_list->active_timers;
        if (!timer_expired_ns(ts, current_time)) {
            break;
        }
        /* remove timer from the list before calling the callback */
        timer_list->active_timers = ts->next;
        ts->next = NULL;

        /* run the callback (the timer list can be modified) */
        ts->cb(ts->opaque);
        progress = true;
    }
    return progress;
}

bool qemu_clock_run_timers(QEMUClockType type)
{
    return timerlist_run_timers(main_loop_tlg.tl[type]);
}

void timerlistgroup_init(QEMUTimerListGroup *tlg,
                         QEMUTimerListNotifyCB *cb, void *opaque)
{
    QEMUClockType type;
    for (type = 0; type < QEMU_CLOCK_MAX; type++) {
        tlg->tl[type] = timerlist_new(type, cb, opaque);
    }
}

void timerlistgroup_deinit(QEMUTimerListGroup *tlg)
{
    QEMUClockType type;
    for (type = 0; type < QEMU_CLOCK_MAX; type++) {
        timerlist_free(tlg->tl[type]);
    }
}

bool timerlistgroup_run_timers(QEMUTimerListGroup *tlg)
{
    QEMUClockType type;
    bool progress = false;
    for (type = 0; type < QEMU_CLOCK_MAX; type++) {
        progress |= timerlist_run_timers(tlg->tl[type]);
    }
    return progress;
}

int64_t timerlistgroup_deadline_ns(QEMUTimerListGroup *tlg)
{
    int64_t deadline = -1;
    QEMUClockType type;
    for (type = 0; type < QEMU_CLOCK_MAX; type++) {
        if (qemu_clock_use_for_deadline(tlg->tl[type]->clock->type)) {
            deadline = qemu_soonest_timeout(deadline,
                                            timerlist_deadline_ns(
                                                tlg->tl[type]));
        }
    }
    return deadline;
}

int64_t qemu_clock_get_ns(QEMUClockType type)
{
    int64_t now, last;
    QEMUClock *clock = qemu_clock_ptr(type);

    switch (type) {
    case QEMU_CLOCK_REALTIME:
        return get_clock();
    default:
    case QEMU_CLOCK_VIRTUAL:
        if (use_icount) {
            return cpu_get_icount();
        } else {
            return cpu_get_clock();
        }
    case QEMU_CLOCK_HOST:
        now = get_clock_realtime();
        last = clock->last;
        clock->last = now;
        if (now < last) {
            notifier_list_notify(&clock->reset_notifiers, &now);
        }
        return now;
    }
}

void qemu_clock_register_reset_notifier(QEMUClockType type,
                                        Notifier *notifier)
{
    QEMUClock *clock = qemu_clock_ptr(type);
    notifier_list_add(&clock->reset_notifiers, notifier);
}

void qemu_clock_unregister_reset_notifier(QEMUClockType type,
                                          Notifier *notifier)
{
    notifier_remove(notifier);
}

void init_clocks(void)
{
    QEMUClockType type;
    for (type = 0; type < QEMU_CLOCK_MAX; type++) {
        qemu_clock_init(type);
    }

#ifdef CONFIG_PRCTL_PR_SET_TIMERSLACK
    prctl(PR_SET_TIMERSLACK, 1, 0, 0, 0);
#endif
<<<<<<< HEAD
{
    struct qemu_alarm_timer *t = alarm_timer;
    if (!t)
        return;

    t->expired = true;
    t->pending = true;
    qemu_notify_event();
}

#if defined(__linux__)

#include "qemu/compatfd.h"

static int dynticks_start_timer(struct qemu_alarm_timer *t)
{
    struct sigevent ev;
    timer_t host_timer;
    struct sigaction act;

    sigfillset(&act.sa_mask);
    act.sa_flags = 0;
    act.sa_handler = host_alarm_handler;

    sigaction(SIGALRM, &act, NULL);

    /*
     * Initialize ev struct to 0 to avoid valgrind complaining
     * about uninitialized data in timer_create call
     */
    memset(&ev, 0, sizeof(ev));
    ev.sigev_value.sival_int = 0;
    ev.sigev_notify = SIGEV_SIGNAL;
#ifdef CONFIG_SIGEV_THREAD_ID
    if (qemu_signalfd_available()) {
        ev.sigev_notify = SIGEV_THREAD_ID;
        ev._sigev_un._tid = qemu_get_thread_id();
    }
#endif /* CONFIG_SIGEV_THREAD_ID */
    ev.sigev_signo = SIGALRM;

    if (timer_create(CLOCK_REALTIME, &ev, &host_timer)) {
        perror("timer_create");
        return -1;
    }

    t->timer = host_timer;

    return 0;
}

static void dynticks_stop_timer(struct qemu_alarm_timer *t)
{
    timer_t host_timer = t->timer;

    timer_delete(host_timer);
}

static void dynticks_rearm_timer(struct qemu_alarm_timer *t,
                                 int64_t nearest_delta_ns)
{
    timer_t host_timer = t->timer;
    struct itimerspec timeout;
    int64_t current_ns;

    if (nearest_delta_ns < MIN_TIMER_REARM_NS)
        nearest_delta_ns = MIN_TIMER_REARM_NS;

    /* check whether a timer is already running */
    if (timer_gettime(host_timer, &timeout)) {
        perror("gettime");
        fprintf(stderr, "Internal timer error: aborting\n");
        exit(1);
    }
    current_ns = timeout.it_value.tv_sec * 1000000000LL + timeout.it_value.tv_nsec;
    if (current_ns && current_ns <= nearest_delta_ns)
        return;

    timeout.it_interval.tv_sec = 0;
    timeout.it_interval.tv_nsec = 0; /* 0 for one-shot timer */
    timeout.it_value.tv_sec =  nearest_delta_ns / 1000000000;
    timeout.it_value.tv_nsec = nearest_delta_ns % 1000000000;
    if (timer_settime(host_timer, 0 /* RELATIVE */, &timeout, NULL)) {
        perror("settime");
        fprintf(stderr, "Internal timer error: aborting\n");
        exit(1);
    }
}

#endif /* defined(__linux__) */

#if !defined(_WIN32)

static int unix_start_timer(struct qemu_alarm_timer *t)
{
    struct sigaction act;

    /* timer signal */
    sigfillset(&act.sa_mask);
    act.sa_flags = 0;
    act.sa_handler = host_alarm_handler;

    sigaction(SIGALRM, &act, NULL);
    return 0;
}

static void unix_rearm_timer(struct qemu_alarm_timer *t,
                             int64_t nearest_delta_ns)
{
    struct itimerval itv;
    int err;

    if (nearest_delta_ns < MIN_TIMER_REARM_NS)
        nearest_delta_ns = MIN_TIMER_REARM_NS;

    itv.it_interval.tv_sec = 0;
    itv.it_interval.tv_usec = 0; /* 0 for one-shot timer */
    itv.it_value.tv_sec =  nearest_delta_ns / 1000000000;
    itv.it_value.tv_usec = (nearest_delta_ns % 1000000000) / 1000;
    err = setitimer(ITIMER_REAL, &itv, NULL);
    if (err) {
        perror("setitimer");
        fprintf(stderr, "Internal timer error: aborting\n");
        exit(1);
    }
}

static void unix_stop_timer(struct qemu_alarm_timer *t)
{
    struct itimerval itv;

    memset(&itv, 0, sizeof(itv));
    setitimer(ITIMER_REAL, &itv, NULL);
}

#endif /* !defined(_WIN32) */


#ifdef _WIN32

static MMRESULT mm_timer;
static TIMECAPS mm_tc;

static void CALLBACK mm_alarm_handler(UINT uTimerID, UINT uMsg,
                                      DWORD_PTR dwUser, DWORD_PTR dw1,
                                      DWORD_PTR dw2)
{
    struct qemu_alarm_timer *t = alarm_timer;
    if (!t) {
        return;
    }
    t->expired = true;
    t->pending = true;
    qemu_notify_event();
}

static int mm_start_timer(struct qemu_alarm_timer *t)
{
    timeGetDevCaps(&mm_tc, sizeof(mm_tc));
    return 0;
=======
>>>>>>> f7ad538e
}

uint64_t timer_expire_time_ns(QEMUTimer *ts)
{
    return timer_pending(ts) ? ts->expire_time : -1;
}

bool qemu_clock_run_all_timers(void)
{
    bool progress = false;
    QEMUClockType type;

    for (type = 0; type < QEMU_CLOCK_MAX; type++) {
        progress |= qemu_clock_run_timers(type);
    }

<<<<<<< HEAD
    nearest_delta_ms = nearest_delta_ns / 1000000;
    if (nearest_delta_ms < 1) {
        nearest_delta_ms = 1;
    }
    /* ULONG_MAX can be 32 bit */
    if (nearest_delta_ms > ULONG_MAX) {
        nearest_delta_ms = ULONG_MAX;
    }
    success = ChangeTimerQueueTimer(NULL,
                                    hTimer,
                                    (unsigned long) nearest_delta_ms,
                                    3600000);

    if (!success) {
        fprintf(stderr, "Failed to rearm win32 alarm timer: %ld\n",
                GetLastError());
        exit(-1);
    }

}

#endif /* _WIN32 */

static void quit_timers(void)
{
    struct qemu_alarm_timer *t = alarm_timer;
    alarm_timer = NULL;
    t->stop(t);
}

#ifdef CONFIG_POSIX
static void reinit_timers(void)
{
    struct qemu_alarm_timer *t = alarm_timer;
    t->stop(t);
    if (t->start(t)) {
        fprintf(stderr, "Internal timer error: aborting\n");
        exit(1);
    }
    qemu_rearm_alarm_timer(t);
}
#endif /* CONFIG_POSIX */

int init_timer_alarm(void)
{
    struct qemu_alarm_timer *t = NULL;
    int i, err = -1;

    if (alarm_timer) {
        return 0;
    }

    for (i = 0; alarm_timers[i].name; i++) {
        t = &alarm_timers[i];

        err = t->start(t);
        if (!err)
            break;
    }

    if (err) {
        err = -ENOENT;
        goto fail;
    }

    atexit(quit_timers);
#ifdef CONFIG_POSIX
    pthread_atfork(NULL, NULL, reinit_timers);
#endif
    alarm_timer = t;
    return 0;

fail:
    return err;
=======
    return progress;
>>>>>>> f7ad538e
}<|MERGE_RESOLUTION|>--- conflicted
+++ resolved
@@ -174,12 +174,6 @@
         main_loop_tlg.tl[type]);
 }
 
-<<<<<<< HEAD
-        /* Swap */
-        tmp = alarm_timers[i];
-        alarm_timers[i] = alarm_timers[cur];
-        alarm_timers[cur] = tmp;
-=======
 /*
  * As above, but return -1 for no deadline, and do not cap to 2^32
  * as we know the result is always positive.
@@ -188,7 +182,6 @@
 int64_t timerlist_deadline_ns(QEMUTimerList *timer_list)
 {
     int64_t delta;
->>>>>>> f7ad538e
 
     if (!timer_list->clock->enabled || !timer_list->active_timers) {
         return -1;
@@ -309,13 +302,8 @@
     QEMUTimer **pt, *t;
 
     /* NOTE: this code must be signal safe because
-<<<<<<< HEAD
-       qemu_del_timer() can be called from a signal. */
-    pt = &ts->clock->active_timers;
-=======
-       timer_expired() can be called from a signal. */
+       timer_del() can be called from a signal. */
     pt = &ts->timer_list->active_timers;
->>>>>>> f7ad538e
     for(;;) {
         t = *pt;
         if (!t)
@@ -338,13 +326,8 @@
 
     /* add the timer in the sorted list */
     /* NOTE: this code must be signal safe because
-<<<<<<< HEAD
-       qemu_mod_timer() can be called from a signal. */
-    pt = &ts->clock->active_timers;
-=======
-       timer_expired() can be called from a signal. */
+       timer_mod_ns() can be called from a signal. */
     pt = &ts->timer_list->active_timers;
->>>>>>> f7ad538e
     for(;;) {
         t = *pt;
         if (!timer_expired_ns(t, expire_time)) {
@@ -389,17 +372,11 @@
 {
     QEMUTimer *ts;
     int64_t current_time;
-<<<<<<< HEAD
-
-    if (!clock->enabled)
-        return;
-=======
     bool progress = false;
    
     if (!timer_list->clock->enabled) {
         return progress;
     }
->>>>>>> f7ad538e
 
     current_time = qemu_clock_get_ns(timer_list->clock->type);
     for(;;) {
@@ -513,169 +490,6 @@
 #ifdef CONFIG_PRCTL_PR_SET_TIMERSLACK
     prctl(PR_SET_TIMERSLACK, 1, 0, 0, 0);
 #endif
-<<<<<<< HEAD
-{
-    struct qemu_alarm_timer *t = alarm_timer;
-    if (!t)
-        return;
-
-    t->expired = true;
-    t->pending = true;
-    qemu_notify_event();
-}
-
-#if defined(__linux__)
-
-#include "qemu/compatfd.h"
-
-static int dynticks_start_timer(struct qemu_alarm_timer *t)
-{
-    struct sigevent ev;
-    timer_t host_timer;
-    struct sigaction act;
-
-    sigfillset(&act.sa_mask);
-    act.sa_flags = 0;
-    act.sa_handler = host_alarm_handler;
-
-    sigaction(SIGALRM, &act, NULL);
-
-    /*
-     * Initialize ev struct to 0 to avoid valgrind complaining
-     * about uninitialized data in timer_create call
-     */
-    memset(&ev, 0, sizeof(ev));
-    ev.sigev_value.sival_int = 0;
-    ev.sigev_notify = SIGEV_SIGNAL;
-#ifdef CONFIG_SIGEV_THREAD_ID
-    if (qemu_signalfd_available()) {
-        ev.sigev_notify = SIGEV_THREAD_ID;
-        ev._sigev_un._tid = qemu_get_thread_id();
-    }
-#endif /* CONFIG_SIGEV_THREAD_ID */
-    ev.sigev_signo = SIGALRM;
-
-    if (timer_create(CLOCK_REALTIME, &ev, &host_timer)) {
-        perror("timer_create");
-        return -1;
-    }
-
-    t->timer = host_timer;
-
-    return 0;
-}
-
-static void dynticks_stop_timer(struct qemu_alarm_timer *t)
-{
-    timer_t host_timer = t->timer;
-
-    timer_delete(host_timer);
-}
-
-static void dynticks_rearm_timer(struct qemu_alarm_timer *t,
-                                 int64_t nearest_delta_ns)
-{
-    timer_t host_timer = t->timer;
-    struct itimerspec timeout;
-    int64_t current_ns;
-
-    if (nearest_delta_ns < MIN_TIMER_REARM_NS)
-        nearest_delta_ns = MIN_TIMER_REARM_NS;
-
-    /* check whether a timer is already running */
-    if (timer_gettime(host_timer, &timeout)) {
-        perror("gettime");
-        fprintf(stderr, "Internal timer error: aborting\n");
-        exit(1);
-    }
-    current_ns = timeout.it_value.tv_sec * 1000000000LL + timeout.it_value.tv_nsec;
-    if (current_ns && current_ns <= nearest_delta_ns)
-        return;
-
-    timeout.it_interval.tv_sec = 0;
-    timeout.it_interval.tv_nsec = 0; /* 0 for one-shot timer */
-    timeout.it_value.tv_sec =  nearest_delta_ns / 1000000000;
-    timeout.it_value.tv_nsec = nearest_delta_ns % 1000000000;
-    if (timer_settime(host_timer, 0 /* RELATIVE */, &timeout, NULL)) {
-        perror("settime");
-        fprintf(stderr, "Internal timer error: aborting\n");
-        exit(1);
-    }
-}
-
-#endif /* defined(__linux__) */
-
-#if !defined(_WIN32)
-
-static int unix_start_timer(struct qemu_alarm_timer *t)
-{
-    struct sigaction act;
-
-    /* timer signal */
-    sigfillset(&act.sa_mask);
-    act.sa_flags = 0;
-    act.sa_handler = host_alarm_handler;
-
-    sigaction(SIGALRM, &act, NULL);
-    return 0;
-}
-
-static void unix_rearm_timer(struct qemu_alarm_timer *t,
-                             int64_t nearest_delta_ns)
-{
-    struct itimerval itv;
-    int err;
-
-    if (nearest_delta_ns < MIN_TIMER_REARM_NS)
-        nearest_delta_ns = MIN_TIMER_REARM_NS;
-
-    itv.it_interval.tv_sec = 0;
-    itv.it_interval.tv_usec = 0; /* 0 for one-shot timer */
-    itv.it_value.tv_sec =  nearest_delta_ns / 1000000000;
-    itv.it_value.tv_usec = (nearest_delta_ns % 1000000000) / 1000;
-    err = setitimer(ITIMER_REAL, &itv, NULL);
-    if (err) {
-        perror("setitimer");
-        fprintf(stderr, "Internal timer error: aborting\n");
-        exit(1);
-    }
-}
-
-static void unix_stop_timer(struct qemu_alarm_timer *t)
-{
-    struct itimerval itv;
-
-    memset(&itv, 0, sizeof(itv));
-    setitimer(ITIMER_REAL, &itv, NULL);
-}
-
-#endif /* !defined(_WIN32) */
-
-
-#ifdef _WIN32
-
-static MMRESULT mm_timer;
-static TIMECAPS mm_tc;
-
-static void CALLBACK mm_alarm_handler(UINT uTimerID, UINT uMsg,
-                                      DWORD_PTR dwUser, DWORD_PTR dw1,
-                                      DWORD_PTR dw2)
-{
-    struct qemu_alarm_timer *t = alarm_timer;
-    if (!t) {
-        return;
-    }
-    t->expired = true;
-    t->pending = true;
-    qemu_notify_event();
-}
-
-static int mm_start_timer(struct qemu_alarm_timer *t)
-{
-    timeGetDevCaps(&mm_tc, sizeof(mm_tc));
-    return 0;
-=======
->>>>>>> f7ad538e
 }
 
 uint64_t timer_expire_time_ns(QEMUTimer *ts)
@@ -692,82 +506,5 @@
         progress |= qemu_clock_run_timers(type);
     }
 
-<<<<<<< HEAD
-    nearest_delta_ms = nearest_delta_ns / 1000000;
-    if (nearest_delta_ms < 1) {
-        nearest_delta_ms = 1;
-    }
-    /* ULONG_MAX can be 32 bit */
-    if (nearest_delta_ms > ULONG_MAX) {
-        nearest_delta_ms = ULONG_MAX;
-    }
-    success = ChangeTimerQueueTimer(NULL,
-                                    hTimer,
-                                    (unsigned long) nearest_delta_ms,
-                                    3600000);
-
-    if (!success) {
-        fprintf(stderr, "Failed to rearm win32 alarm timer: %ld\n",
-                GetLastError());
-        exit(-1);
-    }
-
-}
-
-#endif /* _WIN32 */
-
-static void quit_timers(void)
-{
-    struct qemu_alarm_timer *t = alarm_timer;
-    alarm_timer = NULL;
-    t->stop(t);
-}
-
-#ifdef CONFIG_POSIX
-static void reinit_timers(void)
-{
-    struct qemu_alarm_timer *t = alarm_timer;
-    t->stop(t);
-    if (t->start(t)) {
-        fprintf(stderr, "Internal timer error: aborting\n");
-        exit(1);
-    }
-    qemu_rearm_alarm_timer(t);
-}
-#endif /* CONFIG_POSIX */
-
-int init_timer_alarm(void)
-{
-    struct qemu_alarm_timer *t = NULL;
-    int i, err = -1;
-
-    if (alarm_timer) {
-        return 0;
-    }
-
-    for (i = 0; alarm_timers[i].name; i++) {
-        t = &alarm_timers[i];
-
-        err = t->start(t);
-        if (!err)
-            break;
-    }
-
-    if (err) {
-        err = -ENOENT;
-        goto fail;
-    }
-
-    atexit(quit_timers);
-#ifdef CONFIG_POSIX
-    pthread_atfork(NULL, NULL, reinit_timers);
-#endif
-    alarm_timer = t;
-    return 0;
-
-fail:
-    return err;
-=======
     return progress;
->>>>>>> f7ad538e
 }