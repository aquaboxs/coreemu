--- conflicted
+++ resolved
@@ -324,14 +324,8 @@
 {
     QEMUTimer **pt, *t;
 
-<<<<<<< HEAD
-    /* NOTE: this code must be signal safe because
-       timer_del() can be called from a signal. */
-    pt = &ts->timer_list->active_timers;
-=======
     ts->expire_time = -1;
     pt = &timer_list->active_timers;
->>>>>>> f828a4c8
     for(;;) {
         t = *pt;
         if (!t)
@@ -365,13 +359,7 @@
     timer_del_locked(timer_list, ts);
 
     /* add the timer in the sorted list */
-<<<<<<< HEAD
-    /* NOTE: this code must be signal safe because
-       timer_mod_ns() can be called from a signal. */
-    pt = &ts->timer_list->active_timers;
-=======
     pt = &timer_list->active_timers;
->>>>>>> f828a4c8
     for(;;) {
         t = *pt;
         if (!timer_expired_ns(t, expire_time)) {
