--- conflicted
+++ resolved
@@ -1161,9 +1161,4 @@
 int qemu_calculate_timeout(void)
 {
     return 1000;
-<<<<<<< HEAD
-#endif
-}
-=======
-}
->>>>>>> f69539b1
+}