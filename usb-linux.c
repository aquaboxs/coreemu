--- conflicted
+++ resolved
@@ -779,12 +779,7 @@
 
 static int usb_linux_get_configuration(USBHostDevice *s)
 {
-<<<<<<< HEAD
-    uint8_t *descriptors;
-    uint8_t devep, type = 0, configuration, alt_interface;
-=======
     uint8_t configuration;
->>>>>>> 8ca209ad
     struct usb_ctrltransfer ct;
     int ret;
 
