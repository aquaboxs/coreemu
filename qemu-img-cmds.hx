HXCOMM Use DEFHEADING() to define headings in both help text and texi
HXCOMM Text between STEXI and ETEXI are copied to texi version and
HXCOMM discarded from C version
HXCOMM DEF(command, callback, arg_string) is used to construct
HXCOMM command structures and help message.
HXCOMM HXCOMM can be used for comments, discarded from both texi and C

STEXI
@table @option
ETEXI

DEF("check", img_check,
    "check [-q] [-f fmt] [--output=ofmt]  [-r [leaks | all]] filename")
STEXI
@item check [-q] [-f @var{fmt}] [--output=@var{ofmt}] [-r [leaks | all]] @var{filename}
ETEXI

DEF("create", img_create,
    "create [-q] [-f fmt] [-o options] filename [size]")
STEXI
@item create [-q] [-f @var{fmt}] [-o @var{options}] @var{filename} [@var{size}]
ETEXI

DEF("commit", img_commit,
    "commit [-q] [-f fmt] [-t cache] filename")
STEXI
@item commit [-q] [-f @var{fmt}] [-t @var{cache}] @var{filename}
ETEXI

DEF("compare", img_compare,
    "compare [-f fmt] [-F fmt] [-p] [-q] [-s] filename1 filename2")
STEXI
@item compare [-f @var{fmt}] [-F @var{fmt}] [-p] [-q] [-s] @var{filename1} @var{filename2}
ETEXI

DEF("convert", img_convert,
    "convert [-c] [-p] [-q] [-n] [-f fmt] [-t cache] [-O output_fmt] [-o options] [-s snapshot_name] [-S sparse_size] filename [filename2 [...]] output_filename")
STEXI
@item convert [-c] [-p] [-q] [-n] [-f @var{fmt}] [-t @var{cache}] [-O @var{output_fmt}] [-o @var{options}] [-s @var{snapshot_name}] [-S @var{sparse_size}] @var{filename} [@var{filename2} [...]] @var{output_filename}
ETEXI

DEF("info", img_info,
    "info [-f fmt] [--output=ofmt] [--backing-chain] filename")
STEXI
@item info [-f @var{fmt}] [--output=@var{ofmt}] [--backing-chain] @var{filename}
ETEXI

DEF("map", img_map,
    "map [-f fmt] [--output=ofmt] filename")
STEXI
@item map [-f @var{fmt}] [--output=@var{ofmt}] @var{filename}
ETEXI

DEF("snapshot", img_snapshot,
    "snapshot [-q] [-l | -a snapshot | -c snapshot | -d snapshot] filename")
STEXI
@item snapshot [-q] [-l | -a @var{snapshot} | -c @var{snapshot} | -d @var{snapshot}] @var{filename}
ETEXI

DEF("rebase", img_rebase,
    "rebase [-q] [-f fmt] [-t cache] [-p] [-u] -b backing_file [-F backing_fmt] filename")
STEXI
@item rebase [-q] [-f @var{fmt}] [-t @var{cache}] [-p] [-u] -b @var{backing_file} [-F @var{backing_fmt}] @var{filename}
ETEXI

DEF("resize", img_resize,
    "resize [-q] filename [+ | -]size")
STEXI
@item resize [-q] @var{filename} [+ | -]@var{size}
ETEXI

<<<<<<< HEAD
DEF("update", img_update,
    "update [-f fmt] filename [attr1=val1 attr2=val2 ...]")
STEXI
@item update [-f @var{fmt}] @var{filename} [@var{attr1=val1 attr2=val2 ...}]")
=======
DEF("amend", img_amend,
    "amend [-q] [-f fmt] -o options filename")
STEXI
@item amend [-q] [-f @var{fmt}] -o @var{options} @var{filename}
>>>>>>> 6c2679fc
@end table
ETEXI<|MERGE_RESOLUTION|>--- conflicted
+++ resolved
@@ -69,16 +69,15 @@
 @item resize [-q] @var{filename} [+ | -]@var{size}
 ETEXI
 
-<<<<<<< HEAD
 DEF("update", img_update,
     "update [-f fmt] filename [attr1=val1 attr2=val2 ...]")
 STEXI
 @item update [-f @var{fmt}] @var{filename} [@var{attr1=val1 attr2=val2 ...}]")
-=======
+ETEXI
+
 DEF("amend", img_amend,
     "amend [-q] [-f fmt] -o options filename")
 STEXI
 @item amend [-q] [-f @var{fmt}] -o @var{options} @var{filename}
->>>>>>> 6c2679fc
 @end table
 ETEXI