--- conflicted
+++ resolved
@@ -224,11 +224,7 @@
 
 qemu-ga$(EXESUF): qemu-ga.o $(qga-obj-y) $(tools-obj-y) $(qapi-obj-y) $(qobject-obj-y) $(version-obj-y)
 
-<<<<<<< HEAD
-QEMULIBS=libhw libuser libdis libdis-user
-=======
 QEMULIBS=libuser libdis libdis-user
->>>>>>> c9159fe9
 
 clean:
 # avoid old build problems by removing potentially incorrect old files
