/* This is the Linux kernel elf-loading code, ported into user space */
#include "qemu/osdep.h"
#include <sys/param.h>

#include <sys/resource.h>
#include <sys/shm.h>

#include "qemu.h"
#include "disas/disas.h"
#include "qemu/bitops.h"
#include "qemu/path.h"
#include "qemu/queue.h"
#include "qemu/guest-random.h"
#include "qemu/units.h"
#include "qemu/selfmap.h"
#include "qapi/error.h"

#include "qemuafl/common.h"

#ifdef _ARCH_PPC64
#undef ARCH_DLINFO
#undef ELF_PLATFORM
#undef ELF_HWCAP
#undef ELF_HWCAP2
#undef ELF_CLASS
#undef ELF_DATA
#undef ELF_ARCH
#endif

#define ELF_OSABI   ELFOSABI_SYSV

/* from personality.h */

/*
 * Flags for bug emulation.
 *
 * These occupy the top three bytes.
 */
enum {
    ADDR_NO_RANDOMIZE = 0x0040000,      /* disable randomization of VA space */
    FDPIC_FUNCPTRS =    0x0080000,      /* userspace function ptrs point to
                                           descriptors (signal handling) */
    MMAP_PAGE_ZERO =    0x0100000,
    ADDR_COMPAT_LAYOUT = 0x0200000,
    READ_IMPLIES_EXEC = 0x0400000,
    ADDR_LIMIT_32BIT =  0x0800000,
    SHORT_INODE =       0x1000000,
    WHOLE_SECONDS =     0x2000000,
    STICKY_TIMEOUTS =   0x4000000,
    ADDR_LIMIT_3GB =    0x8000000,
};

/*
 * Personality types.
 *
 * These go in the low byte.  Avoid using the top bit, it will
 * conflict with error returns.
 */
enum {
    PER_LINUX =         0x0000,
    PER_LINUX_32BIT =   0x0000 | ADDR_LIMIT_32BIT,
    PER_LINUX_FDPIC =   0x0000 | FDPIC_FUNCPTRS,
    PER_SVR4 =          0x0001 | STICKY_TIMEOUTS | MMAP_PAGE_ZERO,
    PER_SVR3 =          0x0002 | STICKY_TIMEOUTS | SHORT_INODE,
    PER_SCOSVR3 =       0x0003 | STICKY_TIMEOUTS | WHOLE_SECONDS | SHORT_INODE,
    PER_OSR5 =          0x0003 | STICKY_TIMEOUTS | WHOLE_SECONDS,
    PER_WYSEV386 =      0x0004 | STICKY_TIMEOUTS | SHORT_INODE,
    PER_ISCR4 =         0x0005 | STICKY_TIMEOUTS,
    PER_BSD =           0x0006,
    PER_SUNOS =         0x0006 | STICKY_TIMEOUTS,
    PER_XENIX =         0x0007 | STICKY_TIMEOUTS | SHORT_INODE,
    PER_LINUX32 =       0x0008,
    PER_LINUX32_3GB =   0x0008 | ADDR_LIMIT_3GB,
    PER_IRIX32 =        0x0009 | STICKY_TIMEOUTS,/* IRIX5 32-bit */
    PER_IRIXN32 =       0x000a | STICKY_TIMEOUTS,/* IRIX6 new 32-bit */
    PER_IRIX64 =        0x000b | STICKY_TIMEOUTS,/* IRIX6 64-bit */
    PER_RISCOS =        0x000c,
    PER_SOLARIS =       0x000d | STICKY_TIMEOUTS,
    PER_UW7 =           0x000e | STICKY_TIMEOUTS | MMAP_PAGE_ZERO,
    PER_OSF4 =          0x000f,                  /* OSF/1 v4 */
    PER_HPUX =          0x0010,
    PER_MASK =          0x00ff,
};

/*
 * Return the base personality without flags.
 */
#define personality(pers)       (pers & PER_MASK)

int info_is_fdpic(struct image_info *info)
{
    return info->personality == PER_LINUX_FDPIC;
}

/* this flag is uneffective under linux too, should be deleted */
#ifndef MAP_DENYWRITE
#define MAP_DENYWRITE 0
#endif

/* should probably go in elf.h */
#ifndef ELIBBAD
#define ELIBBAD 80
#endif

#ifdef TARGET_WORDS_BIGENDIAN
#define ELF_DATA        ELFDATA2MSB
#else
#define ELF_DATA        ELFDATA2LSB
#endif

#ifdef TARGET_ABI_MIPSN32
typedef abi_ullong      target_elf_greg_t;
#define tswapreg(ptr)   tswap64(ptr)
#else
typedef abi_ulong       target_elf_greg_t;
#define tswapreg(ptr)   tswapal(ptr)
#endif

#ifdef USE_UID16
typedef abi_ushort      target_uid_t;
typedef abi_ushort      target_gid_t;
#else
typedef abi_uint        target_uid_t;
typedef abi_uint        target_gid_t;
#endif
typedef abi_int         target_pid_t;

#ifdef TARGET_I386

#define ELF_PLATFORM get_elf_platform()

static const char *get_elf_platform(void)
{
    static char elf_platform[] = "i386";
    int family = object_property_get_int(OBJECT(thread_cpu), "family", NULL);
    if (family > 6)
        family = 6;
    if (family >= 3)
        elf_platform[1] = '0' + family;
    return elf_platform;
}

#define ELF_HWCAP get_elf_hwcap()

static uint32_t get_elf_hwcap(void)
{
    X86CPU *cpu = X86_CPU(thread_cpu);

    return cpu->env.features[FEAT_1_EDX];
}

#ifdef TARGET_X86_64
#define ELF_START_MMAP 0x2aaaaab000ULL

#define ELF_CLASS      ELFCLASS64
#define ELF_ARCH       EM_X86_64

static inline void init_thread(struct target_pt_regs *regs, struct image_info *infop)
{
    regs->rax = 0;
    regs->rsp = infop->start_stack;
    regs->rip = infop->entry;
}

#define ELF_NREG    27
typedef target_elf_greg_t  target_elf_gregset_t[ELF_NREG];

/*
 * Note that ELF_NREG should be 29 as there should be place for
 * TRAPNO and ERR "registers" as well but linux doesn't dump
 * those.
 *
 * See linux kernel: arch/x86/include/asm/elf.h
 */
static void elf_core_copy_regs(target_elf_gregset_t *regs, const CPUX86State *env)
{
    (*regs)[0] = env->regs[15];
    (*regs)[1] = env->regs[14];
    (*regs)[2] = env->regs[13];
    (*regs)[3] = env->regs[12];
    (*regs)[4] = env->regs[R_EBP];
    (*regs)[5] = env->regs[R_EBX];
    (*regs)[6] = env->regs[11];
    (*regs)[7] = env->regs[10];
    (*regs)[8] = env->regs[9];
    (*regs)[9] = env->regs[8];
    (*regs)[10] = env->regs[R_EAX];
    (*regs)[11] = env->regs[R_ECX];
    (*regs)[12] = env->regs[R_EDX];
    (*regs)[13] = env->regs[R_ESI];
    (*regs)[14] = env->regs[R_EDI];
    (*regs)[15] = env->regs[R_EAX]; /* XXX */
    (*regs)[16] = env->eip;
    (*regs)[17] = env->segs[R_CS].selector & 0xffff;
    (*regs)[18] = env->eflags;
    (*regs)[19] = env->regs[R_ESP];
    (*regs)[20] = env->segs[R_SS].selector & 0xffff;
    (*regs)[21] = env->segs[R_FS].selector & 0xffff;
    (*regs)[22] = env->segs[R_GS].selector & 0xffff;
    (*regs)[23] = env->segs[R_DS].selector & 0xffff;
    (*regs)[24] = env->segs[R_ES].selector & 0xffff;
    (*regs)[25] = env->segs[R_FS].selector & 0xffff;
    (*regs)[26] = env->segs[R_GS].selector & 0xffff;
}

#else

#define ELF_START_MMAP 0x80000000

/*
 * This is used to ensure we don't load something for the wrong architecture.
 */
#define elf_check_arch(x) ( ((x) == EM_386) || ((x) == EM_486) )

/*
 * These are used to set parameters in the core dumps.
 */
#define ELF_CLASS       ELFCLASS32
#define ELF_ARCH        EM_386

static inline void init_thread(struct target_pt_regs *regs,
                               struct image_info *infop)
{
    regs->esp = infop->start_stack;
    regs->eip = infop->entry;

    /* SVR4/i386 ABI (pages 3-31, 3-32) says that when the program
       starts %edx contains a pointer to a function which might be
       registered using `atexit'.  This provides a mean for the
       dynamic linker to call DT_FINI functions for shared libraries
       that have been loaded before the code runs.

       A value of 0 tells we have no such handler.  */
    regs->edx = 0;
}

#define ELF_NREG    17
typedef target_elf_greg_t  target_elf_gregset_t[ELF_NREG];

/*
 * Note that ELF_NREG should be 19 as there should be place for
 * TRAPNO and ERR "registers" as well but linux doesn't dump
 * those.
 *
 * See linux kernel: arch/x86/include/asm/elf.h
 */
static void elf_core_copy_regs(target_elf_gregset_t *regs, const CPUX86State *env)
{
    (*regs)[0] = env->regs[R_EBX];
    (*regs)[1] = env->regs[R_ECX];
    (*regs)[2] = env->regs[R_EDX];
    (*regs)[3] = env->regs[R_ESI];
    (*regs)[4] = env->regs[R_EDI];
    (*regs)[5] = env->regs[R_EBP];
    (*regs)[6] = env->regs[R_EAX];
    (*regs)[7] = env->segs[R_DS].selector & 0xffff;
    (*regs)[8] = env->segs[R_ES].selector & 0xffff;
    (*regs)[9] = env->segs[R_FS].selector & 0xffff;
    (*regs)[10] = env->segs[R_GS].selector & 0xffff;
    (*regs)[11] = env->regs[R_EAX]; /* XXX */
    (*regs)[12] = env->eip;
    (*regs)[13] = env->segs[R_CS].selector & 0xffff;
    (*regs)[14] = env->eflags;
    (*regs)[15] = env->regs[R_ESP];
    (*regs)[16] = env->segs[R_SS].selector & 0xffff;
}
#endif

#define USE_ELF_CORE_DUMP
#define ELF_EXEC_PAGESIZE       4096

#endif

#ifdef TARGET_ARM

#ifndef TARGET_AARCH64
/* 32 bit ARM definitions */

#define ELF_START_MMAP 0x80000000

#define ELF_ARCH        EM_ARM
#define ELF_CLASS       ELFCLASS32

static inline void init_thread(struct target_pt_regs *regs,
                               struct image_info *infop)
{
    abi_long stack = infop->start_stack;
    memset(regs, 0, sizeof(*regs));

    regs->uregs[16] = ARM_CPU_MODE_USR;
    if (infop->entry & 1) {
        regs->uregs[16] |= CPSR_T;
    }
    regs->uregs[15] = infop->entry & 0xfffffffe;
    regs->uregs[13] = infop->start_stack;
    /* FIXME - what to for failure of get_user()? */
    get_user_ual(regs->uregs[2], stack + 8); /* envp */
    get_user_ual(regs->uregs[1], stack + 4); /* envp */
    /* XXX: it seems that r0 is zeroed after ! */
    regs->uregs[0] = 0;
    /* For uClinux PIC binaries.  */
    /* XXX: Linux does this only on ARM with no MMU (do we care ?) */
    regs->uregs[10] = infop->start_data;

    /* Support ARM FDPIC.  */
    if (info_is_fdpic(infop)) {
        /* As described in the ABI document, r7 points to the loadmap info
         * prepared by the kernel. If an interpreter is needed, r8 points
         * to the interpreter loadmap and r9 points to the interpreter
         * PT_DYNAMIC info. If no interpreter is needed, r8 is zero, and
         * r9 points to the main program PT_DYNAMIC info.
         */
        regs->uregs[7] = infop->loadmap_addr;
        if (infop->interpreter_loadmap_addr) {
            /* Executable is dynamically loaded.  */
            regs->uregs[8] = infop->interpreter_loadmap_addr;
            regs->uregs[9] = infop->interpreter_pt_dynamic_addr;
        } else {
            regs->uregs[8] = 0;
            regs->uregs[9] = infop->pt_dynamic_addr;
        }
    }
}

#define ELF_NREG    18
typedef target_elf_greg_t  target_elf_gregset_t[ELF_NREG];

static void elf_core_copy_regs(target_elf_gregset_t *regs, const CPUARMState *env)
{
    (*regs)[0] = tswapreg(env->regs[0]);
    (*regs)[1] = tswapreg(env->regs[1]);
    (*regs)[2] = tswapreg(env->regs[2]);
    (*regs)[3] = tswapreg(env->regs[3]);
    (*regs)[4] = tswapreg(env->regs[4]);
    (*regs)[5] = tswapreg(env->regs[5]);
    (*regs)[6] = tswapreg(env->regs[6]);
    (*regs)[7] = tswapreg(env->regs[7]);
    (*regs)[8] = tswapreg(env->regs[8]);
    (*regs)[9] = tswapreg(env->regs[9]);
    (*regs)[10] = tswapreg(env->regs[10]);
    (*regs)[11] = tswapreg(env->regs[11]);
    (*regs)[12] = tswapreg(env->regs[12]);
    (*regs)[13] = tswapreg(env->regs[13]);
    (*regs)[14] = tswapreg(env->regs[14]);
    (*regs)[15] = tswapreg(env->regs[15]);

    (*regs)[16] = tswapreg(cpsr_read((CPUARMState *)env));
    (*regs)[17] = tswapreg(env->regs[0]); /* XXX */
}

#define USE_ELF_CORE_DUMP
#define ELF_EXEC_PAGESIZE       4096

enum
{
    ARM_HWCAP_ARM_SWP       = 1 << 0,
    ARM_HWCAP_ARM_HALF      = 1 << 1,
    ARM_HWCAP_ARM_THUMB     = 1 << 2,
    ARM_HWCAP_ARM_26BIT     = 1 << 3,
    ARM_HWCAP_ARM_FAST_MULT = 1 << 4,
    ARM_HWCAP_ARM_FPA       = 1 << 5,
    ARM_HWCAP_ARM_VFP       = 1 << 6,
    ARM_HWCAP_ARM_EDSP      = 1 << 7,
    ARM_HWCAP_ARM_JAVA      = 1 << 8,
    ARM_HWCAP_ARM_IWMMXT    = 1 << 9,
    ARM_HWCAP_ARM_CRUNCH    = 1 << 10,
    ARM_HWCAP_ARM_THUMBEE   = 1 << 11,
    ARM_HWCAP_ARM_NEON      = 1 << 12,
    ARM_HWCAP_ARM_VFPv3     = 1 << 13,
    ARM_HWCAP_ARM_VFPv3D16  = 1 << 14,
    ARM_HWCAP_ARM_TLS       = 1 << 15,
    ARM_HWCAP_ARM_VFPv4     = 1 << 16,
    ARM_HWCAP_ARM_IDIVA     = 1 << 17,
    ARM_HWCAP_ARM_IDIVT     = 1 << 18,
    ARM_HWCAP_ARM_VFPD32    = 1 << 19,
    ARM_HWCAP_ARM_LPAE      = 1 << 20,
    ARM_HWCAP_ARM_EVTSTRM   = 1 << 21,
};

enum {
    ARM_HWCAP2_ARM_AES      = 1 << 0,
    ARM_HWCAP2_ARM_PMULL    = 1 << 1,
    ARM_HWCAP2_ARM_SHA1     = 1 << 2,
    ARM_HWCAP2_ARM_SHA2     = 1 << 3,
    ARM_HWCAP2_ARM_CRC32    = 1 << 4,
};

/* The commpage only exists for 32 bit kernels */

#define ARM_COMMPAGE (intptr_t)0xffff0f00u

static bool init_guest_commpage(void)
{
    void *want = g2h(ARM_COMMPAGE & -qemu_host_page_size);
    void *addr = mmap(want, qemu_host_page_size, PROT_READ | PROT_WRITE,
                      MAP_ANONYMOUS | MAP_PRIVATE | MAP_FIXED, -1, 0);

    if (addr == MAP_FAILED) {
        perror("Allocating guest commpage");
        exit(EXIT_FAILURE);
    }
    if (addr != want) {
        return false;
    }

    /* Set kernel helper versions; rest of page is 0.  */
    __put_user(5, (uint32_t *)g2h(0xffff0ffcu));

    if (mprotect(addr, qemu_host_page_size, PROT_READ)) {
        perror("Protecting guest commpage");
        exit(EXIT_FAILURE);
    }
    return true;
}

#define ELF_HWCAP get_elf_hwcap()
#define ELF_HWCAP2 get_elf_hwcap2()

static uint32_t get_elf_hwcap(void)
{
    ARMCPU *cpu = ARM_CPU(thread_cpu);
    uint32_t hwcaps = 0;

    hwcaps |= ARM_HWCAP_ARM_SWP;
    hwcaps |= ARM_HWCAP_ARM_HALF;
    hwcaps |= ARM_HWCAP_ARM_THUMB;
    hwcaps |= ARM_HWCAP_ARM_FAST_MULT;

    /* probe for the extra features */
#define GET_FEATURE(feat, hwcap) \
    do { if (arm_feature(&cpu->env, feat)) { hwcaps |= hwcap; } } while (0)

#define GET_FEATURE_ID(feat, hwcap) \
    do { if (cpu_isar_feature(feat, cpu)) { hwcaps |= hwcap; } } while (0)

    /* EDSP is in v5TE and above, but all our v5 CPUs are v5TE */
    GET_FEATURE(ARM_FEATURE_V5, ARM_HWCAP_ARM_EDSP);
    GET_FEATURE(ARM_FEATURE_IWMMXT, ARM_HWCAP_ARM_IWMMXT);
    GET_FEATURE(ARM_FEATURE_THUMB2EE, ARM_HWCAP_ARM_THUMBEE);
    GET_FEATURE(ARM_FEATURE_NEON, ARM_HWCAP_ARM_NEON);
    GET_FEATURE(ARM_FEATURE_V6K, ARM_HWCAP_ARM_TLS);
    GET_FEATURE(ARM_FEATURE_LPAE, ARM_HWCAP_ARM_LPAE);
    GET_FEATURE_ID(aa32_arm_div, ARM_HWCAP_ARM_IDIVA);
    GET_FEATURE_ID(aa32_thumb_div, ARM_HWCAP_ARM_IDIVT);
    GET_FEATURE_ID(aa32_vfp, ARM_HWCAP_ARM_VFP);

    if (cpu_isar_feature(aa32_fpsp_v3, cpu) ||
        cpu_isar_feature(aa32_fpdp_v3, cpu)) {
        hwcaps |= ARM_HWCAP_ARM_VFPv3;
        if (cpu_isar_feature(aa32_simd_r32, cpu)) {
            hwcaps |= ARM_HWCAP_ARM_VFPD32;
        } else {
            hwcaps |= ARM_HWCAP_ARM_VFPv3D16;
        }
    }
    GET_FEATURE_ID(aa32_simdfmac, ARM_HWCAP_ARM_VFPv4);

    return hwcaps;
}

static uint32_t get_elf_hwcap2(void)
{
    ARMCPU *cpu = ARM_CPU(thread_cpu);
    uint32_t hwcaps = 0;

    GET_FEATURE_ID(aa32_aes, ARM_HWCAP2_ARM_AES);
    GET_FEATURE_ID(aa32_pmull, ARM_HWCAP2_ARM_PMULL);
    GET_FEATURE_ID(aa32_sha1, ARM_HWCAP2_ARM_SHA1);
    GET_FEATURE_ID(aa32_sha2, ARM_HWCAP2_ARM_SHA2);
    GET_FEATURE_ID(aa32_crc32, ARM_HWCAP2_ARM_CRC32);
    return hwcaps;
}

#undef GET_FEATURE
#undef GET_FEATURE_ID

#define ELF_PLATFORM get_elf_platform()

static const char *get_elf_platform(void)
{
    CPUARMState *env = thread_cpu->env_ptr;

#ifdef TARGET_WORDS_BIGENDIAN
# define END  "b"
#else
# define END  "l"
#endif

    if (arm_feature(env, ARM_FEATURE_V8)) {
        return "v8" END;
    } else if (arm_feature(env, ARM_FEATURE_V7)) {
        if (arm_feature(env, ARM_FEATURE_M)) {
            return "v7m" END;
        } else {
            return "v7" END;
        }
    } else if (arm_feature(env, ARM_FEATURE_V6)) {
        return "v6" END;
    } else if (arm_feature(env, ARM_FEATURE_V5)) {
        return "v5" END;
    } else {
        return "v4" END;
    }

#undef END
}

#else
/* 64 bit ARM definitions */
#define ELF_START_MMAP 0x80000000

#define ELF_ARCH        EM_AARCH64
#define ELF_CLASS       ELFCLASS64
#ifdef TARGET_WORDS_BIGENDIAN
# define ELF_PLATFORM    "aarch64_be"
#else
# define ELF_PLATFORM    "aarch64"
#endif

static inline void init_thread(struct target_pt_regs *regs,
                               struct image_info *infop)
{
    abi_long stack = infop->start_stack;
    memset(regs, 0, sizeof(*regs));

    regs->pc = infop->entry & ~0x3ULL;
    regs->sp = stack;
}

#define ELF_NREG    34
typedef target_elf_greg_t  target_elf_gregset_t[ELF_NREG];

static void elf_core_copy_regs(target_elf_gregset_t *regs,
                               const CPUARMState *env)
{
    int i;

    for (i = 0; i < 32; i++) {
        (*regs)[i] = tswapreg(env->xregs[i]);
    }
    (*regs)[32] = tswapreg(env->pc);
    (*regs)[33] = tswapreg(pstate_read((CPUARMState *)env));
}

#define USE_ELF_CORE_DUMP
#define ELF_EXEC_PAGESIZE       4096

enum {
    ARM_HWCAP_A64_FP            = 1 << 0,
    ARM_HWCAP_A64_ASIMD         = 1 << 1,
    ARM_HWCAP_A64_EVTSTRM       = 1 << 2,
    ARM_HWCAP_A64_AES           = 1 << 3,
    ARM_HWCAP_A64_PMULL         = 1 << 4,
    ARM_HWCAP_A64_SHA1          = 1 << 5,
    ARM_HWCAP_A64_SHA2          = 1 << 6,
    ARM_HWCAP_A64_CRC32         = 1 << 7,
    ARM_HWCAP_A64_ATOMICS       = 1 << 8,
    ARM_HWCAP_A64_FPHP          = 1 << 9,
    ARM_HWCAP_A64_ASIMDHP       = 1 << 10,
    ARM_HWCAP_A64_CPUID         = 1 << 11,
    ARM_HWCAP_A64_ASIMDRDM      = 1 << 12,
    ARM_HWCAP_A64_JSCVT         = 1 << 13,
    ARM_HWCAP_A64_FCMA          = 1 << 14,
    ARM_HWCAP_A64_LRCPC         = 1 << 15,
    ARM_HWCAP_A64_DCPOP         = 1 << 16,
    ARM_HWCAP_A64_SHA3          = 1 << 17,
    ARM_HWCAP_A64_SM3           = 1 << 18,
    ARM_HWCAP_A64_SM4           = 1 << 19,
    ARM_HWCAP_A64_ASIMDDP       = 1 << 20,
    ARM_HWCAP_A64_SHA512        = 1 << 21,
    ARM_HWCAP_A64_SVE           = 1 << 22,
    ARM_HWCAP_A64_ASIMDFHM      = 1 << 23,
    ARM_HWCAP_A64_DIT           = 1 << 24,
    ARM_HWCAP_A64_USCAT         = 1 << 25,
    ARM_HWCAP_A64_ILRCPC        = 1 << 26,
    ARM_HWCAP_A64_FLAGM         = 1 << 27,
    ARM_HWCAP_A64_SSBS          = 1 << 28,
    ARM_HWCAP_A64_SB            = 1 << 29,
    ARM_HWCAP_A64_PACA          = 1 << 30,
    ARM_HWCAP_A64_PACG          = 1UL << 31,

    ARM_HWCAP2_A64_DCPODP       = 1 << 0,
    ARM_HWCAP2_A64_SVE2         = 1 << 1,
    ARM_HWCAP2_A64_SVEAES       = 1 << 2,
    ARM_HWCAP2_A64_SVEPMULL     = 1 << 3,
    ARM_HWCAP2_A64_SVEBITPERM   = 1 << 4,
    ARM_HWCAP2_A64_SVESHA3      = 1 << 5,
    ARM_HWCAP2_A64_SVESM4       = 1 << 6,
    ARM_HWCAP2_A64_FLAGM2       = 1 << 7,
    ARM_HWCAP2_A64_FRINT        = 1 << 8,
};

#define ELF_HWCAP   get_elf_hwcap()
#define ELF_HWCAP2  get_elf_hwcap2()

#define GET_FEATURE_ID(feat, hwcap) \
    do { if (cpu_isar_feature(feat, cpu)) { hwcaps |= hwcap; } } while (0)

static uint32_t get_elf_hwcap(void)
{
    ARMCPU *cpu = ARM_CPU(thread_cpu);
    uint32_t hwcaps = 0;

    hwcaps |= ARM_HWCAP_A64_FP;
    hwcaps |= ARM_HWCAP_A64_ASIMD;
    hwcaps |= ARM_HWCAP_A64_CPUID;

    /* probe for the extra features */

    GET_FEATURE_ID(aa64_aes, ARM_HWCAP_A64_AES);
    GET_FEATURE_ID(aa64_pmull, ARM_HWCAP_A64_PMULL);
    GET_FEATURE_ID(aa64_sha1, ARM_HWCAP_A64_SHA1);
    GET_FEATURE_ID(aa64_sha256, ARM_HWCAP_A64_SHA2);
    GET_FEATURE_ID(aa64_sha512, ARM_HWCAP_A64_SHA512);
    GET_FEATURE_ID(aa64_crc32, ARM_HWCAP_A64_CRC32);
    GET_FEATURE_ID(aa64_sha3, ARM_HWCAP_A64_SHA3);
    GET_FEATURE_ID(aa64_sm3, ARM_HWCAP_A64_SM3);
    GET_FEATURE_ID(aa64_sm4, ARM_HWCAP_A64_SM4);
    GET_FEATURE_ID(aa64_fp16, ARM_HWCAP_A64_FPHP | ARM_HWCAP_A64_ASIMDHP);
    GET_FEATURE_ID(aa64_atomics, ARM_HWCAP_A64_ATOMICS);
    GET_FEATURE_ID(aa64_rdm, ARM_HWCAP_A64_ASIMDRDM);
    GET_FEATURE_ID(aa64_dp, ARM_HWCAP_A64_ASIMDDP);
    GET_FEATURE_ID(aa64_fcma, ARM_HWCAP_A64_FCMA);
    GET_FEATURE_ID(aa64_sve, ARM_HWCAP_A64_SVE);
    GET_FEATURE_ID(aa64_pauth, ARM_HWCAP_A64_PACA | ARM_HWCAP_A64_PACG);
    GET_FEATURE_ID(aa64_fhm, ARM_HWCAP_A64_ASIMDFHM);
    GET_FEATURE_ID(aa64_jscvt, ARM_HWCAP_A64_JSCVT);
    GET_FEATURE_ID(aa64_sb, ARM_HWCAP_A64_SB);
    GET_FEATURE_ID(aa64_condm_4, ARM_HWCAP_A64_FLAGM);
    GET_FEATURE_ID(aa64_dcpop, ARM_HWCAP_A64_DCPOP);
    GET_FEATURE_ID(aa64_rcpc_8_3, ARM_HWCAP_A64_LRCPC);
    GET_FEATURE_ID(aa64_rcpc_8_4, ARM_HWCAP_A64_ILRCPC);

    return hwcaps;
}

static uint32_t get_elf_hwcap2(void)
{
    ARMCPU *cpu = ARM_CPU(thread_cpu);
    uint32_t hwcaps = 0;

    GET_FEATURE_ID(aa64_dcpodp, ARM_HWCAP2_A64_DCPODP);
    GET_FEATURE_ID(aa64_condm_5, ARM_HWCAP2_A64_FLAGM2);
    GET_FEATURE_ID(aa64_frint, ARM_HWCAP2_A64_FRINT);

    return hwcaps;
}

#undef GET_FEATURE_ID

#endif /* not TARGET_AARCH64 */
#endif /* TARGET_ARM */

#ifdef TARGET_SPARC
#ifdef TARGET_SPARC64

#define ELF_START_MMAP 0x80000000
#define ELF_HWCAP  (HWCAP_SPARC_FLUSH | HWCAP_SPARC_STBAR | HWCAP_SPARC_SWAP \
                    | HWCAP_SPARC_MULDIV | HWCAP_SPARC_V9)
#ifndef TARGET_ABI32
#define elf_check_arch(x) ( (x) == EM_SPARCV9 || (x) == EM_SPARC32PLUS )
#else
#define elf_check_arch(x) ( (x) == EM_SPARC32PLUS || (x) == EM_SPARC )
#endif

#define ELF_CLASS   ELFCLASS64
#define ELF_ARCH    EM_SPARCV9

#define STACK_BIAS              2047

static inline void init_thread(struct target_pt_regs *regs,
                               struct image_info *infop)
{
#ifndef TARGET_ABI32
    regs->tstate = 0;
#endif
    regs->pc = infop->entry;
    regs->npc = regs->pc + 4;
    regs->y = 0;
#ifdef TARGET_ABI32
    regs->u_regs[14] = infop->start_stack - 16 * 4;
#else
    if (personality(infop->personality) == PER_LINUX32)
        regs->u_regs[14] = infop->start_stack - 16 * 4;
    else
        regs->u_regs[14] = infop->start_stack - 16 * 8 - STACK_BIAS;
#endif
}

#else
#define ELF_START_MMAP 0x80000000
#define ELF_HWCAP  (HWCAP_SPARC_FLUSH | HWCAP_SPARC_STBAR | HWCAP_SPARC_SWAP \
                    | HWCAP_SPARC_MULDIV)

#define ELF_CLASS   ELFCLASS32
#define ELF_ARCH    EM_SPARC

static inline void init_thread(struct target_pt_regs *regs,
                               struct image_info *infop)
{
    regs->psr = 0;
    regs->pc = infop->entry;
    regs->npc = regs->pc + 4;
    regs->y = 0;
    regs->u_regs[14] = infop->start_stack - 16 * 4;
}

#endif
#endif

#ifdef TARGET_PPC

#define ELF_MACHINE    PPC_ELF_MACHINE
#define ELF_START_MMAP 0x80000000

#if defined(TARGET_PPC64) && !defined(TARGET_ABI32)

#define elf_check_arch(x) ( (x) == EM_PPC64 )

#define ELF_CLASS       ELFCLASS64

#else

#define ELF_CLASS       ELFCLASS32

#endif

#define ELF_ARCH        EM_PPC

/* Feature masks for the Aux Vector Hardware Capabilities (AT_HWCAP).
   See arch/powerpc/include/asm/cputable.h.  */
enum {
    QEMU_PPC_FEATURE_32 = 0x80000000,
    QEMU_PPC_FEATURE_64 = 0x40000000,
    QEMU_PPC_FEATURE_601_INSTR = 0x20000000,
    QEMU_PPC_FEATURE_HAS_ALTIVEC = 0x10000000,
    QEMU_PPC_FEATURE_HAS_FPU = 0x08000000,
    QEMU_PPC_FEATURE_HAS_MMU = 0x04000000,
    QEMU_PPC_FEATURE_HAS_4xxMAC = 0x02000000,
    QEMU_PPC_FEATURE_UNIFIED_CACHE = 0x01000000,
    QEMU_PPC_FEATURE_HAS_SPE = 0x00800000,
    QEMU_PPC_FEATURE_HAS_EFP_SINGLE = 0x00400000,
    QEMU_PPC_FEATURE_HAS_EFP_DOUBLE = 0x00200000,
    QEMU_PPC_FEATURE_NO_TB = 0x00100000,
    QEMU_PPC_FEATURE_POWER4 = 0x00080000,
    QEMU_PPC_FEATURE_POWER5 = 0x00040000,
    QEMU_PPC_FEATURE_POWER5_PLUS = 0x00020000,
    QEMU_PPC_FEATURE_CELL = 0x00010000,
    QEMU_PPC_FEATURE_BOOKE = 0x00008000,
    QEMU_PPC_FEATURE_SMT = 0x00004000,
    QEMU_PPC_FEATURE_ICACHE_SNOOP = 0x00002000,
    QEMU_PPC_FEATURE_ARCH_2_05 = 0x00001000,
    QEMU_PPC_FEATURE_PA6T = 0x00000800,
    QEMU_PPC_FEATURE_HAS_DFP = 0x00000400,
    QEMU_PPC_FEATURE_POWER6_EXT = 0x00000200,
    QEMU_PPC_FEATURE_ARCH_2_06 = 0x00000100,
    QEMU_PPC_FEATURE_HAS_VSX = 0x00000080,
    QEMU_PPC_FEATURE_PSERIES_PERFMON_COMPAT = 0x00000040,

    QEMU_PPC_FEATURE_TRUE_LE = 0x00000002,
    QEMU_PPC_FEATURE_PPC_LE = 0x00000001,

    /* Feature definitions in AT_HWCAP2.  */
    QEMU_PPC_FEATURE2_ARCH_2_07 = 0x80000000, /* ISA 2.07 */
    QEMU_PPC_FEATURE2_HAS_HTM = 0x40000000, /* Hardware Transactional Memory */
    QEMU_PPC_FEATURE2_HAS_DSCR = 0x20000000, /* Data Stream Control Register */
    QEMU_PPC_FEATURE2_HAS_EBB = 0x10000000, /* Event Base Branching */
    QEMU_PPC_FEATURE2_HAS_ISEL = 0x08000000, /* Integer Select */
    QEMU_PPC_FEATURE2_HAS_TAR = 0x04000000, /* Target Address Register */
    QEMU_PPC_FEATURE2_VEC_CRYPTO = 0x02000000,
    QEMU_PPC_FEATURE2_HTM_NOSC = 0x01000000,
    QEMU_PPC_FEATURE2_ARCH_3_00 = 0x00800000, /* ISA 3.00 */
    QEMU_PPC_FEATURE2_HAS_IEEE128 = 0x00400000, /* VSX IEEE Bin Float 128-bit */
    QEMU_PPC_FEATURE2_DARN = 0x00200000, /* darn random number insn */
    QEMU_PPC_FEATURE2_SCV = 0x00100000, /* scv syscall */
    QEMU_PPC_FEATURE2_HTM_NO_SUSPEND = 0x00080000, /* TM w/o suspended state */
};

#define ELF_HWCAP get_elf_hwcap()

static uint32_t get_elf_hwcap(void)
{
    PowerPCCPU *cpu = POWERPC_CPU(thread_cpu);
    uint32_t features = 0;

    /* We don't have to be terribly complete here; the high points are
       Altivec/FP/SPE support.  Anything else is just a bonus.  */
#define GET_FEATURE(flag, feature)                                      \
    do { if (cpu->env.insns_flags & flag) { features |= feature; } } while (0)
#define GET_FEATURE2(flags, feature) \
    do { \
        if ((cpu->env.insns_flags2 & flags) == flags) { \
            features |= feature; \
        } \
    } while (0)
    GET_FEATURE(PPC_64B, QEMU_PPC_FEATURE_64);
    GET_FEATURE(PPC_FLOAT, QEMU_PPC_FEATURE_HAS_FPU);
    GET_FEATURE(PPC_ALTIVEC, QEMU_PPC_FEATURE_HAS_ALTIVEC);
    GET_FEATURE(PPC_SPE, QEMU_PPC_FEATURE_HAS_SPE);
    GET_FEATURE(PPC_SPE_SINGLE, QEMU_PPC_FEATURE_HAS_EFP_SINGLE);
    GET_FEATURE(PPC_SPE_DOUBLE, QEMU_PPC_FEATURE_HAS_EFP_DOUBLE);
    GET_FEATURE(PPC_BOOKE, QEMU_PPC_FEATURE_BOOKE);
    GET_FEATURE(PPC_405_MAC, QEMU_PPC_FEATURE_HAS_4xxMAC);
    GET_FEATURE2(PPC2_DFP, QEMU_PPC_FEATURE_HAS_DFP);
    GET_FEATURE2(PPC2_VSX, QEMU_PPC_FEATURE_HAS_VSX);
    GET_FEATURE2((PPC2_PERM_ISA206 | PPC2_DIVE_ISA206 | PPC2_ATOMIC_ISA206 |
                  PPC2_FP_CVT_ISA206 | PPC2_FP_TST_ISA206),
                  QEMU_PPC_FEATURE_ARCH_2_06);
#undef GET_FEATURE
#undef GET_FEATURE2

    return features;
}

#define ELF_HWCAP2 get_elf_hwcap2()

static uint32_t get_elf_hwcap2(void)
{
    PowerPCCPU *cpu = POWERPC_CPU(thread_cpu);
    uint32_t features = 0;

#define GET_FEATURE(flag, feature)                                      \
    do { if (cpu->env.insns_flags & flag) { features |= feature; } } while (0)
#define GET_FEATURE2(flag, feature)                                      \
    do { if (cpu->env.insns_flags2 & flag) { features |= feature; } } while (0)

    GET_FEATURE(PPC_ISEL, QEMU_PPC_FEATURE2_HAS_ISEL);
    GET_FEATURE2(PPC2_BCTAR_ISA207, QEMU_PPC_FEATURE2_HAS_TAR);
    GET_FEATURE2((PPC2_BCTAR_ISA207 | PPC2_LSQ_ISA207 | PPC2_ALTIVEC_207 |
                  PPC2_ISA207S), QEMU_PPC_FEATURE2_ARCH_2_07 |
                  QEMU_PPC_FEATURE2_VEC_CRYPTO);
    GET_FEATURE2(PPC2_ISA300, QEMU_PPC_FEATURE2_ARCH_3_00 |
                 QEMU_PPC_FEATURE2_DARN);

#undef GET_FEATURE
#undef GET_FEATURE2

    return features;
}

/*
 * The requirements here are:
 * - keep the final alignment of sp (sp & 0xf)
 * - make sure the 32-bit value at the first 16 byte aligned position of
 *   AUXV is greater than 16 for glibc compatibility.
 *   AT_IGNOREPPC is used for that.
 * - for compatibility with glibc ARCH_DLINFO must always be defined on PPC,
 *   even if DLINFO_ARCH_ITEMS goes to zero or is undefined.
 */
#define DLINFO_ARCH_ITEMS       5
#define ARCH_DLINFO                                     \
    do {                                                \
        PowerPCCPU *cpu = POWERPC_CPU(thread_cpu);              \
        /*                                              \
         * Handle glibc compatibility: these magic entries must \
         * be at the lowest addresses in the final auxv.        \
         */                                             \
        NEW_AUX_ENT(AT_IGNOREPPC, AT_IGNOREPPC);        \
        NEW_AUX_ENT(AT_IGNOREPPC, AT_IGNOREPPC);        \
        NEW_AUX_ENT(AT_DCACHEBSIZE, cpu->env.dcache_line_size); \
        NEW_AUX_ENT(AT_ICACHEBSIZE, cpu->env.icache_line_size); \
        NEW_AUX_ENT(AT_UCACHEBSIZE, 0);                 \
    } while (0)

static inline void init_thread(struct target_pt_regs *_regs, struct image_info *infop)
{
    _regs->gpr[1] = infop->start_stack;
#if defined(TARGET_PPC64) && !defined(TARGET_ABI32)
    if (get_ppc64_abi(infop) < 2) {
        uint64_t val;
        get_user_u64(val, infop->entry + 8);
        _regs->gpr[2] = val + infop->load_bias;
        get_user_u64(val, infop->entry);
        infop->entry = val + infop->load_bias;
    } else {
        _regs->gpr[12] = infop->entry;  /* r12 set to global entry address */
    }
#endif
    _regs->nip = infop->entry;
}

/* See linux kernel: arch/powerpc/include/asm/elf.h.  */
#define ELF_NREG 48
typedef target_elf_greg_t target_elf_gregset_t[ELF_NREG];

static void elf_core_copy_regs(target_elf_gregset_t *regs, const CPUPPCState *env)
{
    int i;
    target_ulong ccr = 0;

    for (i = 0; i < ARRAY_SIZE(env->gpr); i++) {
        (*regs)[i] = tswapreg(env->gpr[i]);
    }

    (*regs)[32] = tswapreg(env->nip);
    (*regs)[33] = tswapreg(env->msr);
    (*regs)[35] = tswapreg(env->ctr);
    (*regs)[36] = tswapreg(env->lr);
    (*regs)[37] = tswapreg(env->xer);

    for (i = 0; i < ARRAY_SIZE(env->crf); i++) {
        ccr |= env->crf[i] << (32 - ((i + 1) * 4));
    }
    (*regs)[38] = tswapreg(ccr);
}

#define USE_ELF_CORE_DUMP
#define ELF_EXEC_PAGESIZE       4096

#endif

#ifdef TARGET_MIPS

#define ELF_START_MMAP 0x80000000

#ifdef TARGET_MIPS64
#define ELF_CLASS   ELFCLASS64
#else
#define ELF_CLASS   ELFCLASS32
#endif
#define ELF_ARCH    EM_MIPS

#define elf_check_arch(x) ((x) == EM_MIPS || (x) == EM_NANOMIPS)

#ifdef TARGET_ABI_MIPSN32
#define elf_check_abi(x) ((x) & EF_MIPS_ABI2)
#else
#define elf_check_abi(x) (!((x) & EF_MIPS_ABI2))
#endif

static inline void init_thread(struct target_pt_regs *regs,
                               struct image_info *infop)
{
    regs->cp0_status = 2 << CP0St_KSU;
    regs->cp0_epc = infop->entry;
    regs->regs[29] = infop->start_stack;
}

/* See linux kernel: arch/mips/include/asm/elf.h.  */
#define ELF_NREG 45
typedef target_elf_greg_t target_elf_gregset_t[ELF_NREG];

/* See linux kernel: arch/mips/include/asm/reg.h.  */
enum {
#ifdef TARGET_MIPS64
    TARGET_EF_R0 = 0,
#else
    TARGET_EF_R0 = 6,
#endif
    TARGET_EF_R26 = TARGET_EF_R0 + 26,
    TARGET_EF_R27 = TARGET_EF_R0 + 27,
    TARGET_EF_LO = TARGET_EF_R0 + 32,
    TARGET_EF_HI = TARGET_EF_R0 + 33,
    TARGET_EF_CP0_EPC = TARGET_EF_R0 + 34,
    TARGET_EF_CP0_BADVADDR = TARGET_EF_R0 + 35,
    TARGET_EF_CP0_STATUS = TARGET_EF_R0 + 36,
    TARGET_EF_CP0_CAUSE = TARGET_EF_R0 + 37
};

/* See linux kernel: arch/mips/kernel/process.c:elf_dump_regs.  */
static void elf_core_copy_regs(target_elf_gregset_t *regs, const CPUMIPSState *env)
{
    int i;

    for (i = 0; i < TARGET_EF_R0; i++) {
        (*regs)[i] = 0;
    }
    (*regs)[TARGET_EF_R0] = 0;

    for (i = 1; i < ARRAY_SIZE(env->active_tc.gpr); i++) {
        (*regs)[TARGET_EF_R0 + i] = tswapreg(env->active_tc.gpr[i]);
    }

    (*regs)[TARGET_EF_R26] = 0;
    (*regs)[TARGET_EF_R27] = 0;
    (*regs)[TARGET_EF_LO] = tswapreg(env->active_tc.LO[0]);
    (*regs)[TARGET_EF_HI] = tswapreg(env->active_tc.HI[0]);
    (*regs)[TARGET_EF_CP0_EPC] = tswapreg(env->active_tc.PC);
    (*regs)[TARGET_EF_CP0_BADVADDR] = tswapreg(env->CP0_BadVAddr);
    (*regs)[TARGET_EF_CP0_STATUS] = tswapreg(env->CP0_Status);
    (*regs)[TARGET_EF_CP0_CAUSE] = tswapreg(env->CP0_Cause);
}

#define USE_ELF_CORE_DUMP
#define ELF_EXEC_PAGESIZE        4096

/* See arch/mips/include/uapi/asm/hwcap.h.  */
enum {
    HWCAP_MIPS_R6           = (1 << 0),
    HWCAP_MIPS_MSA          = (1 << 1),
    HWCAP_MIPS_CRC32        = (1 << 2),
    HWCAP_MIPS_MIPS16       = (1 << 3),
    HWCAP_MIPS_MDMX         = (1 << 4),
    HWCAP_MIPS_MIPS3D       = (1 << 5),
    HWCAP_MIPS_SMARTMIPS    = (1 << 6),
    HWCAP_MIPS_DSP          = (1 << 7),
    HWCAP_MIPS_DSP2         = (1 << 8),
    HWCAP_MIPS_DSP3         = (1 << 9),
    HWCAP_MIPS_MIPS16E2     = (1 << 10),
    HWCAP_LOONGSON_MMI      = (1 << 11),
    HWCAP_LOONGSON_EXT      = (1 << 12),
    HWCAP_LOONGSON_EXT2     = (1 << 13),
    HWCAP_LOONGSON_CPUCFG   = (1 << 14),
};

#define ELF_HWCAP get_elf_hwcap()

#define GET_FEATURE_INSN(_flag, _hwcap) \
    do { if (cpu->env.insn_flags & (_flag)) { hwcaps |= _hwcap; } } while (0)

#define GET_FEATURE_REG_SET(_reg, _mask, _hwcap) \
    do { if (cpu->env._reg & (_mask)) { hwcaps |= _hwcap; } } while (0)

#define GET_FEATURE_REG_EQU(_reg, _start, _length, _val, _hwcap) \
    do { \
        if (extract32(cpu->env._reg, (_start), (_length)) == (_val)) { \
            hwcaps |= _hwcap; \
        } \
    } while (0)

static uint32_t get_elf_hwcap(void)
{
    MIPSCPU *cpu = MIPS_CPU(thread_cpu);
    uint32_t hwcaps = 0;

    GET_FEATURE_REG_EQU(CP0_Config0, CP0C0_AR, CP0C0_AR_LENGTH,
                        2, HWCAP_MIPS_R6);
    GET_FEATURE_REG_SET(CP0_Config3, 1 << CP0C3_MSAP, HWCAP_MIPS_MSA);
    GET_FEATURE_INSN(ASE_LMMI, HWCAP_LOONGSON_MMI);
    GET_FEATURE_INSN(ASE_LEXT, HWCAP_LOONGSON_EXT);

    return hwcaps;
}

#undef GET_FEATURE_REG_EQU
#undef GET_FEATURE_REG_SET
#undef GET_FEATURE_INSN

#endif /* TARGET_MIPS */

#ifdef TARGET_MICROBLAZE

#define ELF_START_MMAP 0x80000000

#define elf_check_arch(x) ( (x) == EM_MICROBLAZE || (x) == EM_MICROBLAZE_OLD)

#define ELF_CLASS   ELFCLASS32
#define ELF_ARCH    EM_MICROBLAZE

static inline void init_thread(struct target_pt_regs *regs,
                               struct image_info *infop)
{
    regs->pc = infop->entry;
    regs->r1 = infop->start_stack;

}

#define ELF_EXEC_PAGESIZE        4096

#define USE_ELF_CORE_DUMP
#define ELF_NREG 38
typedef target_elf_greg_t target_elf_gregset_t[ELF_NREG];

/* See linux kernel: arch/mips/kernel/process.c:elf_dump_regs.  */
static void elf_core_copy_regs(target_elf_gregset_t *regs, const CPUMBState *env)
{
    int i, pos = 0;

    for (i = 0; i < 32; i++) {
        (*regs)[pos++] = tswapreg(env->regs[i]);
    }

    (*regs)[pos++] = tswapreg(env->pc);
    (*regs)[pos++] = tswapreg(mb_cpu_read_msr(env));
    (*regs)[pos++] = 0;
    (*regs)[pos++] = tswapreg(env->ear);
    (*regs)[pos++] = 0;
    (*regs)[pos++] = tswapreg(env->esr);
}

#endif /* TARGET_MICROBLAZE */

#ifdef TARGET_NIOS2

#define ELF_START_MMAP 0x80000000

#define elf_check_arch(x) ((x) == EM_ALTERA_NIOS2)

#define ELF_CLASS   ELFCLASS32
#define ELF_ARCH    EM_ALTERA_NIOS2

static void init_thread(struct target_pt_regs *regs, struct image_info *infop)
{
    regs->ea = infop->entry;
    regs->sp = infop->start_stack;
    regs->estatus = 0x3;
}

#define ELF_EXEC_PAGESIZE        4096

#define USE_ELF_CORE_DUMP
#define ELF_NREG 49
typedef target_elf_greg_t target_elf_gregset_t[ELF_NREG];

/* See linux kernel: arch/mips/kernel/process.c:elf_dump_regs.  */
static void elf_core_copy_regs(target_elf_gregset_t *regs,
                               const CPUNios2State *env)
{
    int i;

    (*regs)[0] = -1;
    for (i = 1; i < 8; i++)    /* r0-r7 */
        (*regs)[i] = tswapreg(env->regs[i + 7]);

    for (i = 8; i < 16; i++)   /* r8-r15 */
        (*regs)[i] = tswapreg(env->regs[i - 8]);

    for (i = 16; i < 24; i++)  /* r16-r23 */
        (*regs)[i] = tswapreg(env->regs[i + 7]);
    (*regs)[24] = -1;    /* R_ET */
    (*regs)[25] = -1;    /* R_BT */
    (*regs)[26] = tswapreg(env->regs[R_GP]);
    (*regs)[27] = tswapreg(env->regs[R_SP]);
    (*regs)[28] = tswapreg(env->regs[R_FP]);
    (*regs)[29] = tswapreg(env->regs[R_EA]);
    (*regs)[30] = -1;    /* R_SSTATUS */
    (*regs)[31] = tswapreg(env->regs[R_RA]);

    (*regs)[32] = tswapreg(env->regs[R_PC]);

    (*regs)[33] = -1; /* R_STATUS */
    (*regs)[34] = tswapreg(env->regs[CR_ESTATUS]);

    for (i = 35; i < 49; i++)    /* ... */
        (*regs)[i] = -1;
}

#endif /* TARGET_NIOS2 */

#ifdef TARGET_OPENRISC

#define ELF_START_MMAP 0x08000000

#define ELF_ARCH EM_OPENRISC
#define ELF_CLASS ELFCLASS32
#define ELF_DATA  ELFDATA2MSB

static inline void init_thread(struct target_pt_regs *regs,
                               struct image_info *infop)
{
    regs->pc = infop->entry;
    regs->gpr[1] = infop->start_stack;
}

#define USE_ELF_CORE_DUMP
#define ELF_EXEC_PAGESIZE 8192

/* See linux kernel arch/openrisc/include/asm/elf.h.  */
#define ELF_NREG 34 /* gprs and pc, sr */
typedef target_elf_greg_t target_elf_gregset_t[ELF_NREG];

static void elf_core_copy_regs(target_elf_gregset_t *regs,
                               const CPUOpenRISCState *env)
{
    int i;

    for (i = 0; i < 32; i++) {
        (*regs)[i] = tswapreg(cpu_get_gpr(env, i));
    }
    (*regs)[32] = tswapreg(env->pc);
    (*regs)[33] = tswapreg(cpu_get_sr(env));
}
#define ELF_HWCAP 0
#define ELF_PLATFORM NULL

#endif /* TARGET_OPENRISC */

#ifdef TARGET_SH4

#define ELF_START_MMAP 0x80000000

#define ELF_CLASS ELFCLASS32
#define ELF_ARCH  EM_SH

static inline void init_thread(struct target_pt_regs *regs,
                               struct image_info *infop)
{
    /* Check other registers XXXXX */
    regs->pc = infop->entry;
    regs->regs[15] = infop->start_stack;
}

/* See linux kernel: arch/sh/include/asm/elf.h.  */
#define ELF_NREG 23
typedef target_elf_greg_t target_elf_gregset_t[ELF_NREG];

/* See linux kernel: arch/sh/include/asm/ptrace.h.  */
enum {
    TARGET_REG_PC = 16,
    TARGET_REG_PR = 17,
    TARGET_REG_SR = 18,
    TARGET_REG_GBR = 19,
    TARGET_REG_MACH = 20,
    TARGET_REG_MACL = 21,
    TARGET_REG_SYSCALL = 22
};

static inline void elf_core_copy_regs(target_elf_gregset_t *regs,
                                      const CPUSH4State *env)
{
    int i;

    for (i = 0; i < 16; i++) {
        (*regs)[i] = tswapreg(env->gregs[i]);
    }

    (*regs)[TARGET_REG_PC] = tswapreg(env->pc);
    (*regs)[TARGET_REG_PR] = tswapreg(env->pr);
    (*regs)[TARGET_REG_SR] = tswapreg(env->sr);
    (*regs)[TARGET_REG_GBR] = tswapreg(env->gbr);
    (*regs)[TARGET_REG_MACH] = tswapreg(env->mach);
    (*regs)[TARGET_REG_MACL] = tswapreg(env->macl);
    (*regs)[TARGET_REG_SYSCALL] = 0; /* FIXME */
}

#define USE_ELF_CORE_DUMP
#define ELF_EXEC_PAGESIZE        4096

enum {
    SH_CPU_HAS_FPU            = 0x0001, /* Hardware FPU support */
    SH_CPU_HAS_P2_FLUSH_BUG   = 0x0002, /* Need to flush the cache in P2 area */
    SH_CPU_HAS_MMU_PAGE_ASSOC = 0x0004, /* SH3: TLB way selection bit support */
    SH_CPU_HAS_DSP            = 0x0008, /* SH-DSP: DSP support */
    SH_CPU_HAS_PERF_COUNTER   = 0x0010, /* Hardware performance counters */
    SH_CPU_HAS_PTEA           = 0x0020, /* PTEA register */
    SH_CPU_HAS_LLSC           = 0x0040, /* movli.l/movco.l */
    SH_CPU_HAS_L2_CACHE       = 0x0080, /* Secondary cache / URAM */
    SH_CPU_HAS_OP32           = 0x0100, /* 32-bit instruction support */
    SH_CPU_HAS_PTEAEX         = 0x0200, /* PTE ASID Extension support */
};

#define ELF_HWCAP get_elf_hwcap()

static uint32_t get_elf_hwcap(void)
{
    SuperHCPU *cpu = SUPERH_CPU(thread_cpu);
    uint32_t hwcap = 0;

    hwcap |= SH_CPU_HAS_FPU;

    if (cpu->env.features & SH_FEATURE_SH4A) {
        hwcap |= SH_CPU_HAS_LLSC;
    }

    return hwcap;
}

#endif

#ifdef TARGET_CRIS

#define ELF_START_MMAP 0x80000000

#define ELF_CLASS ELFCLASS32
#define ELF_ARCH  EM_CRIS

static inline void init_thread(struct target_pt_regs *regs,
                               struct image_info *infop)
{
    regs->erp = infop->entry;
}

#define ELF_EXEC_PAGESIZE        8192

#endif

#ifdef TARGET_M68K

#define ELF_START_MMAP 0x80000000

#define ELF_CLASS       ELFCLASS32
#define ELF_ARCH        EM_68K

/* ??? Does this need to do anything?
   #define ELF_PLAT_INIT(_r) */

static inline void init_thread(struct target_pt_regs *regs,
                               struct image_info *infop)
{
    regs->usp = infop->start_stack;
    regs->sr = 0;
    regs->pc = infop->entry;
}

/* See linux kernel: arch/m68k/include/asm/elf.h.  */
#define ELF_NREG 20
typedef target_elf_greg_t target_elf_gregset_t[ELF_NREG];

static void elf_core_copy_regs(target_elf_gregset_t *regs, const CPUM68KState *env)
{
    (*regs)[0] = tswapreg(env->dregs[1]);
    (*regs)[1] = tswapreg(env->dregs[2]);
    (*regs)[2] = tswapreg(env->dregs[3]);
    (*regs)[3] = tswapreg(env->dregs[4]);
    (*regs)[4] = tswapreg(env->dregs[5]);
    (*regs)[5] = tswapreg(env->dregs[6]);
    (*regs)[6] = tswapreg(env->dregs[7]);
    (*regs)[7] = tswapreg(env->aregs[0]);
    (*regs)[8] = tswapreg(env->aregs[1]);
    (*regs)[9] = tswapreg(env->aregs[2]);
    (*regs)[10] = tswapreg(env->aregs[3]);
    (*regs)[11] = tswapreg(env->aregs[4]);
    (*regs)[12] = tswapreg(env->aregs[5]);
    (*regs)[13] = tswapreg(env->aregs[6]);
    (*regs)[14] = tswapreg(env->dregs[0]);
    (*regs)[15] = tswapreg(env->aregs[7]);
    (*regs)[16] = tswapreg(env->dregs[0]); /* FIXME: orig_d0 */
    (*regs)[17] = tswapreg(env->sr);
    (*regs)[18] = tswapreg(env->pc);
    (*regs)[19] = 0;  /* FIXME: regs->format | regs->vector */
}

#define USE_ELF_CORE_DUMP
#define ELF_EXEC_PAGESIZE       8192

#endif

#ifdef TARGET_ALPHA

#define ELF_START_MMAP (0x30000000000ULL)

#define ELF_CLASS      ELFCLASS64
#define ELF_ARCH       EM_ALPHA

static inline void init_thread(struct target_pt_regs *regs,
                               struct image_info *infop)
{
    regs->pc = infop->entry;
    regs->ps = 8;
    regs->usp = infop->start_stack;
}

#define ELF_EXEC_PAGESIZE        8192

#endif /* TARGET_ALPHA */

#ifdef TARGET_S390X

#define ELF_START_MMAP (0x20000000000ULL)

#define ELF_CLASS	ELFCLASS64
#define ELF_DATA	ELFDATA2MSB
#define ELF_ARCH	EM_S390

#include "elf.h"

#define ELF_HWCAP get_elf_hwcap()

#define GET_FEATURE(_feat, _hwcap) \
    do { if (s390_has_feat(_feat)) { hwcap |= _hwcap; } } while (0)

static uint32_t get_elf_hwcap(void)
{
    /*
     * Let's assume we always have esan3 and zarch.
     * 31-bit processes can use 64-bit registers (high gprs).
     */
    uint32_t hwcap = HWCAP_S390_ESAN3 | HWCAP_S390_ZARCH | HWCAP_S390_HIGH_GPRS;

    GET_FEATURE(S390_FEAT_STFLE, HWCAP_S390_STFLE);
    GET_FEATURE(S390_FEAT_MSA, HWCAP_S390_MSA);
    GET_FEATURE(S390_FEAT_LONG_DISPLACEMENT, HWCAP_S390_LDISP);
    GET_FEATURE(S390_FEAT_EXTENDED_IMMEDIATE, HWCAP_S390_EIMM);
    if (s390_has_feat(S390_FEAT_EXTENDED_TRANSLATION_3) &&
        s390_has_feat(S390_FEAT_ETF3_ENH)) {
        hwcap |= HWCAP_S390_ETF3EH;
    }
    GET_FEATURE(S390_FEAT_VECTOR, HWCAP_S390_VXRS);

    return hwcap;
}

static inline void init_thread(struct target_pt_regs *regs, struct image_info *infop)
{
    regs->psw.addr = infop->entry;
    regs->psw.mask = PSW_MASK_64 | PSW_MASK_32;
    regs->gprs[15] = infop->start_stack;
}

#endif /* TARGET_S390X */

#ifdef TARGET_TILEGX

/* 42 bits real used address, a half for user mode */
#define ELF_START_MMAP (0x00000020000000000ULL)

#define elf_check_arch(x) ((x) == EM_TILEGX)

#define ELF_CLASS   ELFCLASS64
#define ELF_DATA    ELFDATA2LSB
#define ELF_ARCH    EM_TILEGX

static inline void init_thread(struct target_pt_regs *regs,
                               struct image_info *infop)
{
    regs->pc = infop->entry;
    regs->sp = infop->start_stack;

}

#define ELF_EXEC_PAGESIZE        65536 /* TILE-Gx page size is 64KB */

#endif /* TARGET_TILEGX */

#ifdef TARGET_RISCV

#define ELF_START_MMAP 0x80000000
#define ELF_ARCH  EM_RISCV

#ifdef TARGET_RISCV32
#define ELF_CLASS ELFCLASS32
#else
#define ELF_CLASS ELFCLASS64
#endif

static inline void init_thread(struct target_pt_regs *regs,
                               struct image_info *infop)
{
    regs->sepc = infop->entry;
    regs->sp = infop->start_stack;
}

#define ELF_EXEC_PAGESIZE 4096

#endif /* TARGET_RISCV */

#ifdef TARGET_HPPA

#define ELF_START_MMAP  0x80000000
#define ELF_CLASS       ELFCLASS32
#define ELF_ARCH        EM_PARISC
#define ELF_PLATFORM    "PARISC"
#define STACK_GROWS_DOWN 0
#define STACK_ALIGNMENT  64

static inline void init_thread(struct target_pt_regs *regs,
                               struct image_info *infop)
{
    regs->iaoq[0] = infop->entry;
    regs->iaoq[1] = infop->entry + 4;
    regs->gr[23] = 0;
    regs->gr[24] = infop->arg_start;
    regs->gr[25] = (infop->arg_end - infop->arg_start) / sizeof(abi_ulong);
    /* The top-of-stack contains a linkage buffer.  */
    regs->gr[30] = infop->start_stack + 64;
    regs->gr[31] = infop->entry;
}

#endif /* TARGET_HPPA */

#ifdef TARGET_XTENSA

#define ELF_START_MMAP 0x20000000

#define ELF_CLASS       ELFCLASS32
#define ELF_ARCH        EM_XTENSA

static inline void init_thread(struct target_pt_regs *regs,
                               struct image_info *infop)
{
    regs->windowbase = 0;
    regs->windowstart = 1;
    regs->areg[1] = infop->start_stack;
    regs->pc = infop->entry;
}

/* See linux kernel: arch/xtensa/include/asm/elf.h.  */
#define ELF_NREG 128
typedef target_elf_greg_t target_elf_gregset_t[ELF_NREG];

enum {
    TARGET_REG_PC,
    TARGET_REG_PS,
    TARGET_REG_LBEG,
    TARGET_REG_LEND,
    TARGET_REG_LCOUNT,
    TARGET_REG_SAR,
    TARGET_REG_WINDOWSTART,
    TARGET_REG_WINDOWBASE,
    TARGET_REG_THREADPTR,
    TARGET_REG_AR0 = 64,
};

static void elf_core_copy_regs(target_elf_gregset_t *regs,
                               const CPUXtensaState *env)
{
    unsigned i;

    (*regs)[TARGET_REG_PC] = tswapreg(env->pc);
    (*regs)[TARGET_REG_PS] = tswapreg(env->sregs[PS] & ~PS_EXCM);
    (*regs)[TARGET_REG_LBEG] = tswapreg(env->sregs[LBEG]);
    (*regs)[TARGET_REG_LEND] = tswapreg(env->sregs[LEND]);
    (*regs)[TARGET_REG_LCOUNT] = tswapreg(env->sregs[LCOUNT]);
    (*regs)[TARGET_REG_SAR] = tswapreg(env->sregs[SAR]);
    (*regs)[TARGET_REG_WINDOWSTART] = tswapreg(env->sregs[WINDOW_START]);
    (*regs)[TARGET_REG_WINDOWBASE] = tswapreg(env->sregs[WINDOW_BASE]);
    (*regs)[TARGET_REG_THREADPTR] = tswapreg(env->uregs[THREADPTR]);
    xtensa_sync_phys_from_window((CPUXtensaState *)env);
    for (i = 0; i < env->config->nareg; ++i) {
        (*regs)[TARGET_REG_AR0 + i] = tswapreg(env->phys_regs[i]);
    }
}

#define USE_ELF_CORE_DUMP
#define ELF_EXEC_PAGESIZE       4096

#endif /* TARGET_XTENSA */

#ifndef ELF_PLATFORM
#define ELF_PLATFORM (NULL)
#endif

#ifndef ELF_MACHINE
#define ELF_MACHINE ELF_ARCH
#endif

#ifndef elf_check_arch
#define elf_check_arch(x) ((x) == ELF_ARCH)
#endif

#ifndef elf_check_abi
#define elf_check_abi(x) (1)
#endif

#ifndef ELF_HWCAP
#define ELF_HWCAP 0
#endif

#ifndef STACK_GROWS_DOWN
#define STACK_GROWS_DOWN 1
#endif

#ifndef STACK_ALIGNMENT
#define STACK_ALIGNMENT 16
#endif

#ifdef TARGET_ABI32
#undef ELF_CLASS
#define ELF_CLASS ELFCLASS32
#undef bswaptls
#define bswaptls(ptr) bswap32s(ptr)
#endif

#include "elf.h"

/* We must delay the following stanzas until after "elf.h". */
#if defined(TARGET_AARCH64)

static bool arch_parse_elf_property(uint32_t pr_type, uint32_t pr_datasz,
                                    const uint32_t *data,
                                    struct image_info *info,
                                    Error **errp)
{
    if (pr_type == GNU_PROPERTY_AARCH64_FEATURE_1_AND) {
        if (pr_datasz != sizeof(uint32_t)) {
            error_setg(errp, "Ill-formed GNU_PROPERTY_AARCH64_FEATURE_1_AND");
            return false;
        }
        /* We will extract GNU_PROPERTY_AARCH64_FEATURE_1_BTI later. */
        info->note_flags = *data;
    }
    return true;
}
#define ARCH_USE_GNU_PROPERTY 1

#else

static bool arch_parse_elf_property(uint32_t pr_type, uint32_t pr_datasz,
                                    const uint32_t *data,
                                    struct image_info *info,
                                    Error **errp)
{
    g_assert_not_reached();
}
#define ARCH_USE_GNU_PROPERTY 0

#endif

struct exec
{
    unsigned int a_info;   /* Use macros N_MAGIC, etc for access */
    unsigned int a_text;   /* length of text, in bytes */
    unsigned int a_data;   /* length of data, in bytes */
    unsigned int a_bss;    /* length of uninitialized data area, in bytes */
    unsigned int a_syms;   /* length of symbol table data in file, in bytes */
    unsigned int a_entry;  /* start address */
    unsigned int a_trsize; /* length of relocation info for text, in bytes */
    unsigned int a_drsize; /* length of relocation info for data, in bytes */
};


#define N_MAGIC(exec) ((exec).a_info & 0xffff)
#define OMAGIC 0407
#define NMAGIC 0410
#define ZMAGIC 0413
#define QMAGIC 0314

/* Necessary parameters */
#define TARGET_ELF_EXEC_PAGESIZE \
        (((eppnt->p_align & ~qemu_host_page_mask) != 0) ? \
         TARGET_PAGE_SIZE : MAX(qemu_host_page_size, TARGET_PAGE_SIZE))
#define TARGET_ELF_PAGELENGTH(_v) ROUND_UP((_v), TARGET_ELF_EXEC_PAGESIZE)
#define TARGET_ELF_PAGESTART(_v) ((_v) & \
                                 ~(abi_ulong)(TARGET_ELF_EXEC_PAGESIZE-1))
#define TARGET_ELF_PAGEOFFSET(_v) ((_v) & (TARGET_ELF_EXEC_PAGESIZE-1))

#define DLINFO_ITEMS 16

static inline void memcpy_fromfs(void * to, const void * from, unsigned long n)
{
    memcpy(to, from, n);
}

#ifdef BSWAP_NEEDED
static void bswap_ehdr(struct elfhdr *ehdr)
{
    bswap16s(&ehdr->e_type);            /* Object file type */
    bswap16s(&ehdr->e_machine);         /* Architecture */
    bswap32s(&ehdr->e_version);         /* Object file version */
    bswaptls(&ehdr->e_entry);           /* Entry point virtual address */
    bswaptls(&ehdr->e_phoff);           /* Program header table file offset */
    bswaptls(&ehdr->e_shoff);           /* Section header table file offset */
    bswap32s(&ehdr->e_flags);           /* Processor-specific flags */
    bswap16s(&ehdr->e_ehsize);          /* ELF header size in bytes */
    bswap16s(&ehdr->e_phentsize);       /* Program header table entry size */
    bswap16s(&ehdr->e_phnum);           /* Program header table entry count */
    bswap16s(&ehdr->e_shentsize);       /* Section header table entry size */
    bswap16s(&ehdr->e_shnum);           /* Section header table entry count */
    bswap16s(&ehdr->e_shstrndx);        /* Section header string table index */
}

static void bswap_phdr(struct elf_phdr *phdr, int phnum)
{
    int i;
    for (i = 0; i < phnum; ++i, ++phdr) {
        bswap32s(&phdr->p_type);        /* Segment type */
        bswap32s(&phdr->p_flags);       /* Segment flags */
        bswaptls(&phdr->p_offset);      /* Segment file offset */
        bswaptls(&phdr->p_vaddr);       /* Segment virtual address */
        bswaptls(&phdr->p_paddr);       /* Segment physical address */
        bswaptls(&phdr->p_filesz);      /* Segment size in file */
        bswaptls(&phdr->p_memsz);       /* Segment size in memory */
        bswaptls(&phdr->p_align);       /* Segment alignment */
    }
}

static void bswap_shdr(struct elf_shdr *shdr, int shnum)
{
    int i;
    for (i = 0; i < shnum; ++i, ++shdr) {
        bswap32s(&shdr->sh_name);
        bswap32s(&shdr->sh_type);
        bswaptls(&shdr->sh_flags);
        bswaptls(&shdr->sh_addr);
        bswaptls(&shdr->sh_offset);
        bswaptls(&shdr->sh_size);
        bswap32s(&shdr->sh_link);
        bswap32s(&shdr->sh_info);
        bswaptls(&shdr->sh_addralign);
        bswaptls(&shdr->sh_entsize);
    }
}

static void bswap_sym(struct elf_sym *sym)
{
    bswap32s(&sym->st_name);
    bswaptls(&sym->st_value);
    bswaptls(&sym->st_size);
    bswap16s(&sym->st_shndx);
}

#ifdef TARGET_MIPS
static void bswap_mips_abiflags(Mips_elf_abiflags_v0 *abiflags)
{
    bswap16s(&abiflags->version);
    bswap32s(&abiflags->ases);
    bswap32s(&abiflags->isa_ext);
    bswap32s(&abiflags->flags1);
    bswap32s(&abiflags->flags2);
}
#endif
#else
static inline void bswap_ehdr(struct elfhdr *ehdr) { }
static inline void bswap_phdr(struct elf_phdr *phdr, int phnum) { }
static inline void bswap_shdr(struct elf_shdr *shdr, int shnum) { }
static inline void bswap_sym(struct elf_sym *sym) { }
#ifdef TARGET_MIPS
static inline void bswap_mips_abiflags(Mips_elf_abiflags_v0 *abiflags) { }
#endif
#endif

#ifdef USE_ELF_CORE_DUMP
static int elf_core_dump(int, const CPUArchState *);
#endif /* USE_ELF_CORE_DUMP */
static void load_symbols(struct elfhdr *hdr, int fd, abi_ulong load_bias);

/* Verify the portions of EHDR within E_IDENT for the target.
   This can be performed before bswapping the entire header.  */
static bool elf_check_ident(struct elfhdr *ehdr)
{
    return (ehdr->e_ident[EI_MAG0] == ELFMAG0
            && ehdr->e_ident[EI_MAG1] == ELFMAG1
            && ehdr->e_ident[EI_MAG2] == ELFMAG2
            && ehdr->e_ident[EI_MAG3] == ELFMAG3
            && ehdr->e_ident[EI_CLASS] == ELF_CLASS
            && ehdr->e_ident[EI_DATA] == ELF_DATA
            && ehdr->e_ident[EI_VERSION] == EV_CURRENT);
}

/* Verify the portions of EHDR outside of E_IDENT for the target.
   This has to wait until after bswapping the header.  */
static bool elf_check_ehdr(struct elfhdr *ehdr)
{
    return (elf_check_arch(ehdr->e_machine)
            && elf_check_abi(ehdr->e_flags)
            && ehdr->e_ehsize == sizeof(struct elfhdr)
            && ehdr->e_phentsize == sizeof(struct elf_phdr)
            && (ehdr->e_type == ET_EXEC || ehdr->e_type == ET_DYN));
}

/*
 * 'copy_elf_strings()' copies argument/envelope strings from user
 * memory to free pages in kernel mem. These are in a format ready
 * to be put directly into the top of new user memory.
 *
 */
static abi_ulong copy_elf_strings(int argc, char **argv, char *scratch,
                                  abi_ulong p, abi_ulong stack_limit)
{
    char *tmp;
    int len, i;
    abi_ulong top = p;

    if (!p) {
        return 0;       /* bullet-proofing */
    }

    if (STACK_GROWS_DOWN) {
        int offset = ((p - 1) % TARGET_PAGE_SIZE) + 1;
        for (i = argc - 1; i >= 0; --i) {
            tmp = argv[i];
            if (!tmp) {
                fprintf(stderr, "VFS: argc is wrong");
                exit(-1);
            }
            len = strlen(tmp) + 1;
            tmp += len;

            if (len > (p - stack_limit)) {
                return 0;
            }
            while (len) {
                int bytes_to_copy = (len > offset) ? offset : len;
                tmp -= bytes_to_copy;
                p -= bytes_to_copy;
                offset -= bytes_to_copy;
                len -= bytes_to_copy;

                memcpy_fromfs(scratch + offset, tmp, bytes_to_copy);

                if (offset == 0) {
                    memcpy_to_target(p, scratch, top - p);
                    top = p;
                    offset = TARGET_PAGE_SIZE;
                }
            }
        }
        if (p != top) {
            memcpy_to_target(p, scratch + offset, top - p);
        }
    } else {
        int remaining = TARGET_PAGE_SIZE - (p % TARGET_PAGE_SIZE);
        for (i = 0; i < argc; ++i) {
            tmp = argv[i];
            if (!tmp) {
                fprintf(stderr, "VFS: argc is wrong");
                exit(-1);
            }
            len = strlen(tmp) + 1;
            if (len > (stack_limit - p)) {
                return 0;
            }
            while (len) {
                int bytes_to_copy = (len > remaining) ? remaining : len;

                memcpy_fromfs(scratch + (p - top), tmp, bytes_to_copy);

                tmp += bytes_to_copy;
                remaining -= bytes_to_copy;
                p += bytes_to_copy;
                len -= bytes_to_copy;

                if (remaining == 0) {
                    memcpy_to_target(top, scratch, p - top);
                    top = p;
                    remaining = TARGET_PAGE_SIZE;
                }
            }
        }
        if (p != top) {
            memcpy_to_target(top, scratch, p - top);
        }
    }

    return p;
}

/* Older linux kernels provide up to MAX_ARG_PAGES (default: 32) of
 * argument/environment space. Newer kernels (>2.6.33) allow more,
 * dependent on stack size, but guarantee at least 32 pages for
 * backwards compatibility.
 */
#define STACK_LOWER_LIMIT (32 * TARGET_PAGE_SIZE)

static abi_ulong setup_arg_pages(struct linux_binprm *bprm,
                                 struct image_info *info)
{
    abi_ulong size, error, guard;

    size = guest_stack_size;
    if (size < STACK_LOWER_LIMIT) {
        size = STACK_LOWER_LIMIT;
    }
    guard = TARGET_PAGE_SIZE;
    if (guard < qemu_real_host_page_size) {
        guard = qemu_real_host_page_size;
    }

    error = target_mmap(0, size + guard, PROT_READ | PROT_WRITE,
                        MAP_PRIVATE | MAP_ANONYMOUS, -1, 0);
    if (error == -1) {
        perror("mmap stack");
        exit(-1);
    }

    /* We reserve one extra page at the top of the stack as guard.  */
    if (STACK_GROWS_DOWN) {
        target_mprotect(error, guard, PROT_NONE);
        info->stack_limit = error + guard;
        return info->stack_limit + size - sizeof(void *);
    } else {
        target_mprotect(error + size, guard, PROT_NONE);
        info->stack_limit = error + size;
        return error;
    }
}

/* Map and zero the bss.  We need to explicitly zero any fractional pages
   after the data section (i.e. bss).  */
static void zero_bss(abi_ulong elf_bss, abi_ulong last_bss, int prot)
{
    uintptr_t host_start, host_map_start, host_end;

    last_bss = TARGET_PAGE_ALIGN(last_bss);

    /* ??? There is confusion between qemu_real_host_page_size and
       qemu_host_page_size here and elsewhere in target_mmap, which
       may lead to the end of the data section mapping from the file
       not being mapped.  At least there was an explicit test and
       comment for that here, suggesting that "the file size must
       be known".  The comment probably pre-dates the introduction
       of the fstat system call in target_mmap which does in fact
       find out the size.  What isn't clear is if the workaround
       here is still actually needed.  For now, continue with it,
       but merge it with the "normal" mmap that would allocate the bss.  */

    host_start = (uintptr_t) g2h(elf_bss);
    host_end = (uintptr_t) g2h(last_bss);
    host_map_start = REAL_HOST_PAGE_ALIGN(host_start);

    if (host_map_start < host_end) {
        void *p = mmap((void *)host_map_start, host_end - host_map_start,
                       prot, MAP_FIXED | MAP_PRIVATE | MAP_ANONYMOUS, -1, 0);
        if (p == MAP_FAILED) {
            perror("cannot mmap brk");
            exit(-1);
        }
    }

    /* Ensure that the bss page(s) are valid */
    if ((page_get_flags(last_bss-1) & prot) != prot) {
        page_set_flags(elf_bss & TARGET_PAGE_MASK, last_bss, prot | PAGE_VALID);
    }

    if (host_start < host_map_start) {
        memset((void *)host_start, 0, host_map_start - host_start);
    }
}

#ifdef TARGET_ARM
static int elf_is_fdpic(struct elfhdr *exec)
{
    return exec->e_ident[EI_OSABI] == ELFOSABI_ARM_FDPIC;
}
#else
/* Default implementation, always false.  */
static int elf_is_fdpic(struct elfhdr *exec)
{
    return 0;
}
#endif

static abi_ulong loader_build_fdpic_loadmap(struct image_info *info, abi_ulong sp)
{
    uint16_t n;
    struct elf32_fdpic_loadseg *loadsegs = info->loadsegs;

    /* elf32_fdpic_loadseg */
    n = info->nsegs;
    while (n--) {
        sp -= 12;
        put_user_u32(loadsegs[n].addr, sp+0);
        put_user_u32(loadsegs[n].p_vaddr, sp+4);
        put_user_u32(loadsegs[n].p_memsz, sp+8);
    }

    /* elf32_fdpic_loadmap */
    sp -= 4;
    put_user_u16(0, sp+0); /* version */
    put_user_u16(info->nsegs, sp+2); /* nsegs */

    info->personality = PER_LINUX_FDPIC;
    info->loadmap_addr = sp;

    return sp;
}

static abi_ulong create_elf_tables(abi_ulong p, int argc, int envc,
                                   struct elfhdr *exec,
                                   struct image_info *info,
                                   struct image_info *interp_info)
{
    abi_ulong sp;
    abi_ulong u_argc, u_argv, u_envp, u_auxv;
    int size;
    int i;
    abi_ulong u_rand_bytes;
    uint8_t k_rand_bytes[16];
    abi_ulong u_platform;
    const char *k_platform;
    const int n = sizeof(elf_addr_t);

    sp = p;

    /* Needs to be before we load the env/argc/... */
    if (elf_is_fdpic(exec)) {
        /* Need 4 byte alignment for these structs */
        sp &= ~3;
        sp = loader_build_fdpic_loadmap(info, sp);
        info->other_info = interp_info;
        if (interp_info) {
            interp_info->other_info = info;
            sp = loader_build_fdpic_loadmap(interp_info, sp);
            info->interpreter_loadmap_addr = interp_info->loadmap_addr;
            info->interpreter_pt_dynamic_addr = interp_info->pt_dynamic_addr;
        } else {
            info->interpreter_loadmap_addr = 0;
            info->interpreter_pt_dynamic_addr = 0;
        }
    }

    u_platform = 0;
    k_platform = ELF_PLATFORM;
    if (k_platform) {
        size_t len = strlen(k_platform) + 1;
        if (STACK_GROWS_DOWN) {
            sp -= (len + n - 1) & ~(n - 1);
            u_platform = sp;
            /* FIXME - check return value of memcpy_to_target() for failure */
            memcpy_to_target(sp, k_platform, len);
        } else {
            memcpy_to_target(sp, k_platform, len);
            u_platform = sp;
            sp += len + 1;
        }
    }

    /* Provide 16 byte alignment for the PRNG, and basic alignment for
     * the argv and envp pointers.
     */
    if (STACK_GROWS_DOWN) {
        sp = QEMU_ALIGN_DOWN(sp, 16);
    } else {
        sp = QEMU_ALIGN_UP(sp, 16);
    }

    /*
     * Generate 16 random bytes for userspace PRNG seeding.
     */
    qemu_guest_getrandom_nofail(k_rand_bytes, sizeof(k_rand_bytes));
    if (STACK_GROWS_DOWN) {
        sp -= 16;
        u_rand_bytes = sp;
        /* FIXME - check return value of memcpy_to_target() for failure */
        memcpy_to_target(sp, k_rand_bytes, 16);
    } else {
        memcpy_to_target(sp, k_rand_bytes, 16);
        u_rand_bytes = sp;
        sp += 16;
    }

    size = (DLINFO_ITEMS + 1) * 2;
    if (k_platform)
        size += 2;
#ifdef DLINFO_ARCH_ITEMS
    size += DLINFO_ARCH_ITEMS * 2;
#endif
#ifdef ELF_HWCAP2
    size += 2;
#endif
    info->auxv_len = size * n;

    size += envc + argc + 2;
    size += 1;  /* argc itself */
    size *= n;

    /* Allocate space and finalize stack alignment for entry now.  */
    if (STACK_GROWS_DOWN) {
        u_argc = QEMU_ALIGN_DOWN(sp - size, STACK_ALIGNMENT);
        sp = u_argc;
    } else {
        u_argc = sp;
        sp = QEMU_ALIGN_UP(sp + size, STACK_ALIGNMENT);
    }

    u_argv = u_argc + n;
    u_envp = u_argv + (argc + 1) * n;
    u_auxv = u_envp + (envc + 1) * n;
    info->saved_auxv = u_auxv;
    info->arg_start = u_argv;
    info->arg_end = u_argv + argc * n;

    /* This is correct because Linux defines
     * elf_addr_t as Elf32_Off / Elf64_Off
     */
#define NEW_AUX_ENT(id, val) do {               \
        put_user_ual(id, u_auxv);  u_auxv += n; \
        put_user_ual(val, u_auxv); u_auxv += n; \
    } while(0)

#ifdef ARCH_DLINFO
    /*
     * ARCH_DLINFO must come first so platform specific code can enforce
     * special alignment requirements on the AUXV if necessary (eg. PPC).
     */
    ARCH_DLINFO;
#endif
    /* There must be exactly DLINFO_ITEMS entries here, or the assert
     * on info->auxv_len will trigger.
     */
    NEW_AUX_ENT(AT_PHDR, (abi_ulong)(info->load_addr + exec->e_phoff));
    NEW_AUX_ENT(AT_PHENT, (abi_ulong)(sizeof (struct elf_phdr)));
    NEW_AUX_ENT(AT_PHNUM, (abi_ulong)(exec->e_phnum));
    if ((info->alignment & ~qemu_host_page_mask) != 0) {
        /* Target doesn't support host page size alignment */
        NEW_AUX_ENT(AT_PAGESZ, (abi_ulong)(TARGET_PAGE_SIZE));
    } else {
        NEW_AUX_ENT(AT_PAGESZ, (abi_ulong)(MAX(TARGET_PAGE_SIZE,
                                               qemu_host_page_size)));
    }
    NEW_AUX_ENT(AT_BASE, (abi_ulong)(interp_info ? interp_info->load_addr : 0));
    NEW_AUX_ENT(AT_FLAGS, (abi_ulong)0);
    NEW_AUX_ENT(AT_ENTRY, info->entry);
    NEW_AUX_ENT(AT_UID, (abi_ulong) getuid());
    NEW_AUX_ENT(AT_EUID, (abi_ulong) geteuid());
    NEW_AUX_ENT(AT_GID, (abi_ulong) getgid());
    NEW_AUX_ENT(AT_EGID, (abi_ulong) getegid());
    NEW_AUX_ENT(AT_HWCAP, (abi_ulong) ELF_HWCAP);
    NEW_AUX_ENT(AT_CLKTCK, (abi_ulong) sysconf(_SC_CLK_TCK));
    NEW_AUX_ENT(AT_RANDOM, (abi_ulong) u_rand_bytes);
    NEW_AUX_ENT(AT_SECURE, (abi_ulong) qemu_getauxval(AT_SECURE));
    NEW_AUX_ENT(AT_EXECFN, info->file_string);

#ifdef ELF_HWCAP2
    NEW_AUX_ENT(AT_HWCAP2, (abi_ulong) ELF_HWCAP2);
#endif

    if (u_platform) {
        NEW_AUX_ENT(AT_PLATFORM, u_platform);
    }
    NEW_AUX_ENT (AT_NULL, 0);
#undef NEW_AUX_ENT

    /* Check that our initial calculation of the auxv length matches how much
     * we actually put into it.
     */
    assert(info->auxv_len == u_auxv - info->saved_auxv);

    put_user_ual(argc, u_argc);

    p = info->arg_strings;
    for (i = 0; i < argc; ++i) {
        put_user_ual(p, u_argv);
        u_argv += n;
        p += target_strlen(p) + 1;
    }
    put_user_ual(0, u_argv);

    p = info->env_strings;
    for (i = 0; i < envc; ++i) {
        put_user_ual(p, u_envp);
        u_envp += n;
        p += target_strlen(p) + 1;
    }
    put_user_ual(0, u_envp);

    return sp;
}

#ifndef ARM_COMMPAGE
#define ARM_COMMPAGE 0
#define init_guest_commpage() true
#endif

static void pgb_fail_in_use(const char *image_name)
{
    error_report("%s: requires virtual address space that is in use "
                 "(omit the -B option or choose a different value)",
                 image_name);
    exit(EXIT_FAILURE);
}

static void pgb_have_guest_base(const char *image_name, abi_ulong guest_loaddr,
                                abi_ulong guest_hiaddr, long align)
{
    const int flags = MAP_ANONYMOUS | MAP_PRIVATE | MAP_NORESERVE;
    void *addr, *test;

    if (!QEMU_IS_ALIGNED(guest_base, align)) {
        fprintf(stderr, "Requested guest base 0x%lx does not satisfy "
                "host minimum alignment (0x%lx)\n",
                guest_base, align);
        exit(EXIT_FAILURE);
    }

    /* Sanity check the guest binary. */
    if (reserved_va) {
        if (guest_hiaddr > reserved_va) {
            error_report("%s: requires more than reserved virtual "
                         "address space (0x%" PRIx64 " > 0x%lx)",
                         image_name, (uint64_t)guest_hiaddr, reserved_va);
            exit(EXIT_FAILURE);
        }
    } else {
#if HOST_LONG_BITS < TARGET_ABI_BITS
        if ((guest_hiaddr - guest_base) > ~(uintptr_t)0) {
            error_report("%s: requires more virtual address space "
                         "than the host can provide (0x%" PRIx64 ")",
                         image_name, (uint64_t)guest_hiaddr - guest_base);
            exit(EXIT_FAILURE);
        }
#endif
    }

    /*
     * Expand the allocation to the entire reserved_va.
     * Exclude the mmap_min_addr hole.
     */
    if (reserved_va) {
        guest_loaddr = (guest_base >= mmap_min_addr ? 0
                        : mmap_min_addr - guest_base);
        guest_hiaddr = reserved_va;
    }

    /* Reserve the address space for the binary, or reserved_va. */
    test = g2h(guest_loaddr);
    addr = mmap(test, guest_hiaddr - guest_loaddr, PROT_NONE, flags, -1, 0);
    if (test != addr) {
        pgb_fail_in_use(image_name);
    }
}

/**
 * pgd_find_hole_fallback: potential mmap address
 * @guest_size: size of available space
 * @brk: location of break
 * @align: memory alignment
 *
 * This is a fallback method for finding a hole in the host address
 * space if we don't have the benefit of being able to access
 * /proc/self/map. It can potentially take a very long time as we can
 * only dumbly iterate up the host address space seeing if the
 * allocation would work.
 */
static uintptr_t pgd_find_hole_fallback(uintptr_t guest_size, uintptr_t brk,
                                        long align, uintptr_t offset)
{
    uintptr_t base;

    /* Start (aligned) at the bottom and work our way up */
    base = ROUND_UP(mmap_min_addr, align);

    while (true) {
        uintptr_t align_start, end;
        align_start = ROUND_UP(base, align);
        end = align_start + guest_size + offset;

        /* if brk is anywhere in the range give ourselves some room to grow. */
        if (align_start <= brk && brk < end) {
            base = brk + (16 * MiB);
            continue;
        } else if (align_start + guest_size < align_start) {
            /* we have run out of space */
            return -1;
        } else {
            int flags = MAP_ANONYMOUS | MAP_PRIVATE | MAP_NORESERVE |
                MAP_FIXED_NOREPLACE;
            void * mmap_start = mmap((void *) align_start, guest_size,
                                     PROT_NONE, flags, -1, 0);
            if (mmap_start != MAP_FAILED) {
                munmap((void *) align_start, guest_size);
                if (MAP_FIXED_NOREPLACE != 0 ||
                    mmap_start == (void *) align_start) {
                    return (uintptr_t) mmap_start + offset;
                }
            }
            base += qemu_host_page_size;
        }
    }
}

/* Return value for guest_base, or -1 if no hole found. */
static uintptr_t pgb_find_hole(uintptr_t guest_loaddr, uintptr_t guest_size,
                               long align, uintptr_t offset)
{
    GSList *maps, *iter;
    uintptr_t this_start, this_end, next_start, brk;
    intptr_t ret = -1;

    assert(QEMU_IS_ALIGNED(guest_loaddr, align));

    maps = read_self_maps();

    /* Read brk after we've read the maps, which will malloc. */
    brk = (uintptr_t)sbrk(0);

    if (!maps) {
        return pgd_find_hole_fallback(guest_size, brk, align, offset);
    }

    /* The first hole is before the first map entry. */
    this_start = mmap_min_addr;

    for (iter = maps; iter;
         this_start = next_start, iter = g_slist_next(iter)) {
        uintptr_t align_start, hole_size;

        this_end = ((MapInfo *)iter->data)->start;
        next_start = ((MapInfo *)iter->data)->end;
        align_start = ROUND_UP(this_start + offset, align);

        /* Skip holes that are too small. */
        if (align_start >= this_end) {
            continue;
        }
        hole_size = this_end - align_start;
        if (hole_size < guest_size) {
            continue;
        }

        /* If this hole contains brk, give ourselves some room to grow. */
        if (this_start <= brk && brk < this_end) {
            hole_size -= guest_size;
            if (sizeof(uintptr_t) == 8 && hole_size >= 1 * GiB) {
                align_start += 1 * GiB;
            } else if (hole_size >= 16 * MiB) {
                align_start += 16 * MiB;
            } else {
                align_start = (this_end - guest_size) & -align;
                if (align_start < this_start) {
                    continue;
                }
            }
        }

        /* Record the lowest successful match. */
        if (ret < 0) {
            ret = align_start - guest_loaddr;
        }
        /* If this hole contains the identity map, select it. */
        if (align_start <= guest_loaddr &&
            guest_loaddr + guest_size <= this_end) {
            ret = 0;
        }
        /* If this hole ends above the identity map, stop looking. */
        if (this_end >= guest_loaddr) {
            break;
        }
    }
    free_self_maps(maps);

    return ret;
}

static void pgb_static(const char *image_name, abi_ulong orig_loaddr,
                       abi_ulong orig_hiaddr, long align)
{
    uintptr_t loaddr = orig_loaddr;
    uintptr_t hiaddr = orig_hiaddr;
    uintptr_t offset = 0;
    uintptr_t addr;

    if (hiaddr != orig_hiaddr) {
        error_report("%s: requires virtual address space that the "
                     "host cannot provide (0x%" PRIx64 ")",
                     image_name, (uint64_t)orig_hiaddr);
        exit(EXIT_FAILURE);
    }

    loaddr &= -align;
    if (ARM_COMMPAGE) {
        /*
         * Extend the allocation to include the commpage.
         * For a 64-bit host, this is just 4GiB; for a 32-bit host we
         * need to ensure there is space bellow the guest_base so we
         * can map the commpage in the place needed when the address
         * arithmetic wraps around.
         */
        if (sizeof(uintptr_t) == 8 || loaddr >= 0x80000000u) {
            hiaddr = (uintptr_t) 4 << 30;
        } else {
            offset = -(ARM_COMMPAGE & -align);
        }
    }

    addr = pgb_find_hole(loaddr, hiaddr - loaddr, align, offset);
    if (addr == -1) {
        /*
         * If ARM_COMMPAGE, there *might* be a non-consecutive allocation
         * that can satisfy both.  But as the normal arm32 link base address
         * is ~32k, and we extend down to include the commpage, making the
         * overhead only ~96k, this is unlikely.
         */
        error_report("%s: Unable to allocate %#zx bytes of "
                     "virtual address space", image_name,
                     (size_t)(hiaddr - loaddr));
        exit(EXIT_FAILURE);
    }

    guest_base = addr;
}

static void pgb_dynamic(const char *image_name, long align)
{
    /*
     * The executable is dynamic and does not require a fixed address.
     * All we need is a commpage that satisfies align.
     * If we do not need a commpage, leave guest_base == 0.
     */
    if (ARM_COMMPAGE) {
        uintptr_t addr, commpage;

        /* 64-bit hosts should have used reserved_va. */
        assert(sizeof(uintptr_t) == 4);

        /*
         * By putting the commpage at the first hole, that puts guest_base
         * just above that, and maximises the positive guest addresses.
         */
        commpage = ARM_COMMPAGE & -align;
        addr = pgb_find_hole(commpage, -commpage, align, 0);
        assert(addr != -1);
        guest_base = addr;
    }
}

static void pgb_reserved_va(const char *image_name, abi_ulong guest_loaddr,
                            abi_ulong guest_hiaddr, long align)
{
    int flags = MAP_ANONYMOUS | MAP_PRIVATE | MAP_NORESERVE;
    void *addr, *test;

    if (guest_hiaddr > reserved_va) {
        error_report("%s: requires more than reserved virtual "
                     "address space (0x%" PRIx64 " > 0x%lx)",
                     image_name, (uint64_t)guest_hiaddr, reserved_va);
        exit(EXIT_FAILURE);
    }

    /* Widen the "image" to the entire reserved address space. */
    pgb_static(image_name, 0, reserved_va, align);

    /* osdep.h defines this as 0 if it's missing */
    flags |= MAP_FIXED_NOREPLACE;

    /* Reserve the memory on the host. */
    assert(guest_base != 0);
    test = g2h(0);
    addr = mmap(test, reserved_va, PROT_NONE, flags, -1, 0);
    if (addr == MAP_FAILED || addr != test) {
        error_report("Unable to reserve 0x%lx bytes of virtual address "
                     "space at %p (%s) for use as guest address space (check your"
                     "virtual memory ulimit setting, min_mmap_addr or reserve less "
                     "using -R option)", reserved_va, test, strerror(errno));
        exit(EXIT_FAILURE);
    }
}

void probe_guest_base(const char *image_name, abi_ulong guest_loaddr,
                      abi_ulong guest_hiaddr)
{
    /* In order to use host shmat, we must be able to honor SHMLBA.  */
    uintptr_t align = MAX(SHMLBA, qemu_host_page_size);

    if (have_guest_base) {
        pgb_have_guest_base(image_name, guest_loaddr, guest_hiaddr, align);
    } else if (reserved_va) {
        pgb_reserved_va(image_name, guest_loaddr, guest_hiaddr, align);
    } else if (guest_loaddr) {
        pgb_static(image_name, guest_loaddr, guest_hiaddr, align);
    } else {
        pgb_dynamic(image_name, align);
    }

    /* Reserve and initialize the commpage. */
    if (!init_guest_commpage()) {
        /*
         * With have_guest_base, the user has selected the address and
         * we are trying to work with that.  Otherwise, we have selected
         * free space and init_guest_commpage must succeeded.
         */
        assert(have_guest_base);
        pgb_fail_in_use(image_name);
    }

    assert(QEMU_IS_ALIGNED(guest_base, align));
    qemu_log_mask(CPU_LOG_PAGE, "Locating guest address space "
                  "@ 0x%" PRIx64 "\n", (uint64_t)guest_base);
}

enum {
    /* The string "GNU\0" as a magic number. */
    GNU0_MAGIC = const_le32('G' | 'N' << 8 | 'U' << 16),
    NOTE_DATA_SZ = 1 * KiB,
    NOTE_NAME_SZ = 4,
    ELF_GNU_PROPERTY_ALIGN = ELF_CLASS == ELFCLASS32 ? 4 : 8,
};

/*
 * Process a single gnu_property entry.
 * Return false for error.
 */
static bool parse_elf_property(const uint32_t *data, int *off, int datasz,
                               struct image_info *info, bool have_prev_type,
                               uint32_t *prev_type, Error **errp)
{
    uint32_t pr_type, pr_datasz, step;

    if (*off > datasz || !QEMU_IS_ALIGNED(*off, ELF_GNU_PROPERTY_ALIGN)) {
        goto error_data;
    }
    datasz -= *off;
    data += *off / sizeof(uint32_t);

    if (datasz < 2 * sizeof(uint32_t)) {
        goto error_data;
    }
    pr_type = data[0];
    pr_datasz = data[1];
    data += 2;
    datasz -= 2 * sizeof(uint32_t);
    step = ROUND_UP(pr_datasz, ELF_GNU_PROPERTY_ALIGN);
    if (step > datasz) {
        goto error_data;
    }

    /* Properties are supposed to be unique and sorted on pr_type. */
    if (have_prev_type && pr_type <= *prev_type) {
        if (pr_type == *prev_type) {
            error_setg(errp, "Duplicate property in PT_GNU_PROPERTY");
        } else {
            error_setg(errp, "Unsorted property in PT_GNU_PROPERTY");
        }
        return false;
    }
    *prev_type = pr_type;

    if (!arch_parse_elf_property(pr_type, pr_datasz, data, info, errp)) {
        return false;
    }

    *off += 2 * sizeof(uint32_t) + step;
    return true;

 error_data:
    error_setg(errp, "Ill-formed property in PT_GNU_PROPERTY");
    return false;
}

/* Process NT_GNU_PROPERTY_TYPE_0. */
static bool parse_elf_properties(int image_fd,
                                 struct image_info *info,
                                 const struct elf_phdr *phdr,
                                 char bprm_buf[BPRM_BUF_SIZE],
                                 Error **errp)
{
    union {
        struct elf_note nhdr;
        uint32_t data[NOTE_DATA_SZ / sizeof(uint32_t)];
    } note;

    int n, off, datasz;
    bool have_prev_type;
    uint32_t prev_type;

    /* Unless the arch requires properties, ignore them. */
    if (!ARCH_USE_GNU_PROPERTY) {
        return true;
    }

    /* If the properties are crazy large, that's too bad. */
    n = phdr->p_filesz;
    if (n > sizeof(note)) {
        error_setg(errp, "PT_GNU_PROPERTY too large");
        return false;
    }
    if (n < sizeof(note.nhdr)) {
        error_setg(errp, "PT_GNU_PROPERTY too small");
        return false;
    }

    if (phdr->p_offset + n <= BPRM_BUF_SIZE) {
        memcpy(&note, bprm_buf + phdr->p_offset, n);
    } else {
        ssize_t len = pread(image_fd, &note, n, phdr->p_offset);
        if (len != n) {
            error_setg_errno(errp, errno, "Error reading file header");
            return false;
        }
    }

    /*
     * The contents of a valid PT_GNU_PROPERTY is a sequence
     * of uint32_t -- swap them all now.
     */
#ifdef BSWAP_NEEDED
    for (int i = 0; i < n / 4; i++) {
        bswap32s(note.data + i);
    }
#endif

    /*
     * Note that nhdr is 3 words, and that the "name" described by namesz
     * immediately follows nhdr and is thus at the 4th word.  Further, all
     * of the inputs to the kernel's round_up are multiples of 4.
     */
    if (note.nhdr.n_type != NT_GNU_PROPERTY_TYPE_0 ||
        note.nhdr.n_namesz != NOTE_NAME_SZ ||
        note.data[3] != GNU0_MAGIC) {
        error_setg(errp, "Invalid note in PT_GNU_PROPERTY");
        return false;
    }
    off = sizeof(note.nhdr) + NOTE_NAME_SZ;

    datasz = note.nhdr.n_descsz + off;
    if (datasz > n) {
        error_setg(errp, "Invalid note size in PT_GNU_PROPERTY");
        return false;
    }

    have_prev_type = false;
    prev_type = 0;
    while (1) {
        if (off == datasz) {
            return true;  /* end, exit ok */
        }
        if (!parse_elf_property(note.data, &off, datasz, info,
                                have_prev_type, &prev_type, errp)) {
            return false;
        }
        have_prev_type = true;
    }
}

/* Load an ELF image into the address space.

   IMAGE_NAME is the filename of the image, to use in error messages.
   IMAGE_FD is the open file descriptor for the image.

   BPRM_BUF is a copy of the beginning of the file; this of course
   contains the elf file header at offset 0.  It is assumed that this
   buffer is sufficiently aligned to present no problems to the host
   in accessing data at aligned offsets within the buffer.

   On return: INFO values will be filled in, as necessary or available.  */

static void load_elf_image(const char *image_name, int image_fd,
                           struct image_info *info, char **pinterp_name,
                           char bprm_buf[BPRM_BUF_SIZE])
{
    struct elfhdr *ehdr = (struct elfhdr *)bprm_buf;
    struct elf_phdr *phdr;
    abi_ulong load_addr, load_bias, loaddr, hiaddr, error;
    int i, retval, prot_exec;
    Error *err = NULL;

    /* First of all, some simple consistency checks */
    if (!elf_check_ident(ehdr)) {
        error_setg(&err, "Invalid ELF image for this architecture");
        goto exit_errmsg;
    }
    bswap_ehdr(ehdr);
    if (!elf_check_ehdr(ehdr)) {
        error_setg(&err, "Invalid ELF image for this architecture");
        goto exit_errmsg;
    }

    i = ehdr->e_phnum * sizeof(struct elf_phdr);
    if (ehdr->e_phoff + i <= BPRM_BUF_SIZE) {
        phdr = (struct elf_phdr *)(bprm_buf + ehdr->e_phoff);
    } else {
        phdr = (struct elf_phdr *) alloca(i);
        retval = pread(image_fd, phdr, i, ehdr->e_phoff);
        if (retval != i) {
            goto exit_read;
        }
    }
    bswap_phdr(phdr, ehdr->e_phnum);

    info->nsegs = 0;
    info->pt_dynamic_addr = 0;

    mmap_lock();

    /*
     * Find the maximum size of the image and allocate an appropriate
     * amount of memory to handle that.  Locate the interpreter, if any.
     */
    loaddr = -1, hiaddr = 0;
    info->alignment = 0;
    for (i = 0; i < ehdr->e_phnum; ++i) {
        struct elf_phdr *eppnt = phdr + i;
        if (eppnt->p_type == PT_LOAD) {
            abi_ulong a = eppnt->p_vaddr - eppnt->p_offset;
            if (a < loaddr) {
                loaddr = a;
            }
            a = eppnt->p_vaddr + eppnt->p_memsz;
            if (a > hiaddr) {
                hiaddr = a;
            }
            ++info->nsegs;
            info->alignment |= eppnt->p_align;
        } else if (eppnt->p_type == PT_INTERP && pinterp_name) {
            g_autofree char *interp_name = NULL;

            if (*pinterp_name) {
                error_setg(&err, "Multiple PT_INTERP entries");
                goto exit_errmsg;
            }

            interp_name = g_malloc(eppnt->p_filesz);

            if (eppnt->p_offset + eppnt->p_filesz <= BPRM_BUF_SIZE) {
                memcpy(interp_name, bprm_buf + eppnt->p_offset,
                       eppnt->p_filesz);
            } else {
                retval = pread(image_fd, interp_name, eppnt->p_filesz,
                               eppnt->p_offset);
                if (retval != eppnt->p_filesz) {
                    goto exit_read;
                }
            }
            if (interp_name[eppnt->p_filesz - 1] != 0) {
                error_setg(&err, "Invalid PT_INTERP entry");
                goto exit_errmsg;
            }
            *pinterp_name = g_steal_pointer(&interp_name);
        } else if (eppnt->p_type == PT_GNU_PROPERTY) {
            if (!parse_elf_properties(image_fd, info, eppnt, bprm_buf, &err)) {
                goto exit_errmsg;
            }
        }
    }

    if (pinterp_name != NULL) {
        /*
         * This is the main executable.
         *
         * Reserve extra space for brk.
         * We hold on to this space while placing the interpreter
         * and the stack, lest they be placed immediately after
         * the data segment and block allocation from the brk.
         *
         * 16MB is chosen as "large enough" without being so large
         * as to allow the result to not fit with a 32-bit guest on
         * a 32-bit host.
         */
        info->reserve_brk = 16 * MiB;
        hiaddr += info->reserve_brk;

        if (ehdr->e_type == ET_EXEC) {
            /*
             * Make sure that the low address does not conflict with
             * MMAP_MIN_ADDR or the QEMU application itself.
             */
            probe_guest_base(image_name, loaddr, hiaddr);
        } else {
            /*
             * The binary is dynamic, but we still need to
             * select guest_base.  In this case we pass a size.
             */
            probe_guest_base(image_name, 0, hiaddr - loaddr);
        }
    }

    /*
     * Reserve address space for all of this.
     *
     * In the case of ET_EXEC, we supply MAP_FIXED so that we get
     * exactly the address range that is required.
     *
     * Otherwise this is ET_DYN, and we are searching for a location
     * that can hold the memory space required.  If the image is
     * pre-linked, LOADDR will be non-zero, and the kernel should
     * honor that address if it happens to be free.
     *
     * In both cases, we will overwrite pages in this range with mappings
     * from the executable.
     */
    load_addr = target_mmap(loaddr, hiaddr - loaddr, PROT_NONE,
                            MAP_PRIVATE | MAP_ANON | MAP_NORESERVE |
                            (ehdr->e_type == ET_EXEC ? MAP_FIXED : 0),
                            -1, 0);
    if (load_addr == -1) {
        goto exit_mmap;
    }
    load_bias = load_addr - loaddr;

    if (elf_is_fdpic(ehdr)) {
        struct elf32_fdpic_loadseg *loadsegs = info->loadsegs =
            g_malloc(sizeof(*loadsegs) * info->nsegs);

        for (i = 0; i < ehdr->e_phnum; ++i) {
            switch (phdr[i].p_type) {
            case PT_DYNAMIC:
                info->pt_dynamic_addr = phdr[i].p_vaddr + load_bias;
                break;
            case PT_LOAD:
                loadsegs->addr = phdr[i].p_vaddr + load_bias;
                loadsegs->p_vaddr = phdr[i].p_vaddr;
                loadsegs->p_memsz = phdr[i].p_memsz;
                ++loadsegs;
                break;
            }
        }
    }

    info->load_bias = load_bias;
    info->code_offset = load_bias;
    info->data_offset = load_bias;
    info->load_addr = load_addr;
    info->entry = ehdr->e_entry + load_bias;
    info->start_code = -1;
    info->end_code = 0;
    info->start_data = -1;
    info->end_data = 0;
    info->brk = 0;
    info->elf_flags = ehdr->e_flags;

<<<<<<< HEAD
    if (!afl_entry_point) {
      char *ptr;
      if ((ptr = getenv("AFL_ENTRYPOINT")) != NULL) {
        afl_entry_point = strtoul(ptr, NULL, 16);
      } else {
        afl_entry_point = info->entry;
      }
#ifdef TARGET_ARM
      /* The least significant bit indicates Thumb mode. */
      afl_entry_point = afl_entry_point & ~(target_ulong)1;
#endif
    }
    if (getenv("AFL_DEBUG") != NULL)
      fprintf(stderr, "AFL forkserver entrypoint: 0x%lx\n",
              (unsigned long)afl_entry_point);
=======
    prot_exec = PROT_EXEC;
#ifdef TARGET_AARCH64
    /*
     * If the BTI feature is present, this indicates that the executable
     * pages of the startup binary should be mapped with PROT_BTI, so that
     * branch targets are enforced.
     *
     * The startup binary is either the interpreter or the static executable.
     * The interpreter is responsible for all pages of a dynamic executable.
     *
     * Elf notes are backward compatible to older cpus.
     * Do not enable BTI unless it is supported.
     */
    if ((info->note_flags & GNU_PROPERTY_AARCH64_FEATURE_1_BTI)
        && (pinterp_name == NULL || *pinterp_name == 0)
        && cpu_isar_feature(aa64_bti, ARM_CPU(thread_cpu))) {
        prot_exec |= TARGET_PROT_BTI;
    }
#endif
>>>>>>> 0bcd12fb

    for (i = 0; i < ehdr->e_phnum; i++) {
        struct elf_phdr *eppnt = phdr + i;
        if (eppnt->p_type == PT_LOAD) {
            abi_ulong vaddr, vaddr_po, vaddr_ps, vaddr_ef, vaddr_em, vaddr_len;
            int elf_prot = 0;

            if (eppnt->p_flags & PF_R) {
                elf_prot |= PROT_READ;
            }
            if (eppnt->p_flags & PF_W) {
                elf_prot |= PROT_WRITE;
            }
            if (eppnt->p_flags & PF_X) {
                elf_prot |= prot_exec;
            }

            vaddr = load_bias + eppnt->p_vaddr;
            vaddr_po = TARGET_ELF_PAGEOFFSET(vaddr);
            vaddr_ps = TARGET_ELF_PAGESTART(vaddr);
            vaddr_len = TARGET_ELF_PAGELENGTH(eppnt->p_filesz + vaddr_po);

            /*
             * Some segments may be completely empty without any backing file
             * segment, in that case just let zero_bss allocate an empty buffer
             * for it.
             */
            if (eppnt->p_filesz != 0) {
                error = target_mmap(vaddr_ps, vaddr_len, elf_prot,
                                    MAP_PRIVATE | MAP_FIXED,
                                    image_fd, eppnt->p_offset - vaddr_po);

                if (error == -1) {
                    goto exit_mmap;
                }
            }

            vaddr_ef = vaddr + eppnt->p_filesz;
            vaddr_em = vaddr + eppnt->p_memsz;

            /* If the load segment requests extra zeros (e.g. bss), map it.  */
            if (vaddr_ef < vaddr_em) {
                zero_bss(vaddr_ef, vaddr_em, elf_prot);
            }

            /* Find the full program boundaries.  */
            if (elf_prot & PROT_EXEC) {
                if (vaddr < info->start_code) {
                    info->start_code = vaddr;
                    if (!afl_start_code) afl_start_code = vaddr;
                }
                if (vaddr_ef > info->end_code) {
                    info->end_code = vaddr_ef;
                    if (!afl_end_code) afl_end_code = vaddr_ef;
                }
            }
            if (elf_prot & PROT_WRITE) {
                if (vaddr < info->start_data) {
                    info->start_data = vaddr;
                }
                if (vaddr_ef > info->end_data) {
                    info->end_data = vaddr_ef;
                }
            }
            if (vaddr_em > info->brk) {
                info->brk = vaddr_em;
            }
#ifdef TARGET_MIPS
        } else if (eppnt->p_type == PT_MIPS_ABIFLAGS) {
            Mips_elf_abiflags_v0 abiflags;
            if (eppnt->p_filesz < sizeof(Mips_elf_abiflags_v0)) {
                error_setg(&err, "Invalid PT_MIPS_ABIFLAGS entry");
                goto exit_errmsg;
            }
            if (eppnt->p_offset + eppnt->p_filesz <= BPRM_BUF_SIZE) {
                memcpy(&abiflags, bprm_buf + eppnt->p_offset,
                       sizeof(Mips_elf_abiflags_v0));
            } else {
                retval = pread(image_fd, &abiflags, sizeof(Mips_elf_abiflags_v0),
                               eppnt->p_offset);
                if (retval != sizeof(Mips_elf_abiflags_v0)) {
                    goto exit_read;
                }
            }
            bswap_mips_abiflags(&abiflags);
            info->fp_abi = abiflags.fp_abi;
#endif
        }
    }

    if (info->end_data == 0) {
        info->start_data = info->end_code;
        info->end_data = info->end_code;
    }

    if (qemu_log_enabled()) {
        load_symbols(ehdr, image_fd, load_bias);
    }

    mmap_unlock();

    close(image_fd);
    return;

 exit_read:
    if (retval >= 0) {
        error_setg(&err, "Incomplete read of file header");
    } else {
        error_setg_errno(&err, errno, "Error reading file header");
    }
    goto exit_errmsg;
 exit_mmap:
    error_setg_errno(&err, errno, "Error mapping file");
    goto exit_errmsg;
 exit_errmsg:
    error_reportf_err(err, "%s: ", image_name);
    exit(-1);
}

static void load_elf_interp(const char *filename, struct image_info *info,
                            char bprm_buf[BPRM_BUF_SIZE])
{
    int fd, retval;
    Error *err = NULL;

    fd = open(path(filename), O_RDONLY);
    if (fd < 0) {
        error_setg_file_open(&err, errno, filename);
        error_report_err(err);
        exit(-1);
    }

    retval = read(fd, bprm_buf, BPRM_BUF_SIZE);
    if (retval < 0) {
        error_setg_errno(&err, errno, "Error reading file header");
        error_reportf_err(err, "%s: ", filename);
        exit(-1);
    }

    if (retval < BPRM_BUF_SIZE) {
        memset(bprm_buf + retval, 0, BPRM_BUF_SIZE - retval);
    }

    load_elf_image(filename, fd, info, NULL, bprm_buf);
}

static int symfind(const void *s0, const void *s1)
{
    target_ulong addr = *(target_ulong *)s0;
    struct elf_sym *sym = (struct elf_sym *)s1;
    int result = 0;
    if (addr < sym->st_value) {
        result = -1;
    } else if (addr >= sym->st_value + sym->st_size) {
        result = 1;
    }
    return result;
}

static const char *lookup_symbolxx(struct syminfo *s, target_ulong orig_addr)
{
#if ELF_CLASS == ELFCLASS32
    struct elf_sym *syms = s->disas_symtab.elf32;
#else
    struct elf_sym *syms = s->disas_symtab.elf64;
#endif

    // binary search
    struct elf_sym *sym;

    sym = bsearch(&orig_addr, syms, s->disas_num_syms, sizeof(*syms), symfind);
    if (sym != NULL) {
        return s->disas_strtab + sym->st_name;
    }

    return "";
}

/* FIXME: This should use elf_ops.h  */
static int symcmp(const void *s0, const void *s1)
{
    struct elf_sym *sym0 = (struct elf_sym *)s0;
    struct elf_sym *sym1 = (struct elf_sym *)s1;
    return (sym0->st_value < sym1->st_value)
        ? -1
        : ((sym0->st_value > sym1->st_value) ? 1 : 0);
}

/* Best attempt to load symbols from this ELF object. */
static void load_symbols(struct elfhdr *hdr, int fd, abi_ulong load_bias)
{
    int i, shnum, nsyms, sym_idx = 0, str_idx = 0;
    uint64_t segsz;
    struct elf_shdr *shdr;
    char *strings = NULL;
    struct syminfo *s = NULL;
    struct elf_sym *new_syms, *syms = NULL;

    shnum = hdr->e_shnum;
    i = shnum * sizeof(struct elf_shdr);
    shdr = (struct elf_shdr *)alloca(i);
    if (pread(fd, shdr, i, hdr->e_shoff) != i) {
        return;
    }

    bswap_shdr(shdr, shnum);
    for (i = 0; i < shnum; ++i) {
        if (shdr[i].sh_type == SHT_SYMTAB) {
            sym_idx = i;
            str_idx = shdr[i].sh_link;
            goto found;
        }
    }

    /* There will be no symbol table if the file was stripped.  */
    return;

 found:
    /* Now know where the strtab and symtab are.  Snarf them.  */
    s = g_try_new(struct syminfo, 1);
    if (!s) {
        goto give_up;
    }

    segsz = shdr[str_idx].sh_size;
    s->disas_strtab = strings = g_try_malloc(segsz);
    if (!strings ||
        pread(fd, strings, segsz, shdr[str_idx].sh_offset) != segsz) {
        goto give_up;
    }

    segsz = shdr[sym_idx].sh_size;
    syms = g_try_malloc(segsz);
    if (!syms || pread(fd, syms, segsz, shdr[sym_idx].sh_offset) != segsz) {
        goto give_up;
    }

    if (segsz / sizeof(struct elf_sym) > INT_MAX) {
        /* Implausibly large symbol table: give up rather than ploughing
         * on with the number of symbols calculation overflowing
         */
        goto give_up;
    }
    nsyms = segsz / sizeof(struct elf_sym);
    for (i = 0; i < nsyms; ) {
        bswap_sym(syms + i);
        /* Throw away entries which we do not need.  */
        if (syms[i].st_shndx == SHN_UNDEF
            || syms[i].st_shndx >= SHN_LORESERVE
            || ELF_ST_TYPE(syms[i].st_info) != STT_FUNC) {
            if (i < --nsyms) {
                syms[i] = syms[nsyms];
            }
        } else {
#if defined(TARGET_ARM) || defined (TARGET_MIPS)
            /* The bottom address bit marks a Thumb or MIPS16 symbol.  */
            syms[i].st_value &= ~(target_ulong)1;
#endif
            syms[i].st_value += load_bias;
            i++;
        }
    }

    /* No "useful" symbol.  */
    if (nsyms == 0) {
        goto give_up;
    }

    /* Attempt to free the storage associated with the local symbols
       that we threw away.  Whether or not this has any effect on the
       memory allocation depends on the malloc implementation and how
       many symbols we managed to discard.  */
    new_syms = g_try_renew(struct elf_sym, syms, nsyms);
    if (new_syms == NULL) {
        goto give_up;
    }
    syms = new_syms;

    qsort(syms, nsyms, sizeof(*syms), symcmp);

    s->disas_num_syms = nsyms;
#if ELF_CLASS == ELFCLASS32
    s->disas_symtab.elf32 = syms;
#else
    s->disas_symtab.elf64 = syms;
#endif
    s->lookup_symbol = lookup_symbolxx;
    s->next = syminfos;
    syminfos = s;

    return;

give_up:
    g_free(s);
    g_free(strings);
    g_free(syms);
}

uint32_t get_elf_eflags(int fd)
{
    struct elfhdr ehdr;
    off_t offset;
    int ret;

    /* Read ELF header */
    offset = lseek(fd, 0, SEEK_SET);
    if (offset == (off_t) -1) {
        return 0;
    }
    ret = read(fd, &ehdr, sizeof(ehdr));
    if (ret < sizeof(ehdr)) {
        return 0;
    }
    offset = lseek(fd, offset, SEEK_SET);
    if (offset == (off_t) -1) {
        return 0;
    }

    /* Check ELF signature */
    if (!elf_check_ident(&ehdr)) {
        return 0;
    }

    /* check header */
    bswap_ehdr(&ehdr);
    if (!elf_check_ehdr(&ehdr)) {
        return 0;
    }

    /* return architecture id */
    return ehdr.e_flags;
}

int load_elf_binary(struct linux_binprm *bprm, struct image_info *info)
{
    struct image_info interp_info;
    struct elfhdr elf_ex;
    char *elf_interpreter = NULL;
    char *scratch;

    memset(&interp_info, 0, sizeof(interp_info));
#ifdef TARGET_MIPS
    interp_info.fp_abi = MIPS_ABI_FP_UNKNOWN;
#endif

    info->start_mmap = (abi_ulong)ELF_START_MMAP;

    load_elf_image(bprm->filename, bprm->fd, info,
                   &elf_interpreter, bprm->buf);

    /* ??? We need a copy of the elf header for passing to create_elf_tables.
       If we do nothing, we'll have overwritten this when we re-use bprm->buf
       when we load the interpreter.  */
    elf_ex = *(struct elfhdr *)bprm->buf;

    /* Do this so that we can load the interpreter, if need be.  We will
       change some of these later */
    bprm->p = setup_arg_pages(bprm, info);

    // On PowerPC64 the entry point is the _function descriptor_
    // of the entry function. For AFL to properly initialize,
    // afl_entry_point needs to be set to the actual first instruction
    // as opposed executed by the target program. This as opposed to 
    // where the function's descriptor sits in memory.
    // copied from PPC init_thread
#if defined(TARGET_PPC64) && !defined(TARGET_ABI32)
    if (get_ppc64_abi(infop) < 2) {
        uint64_t val;
        get_user_u64(val, infop->entry + 8);
        _regs->gpr[2] = val + infop->load_bias;
        get_user_u64(val, infop->entry);
        infop->entry = val + infop->load_bias;
    }
#endif

    scratch = g_new0(char, TARGET_PAGE_SIZE);
    if (STACK_GROWS_DOWN) {
        bprm->p = copy_elf_strings(1, &bprm->filename, scratch,
                                   bprm->p, info->stack_limit);
        info->file_string = bprm->p;
        bprm->p = copy_elf_strings(bprm->envc, bprm->envp, scratch,
                                   bprm->p, info->stack_limit);
        info->env_strings = bprm->p;
        bprm->p = copy_elf_strings(bprm->argc, bprm->argv, scratch,
                                   bprm->p, info->stack_limit);
        info->arg_strings = bprm->p;
    } else {
        info->arg_strings = bprm->p;
        bprm->p = copy_elf_strings(bprm->argc, bprm->argv, scratch,
                                   bprm->p, info->stack_limit);
        info->env_strings = bprm->p;
        bprm->p = copy_elf_strings(bprm->envc, bprm->envp, scratch,
                                   bprm->p, info->stack_limit);
        info->file_string = bprm->p;
        bprm->p = copy_elf_strings(1, &bprm->filename, scratch,
                                   bprm->p, info->stack_limit);
    }

    g_free(scratch);

    if (!bprm->p) {
        fprintf(stderr, "%s: %s\n", bprm->filename, strerror(E2BIG));
        exit(-1);
    }

    if (elf_interpreter) {
        load_elf_interp(elf_interpreter, &interp_info, bprm->buf);

        /* If the program interpreter is one of these two, then assume
           an iBCS2 image.  Otherwise assume a native linux image.  */

        if (strcmp(elf_interpreter, "/usr/lib/libc.so.1") == 0
            || strcmp(elf_interpreter, "/usr/lib/ld.so.1") == 0) {
            info->personality = PER_SVR4;

            /* Why this, you ask???  Well SVr4 maps page 0 as read-only,
               and some applications "depend" upon this behavior.  Since
               we do not have the power to recompile these, we emulate
               the SVr4 behavior.  Sigh.  */
            target_mmap(0, qemu_host_page_size, PROT_READ | PROT_EXEC,
                        MAP_FIXED | MAP_PRIVATE | MAP_ANONYMOUS, -1, 0);
        }
#ifdef TARGET_MIPS
        info->interp_fp_abi = interp_info.fp_abi;
#endif
    }

    bprm->p = create_elf_tables(bprm->p, bprm->argc, bprm->envc, &elf_ex,
                                info, (elf_interpreter ? &interp_info : NULL));
    info->start_stack = bprm->p;

    /* If we have an interpreter, set that as the program's entry point.
       Copy the load_bias as well, to help PPC64 interpret the entry
       point as a function descriptor.  Do this after creating elf tables
       so that we copy the original program entry point into the AUXV.  */
    if (elf_interpreter) {
        info->load_bias = interp_info.load_bias;
        info->entry = interp_info.entry;
        g_free(elf_interpreter);
    }

#ifdef USE_ELF_CORE_DUMP
    bprm->core_dump = &elf_core_dump;
#endif

    /*
     * If we reserved extra space for brk, release it now.
     * The implementation of do_brk in syscalls.c expects to be able
     * to mmap pages in this space.
     */
    if (info->reserve_brk) {
        abi_ulong start_brk = HOST_PAGE_ALIGN(info->brk);
        abi_ulong end_brk = HOST_PAGE_ALIGN(info->brk + info->reserve_brk);
        target_munmap(start_brk, end_brk - start_brk);
    }

    return 0;
}

#ifdef USE_ELF_CORE_DUMP
/*
 * Definitions to generate Intel SVR4-like core files.
 * These mostly have the same names as the SVR4 types with "target_elf_"
 * tacked on the front to prevent clashes with linux definitions,
 * and the typedef forms have been avoided.  This is mostly like
 * the SVR4 structure, but more Linuxy, with things that Linux does
 * not support and which gdb doesn't really use excluded.
 *
 * Fields we don't dump (their contents is zero) in linux-user qemu
 * are marked with XXX.
 *
 * Core dump code is copied from linux kernel (fs/binfmt_elf.c).
 *
 * Porting ELF coredump for target is (quite) simple process.  First you
 * define USE_ELF_CORE_DUMP in target ELF code (where init_thread() for
 * the target resides):
 *
 * #define USE_ELF_CORE_DUMP
 *
 * Next you define type of register set used for dumping.  ELF specification
 * says that it needs to be array of elf_greg_t that has size of ELF_NREG.
 *
 * typedef <target_regtype> target_elf_greg_t;
 * #define ELF_NREG <number of registers>
 * typedef taret_elf_greg_t target_elf_gregset_t[ELF_NREG];
 *
 * Last step is to implement target specific function that copies registers
 * from given cpu into just specified register set.  Prototype is:
 *
 * static void elf_core_copy_regs(taret_elf_gregset_t *regs,
 *                                const CPUArchState *env);
 *
 * Parameters:
 *     regs - copy register values into here (allocated and zeroed by caller)
 *     env - copy registers from here
 *
 * Example for ARM target is provided in this file.
 */

/* An ELF note in memory */
struct memelfnote {
    const char *name;
    size_t     namesz;
    size_t     namesz_rounded;
    int        type;
    size_t     datasz;
    size_t     datasz_rounded;
    void       *data;
    size_t     notesz;
};

struct target_elf_siginfo {
    abi_int    si_signo; /* signal number */
    abi_int    si_code;  /* extra code */
    abi_int    si_errno; /* errno */
};

struct target_elf_prstatus {
    struct target_elf_siginfo pr_info;      /* Info associated with signal */
    abi_short          pr_cursig;    /* Current signal */
    abi_ulong          pr_sigpend;   /* XXX */
    abi_ulong          pr_sighold;   /* XXX */
    target_pid_t       pr_pid;
    target_pid_t       pr_ppid;
    target_pid_t       pr_pgrp;
    target_pid_t       pr_sid;
    struct target_timeval pr_utime;  /* XXX User time */
    struct target_timeval pr_stime;  /* XXX System time */
    struct target_timeval pr_cutime; /* XXX Cumulative user time */
    struct target_timeval pr_cstime; /* XXX Cumulative system time */
    target_elf_gregset_t      pr_reg;       /* GP registers */
    abi_int            pr_fpvalid;   /* XXX */
};

#define ELF_PRARGSZ     (80) /* Number of chars for args */

struct target_elf_prpsinfo {
    char         pr_state;       /* numeric process state */
    char         pr_sname;       /* char for pr_state */
    char         pr_zomb;        /* zombie */
    char         pr_nice;        /* nice val */
    abi_ulong    pr_flag;        /* flags */
    target_uid_t pr_uid;
    target_gid_t pr_gid;
    target_pid_t pr_pid, pr_ppid, pr_pgrp, pr_sid;
    /* Lots missing */
    char    pr_fname[16] QEMU_NONSTRING; /* filename of executable */
    char    pr_psargs[ELF_PRARGSZ]; /* initial part of arg list */
};

/* Here is the structure in which status of each thread is captured. */
struct elf_thread_status {
    QTAILQ_ENTRY(elf_thread_status)  ets_link;
    struct target_elf_prstatus prstatus;   /* NT_PRSTATUS */
#if 0
    elf_fpregset_t fpu;             /* NT_PRFPREG */
    struct task_struct *thread;
    elf_fpxregset_t xfpu;           /* ELF_CORE_XFPREG_TYPE */
#endif
    struct memelfnote notes[1];
    int num_notes;
};

struct elf_note_info {
    struct memelfnote   *notes;
    struct target_elf_prstatus *prstatus;  /* NT_PRSTATUS */
    struct target_elf_prpsinfo *psinfo;    /* NT_PRPSINFO */

    QTAILQ_HEAD(, elf_thread_status) thread_list;
#if 0
    /*
     * Current version of ELF coredump doesn't support
     * dumping fp regs etc.
     */
    elf_fpregset_t *fpu;
    elf_fpxregset_t *xfpu;
    int thread_status_size;
#endif
    int notes_size;
    int numnote;
};

struct vm_area_struct {
    target_ulong   vma_start;  /* start vaddr of memory region */
    target_ulong   vma_end;    /* end vaddr of memory region */
    abi_ulong      vma_flags;  /* protection etc. flags for the region */
    QTAILQ_ENTRY(vm_area_struct) vma_link;
};

struct mm_struct {
    QTAILQ_HEAD(, vm_area_struct) mm_mmap;
    int mm_count;           /* number of mappings */
};

static struct mm_struct *vma_init(void);
static void vma_delete(struct mm_struct *);
static int vma_add_mapping(struct mm_struct *, target_ulong,
                           target_ulong, abi_ulong);
static int vma_get_mapping_count(const struct mm_struct *);
static struct vm_area_struct *vma_first(const struct mm_struct *);
static struct vm_area_struct *vma_next(struct vm_area_struct *);
static abi_ulong vma_dump_size(const struct vm_area_struct *);
static int vma_walker(void *priv, target_ulong start, target_ulong end,
                      unsigned long flags);

static void fill_elf_header(struct elfhdr *, int, uint16_t, uint32_t);
static void fill_note(struct memelfnote *, const char *, int,
                      unsigned int, void *);
static void fill_prstatus(struct target_elf_prstatus *, const TaskState *, int);
static int fill_psinfo(struct target_elf_prpsinfo *, const TaskState *);
static void fill_auxv_note(struct memelfnote *, const TaskState *);
static void fill_elf_note_phdr(struct elf_phdr *, int, off_t);
static size_t note_size(const struct memelfnote *);
static void free_note_info(struct elf_note_info *);
static int fill_note_info(struct elf_note_info *, long, const CPUArchState *);
static void fill_thread_info(struct elf_note_info *, const CPUArchState *);
static int core_dump_filename(const TaskState *, char *, size_t);

static int dump_write(int, const void *, size_t);
static int write_note(struct memelfnote *, int);
static int write_note_info(struct elf_note_info *, int);

#ifdef BSWAP_NEEDED
static void bswap_prstatus(struct target_elf_prstatus *prstatus)
{
    prstatus->pr_info.si_signo = tswap32(prstatus->pr_info.si_signo);
    prstatus->pr_info.si_code = tswap32(prstatus->pr_info.si_code);
    prstatus->pr_info.si_errno = tswap32(prstatus->pr_info.si_errno);
    prstatus->pr_cursig = tswap16(prstatus->pr_cursig);
    prstatus->pr_sigpend = tswapal(prstatus->pr_sigpend);
    prstatus->pr_sighold = tswapal(prstatus->pr_sighold);
    prstatus->pr_pid = tswap32(prstatus->pr_pid);
    prstatus->pr_ppid = tswap32(prstatus->pr_ppid);
    prstatus->pr_pgrp = tswap32(prstatus->pr_pgrp);
    prstatus->pr_sid = tswap32(prstatus->pr_sid);
    /* cpu times are not filled, so we skip them */
    /* regs should be in correct format already */
    prstatus->pr_fpvalid = tswap32(prstatus->pr_fpvalid);
}

static void bswap_psinfo(struct target_elf_prpsinfo *psinfo)
{
    psinfo->pr_flag = tswapal(psinfo->pr_flag);
    psinfo->pr_uid = tswap16(psinfo->pr_uid);
    psinfo->pr_gid = tswap16(psinfo->pr_gid);
    psinfo->pr_pid = tswap32(psinfo->pr_pid);
    psinfo->pr_ppid = tswap32(psinfo->pr_ppid);
    psinfo->pr_pgrp = tswap32(psinfo->pr_pgrp);
    psinfo->pr_sid = tswap32(psinfo->pr_sid);
}

static void bswap_note(struct elf_note *en)
{
    bswap32s(&en->n_namesz);
    bswap32s(&en->n_descsz);
    bswap32s(&en->n_type);
}
#else
static inline void bswap_prstatus(struct target_elf_prstatus *p) { }
static inline void bswap_psinfo(struct target_elf_prpsinfo *p) {}
static inline void bswap_note(struct elf_note *en) { }
#endif /* BSWAP_NEEDED */

/*
 * Minimal support for linux memory regions.  These are needed
 * when we are finding out what memory exactly belongs to
 * emulated process.  No locks needed here, as long as
 * thread that received the signal is stopped.
 */

static struct mm_struct *vma_init(void)
{
    struct mm_struct *mm;

    if ((mm = g_malloc(sizeof (*mm))) == NULL)
        return (NULL);

    mm->mm_count = 0;
    QTAILQ_INIT(&mm->mm_mmap);

    return (mm);
}

static void vma_delete(struct mm_struct *mm)
{
    struct vm_area_struct *vma;

    while ((vma = vma_first(mm)) != NULL) {
        QTAILQ_REMOVE(&mm->mm_mmap, vma, vma_link);
        g_free(vma);
    }
    g_free(mm);
}

static int vma_add_mapping(struct mm_struct *mm, target_ulong start,
                           target_ulong end, abi_ulong flags)
{
    struct vm_area_struct *vma;

    if ((vma = g_malloc0(sizeof (*vma))) == NULL)
        return (-1);

    vma->vma_start = start;
    vma->vma_end = end;
    vma->vma_flags = flags;

    QTAILQ_INSERT_TAIL(&mm->mm_mmap, vma, vma_link);
    mm->mm_count++;

    return (0);
}

static struct vm_area_struct *vma_first(const struct mm_struct *mm)
{
    return (QTAILQ_FIRST(&mm->mm_mmap));
}

static struct vm_area_struct *vma_next(struct vm_area_struct *vma)
{
    return (QTAILQ_NEXT(vma, vma_link));
}

static int vma_get_mapping_count(const struct mm_struct *mm)
{
    return (mm->mm_count);
}

/*
 * Calculate file (dump) size of given memory region.
 */
static abi_ulong vma_dump_size(const struct vm_area_struct *vma)
{
    /* if we cannot even read the first page, skip it */
    if (!access_ok(VERIFY_READ, vma->vma_start, TARGET_PAGE_SIZE))
        return (0);

    /*
     * Usually we don't dump executable pages as they contain
     * non-writable code that debugger can read directly from
     * target library etc.  However, thread stacks are marked
     * also executable so we read in first page of given region
     * and check whether it contains elf header.  If there is
     * no elf header, we dump it.
     */
    if (vma->vma_flags & PROT_EXEC) {
        char page[TARGET_PAGE_SIZE];

        if (copy_from_user(page, vma->vma_start, sizeof (page))) {
            return 0;
        }
        if ((page[EI_MAG0] == ELFMAG0) &&
            (page[EI_MAG1] == ELFMAG1) &&
            (page[EI_MAG2] == ELFMAG2) &&
            (page[EI_MAG3] == ELFMAG3)) {
            /*
             * Mappings are possibly from ELF binary.  Don't dump
             * them.
             */
            return (0);
        }
    }

    return (vma->vma_end - vma->vma_start);
}

static int vma_walker(void *priv, target_ulong start, target_ulong end,
                      unsigned long flags)
{
    struct mm_struct *mm = (struct mm_struct *)priv;

    vma_add_mapping(mm, start, end, flags);
    return (0);
}

static void fill_note(struct memelfnote *note, const char *name, int type,
                      unsigned int sz, void *data)
{
    unsigned int namesz;

    namesz = strlen(name) + 1;
    note->name = name;
    note->namesz = namesz;
    note->namesz_rounded = roundup(namesz, sizeof (int32_t));
    note->type = type;
    note->datasz = sz;
    note->datasz_rounded = roundup(sz, sizeof (int32_t));

    note->data = data;

    /*
     * We calculate rounded up note size here as specified by
     * ELF document.
     */
    note->notesz = sizeof (struct elf_note) +
        note->namesz_rounded + note->datasz_rounded;
}

static void fill_elf_header(struct elfhdr *elf, int segs, uint16_t machine,
                            uint32_t flags)
{
    (void) memset(elf, 0, sizeof(*elf));

    (void) memcpy(elf->e_ident, ELFMAG, SELFMAG);
    elf->e_ident[EI_CLASS] = ELF_CLASS;
    elf->e_ident[EI_DATA] = ELF_DATA;
    elf->e_ident[EI_VERSION] = EV_CURRENT;
    elf->e_ident[EI_OSABI] = ELF_OSABI;

    elf->e_type = ET_CORE;
    elf->e_machine = machine;
    elf->e_version = EV_CURRENT;
    elf->e_phoff = sizeof(struct elfhdr);
    elf->e_flags = flags;
    elf->e_ehsize = sizeof(struct elfhdr);
    elf->e_phentsize = sizeof(struct elf_phdr);
    elf->e_phnum = segs;

    bswap_ehdr(elf);
}

static void fill_elf_note_phdr(struct elf_phdr *phdr, int sz, off_t offset)
{
    phdr->p_type = PT_NOTE;
    phdr->p_offset = offset;
    phdr->p_vaddr = 0;
    phdr->p_paddr = 0;
    phdr->p_filesz = sz;
    phdr->p_memsz = 0;
    phdr->p_flags = 0;
    phdr->p_align = 0;

    bswap_phdr(phdr, 1);
}

static size_t note_size(const struct memelfnote *note)
{
    return (note->notesz);
}

static void fill_prstatus(struct target_elf_prstatus *prstatus,
                          const TaskState *ts, int signr)
{
    (void) memset(prstatus, 0, sizeof (*prstatus));
    prstatus->pr_info.si_signo = prstatus->pr_cursig = signr;
    prstatus->pr_pid = ts->ts_tid;
    prstatus->pr_ppid = getppid();
    prstatus->pr_pgrp = getpgrp();
    prstatus->pr_sid = getsid(0);

    bswap_prstatus(prstatus);
}

static int fill_psinfo(struct target_elf_prpsinfo *psinfo, const TaskState *ts)
{
    char *base_filename;
    unsigned int i, len;

    (void) memset(psinfo, 0, sizeof (*psinfo));

    len = ts->info->arg_end - ts->info->arg_start;
    if (len >= ELF_PRARGSZ)
        len = ELF_PRARGSZ - 1;
    if (copy_from_user(&psinfo->pr_psargs, ts->info->arg_start, len))
        return -EFAULT;
    for (i = 0; i < len; i++)
        if (psinfo->pr_psargs[i] == 0)
            psinfo->pr_psargs[i] = ' ';
    psinfo->pr_psargs[len] = 0;

    psinfo->pr_pid = getpid();
    psinfo->pr_ppid = getppid();
    psinfo->pr_pgrp = getpgrp();
    psinfo->pr_sid = getsid(0);
    psinfo->pr_uid = getuid();
    psinfo->pr_gid = getgid();

    base_filename = g_path_get_basename(ts->bprm->filename);
    /*
     * Using strncpy here is fine: at max-length,
     * this field is not NUL-terminated.
     */
    (void) strncpy(psinfo->pr_fname, base_filename,
                   sizeof(psinfo->pr_fname));

    g_free(base_filename);
    bswap_psinfo(psinfo);
    return (0);
}

static void fill_auxv_note(struct memelfnote *note, const TaskState *ts)
{
    elf_addr_t auxv = (elf_addr_t)ts->info->saved_auxv;
    elf_addr_t orig_auxv = auxv;
    void *ptr;
    int len = ts->info->auxv_len;

    /*
     * Auxiliary vector is stored in target process stack.  It contains
     * {type, value} pairs that we need to dump into note.  This is not
     * strictly necessary but we do it here for sake of completeness.
     */

    /* read in whole auxv vector and copy it to memelfnote */
    ptr = lock_user(VERIFY_READ, orig_auxv, len, 0);
    if (ptr != NULL) {
        fill_note(note, "CORE", NT_AUXV, len, ptr);
        unlock_user(ptr, auxv, len);
    }
}

/*
 * Constructs name of coredump file.  We have following convention
 * for the name:
 *     qemu_<basename-of-target-binary>_<date>-<time>_<pid>.core
 *
 * Returns 0 in case of success, -1 otherwise (errno is set).
 */
static int core_dump_filename(const TaskState *ts, char *buf,
                              size_t bufsize)
{
    char timestamp[64];
    char *base_filename = NULL;
    struct timeval tv;
    struct tm tm;

    assert(bufsize >= PATH_MAX);

    if (gettimeofday(&tv, NULL) < 0) {
        (void) fprintf(stderr, "unable to get current timestamp: %s",
                       strerror(errno));
        return (-1);
    }

    base_filename = g_path_get_basename(ts->bprm->filename);
    (void) strftime(timestamp, sizeof (timestamp), "%Y%m%d-%H%M%S",
                    localtime_r(&tv.tv_sec, &tm));
    (void) snprintf(buf, bufsize, "qemu_%s_%s_%d.core",
                    base_filename, timestamp, (int)getpid());
    g_free(base_filename);

    return (0);
}

static int dump_write(int fd, const void *ptr, size_t size)
{
    const char *bufp = (const char *)ptr;
    ssize_t bytes_written, bytes_left;
    struct rlimit dumpsize;
    off_t pos;

    bytes_written = 0;
    getrlimit(RLIMIT_CORE, &dumpsize);
    if ((pos = lseek(fd, 0, SEEK_CUR))==-1) {
        if (errno == ESPIPE) { /* not a seekable stream */
            bytes_left = size;
        } else {
            return pos;
        }
    } else {
        if (dumpsize.rlim_cur <= pos) {
            return -1;
        } else if (dumpsize.rlim_cur == RLIM_INFINITY) {
            bytes_left = size;
        } else {
            size_t limit_left=dumpsize.rlim_cur - pos;
            bytes_left = limit_left >= size ? size : limit_left ;
        }
    }

    /*
     * In normal conditions, single write(2) should do but
     * in case of socket etc. this mechanism is more portable.
     */
    do {
        bytes_written = write(fd, bufp, bytes_left);
        if (bytes_written < 0) {
            if (errno == EINTR)
                continue;
            return (-1);
        } else if (bytes_written == 0) { /* eof */
            return (-1);
        }
        bufp += bytes_written;
        bytes_left -= bytes_written;
    } while (bytes_left > 0);

    return (0);
}

static int write_note(struct memelfnote *men, int fd)
{
    struct elf_note en;

    en.n_namesz = men->namesz;
    en.n_type = men->type;
    en.n_descsz = men->datasz;

    bswap_note(&en);

    if (dump_write(fd, &en, sizeof(en)) != 0)
        return (-1);
    if (dump_write(fd, men->name, men->namesz_rounded) != 0)
        return (-1);
    if (dump_write(fd, men->data, men->datasz_rounded) != 0)
        return (-1);

    return (0);
}

static void fill_thread_info(struct elf_note_info *info, const CPUArchState *env)
{
    CPUState *cpu = env_cpu((CPUArchState *)env);
    TaskState *ts = (TaskState *)cpu->opaque;
    struct elf_thread_status *ets;

    ets = g_malloc0(sizeof (*ets));
    ets->num_notes = 1; /* only prstatus is dumped */
    fill_prstatus(&ets->prstatus, ts, 0);
    elf_core_copy_regs(&ets->prstatus.pr_reg, env);
    fill_note(&ets->notes[0], "CORE", NT_PRSTATUS, sizeof (ets->prstatus),
              &ets->prstatus);

    QTAILQ_INSERT_TAIL(&info->thread_list, ets, ets_link);

    info->notes_size += note_size(&ets->notes[0]);
}

static void init_note_info(struct elf_note_info *info)
{
    /* Initialize the elf_note_info structure so that it is at
     * least safe to call free_note_info() on it. Must be
     * called before calling fill_note_info().
     */
    memset(info, 0, sizeof (*info));
    QTAILQ_INIT(&info->thread_list);
}

static int fill_note_info(struct elf_note_info *info,
                          long signr, const CPUArchState *env)
{
#define NUMNOTES 3
    CPUState *cpu = env_cpu((CPUArchState *)env);
    TaskState *ts = (TaskState *)cpu->opaque;
    int i;

    info->notes = g_new0(struct memelfnote, NUMNOTES);
    if (info->notes == NULL)
        return (-ENOMEM);
    info->prstatus = g_malloc0(sizeof (*info->prstatus));
    if (info->prstatus == NULL)
        return (-ENOMEM);
    info->psinfo = g_malloc0(sizeof (*info->psinfo));
    if (info->prstatus == NULL)
        return (-ENOMEM);

    /*
     * First fill in status (and registers) of current thread
     * including process info & aux vector.
     */
    fill_prstatus(info->prstatus, ts, signr);
    elf_core_copy_regs(&info->prstatus->pr_reg, env);
    fill_note(&info->notes[0], "CORE", NT_PRSTATUS,
              sizeof (*info->prstatus), info->prstatus);
    fill_psinfo(info->psinfo, ts);
    fill_note(&info->notes[1], "CORE", NT_PRPSINFO,
              sizeof (*info->psinfo), info->psinfo);
    fill_auxv_note(&info->notes[2], ts);
    info->numnote = 3;

    info->notes_size = 0;
    for (i = 0; i < info->numnote; i++)
        info->notes_size += note_size(&info->notes[i]);

    /* read and fill status of all threads */
    cpu_list_lock();
    CPU_FOREACH(cpu) {
        if (cpu == thread_cpu) {
            continue;
        }
        fill_thread_info(info, (CPUArchState *)cpu->env_ptr);
    }
    cpu_list_unlock();

    return (0);
}

static void free_note_info(struct elf_note_info *info)
{
    struct elf_thread_status *ets;

    while (!QTAILQ_EMPTY(&info->thread_list)) {
        ets = QTAILQ_FIRST(&info->thread_list);
        QTAILQ_REMOVE(&info->thread_list, ets, ets_link);
        g_free(ets);
    }

    g_free(info->prstatus);
    g_free(info->psinfo);
    g_free(info->notes);
}

static int write_note_info(struct elf_note_info *info, int fd)
{
    struct elf_thread_status *ets;
    int i, error = 0;

    /* write prstatus, psinfo and auxv for current thread */
    for (i = 0; i < info->numnote; i++)
        if ((error = write_note(&info->notes[i], fd)) != 0)
            return (error);

    /* write prstatus for each thread */
    QTAILQ_FOREACH(ets, &info->thread_list, ets_link) {
        if ((error = write_note(&ets->notes[0], fd)) != 0)
            return (error);
    }

    return (0);
}

/*
 * Write out ELF coredump.
 *
 * See documentation of ELF object file format in:
 * http://www.caldera.com/developers/devspecs/gabi41.pdf
 *
 * Coredump format in linux is following:
 *
 * 0   +----------------------+         \
 *     | ELF header           | ET_CORE  |
 *     +----------------------+          |
 *     | ELF program headers  |          |--- headers
 *     | - NOTE section       |          |
 *     | - PT_LOAD sections   |          |
 *     +----------------------+         /
 *     | NOTEs:               |
 *     | - NT_PRSTATUS        |
 *     | - NT_PRSINFO         |
 *     | - NT_AUXV            |
 *     +----------------------+ <-- aligned to target page
 *     | Process memory dump  |
 *     :                      :
 *     .                      .
 *     :                      :
 *     |                      |
 *     +----------------------+
 *
 * NT_PRSTATUS -> struct elf_prstatus (per thread)
 * NT_PRSINFO  -> struct elf_prpsinfo
 * NT_AUXV is array of { type, value } pairs (see fill_auxv_note()).
 *
 * Format follows System V format as close as possible.  Current
 * version limitations are as follows:
 *     - no floating point registers are dumped
 *
 * Function returns 0 in case of success, negative errno otherwise.
 *
 * TODO: make this work also during runtime: it should be
 * possible to force coredump from running process and then
 * continue processing.  For example qemu could set up SIGUSR2
 * handler (provided that target process haven't registered
 * handler for that) that does the dump when signal is received.
 */
static int elf_core_dump(int signr, const CPUArchState *env)
{
    const CPUState *cpu = env_cpu((CPUArchState *)env);
    const TaskState *ts = (const TaskState *)cpu->opaque;
    struct vm_area_struct *vma = NULL;
    char corefile[PATH_MAX];
    struct elf_note_info info;
    struct elfhdr elf;
    struct elf_phdr phdr;
    struct rlimit dumpsize;
    struct mm_struct *mm = NULL;
    off_t offset = 0, data_offset = 0;
    int segs = 0;
    int fd = -1;

    init_note_info(&info);

    errno = 0;
    getrlimit(RLIMIT_CORE, &dumpsize);
    if (dumpsize.rlim_cur == 0)
        return 0;

    if (core_dump_filename(ts, corefile, sizeof (corefile)) < 0)
        return (-errno);

    if ((fd = open(corefile, O_WRONLY | O_CREAT,
                   S_IRUSR|S_IWUSR|S_IRGRP|S_IROTH)) < 0)
        return (-errno);

    /*
     * Walk through target process memory mappings and
     * set up structure containing this information.  After
     * this point vma_xxx functions can be used.
     */
    if ((mm = vma_init()) == NULL)
        goto out;

    walk_memory_regions(mm, vma_walker);
    segs = vma_get_mapping_count(mm);

    /*
     * Construct valid coredump ELF header.  We also
     * add one more segment for notes.
     */
    fill_elf_header(&elf, segs + 1, ELF_MACHINE, 0);
    if (dump_write(fd, &elf, sizeof (elf)) != 0)
        goto out;

    /* fill in the in-memory version of notes */
    if (fill_note_info(&info, signr, env) < 0)
        goto out;

    offset += sizeof (elf);                             /* elf header */
    offset += (segs + 1) * sizeof (struct elf_phdr);    /* program headers */

    /* write out notes program header */
    fill_elf_note_phdr(&phdr, info.notes_size, offset);

    offset += info.notes_size;
    if (dump_write(fd, &phdr, sizeof (phdr)) != 0)
        goto out;

    /*
     * ELF specification wants data to start at page boundary so
     * we align it here.
     */
    data_offset = offset = roundup(offset, ELF_EXEC_PAGESIZE);

    /*
     * Write program headers for memory regions mapped in
     * the target process.
     */
    for (vma = vma_first(mm); vma != NULL; vma = vma_next(vma)) {
        (void) memset(&phdr, 0, sizeof (phdr));

        phdr.p_type = PT_LOAD;
        phdr.p_offset = offset;
        phdr.p_vaddr = vma->vma_start;
        phdr.p_paddr = 0;
        phdr.p_filesz = vma_dump_size(vma);
        offset += phdr.p_filesz;
        phdr.p_memsz = vma->vma_end - vma->vma_start;
        phdr.p_flags = vma->vma_flags & PROT_READ ? PF_R : 0;
        if (vma->vma_flags & PROT_WRITE)
            phdr.p_flags |= PF_W;
        if (vma->vma_flags & PROT_EXEC)
            phdr.p_flags |= PF_X;
        phdr.p_align = ELF_EXEC_PAGESIZE;

        bswap_phdr(&phdr, 1);
        if (dump_write(fd, &phdr, sizeof(phdr)) != 0) {
            goto out;
        }
    }

    /*
     * Next we write notes just after program headers.  No
     * alignment needed here.
     */
    if (write_note_info(&info, fd) < 0)
        goto out;

    /* align data to page boundary */
    if (lseek(fd, data_offset, SEEK_SET) != data_offset)
        goto out;

    /*
     * Finally we can dump process memory into corefile as well.
     */
    for (vma = vma_first(mm); vma != NULL; vma = vma_next(vma)) {
        abi_ulong addr;
        abi_ulong end;

        end = vma->vma_start + vma_dump_size(vma);

        for (addr = vma->vma_start; addr < end;
             addr += TARGET_PAGE_SIZE) {
            char page[TARGET_PAGE_SIZE];
            int error;

            /*
             *  Read in page from target process memory and
             *  write it to coredump file.
             */
            error = copy_from_user(page, addr, sizeof (page));
            if (error != 0) {
                (void) fprintf(stderr, "unable to dump " TARGET_ABI_FMT_lx "\n",
                               addr);
                errno = -error;
                goto out;
            }
            if (dump_write(fd, page, TARGET_PAGE_SIZE) < 0)
                goto out;
        }
    }

 out:
    free_note_info(&info);
    if (mm != NULL)
        vma_delete(mm);
    (void) close(fd);

    if (errno != 0)
        return (-errno);
    return (0);
}
#endif /* USE_ELF_CORE_DUMP */

void do_init_thread(struct target_pt_regs *regs, struct image_info *infop)
{
    init_thread(regs, infop);
}<|MERGE_RESOLUTION|>--- conflicted
+++ resolved
@@ -2768,7 +2768,6 @@
     info->brk = 0;
     info->elf_flags = ehdr->e_flags;
 
-<<<<<<< HEAD
     if (!afl_entry_point) {
       char *ptr;
       if ((ptr = getenv("AFL_ENTRYPOINT")) != NULL) {
@@ -2784,7 +2783,7 @@
     if (getenv("AFL_DEBUG") != NULL)
       fprintf(stderr, "AFL forkserver entrypoint: 0x%lx\n",
               (unsigned long)afl_entry_point);
-=======
+
     prot_exec = PROT_EXEC;
 #ifdef TARGET_AARCH64
     /*
@@ -2804,7 +2803,6 @@
         prot_exec |= TARGET_PROT_BTI;
     }
 #endif
->>>>>>> 0bcd12fb
 
     for (i = 0; i < ehdr->e_phnum; i++) {
         struct elf_phdr *eppnt = phdr + i;
