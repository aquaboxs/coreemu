#ifndef QEMU_H
#define QEMU_H

#include <signal.h>
#include <string.h>

#include "cpu.h"

#undef DEBUG_REMAP
#ifdef DEBUG_REMAP
#include <stdlib.h>
#endif /* DEBUG_REMAP */

#include "qemu-types.h"

#include "thunk.h"
#include "syscall_defs.h"
#include "syscall.h"
#include "target_signal.h"
#include "gdbstub.h"
#include "qemu-queue.h"

#if defined(CONFIG_USE_NPTL)
#define THREAD __thread
#else
#define THREAD
#endif

/* This struct is used to hold certain information about the image.
 * Basically, it replicates in user space what would be certain
 * task_struct fields in the kernel
 */
struct image_info {
        abi_ulong       load_bias;
        abi_ulong       load_addr;
        abi_ulong       start_code;
        abi_ulong       end_code;
        abi_ulong       start_data;
        abi_ulong       end_data;
        abi_ulong       start_brk;
        abi_ulong       brk;
        abi_ulong       start_mmap;
        abi_ulong       mmap;
        abi_ulong       rss;
        abi_ulong       start_stack;
        abi_ulong       stack_limit;
        abi_ulong       entry;
        abi_ulong       code_offset;
        abi_ulong       data_offset;
        abi_ulong       saved_auxv;
        abi_ulong       auxv_len;
        abi_ulong       arg_start;
        abi_ulong       arg_end;
	int		personality;
#ifdef CONFIG_USE_FDPIC
        abi_ulong       loadmap_addr;
        uint16_t        nsegs;
        void           *loadsegs;
        abi_ulong       pt_dynamic_addr;
        struct image_info *other_info;
#endif
};

#ifdef TARGET_I386
/* Information about the current linux thread */
struct vm86_saved_state {
    uint32_t eax; /* return code */
    uint32_t ebx;
    uint32_t ecx;
    uint32_t edx;
    uint32_t esi;
    uint32_t edi;
    uint32_t ebp;
    uint32_t esp;
    uint32_t eflags;
    uint32_t eip;
    uint16_t cs, ss, ds, es, fs, gs;
};
#endif

#ifdef TARGET_ARM
/* FPU emulator */
#include "nwfpe/fpa11.h"
#endif

#define MAX_SIGQUEUE_SIZE 1024

struct sigqueue {
    struct sigqueue *next;
    target_siginfo_t info;
};

struct emulated_sigtable {
    int pending; /* true if signal is pending */
    struct sigqueue *first;
    struct sigqueue info; /* in order to always have memory for the
                             first signal, we put it here */
};

/* NOTE: we force a big alignment so that the stack stored after is
   aligned too */
typedef struct TaskState {
    pid_t ts_tid;     /* tid (or pid) of this task */
#ifdef TARGET_ARM
    /* FPA state */
    FPA11 fpa;
    int swi_errno;
#endif
#ifdef TARGET_UNICORE32
    int swi_errno;
#endif
#if defined(TARGET_I386) && !defined(TARGET_X86_64)
    abi_ulong target_v86;
    struct vm86_saved_state vm86_saved_regs;
    struct target_vm86plus_struct vm86plus;
    uint32_t v86flags;
    uint32_t v86mask;
#endif
#ifdef CONFIG_USE_NPTL
    abi_ulong child_tidptr;
#endif
#ifdef TARGET_M68K
    int sim_syscalls;
#endif
#if defined(TARGET_ARM) || defined(TARGET_M68K) || defined(TARGET_UNICORE32)
    /* Extra fields for semihosted binaries.  */
    uint32_t heap_base;
    uint32_t heap_limit;
#endif
    uint32_t stack_base;
    int used; /* non zero if used */
    struct image_info *info;
    struct linux_binprm *bprm;

    struct emulated_sigtable sigtab[TARGET_NSIG];
    struct sigqueue sigqueue_table[MAX_SIGQUEUE_SIZE]; /* siginfo queue */
    struct sigqueue *first_free; /* first free siginfo queue entry */
    int signal_pending; /* non zero if a signal may be pending */
} __attribute__((aligned(16))) TaskState;

extern char *exec_path;
void init_task_state(TaskState *ts);
void task_settid(TaskState *);
void stop_all_tasks(void);
extern const char *qemu_uname_release;
extern unsigned long mmap_min_addr;

/* ??? See if we can avoid exposing so much of the loader internals.  */
/*
 * MAX_ARG_PAGES defines the number of pages allocated for arguments
 * and envelope for the new program. 32 should suffice, this gives
 * a maximum env+arg of 128kB w/4KB pages!
 */
#define MAX_ARG_PAGES 33

/* Read a good amount of data initially, to hopefully get all the
   program headers loaded.  */
#define BPRM_BUF_SIZE  1024

/*
 * This structure is used to hold the arguments that are
 * used when loading binaries.
 */
struct linux_binprm {
        char buf[BPRM_BUF_SIZE] __attribute__((aligned));
        void *page[MAX_ARG_PAGES];
        int fd;
        int e_uid, e_gid;
        int argc, envc;
        char **argv;
        char **envp;
        char * filename;        /* Name of binary */
<<<<<<< HEAD
        abi_ulong p;
        int (*core_dump)(int, const CPUState *); /* coredump routine */
=======
        int (*core_dump)(int, const CPUArchState *); /* coredump routine */
>>>>>>> ae7d54d4
};

void do_init_thread(struct target_pt_regs *regs, struct image_info *infop);
abi_ulong loader_build_argptr(int envc, int argc, abi_ulong sp,
                              abi_ulong stringp, int push_ptr);
int loader_exec(const char * filename, char ** argv, char ** envp,
             struct target_pt_regs * regs, struct image_info *infop,
             struct linux_binprm *);

int load_elf_binary(struct linux_binprm * bprm, struct target_pt_regs * regs,
                    struct image_info * info);
int load_flt_binary(struct linux_binprm * bprm, struct target_pt_regs * regs,
                    struct image_info * info);

abi_long memcpy_to_target(abi_ulong dest, const void *src,
                          unsigned long len);
void target_set_brk(abi_ulong new_brk);
abi_long do_brk(abi_ulong new_brk);
void syscall_init(void);
abi_long do_syscall(void *cpu_env, int num, abi_long arg1,
                    abi_long arg2, abi_long arg3, abi_long arg4,
                    abi_long arg5, abi_long arg6, abi_long arg7,
                    abi_long arg8);
void gemu_log(const char *fmt, ...) GCC_FMT_ATTR(1, 2);
<<<<<<< HEAD
extern THREAD CPUState *thread_env;
void QEMU_NORETURN cpu_loop(CPUState *env);
=======
extern THREAD CPUArchState *thread_env;
void cpu_loop(CPUArchState *env);
>>>>>>> ae7d54d4
char *target_strerror(int err);
int get_osversion(void);
void fork_start(void);
void fork_end(int child);

/* Return true if the proposed guest_base is suitable for the guest.
 * The guest code may leave a page mapped and populate it if the
 * address is suitable.
 */
bool guest_validate_base(unsigned long guest_base);

#include "qemu-log.h"

/* strace.c */
void print_syscall(int num,
                   abi_long arg1, abi_long arg2, abi_long arg3,
                   abi_long arg4, abi_long arg5, abi_long arg6);
void print_syscall_ret(int num, abi_long arg1);
extern int do_strace;

/* signal.c */
void process_pending_signals(CPUArchState *cpu_env);
void signal_init(void);
int queue_signal(CPUArchState *env, int sig, target_siginfo_t *info);
void host_to_target_siginfo(target_siginfo_t *tinfo, const siginfo_t *info);
void target_to_host_siginfo(siginfo_t *info, const target_siginfo_t *tinfo);
int target_to_host_signal(int sig);
int host_to_target_signal(int sig);
long do_sigreturn(CPUArchState *env);
long do_rt_sigreturn(CPUArchState *env);
abi_long do_sigaltstack(abi_ulong uss_addr, abi_ulong uoss_addr, abi_ulong sp);

#ifdef TARGET_I386
/* vm86.c */
void save_v86_state(CPUX86State *env);
void handle_vm86_trap(CPUX86State *env, int trapno);
void handle_vm86_fault(CPUX86State *env);
int do_vm86(CPUX86State *env, long subfunction, abi_ulong v86_addr);
#elif defined(TARGET_SPARC64)
void sparc64_set_context(CPUSPARCState *env);
void sparc64_get_context(CPUSPARCState *env);
#endif

/* mmap.c */
int target_mprotect(abi_ulong start, abi_ulong len, int prot);
abi_long target_mmap(abi_ulong start, abi_ulong len, int prot,
                     int flags, int fd, abi_ulong offset);
int target_munmap(abi_ulong start, abi_ulong len);
abi_long target_mremap(abi_ulong old_addr, abi_ulong old_size,
                       abi_ulong new_size, unsigned long flags,
                       abi_ulong new_addr);
int target_msync(abi_ulong start, abi_ulong len, int flags);
extern unsigned long last_brk;
void mmap_lock(void);
void mmap_unlock(void);
abi_ulong mmap_find_vma(abi_ulong, abi_ulong);
void cpu_list_lock(void);
void cpu_list_unlock(void);
#if defined(CONFIG_USE_NPTL)
void mmap_fork_start(void);
void mmap_fork_end(int child);
#endif

/* main.c */
extern unsigned long guest_stack_size;

/* user access */

#define VERIFY_READ 0
#define VERIFY_WRITE 1 /* implies read access */

static inline int access_ok(int type, abi_ulong addr, abi_ulong size)
{
    return page_check_range((target_ulong)addr, size,
                            (type == VERIFY_READ) ? PAGE_READ : (PAGE_READ | PAGE_WRITE)) == 0;
}

/* NOTE __get_user and __put_user use host pointers and don't check access. */
/* These are usually used to access struct data members once the
 * struct has been locked - usually with lock_user_struct().
 */
#define __put_user(x, hptr)\
({\
    switch(sizeof(*hptr)) {\
    case 1:\
        *(uint8_t *)(hptr) = (uint8_t)(typeof(*hptr))(x);\
        break;\
    case 2:\
        *(uint16_t *)(hptr) = tswap16((uint16_t)(typeof(*hptr))(x));\
        break;\
    case 4:\
        *(uint32_t *)(hptr) = tswap32((uint32_t)(typeof(*hptr))(x));\
        break;\
    case 8:\
        *(uint64_t *)(hptr) = tswap64((typeof(*hptr))(x));\
        break;\
    default:\
        abort();\
    }\
    0;\
})

#define __get_user(x, hptr) \
({\
    switch(sizeof(*hptr)) {\
    case 1:\
        x = (typeof(*hptr))*(uint8_t *)(hptr);\
        break;\
    case 2:\
        x = (typeof(*hptr))tswap16(*(uint16_t *)(hptr));\
        break;\
    case 4:\
        x = (typeof(*hptr))tswap32(*(uint32_t *)(hptr));\
        break;\
    case 8:\
        x = (typeof(*hptr))tswap64(*(uint64_t *)(hptr));\
        break;\
    default:\
        /* avoid warning */\
        x = 0;\
        abort();\
    }\
    0;\
})

/* put_user()/get_user() take a guest address and check access */
/* These are usually used to access an atomic data type, such as an int,
 * that has been passed by address.  These internally perform locking
 * and unlocking on the data type.
 */
#define put_user(x, gaddr, target_type)					\
({									\
    abi_ulong __gaddr = (gaddr);					\
    target_type *__hptr;						\
    abi_long __ret;							\
    if ((__hptr = lock_user(VERIFY_WRITE, __gaddr, sizeof(target_type), 0))) { \
        __ret = __put_user((x), __hptr);				\
        unlock_user(__hptr, __gaddr, sizeof(target_type));		\
    } else								\
        __ret = -TARGET_EFAULT;						\
    __ret;								\
})

#define get_user(x, gaddr, target_type)					\
({									\
    abi_ulong __gaddr = (gaddr);					\
    target_type *__hptr;						\
    abi_long __ret;							\
    if ((__hptr = lock_user(VERIFY_READ, __gaddr, sizeof(target_type), 1))) { \
        __ret = __get_user((x), __hptr);				\
        unlock_user(__hptr, __gaddr, 0);				\
    } else {								\
        /* avoid warning */						\
        (x) = 0;							\
        __ret = -TARGET_EFAULT;						\
    }									\
    __ret;								\
})

#define put_user_ual(x, gaddr) put_user((x), (gaddr), abi_ulong)
#define put_user_sal(x, gaddr) put_user((x), (gaddr), abi_long)
#define put_user_u64(x, gaddr) put_user((x), (gaddr), uint64_t)
#define put_user_s64(x, gaddr) put_user((x), (gaddr), int64_t)
#define put_user_u32(x, gaddr) put_user((x), (gaddr), uint32_t)
#define put_user_s32(x, gaddr) put_user((x), (gaddr), int32_t)
#define put_user_u16(x, gaddr) put_user((x), (gaddr), uint16_t)
#define put_user_s16(x, gaddr) put_user((x), (gaddr), int16_t)
#define put_user_u8(x, gaddr)  put_user((x), (gaddr), uint8_t)
#define put_user_s8(x, gaddr)  put_user((x), (gaddr), int8_t)

#define get_user_ual(x, gaddr) get_user((x), (gaddr), abi_ulong)
#define get_user_sal(x, gaddr) get_user((x), (gaddr), abi_long)
#define get_user_u64(x, gaddr) get_user((x), (gaddr), uint64_t)
#define get_user_s64(x, gaddr) get_user((x), (gaddr), int64_t)
#define get_user_u32(x, gaddr) get_user((x), (gaddr), uint32_t)
#define get_user_s32(x, gaddr) get_user((x), (gaddr), int32_t)
#define get_user_u16(x, gaddr) get_user((x), (gaddr), uint16_t)
#define get_user_s16(x, gaddr) get_user((x), (gaddr), int16_t)
#define get_user_u8(x, gaddr)  get_user((x), (gaddr), uint8_t)
#define get_user_s8(x, gaddr)  get_user((x), (gaddr), int8_t)

/* copy_from_user() and copy_to_user() are usually used to copy data
 * buffers between the target and host.  These internally perform
 * locking/unlocking of the memory.
 */
abi_long copy_from_user(void *hptr, abi_ulong gaddr, size_t len);
abi_long copy_to_user(abi_ulong gaddr, void *hptr, size_t len);

/* Functions for accessing guest memory.  The tget and tput functions
   read/write single values, byteswapping as necessary.  The lock_user
   gets a pointer to a contiguous area of guest memory, but does not perform
   and byteswapping.  lock_user may return either a pointer to the guest
   memory, or a temporary buffer.  */

/* Lock an area of guest memory into the host.  If copy is true then the
   host area will have the same contents as the guest.  */
static inline void *lock_user(int type, abi_ulong guest_addr, long len, int copy)
{
    if (!access_ok(type, guest_addr, len))
        return NULL;
#ifdef DEBUG_REMAP
    {
        void *addr;
        addr = malloc(len);
        if (copy)
            memcpy(addr, g2h(guest_addr), len);
        else
            memset(addr, 0, len);
        return addr;
    }
#else
    return g2h(guest_addr);
#endif
}

/* Unlock an area of guest memory.  The first LEN bytes must be
   flushed back to guest memory. host_ptr = NULL is explicitly
   allowed and does nothing. */
static inline void unlock_user(void *host_ptr, abi_ulong guest_addr,
                               long len)
{

#ifdef DEBUG_REMAP
    if (!host_ptr)
        return;
    if (host_ptr == g2h(guest_addr))
        return;
    if (len > 0)
        memcpy(g2h(guest_addr), host_ptr, len);
    free(host_ptr);
#endif
}

/* Return the length of a string in target memory or -TARGET_EFAULT if
   access error. */
abi_long target_strlen(abi_ulong gaddr);

/* Like lock_user but for null terminated strings.  */
static inline void *lock_user_string(abi_ulong guest_addr)
{
    abi_long len;
    len = target_strlen(guest_addr);
    if (len < 0)
        return NULL;
    return lock_user(VERIFY_READ, guest_addr, (long)(len + 1), 1);
}

/* Helper macros for locking/ulocking a target struct.  */
#define lock_user_struct(type, host_ptr, guest_addr, copy)	\
    (host_ptr = lock_user(type, guest_addr, sizeof(*host_ptr), copy))
#define unlock_user_struct(host_ptr, guest_addr, copy)		\
    unlock_user(host_ptr, guest_addr, (copy) ? sizeof(*host_ptr) : 0)

#if defined(CONFIG_USE_NPTL)
#include <pthread.h>
#endif

#endif /* QEMU_H */<|MERGE_RESOLUTION|>--- conflicted
+++ resolved
@@ -170,12 +170,8 @@
         char **argv;
         char **envp;
         char * filename;        /* Name of binary */
-<<<<<<< HEAD
         abi_ulong p;
-        int (*core_dump)(int, const CPUState *); /* coredump routine */
-=======
         int (*core_dump)(int, const CPUArchState *); /* coredump routine */
->>>>>>> ae7d54d4
 };
 
 void do_init_thread(struct target_pt_regs *regs, struct image_info *infop);
@@ -200,13 +196,8 @@
                     abi_long arg5, abi_long arg6, abi_long arg7,
                     abi_long arg8);
 void gemu_log(const char *fmt, ...) GCC_FMT_ATTR(1, 2);
-<<<<<<< HEAD
-extern THREAD CPUState *thread_env;
-void QEMU_NORETURN cpu_loop(CPUState *env);
-=======
 extern THREAD CPUArchState *thread_env;
-void cpu_loop(CPUArchState *env);
->>>>>>> ae7d54d4
+void QEMU_NORETURN cpu_loop(CPUArchState *env);
 char *target_strerror(int err);
 int get_osversion(void);
 void fork_start(void);
