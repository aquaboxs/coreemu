/* Code for loading Linux executables.  Mostly linux kernel code.  */

#include <sys/types.h>
#include <sys/stat.h>
#include <fcntl.h>
#include <errno.h>
#include <unistd.h>
#include <stdio.h>
#include <stdlib.h>

#include "qemu.h"

#if !defined(O_BINARY)
# define O_BINARY 0
#endif

#define NGROUPS 32

/* ??? This should really be somewhere else.  */
abi_long memcpy_to_target(abi_ulong dest, const void *src,
                          unsigned long len)
{
    void *host_ptr;

    host_ptr = lock_user(VERIFY_WRITE, dest, len, 0);
    if (!host_ptr)
        return -TARGET_EFAULT;
    memcpy(host_ptr, src, len);
    unlock_user(host_ptr, dest, 1);
    return 0;
}

static int in_group_p(gid_t g)
{
    /* return TRUE if we're in the specified group, FALSE otherwise */
    int		ngroup;
    int		i;
    gid_t	grouplist[NGROUPS];

    ngroup = getgroups(NGROUPS, grouplist);
    for(i = 0; i < ngroup; i++) {
	if(grouplist[i] == g) {
	    return 1;
	}
    }
    return 0;
}

static int count(char ** vec)
{
    int		i;

    for(i = 0; *vec; i++) {
        vec++;
    }

    return(i);
}

static int prepare_binprm(struct linux_binprm *bprm)
{
    struct stat		st;
    int mode;
    int retval, id_change;

    if(fstat(bprm->fd, &st) < 0) {
	return(-errno);
    }

    mode = st.st_mode;
    if(!S_ISREG(mode)) {	/* Must be regular file */
	return(-EACCES);
    }
    if(!(mode & 0111)) {	/* Must have at least one execute bit set */
	return(-EACCES);
    }

    bprm->e_uid = geteuid();
    bprm->e_gid = getegid();
    id_change = 0;

    /* Set-uid? */
    if(mode & S_ISUID) {
    	bprm->e_uid = st.st_uid;
	if(bprm->e_uid != geteuid()) {
	    id_change = 1;
	}
    }

    /* Set-gid? */
    /*
     * If setgid is set but no group execute bit then this
     * is a candidate for mandatory locking, not a setgid
     * executable.
     */
    if ((mode & (S_ISGID | S_IXGRP)) == (S_ISGID | S_IXGRP)) {
	bprm->e_gid = st.st_gid;
	if (!in_group_p(bprm->e_gid)) {
		id_change = 1;
	}
    }

    memset(bprm->buf, 0, sizeof(bprm->buf));
    retval = lseek(bprm->fd, 0L, SEEK_SET);
    if(retval >= 0) {
        retval = read(bprm->fd, bprm->buf, 128);
    }
    if(retval < 0) {
	perror("prepare_binprm");
	exit(-1);
	/* return(-errno); */
    }
    else {
	return(retval);
    }
}

/* Construct the envp and argv tables on the target stack.  */
abi_ulong loader_build_argptr(int envc, int argc, abi_ulong sp,
                              abi_ulong stringp, int push_ptr)
{
    TaskState *ts = (TaskState *)thread_env->opaque;
    int n = sizeof(abi_ulong);
    abi_ulong envp;
    abi_ulong argv;

    sp -= (envc + 1) * n;
    envp = sp;
    sp -= (argc + 1) * n;
    argv = sp;
    if (push_ptr) {
        /* FIXME - handle put_user() failures */
        sp -= n;
        put_user_ual(envp, sp);
        sp -= n;
        put_user_ual(argv, sp);
    }
    sp -= n;
    /* FIXME - handle put_user() failures */
    put_user_ual(argc, sp);
    ts->info->arg_start = stringp;
    while (argc-- > 0) {
        /* FIXME - handle put_user() failures */
        put_user_ual(stringp, argv);
        argv += n;
        stringp += target_strlen(stringp) + 1;
    }
    ts->info->arg_end = stringp;
    /* FIXME - handle put_user() failures */
    put_user_ual(0, argv);
    while (envc-- > 0) {
        /* FIXME - handle put_user() failures */
        put_user_ual(stringp, envp);
        envp += n;
        stringp += target_strlen(stringp) + 1;
    }
    /* FIXME - handle put_user() failures */
    put_user_ual(0, envp);

    return sp;
}

int loader_exec(const char * filename, char ** argv, char ** envp,
             struct target_pt_regs * regs, struct image_info *infop,
             struct linux_binprm *bprm)
{
    int retval;
    int i;

    bprm->p = TARGET_PAGE_SIZE*MAX_ARG_PAGES-sizeof(unsigned int);
    for (i=0 ; i<MAX_ARG_PAGES ; i++)       /* clear page-table */
<<<<<<< HEAD
            bprm->page[i] = 0;
    retval = open(filename, O_RDONLY | O_BINARY);
=======
            bprm->page[i] = NULL;
    retval = open(filename, O_RDONLY);
>>>>>>> 4b48bf05
    if (retval < 0)
        return retval;
    bprm->fd = retval;
    bprm->filename = (char *)filename;
    bprm->argc = count(argv);
    bprm->argv = argv;
    bprm->envc = count(envp);
    bprm->envp = envp;

    retval = prepare_binprm(bprm);

    infop->host_argv = argv;

    if(retval>=0) {
        if (bprm->buf[0] == 0x7f
                && bprm->buf[1] == 'E'
                && bprm->buf[2] == 'L'
                && bprm->buf[3] == 'F') {
#ifndef TARGET_HAS_ELFLOAD32
            retval = load_elf_binary(bprm,regs,infop);
#else
            retval = load_elf_binary_multi(bprm, regs, infop);
#endif
#if defined(TARGET_HAS_BFLT)
        } else if (bprm->buf[0] == 'b'
                && bprm->buf[1] == 'F'
                && bprm->buf[2] == 'L'
                && bprm->buf[3] == 'T') {
            retval = load_flt_binary(bprm,regs,infop);
#endif
        } else {
            fprintf(stderr, "Unknown binary format\n");
            return -1;
        }
    }

    if(retval>=0) {
        /* success.  Initialize important registers */
        do_init_thread(regs, infop);
        return retval;
    }

    /* Something went wrong, return the inode and free the argument pages*/
    for (i=0 ; i<MAX_ARG_PAGES ; i++) {
        free(bprm->page[i]);
    }
    return(retval);
}<|MERGE_RESOLUTION|>--- conflicted
+++ resolved
@@ -169,13 +169,8 @@
 
     bprm->p = TARGET_PAGE_SIZE*MAX_ARG_PAGES-sizeof(unsigned int);
     for (i=0 ; i<MAX_ARG_PAGES ; i++)       /* clear page-table */
-<<<<<<< HEAD
-            bprm->page[i] = 0;
+            bprm->page[i] = NULL;
     retval = open(filename, O_RDONLY | O_BINARY);
-=======
-            bprm->page[i] = NULL;
-    retval = open(filename, O_RDONLY);
->>>>>>> 4b48bf05
     if (retval < 0)
         return retval;
     bprm->fd = retval;
