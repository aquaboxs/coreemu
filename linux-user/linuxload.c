/* Code for loading Linux executables.  Mostly linux kernel code.  */

#include <sys/types.h>
#include <sys/stat.h>

#include "qemu-common.h"
#include "qemu.h"

#if !defined(O_BINARY)
# define O_BINARY 0
#endif

#define NGROUPS 32

/* ??? This should really be somewhere else.  */
abi_long memcpy_to_target(abi_ulong dest, const void *src,
                          unsigned long len)
{
    void *host_ptr;

    host_ptr = lock_user(VERIFY_WRITE, dest, len, 0);
    if (!host_ptr)
        return -TARGET_EFAULT;
    memcpy(host_ptr, src, len);
    unlock_user(host_ptr, dest, 1);
    return 0;
}

static int count(char ** vec)
{
    int		i;

    for(i = 0; *vec; i++) {
        vec++;
    }

    return(i);
}

static int prepare_binprm(struct linux_binprm *bprm)
{
    struct stat		st;
    int mode;
    int retval;

    if(fstat(bprm->fd, &st) < 0) {
	return(-errno);
    }

    mode = st.st_mode;
    if(!S_ISREG(mode)) {	/* Must be regular file */
	return(-EACCES);
    }
    if(!(mode & 0111)) {	/* Must have at least one execute bit set */
	return(-EACCES);
    }

    bprm->e_uid = geteuid();
    bprm->e_gid = getegid();

    /* Set-uid? */
    if(mode & S_ISUID) {
    	bprm->e_uid = st.st_uid;
    }

    /* Set-gid? */
    /*
     * If setgid is set but no group execute bit then this
     * is a candidate for mandatory locking, not a setgid
     * executable.
     */
    if ((mode & (S_ISGID | S_IXGRP)) == (S_ISGID | S_IXGRP)) {
	bprm->e_gid = st.st_gid;
    }

    retval = read(bprm->fd, bprm->buf, BPRM_BUF_SIZE);
    if (retval < 0) {
	perror("prepare_binprm");
	exit(-1);
    }
    if (retval < BPRM_BUF_SIZE) {
        /* Make sure the rest of the loader won't read garbage.  */
        memset(bprm->buf + retval, 0, BPRM_BUF_SIZE - retval);
    }
    return retval;
}

/* Construct the envp and argv tables on the target stack.  */
abi_ulong loader_build_argptr(int envc, int argc, abi_ulong sp,
                              abi_ulong stringp, int push_ptr)
{
    CPUArchState *env = thread_cpu->env_ptr;
    TaskState *ts = (TaskState *)env->opaque;
    int n = sizeof(abi_ulong);
    abi_ulong envp;
    abi_ulong argv;

    sp -= (envc + 1) * n;
    envp = sp;
    sp -= (argc + 1) * n;
    argv = sp;
    if (push_ptr) {
        /* FIXME - handle put_user() failures */
        sp -= n;
        put_user_ual(envp, sp);
        sp -= n;
        put_user_ual(argv, sp);
    }
    sp -= n;
    /* FIXME - handle put_user() failures */
    put_user_ual(argc, sp);
    ts->info->arg_start = stringp;
    while (argc-- > 0) {
        /* FIXME - handle put_user() failures */
        put_user_ual(stringp, argv);
        argv += n;
        stringp += target_strlen(stringp) + 1;
    }
    ts->info->arg_end = stringp;
    /* FIXME - handle put_user() failures */
    put_user_ual(0, argv);
    while (envc-- > 0) {
        /* FIXME - handle put_user() failures */
        put_user_ual(stringp, envp);
        envp += n;
        stringp += target_strlen(stringp) + 1;
    }
    /* FIXME - handle put_user() failures */
    put_user_ual(0, envp);

    return sp;
}

int loader_exec(int fdexec, const char *filename, char **argv, char **envp,
             struct target_pt_regs * regs, struct image_info *infop,
             struct linux_binprm *bprm)
{
    int retval;
    int i;

    bprm->p = TARGET_PAGE_SIZE*MAX_ARG_PAGES-sizeof(unsigned int);
    memset(bprm->page, 0, sizeof(bprm->page));
<<<<<<< HEAD
    retval = open(filename, O_RDONLY | O_BINARY);
    if (retval < 0) {
        return -errno;
    }
    bprm->fd = retval;
=======
    bprm->fd = fdexec;
>>>>>>> 53d09b76
    bprm->filename = (char *)filename;
    bprm->argc = count(argv);
    bprm->argv = argv;
    bprm->envc = count(envp);
    bprm->envp = envp;

    retval = prepare_binprm(bprm);

    if(retval>=0) {
        if (bprm->buf[0] == 0x7f
                && bprm->buf[1] == 'E'
                && bprm->buf[2] == 'L'
                && bprm->buf[3] == 'F') {
            retval = load_elf_binary(bprm, regs, infop);
#if defined(TARGET_HAS_BFLT)
        } else if (bprm->buf[0] == 'b'
                && bprm->buf[1] == 'F'
                && bprm->buf[2] == 'L'
                && bprm->buf[3] == 'T') {
            retval = load_flt_binary(bprm,regs,infop);
#endif
        } else {
            return -ENOEXEC;
        }
    }

    if(retval>=0) {
        /* success.  Initialize important registers */
        do_init_thread(regs, infop);
        return retval;
    }

    /* Something went wrong, return the inode and free the argument pages*/
    for (i=0 ; i<MAX_ARG_PAGES ; i++) {
        g_free(bprm->page[i]);
    }
    return(retval);
}<|MERGE_RESOLUTION|>--- conflicted
+++ resolved
@@ -140,15 +140,7 @@
 
     bprm->p = TARGET_PAGE_SIZE*MAX_ARG_PAGES-sizeof(unsigned int);
     memset(bprm->page, 0, sizeof(bprm->page));
-<<<<<<< HEAD
-    retval = open(filename, O_RDONLY | O_BINARY);
-    if (retval < 0) {
-        return -errno;
-    }
-    bprm->fd = retval;
-=======
     bprm->fd = fdexec;
->>>>>>> 53d09b76
     bprm->filename = (char *)filename;
     bprm->argc = count(argv);
     bprm->argv = argv;
