--- conflicted
+++ resolved
@@ -139,16 +139,10 @@
 
     bprm->p = TARGET_PAGE_SIZE*MAX_ARG_PAGES-sizeof(unsigned int);
     memset(bprm->page, 0, sizeof(bprm->page));
-<<<<<<< HEAD
     retval = open(filename, O_RDONLY | O_BINARY);
-    if (retval < 0)
-        return retval;
-=======
-    retval = open(filename, O_RDONLY);
     if (retval < 0) {
         return -errno;
     }
->>>>>>> f62cb1b6
     bprm->fd = retval;
     bprm->filename = (char *)filename;
     bprm->argc = count(argv);
