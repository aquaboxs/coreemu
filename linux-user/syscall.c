--- conflicted
+++ resolved
@@ -1259,15 +1259,9 @@
     abi_ulong target_cmsg_addr;
     struct target_cmsghdr *target_cmsg;
     socklen_t space = 0;
-<<<<<<< HEAD
-
-    msg_controllen = tswapl(target_msgh->msg_controllen);
-    if (msg_controllen < sizeof (struct target_cmsghdr))
-=======
     
     msg_controllen = tswapal(target_msgh->msg_controllen);
     if (msg_controllen < sizeof (struct target_cmsghdr)) 
->>>>>>> ff74c5a9
         goto the_end;
     target_cmsg_addr = tswapal(target_msgh->msg_control);
     target_cmsg = lock_user(VERIFY_READ, target_cmsg_addr, msg_controllen, 1);
@@ -1323,13 +1317,8 @@
     struct target_cmsghdr *target_cmsg;
     socklen_t space = 0;
 
-<<<<<<< HEAD
-    msg_controllen = tswapl(target_msgh->msg_controllen);
-    if (msg_controllen < sizeof (struct target_cmsghdr))
-=======
     msg_controllen = tswapal(target_msgh->msg_controllen);
     if (msg_controllen < sizeof (struct target_cmsghdr)) 
->>>>>>> ff74c5a9
         goto the_end;
     target_cmsg_addr = tswapal(target_msgh->msg_control);
     target_cmsg = lock_user(VERIFY_WRITE, target_cmsg_addr, msg_controllen, 0);
@@ -5760,14 +5749,8 @@
                 if (!arg7) {
                     goto efault;
                 }
-<<<<<<< HEAD
-                arg_sigset = tswapl(arg7[0]);
-                arg_sigsize = tswapl(arg7[1]);
-                (void)arg_sigsize;
-=======
                 arg_sigset = tswapal(arg7[0]);
                 arg_sigsize = tswapal(arg7[1]);
->>>>>>> ff74c5a9
                 unlock_user(arg7, arg6, 0);
 
                 if (arg_sigset) {
