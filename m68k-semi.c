--- conflicted
+++ resolved
@@ -27,11 +27,7 @@
 #include "qemu.h"
 #define SEMIHOSTING_HEAP_SIZE (128 * 1024 * 1024)
 #else
-<<<<<<< HEAD
-#include "sysemu.h"
-=======
 #include "qemu-common.h"
->>>>>>> 4f25ac5f
 #include "gdbstub.h"
 #include "softmmu-semi.h"
 #endif
