--- conflicted
+++ resolved
@@ -115,15 +115,13 @@
             .type = QEMU_OPT_BOOL,
             .help = "copy read data from backing file into image file",
         },{
-<<<<<<< HEAD
             .name = "locked",
             .type = QEMU_OPT_BOOL,
             .help = "emulate a security locked drive",
-=======
+        },{
             .name = "boot",
             .type = QEMU_OPT_BOOL,
             .help = "(deprecated, ignored)",
->>>>>>> 3c5645fa
         },
         { /* end of list */ }
     },
