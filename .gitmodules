[submodule "roms/vgabios"]
	path = roms/vgabios
	url = git://git.qemu.org/vgabios.git/
[submodule "roms/seabios"]
	path = roms/seabios
	url = git://git.qemu.org/seabios.git/
[submodule "roms/SLOF"]
	path = roms/SLOF
	url = git://git.qemu.org/SLOF.git
[submodule "roms/ipxe"]
	path = roms/ipxe
	url = git://git.qemu.org/ipxe.git
[submodule "roms/openbios"]
	path = roms/openbios
	url = git://git.qemu-project.org/openbios.git
[submodule "roms/openhackware"]
	path = roms/openhackware
	url = git://git.qemu-project.org/openhackware.git
[submodule "roms/qemu-palcode"]
	path = roms/qemu-palcode
	url = git://github.com/rth7680/qemu-palcode.git
[submodule "roms/sgabios"]
	path = roms/sgabios
	url = git://git.qemu.org/sgabios.git
[submodule "pixman"]
	path = pixman
	url = git://anongit.freedesktop.org/pixman
[submodule "dtc"]
	path = dtc
<<<<<<< HEAD
	url = git://git.qemu.org/dtc.git
=======
	url = git://git.qemu-project.org/dtc.git
[submodule "roms/u-boot"]
	path = roms/u-boot
	url = git://git.qemu-project.org/u-boot.git
>>>>>>> 427e1750
<|MERGE_RESOLUTION|>--- conflicted
+++ resolved
@@ -27,11 +27,7 @@
 	url = git://anongit.freedesktop.org/pixman
 [submodule "dtc"]
 	path = dtc
-<<<<<<< HEAD
-	url = git://git.qemu.org/dtc.git
-=======
 	url = git://git.qemu-project.org/dtc.git
 [submodule "roms/u-boot"]
 	path = roms/u-boot
-	url = git://git.qemu-project.org/u-boot.git
->>>>>>> 427e1750
+	url = git://git.qemu-project.org/u-boot.git