--- conflicted
+++ resolved
@@ -222,19 +222,6 @@
 	     (opcode[1].opcode[0] == opcode->opcode[0]))
 	opcode++;
     }
-<<<<<<< HEAD
-//  switch (info->mach)
-//    {
-//    case bfd_mach_s390_31:
-//      current_arch_mask = 1 << S390_OPCODE_ESA;
-//      break;
-//    case bfd_mach_s390_64:
-      current_arch_mask = 1 << S390_OPCODE_ZARCH;
-//      break;
-//    default:
-//      abort ();
-//    }
-=======
 
 #ifdef QEMU_DISABLE
   switch (info->mach)
@@ -250,7 +237,6 @@
     }
 #endif /* QEMU_DISABLE */
 
->>>>>>> 447d681e
   init_flag = 1;
 }
 
