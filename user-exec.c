--- conflicted
+++ resolved
@@ -81,11 +81,7 @@
                                     int is_write, sigset_t *old_set,
                                     void *puc)
 {
-<<<<<<< HEAD
     uintptr_t address = (uintptr_t)ptr;
-    TranslationBlock *tb;
-=======
->>>>>>> a8a826a3
     int ret;
 
 #if defined(DEBUG_SIGNAL)
