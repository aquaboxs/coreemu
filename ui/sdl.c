/*
 * QEMU SDL display driver
 *
 * Copyright (c) 2003 Fabrice Bellard
 *
 * Permission is hereby granted, free of charge, to any person obtaining a copy
 * of this software and associated documentation files (the "Software"), to deal
 * in the Software without restriction, including without limitation the rights
 * to use, copy, modify, merge, publish, distribute, sublicense, and/or sell
 * copies of the Software, and to permit persons to whom the Software is
 * furnished to do so, subject to the following conditions:
 *
 * The above copyright notice and this permission notice shall be included in
 * all copies or substantial portions of the Software.
 *
 * THE SOFTWARE IS PROVIDED "AS IS", WITHOUT WARRANTY OF ANY KIND, EXPRESS OR
 * IMPLIED, INCLUDING BUT NOT LIMITED TO THE WARRANTIES OF MERCHANTABILITY,
 * FITNESS FOR A PARTICULAR PURPOSE AND NONINFRINGEMENT. IN NO EVENT SHALL
 * THE AUTHORS OR COPYRIGHT HOLDERS BE LIABLE FOR ANY CLAIM, DAMAGES OR OTHER
 * LIABILITY, WHETHER IN AN ACTION OF CONTRACT, TORT OR OTHERWISE, ARISING FROM,
 * OUT OF OR IN CONNECTION WITH THE SOFTWARE OR THE USE OR OTHER DEALINGS IN
 * THE SOFTWARE.
 */

/* Avoid compiler warning because macro is redefined in SDL_syswm.h. */
#undef WIN32_LEAN_AND_MEAN

#include <SDL.h>
#include <SDL_syswm.h>

#ifndef _WIN32
#include <signal.h>
#endif

#include "qemu-common.h"
#include "console.h"
#include "sysemu.h"
#include "x_keymap.h"
#include "sdl_zoom.h"

static DisplayChangeListener *dcl;
static SDL_Surface *real_screen;
static SDL_Surface *guest_screen = NULL;
static int gui_grab; /* if true, all keyboard/mouse events are grabbed */
static int last_vm_running;
static int gui_saved_grab;
static int gui_fullscreen;
static int gui_noframe;
static int gui_key_modifier_pressed;
static int gui_keysym;
static int gui_fullscreen_initial_grab;
static int gui_grab_code = KMOD_LALT | KMOD_LCTRL;
static uint8_t modifiers_state[256];
static int width, height;
static SDL_Cursor *sdl_cursor_normal;
static SDL_Cursor *sdl_cursor_hidden;
static int absolute_enabled = 0;
static int guest_cursor = 0;
static int guest_x, guest_y;
static SDL_Cursor *guest_sprite = NULL;
static uint8_t allocator;
static SDL_PixelFormat host_format;
static int scaling_active = 0;
static Notifier mouse_mode_notifier;

static bool disabledLockKeys;
static bool fakedCapsLockUpEvent;
static bool fakedNumLockUpEvent;

static void sdl_update(DisplayState *ds, int x, int y, int w, int h)
{
    //    printf("updating x=%d y=%d w=%d h=%d\n", x, y, w, h);
    SDL_Rect rec;
    rec.x = x;
    rec.y = y;
    rec.w = w;
    rec.h = h;

    if (guest_screen) {
        if (!scaling_active) {
            SDL_BlitSurface(guest_screen, &rec, real_screen, &rec);
        } else {
            if (sdl_zoom_blit(guest_screen, real_screen, SMOOTHING_ON, &rec) < 0) {
                fprintf(stderr, "Zoom blit failed\n");
                exit(1);
            }
        }
    } 
    SDL_UpdateRect(real_screen, rec.x, rec.y, rec.w, rec.h);
}

static void sdl_setdata(DisplayState *ds)
{
    if (guest_screen != NULL) SDL_FreeSurface(guest_screen);

    guest_screen = SDL_CreateRGBSurfaceFrom(ds_get_data(ds), ds_get_width(ds), ds_get_height(ds),
                                            ds_get_bits_per_pixel(ds), ds_get_linesize(ds),
                                            ds->surface->pf.rmask, ds->surface->pf.gmask,
                                            ds->surface->pf.bmask, ds->surface->pf.amask);
}

static void do_sdl_resize(int new_width, int new_height, int bpp)
{
    int flags;

    //    printf("resizing to %d %d\n", w, h);

    flags = SDL_HWSURFACE|SDL_ASYNCBLIT|SDL_HWACCEL|SDL_RESIZABLE;
    if (gui_fullscreen)
        flags |= SDL_FULLSCREEN;
    if (gui_noframe)
        flags |= SDL_NOFRAME;

    width = new_width;
    height = new_height;
    real_screen = SDL_SetVideoMode(width, height, bpp, flags);
    if (!real_screen) {
	fprintf(stderr, "Could not open SDL display (%dx%dx%d): %s\n", width, 
		height, bpp, SDL_GetError());
        exit(1);
    }
}

static void sdl_resize(DisplayState *ds)
{
    if  (!allocator) {
        if (!scaling_active)
            do_sdl_resize(ds_get_width(ds), ds_get_height(ds), 0);
        else if (real_screen->format->BitsPerPixel != ds_get_bits_per_pixel(ds))
            do_sdl_resize(real_screen->w, real_screen->h, ds_get_bits_per_pixel(ds));
        sdl_setdata(ds);
    } else {
        if (guest_screen != NULL) {
            SDL_FreeSurface(guest_screen);
            guest_screen = NULL;
        }
    }
}

static PixelFormat sdl_to_qemu_pixelformat(SDL_PixelFormat *sdl_pf)
{
    PixelFormat qemu_pf;

    memset(&qemu_pf, 0x00, sizeof(PixelFormat));

    qemu_pf.bits_per_pixel = sdl_pf->BitsPerPixel;
    qemu_pf.bytes_per_pixel = sdl_pf->BytesPerPixel;
    qemu_pf.depth = (qemu_pf.bits_per_pixel) == 32 ? 24 : (qemu_pf.bits_per_pixel);

    qemu_pf.rmask = sdl_pf->Rmask;
    qemu_pf.gmask = sdl_pf->Gmask;
    qemu_pf.bmask = sdl_pf->Bmask;
    qemu_pf.amask = sdl_pf->Amask;

    qemu_pf.rshift = sdl_pf->Rshift;
    qemu_pf.gshift = sdl_pf->Gshift;
    qemu_pf.bshift = sdl_pf->Bshift;
    qemu_pf.ashift = sdl_pf->Ashift;

    qemu_pf.rbits = 8 - sdl_pf->Rloss;
    qemu_pf.gbits = 8 - sdl_pf->Gloss;
    qemu_pf.bbits = 8 - sdl_pf->Bloss;
    qemu_pf.abits = 8 - sdl_pf->Aloss;

    qemu_pf.rmax = ((1 << qemu_pf.rbits) - 1);
    qemu_pf.gmax = ((1 << qemu_pf.gbits) - 1);
    qemu_pf.bmax = ((1 << qemu_pf.bbits) - 1);
    qemu_pf.amax = ((1 << qemu_pf.abits) - 1);

    return qemu_pf;
}

static DisplaySurface* sdl_create_displaysurface(int width, int height)
{
    DisplaySurface *surface = (DisplaySurface*) qemu_mallocz(sizeof(DisplaySurface));
    if (surface == NULL) {
        fprintf(stderr, "sdl_create_displaysurface: malloc failed\n");
        exit(1);
    }

    surface->width = width;
    surface->height = height;
    
    if (scaling_active) {
        if (host_format.BytesPerPixel != 2 && host_format.BytesPerPixel != 4) {
            surface->linesize = width * 4;
            surface->pf = qemu_default_pixelformat(32);
        } else {
            surface->linesize = width * host_format.BytesPerPixel;
            surface->pf = sdl_to_qemu_pixelformat(&host_format);
        }
#ifdef HOST_WORDS_BIGENDIAN
        surface->flags = QEMU_ALLOCATED_FLAG | QEMU_BIG_ENDIAN_FLAG;
#else
        surface->flags = QEMU_ALLOCATED_FLAG;
#endif
        surface->data = (uint8_t*) qemu_mallocz(surface->linesize * surface->height);

        return surface;
    }

    if (host_format.BitsPerPixel == 16)
        do_sdl_resize(width, height, 16);
    else
        do_sdl_resize(width, height, 32);

    surface->pf = sdl_to_qemu_pixelformat(real_screen->format);
    surface->linesize = real_screen->pitch;
    surface->data = real_screen->pixels;

#ifdef HOST_WORDS_BIGENDIAN
    surface->flags = QEMU_REALPIXELS_FLAG | QEMU_BIG_ENDIAN_FLAG;
#else
    surface->flags = QEMU_REALPIXELS_FLAG;
#endif
    allocator = 1;

    return surface;
}

static void sdl_free_displaysurface(DisplaySurface *surface)
{
    allocator = 0;
    if (surface == NULL)
        return;

    if (surface->flags & QEMU_ALLOCATED_FLAG)
        qemu_free(surface->data);
    qemu_free(surface);
}

static DisplaySurface* sdl_resize_displaysurface(DisplaySurface *surface, int width, int height)
{
    sdl_free_displaysurface(surface);
    return sdl_create_displaysurface(width, height);
}

/* generic keyboard conversion */

#include "sdl_keysym.h"

static kbd_layout_t *kbd_layout = NULL;

static uint8_t sdl_keyevent_to_keycode_generic(const SDL_KeyboardEvent *ev)
{
    int keysym;
    /* workaround for X11+SDL bug with AltGR */
    keysym = ev->keysym.sym;
    if (keysym == 0 && ev->keysym.scancode == 113)
        keysym = SDLK_MODE;
    /* For Japanese key '\' and '|' */
    if (keysym == 92 && ev->keysym.scancode == 133) {
        keysym = 0xa5;
    }
    return keysym2scancode(kbd_layout, keysym) & SCANCODE_KEYMASK;
}

/* specific keyboard conversions from scan codes */

#if defined(_WIN32)

static uint8_t sdl_keyevent_to_keycode(const SDL_KeyboardEvent *ev)
{
    return ev->keysym.scancode;
}

#else

#if defined(SDL_VIDEO_DRIVER_X11)
#include <X11/XKBlib.h>

static int check_for_evdev(void)
{
    SDL_SysWMinfo info;
    XkbDescPtr desc = NULL;
    int has_evdev = 0;
    char *keycodes = NULL;

    SDL_VERSION(&info.version);
    if (!SDL_GetWMInfo(&info)) {
        return 0;
    }
    desc = XkbGetKeyboard(info.info.x11.display,
                          XkbGBN_AllComponentsMask,
                          XkbUseCoreKbd);
    if (desc && desc->names) {
        keycodes = XGetAtomName(info.info.x11.display, desc->names->keycodes);
        if (keycodes == NULL) {
            fprintf(stderr, "could not lookup keycode name\n");
        } else if (strstart(keycodes, "evdev", NULL)) {
            has_evdev = 1;
        } else if (!strstart(keycodes, "xfree86", NULL)) {
            fprintf(stderr, "unknown keycodes `%s', please report to "
                    "qemu-devel@nongnu.org\n", keycodes);
        }
    }

    if (desc) {
        XkbFreeKeyboard(desc, XkbGBN_AllComponentsMask, True);
    }
    if (keycodes) {
        XFree(keycodes);
    }
    return has_evdev;
}
#else
static int check_for_evdev(void)
{
	return 0;
}
#endif

static uint8_t sdl_keyevent_to_keycode(const SDL_KeyboardEvent *ev)
{
    int keycode;
    static int has_evdev = -1;

    if (has_evdev == -1)
        has_evdev = check_for_evdev();

    keycode = ev->keysym.scancode;

    if (keycode < 9) {
        keycode = 0;
    } else if (keycode < 97) {
        keycode -= 8; /* just an offset */
    } else if (keycode < 158) {
        /* use conversion table */
        if (has_evdev)
            keycode = translate_evdev_keycode(keycode - 97);
        else
            keycode = translate_xfree86_keycode(keycode - 97);
    } else if (keycode == 208) { /* Hiragana_Katakana */
        keycode = 0x70;
    } else if (keycode == 211) { /* backslash */
        keycode = 0x73;
    } else {
        keycode = 0;
    }
    return keycode;
}

#endif

static void reset_keys(void)
{
    int i;
    for(i = 0; i < 256; i++) {
        if (modifiers_state[i]) {
            if (i & SCANCODE_GREY)
                kbd_put_keycode(SCANCODE_EMUL0);
            kbd_put_keycode(i | SCANCODE_UP);
            modifiers_state[i] = 0;
        }
    }
}

static void sdl_process_key(SDL_KeyboardEvent *ev)
{
    int keycode, v;

    if (ev->keysym.sym == SDLK_PAUSE) {
        /* specific case */
        v = 0;
        if (ev->type == SDL_KEYUP)
            v |= SCANCODE_UP;
        kbd_put_keycode(0xe1);
        kbd_put_keycode(0x1d | v);
        kbd_put_keycode(0x45 | v);
        return;
    }

    if (kbd_layout) {
        keycode = sdl_keyevent_to_keycode_generic(ev);
    } else {
        keycode = sdl_keyevent_to_keycode(ev);
    }

    switch(keycode) {
    case 0x00:
        /* sent when leaving window: reset the modifiers state */
        reset_keys();
        return;
    case 0x2a:                          /* Left Shift */
    case 0x36:                          /* Right Shift */
    case 0x1d:                          /* Left CTRL */
    case 0x9d:                          /* Right CTRL */
    case 0x38:                          /* Left ALT */
    case 0xb8:                         /* Right ALT */
        if (ev->type == SDL_KEYUP)
            modifiers_state[keycode] = 0;
        else
            modifiers_state[keycode] = 1;
        break;
#define QEMU_SDL_VERSION ((SDL_MAJOR_VERSION << 8) + SDL_MINOR_VERSION)
#if QEMU_SDL_VERSION < 0x102 || QEMU_SDL_VERSION == 0x102 && SDL_PATCHLEVEL < 14
        /* SDL versions before 1.2.14 don't support key up for caps/num lock. */
    case 0x45: /* num lock */
    case 0x3a: /* caps lock */
<<<<<<< HEAD
        /* Up to libSDL 1.6.13, these keys do not send the key up event.
           libSDL 1.6.14 (and earlier patched versions from Debian and Ubuntu)
           can send up events. Assume that we don't get up events
           (so we generate them). Change this strategy if we get an up event. */
        if (!disabledLockKeys) {
            if (ev->type == SDL_KEYUP) {
                disabledLockKeys = true;
            } else {
                kbd_put_keycode(keycode);
                kbd_put_keycode(keycode | SCANCODE_UP);
                if (keycode == 0x3a) {
                  fakedCapsLockUpEvent = true;
                } else {
                  fakedNumLockUpEvent = true;
                }
            }
            return;
        }
=======
        /* SDL does not send the key up event, so we generate it */
        kbd_put_keycode(keycode);
        kbd_put_keycode(keycode | SCANCODE_UP);
        return;
#endif
>>>>>>> 1f5e71a8
    }

    /* now send the key code */
    if (keycode & SCANCODE_GREY)
        kbd_put_keycode(SCANCODE_EMUL0);
    if (ev->type == SDL_KEYUP)
        kbd_put_keycode(keycode | SCANCODE_UP);
    else
        kbd_put_keycode(keycode & SCANCODE_KEYCODEMASK);
}

static void sdl_update_caption(void)
{
    char win_title[1024];
    char icon_title[1024];
    const char *status = "";

    if (!vm_running)
        status = " [Stopped]";
    else if (gui_grab) {
        if (alt_grab)
            status = " - Press Ctrl-Alt-Shift to exit mouse grab";
        else if (ctrl_grab)
            status = " - Press Right-Ctrl to exit mouse grab";
        else
            status = " - Press Ctrl-Alt to exit mouse grab";
    }

    if (qemu_name) {
        snprintf(win_title, sizeof(win_title), "QEMU (%s)%s", qemu_name, status);
        snprintf(icon_title, sizeof(icon_title), "QEMU (%s)", qemu_name);
    } else {
        snprintf(win_title, sizeof(win_title), "QEMU%s", status);
        snprintf(icon_title, sizeof(icon_title), "QEMU");
    }

    SDL_WM_SetCaption(win_title, icon_title);
}

static void sdl_hide_cursor(void)
{
    if (!cursor_hide)
        return;

    if (kbd_mouse_is_absolute()) {
        SDL_ShowCursor(1);
        SDL_SetCursor(sdl_cursor_hidden);
    } else {
        SDL_ShowCursor(0);
    }
}

static void sdl_show_cursor(void)
{
    if (!cursor_hide)
        return;

    if (!kbd_mouse_is_absolute()) {
        SDL_ShowCursor(1);
        if (guest_cursor &&
                (gui_grab || kbd_mouse_is_absolute() || absolute_enabled))
            SDL_SetCursor(guest_sprite);
        else
            SDL_SetCursor(sdl_cursor_normal);
    }
}

static void sdl_grab_start(void)
{
    if (guest_cursor) {
        SDL_SetCursor(guest_sprite);
        if (!kbd_mouse_is_absolute() && !absolute_enabled)
            SDL_WarpMouse(guest_x, guest_y);
    } else
        sdl_hide_cursor();

    if (SDL_WM_GrabInput(SDL_GRAB_ON) == SDL_GRAB_ON) {
        gui_grab = 1;
        sdl_update_caption();
    } else
        sdl_show_cursor();
}

static void sdl_grab_end(void)
{
    SDL_WM_GrabInput(SDL_GRAB_OFF);
    gui_grab = 0;
    sdl_show_cursor();
    sdl_update_caption();
}

static void sdl_mouse_mode_change(Notifier *notify)
{
    if (kbd_mouse_is_absolute()) {
        if (!absolute_enabled) {
            sdl_hide_cursor();
            if (gui_grab) {
                sdl_grab_end();
            }
            absolute_enabled = 1;
        }
    } else if (absolute_enabled) {
	sdl_show_cursor();
	absolute_enabled = 0;
    }
}

static void sdl_send_mouse_event(int dx, int dy, int dz, int x, int y, int state)
{
    int buttons;
    buttons = 0;
    if (state & SDL_BUTTON(SDL_BUTTON_LEFT))
        buttons |= MOUSE_EVENT_LBUTTON;
    if (state & SDL_BUTTON(SDL_BUTTON_RIGHT))
        buttons |= MOUSE_EVENT_RBUTTON;
    if (state & SDL_BUTTON(SDL_BUTTON_MIDDLE))
        buttons |= MOUSE_EVENT_MBUTTON;

    if (kbd_mouse_is_absolute()) {
       dx = x * 0x7FFF / (width - 1);
       dy = y * 0x7FFF / (height - 1);
    } else if (guest_cursor) {
        x -= guest_x;
        y -= guest_y;
        guest_x += x;
        guest_y += y;
        dx = x;
        dy = y;
    }

    kbd_mouse_event(dx, dy, dz, buttons);
}

static void toggle_full_screen(DisplayState *ds)
{
    gui_fullscreen = !gui_fullscreen;
    do_sdl_resize(real_screen->w, real_screen->h, real_screen->format->BitsPerPixel);
    if (gui_fullscreen) {
        scaling_active = 0;
        gui_saved_grab = gui_grab;
        sdl_grab_start();
    } else {
        if (!gui_saved_grab)
            sdl_grab_end();
    }
    vga_hw_invalidate();
    vga_hw_update();
}

static void sdl_refresh(DisplayState *ds)
{
    SDL_Event ev1, *ev = &ev1;
    int mod_state;
    int buttonstate = SDL_GetMouseState(NULL, NULL);

    if (last_vm_running != vm_running) {
        last_vm_running = vm_running;
        sdl_update_caption();
    }

    vga_hw_update();
    SDL_EnableUNICODE(!is_graphic_console());

    while (SDL_PollEvent(ev)) {
        switch (ev->type) {
        case SDL_VIDEOEXPOSE:
            sdl_update(ds, 0, 0, real_screen->w, real_screen->h);
            break;
        case SDL_KEYDOWN:
        case SDL_KEYUP:
            if (ev->type == SDL_KEYDOWN) {
                if (alt_grab) {
                    mod_state = (SDL_GetModState() & (gui_grab_code | KMOD_LSHIFT)) ==
                                (gui_grab_code | KMOD_LSHIFT);
                } else if (ctrl_grab) {
                    mod_state = (SDL_GetModState() & KMOD_RCTRL) == KMOD_RCTRL;
                } else {
                    mod_state = (SDL_GetModState() & gui_grab_code) ==
                                gui_grab_code;
                }
                gui_key_modifier_pressed = mod_state;
                if (gui_key_modifier_pressed) {
                    int keycode;
                    keycode = sdl_keyevent_to_keycode(&ev->key);
                    switch(keycode) {
                    case 0x21: /* 'f' key on US keyboard */
                        toggle_full_screen(ds);
                        gui_keysym = 1;
                        break;
                    case 0x16: /* 'u' key on US keyboard */
                        scaling_active = 0;
                        sdl_resize(ds);
                        vga_hw_invalidate();
                        vga_hw_update();
                        break;
                    case 0x02 ... 0x0a: /* '1' to '9' keys */
                        /* Reset the modifiers sent to the current console */
                        reset_keys();
                        console_select(keycode - 0x02);
                        if (!is_graphic_console()) {
                            /* display grab if going to a text console */
                            if (gui_grab)
                                sdl_grab_end();
                        }
                        gui_keysym = 1;
                        break;
                    default:
                        break;
                    }
                } else if (!is_graphic_console()) {
                    int keysym;
                    keysym = 0;
                    if (ev->key.keysym.mod & (KMOD_LCTRL | KMOD_RCTRL)) {
                        switch(ev->key.keysym.sym) {
                        case SDLK_UP: keysym = QEMU_KEY_CTRL_UP; break;
                        case SDLK_DOWN: keysym = QEMU_KEY_CTRL_DOWN; break;
                        case SDLK_LEFT: keysym = QEMU_KEY_CTRL_LEFT; break;
                        case SDLK_RIGHT: keysym = QEMU_KEY_CTRL_RIGHT; break;
                        case SDLK_HOME: keysym = QEMU_KEY_CTRL_HOME; break;
                        case SDLK_END: keysym = QEMU_KEY_CTRL_END; break;
                        case SDLK_PAGEUP: keysym = QEMU_KEY_CTRL_PAGEUP; break;
                        case SDLK_PAGEDOWN: keysym = QEMU_KEY_CTRL_PAGEDOWN; break;
                        default: break;
                        }
                    } else {
                        switch(ev->key.keysym.sym) {
                        case SDLK_UP: keysym = QEMU_KEY_UP; break;
                        case SDLK_DOWN: keysym = QEMU_KEY_DOWN; break;
                        case SDLK_LEFT: keysym = QEMU_KEY_LEFT; break;
                        case SDLK_RIGHT: keysym = QEMU_KEY_RIGHT; break;
                        case SDLK_HOME: keysym = QEMU_KEY_HOME; break;
                        case SDLK_END: keysym = QEMU_KEY_END; break;
                        case SDLK_PAGEUP: keysym = QEMU_KEY_PAGEUP; break;
                        case SDLK_PAGEDOWN: keysym = QEMU_KEY_PAGEDOWN; break;
                        case SDLK_BACKSPACE: keysym = QEMU_KEY_BACKSPACE; break;
                        case SDLK_DELETE: keysym = QEMU_KEY_DELETE; break;
                        default: break;
                        }
                    }
                    if (keysym) {
                        kbd_put_keysym(keysym);
                    } else if (ev->key.keysym.unicode != 0) {
                        kbd_put_keysym(ev->key.keysym.unicode);
                    }
                }
            } else if (ev->type == SDL_KEYUP) {
                if (!alt_grab) {
                    mod_state = (ev->key.keysym.mod & gui_grab_code);
                } else {
                    mod_state = (ev->key.keysym.mod &
                                 (gui_grab_code | KMOD_LSHIFT));
                }
                if (!mod_state) {
                    if (gui_key_modifier_pressed) {
                        gui_key_modifier_pressed = 0;
                        if (gui_keysym == 0) {
                            /* exit/enter grab if pressing Ctrl-Alt */
                            if (!gui_grab) {
                                /* if the application is not active,
                                   do not try to enter grab state. It
                                   prevents
                                   'SDL_WM_GrabInput(SDL_GRAB_ON)'
                                   from blocking all the application
                                   (SDL bug). */
                                if (SDL_GetAppState() & SDL_APPACTIVE)
                                    sdl_grab_start();
                            } else {
                                sdl_grab_end();
                            }
                            /* SDL does not send back all the
                               modifiers key, so we must correct it */
                            reset_keys();
                            break;
                        }
                        gui_keysym = 0;
                    }
                }
            }
            if (is_graphic_console() && !gui_keysym)
                sdl_process_key(&ev->key);
            break;
        case SDL_QUIT:
            if (!no_quit)
                qemu_system_shutdown_request();
            break;
        case SDL_MOUSEMOTION:
            if (gui_grab || kbd_mouse_is_absolute() ||
                absolute_enabled) {
                sdl_send_mouse_event(ev->motion.xrel, ev->motion.yrel, 0,
                       ev->motion.x, ev->motion.y, ev->motion.state);
            }
            break;
        case SDL_MOUSEBUTTONDOWN:
        case SDL_MOUSEBUTTONUP:
            {
                SDL_MouseButtonEvent *bev = &ev->button;
                if (!gui_grab && !kbd_mouse_is_absolute()) {
                    if (ev->type == SDL_MOUSEBUTTONDOWN &&
                        (bev->button == SDL_BUTTON_LEFT)) {
                        /* start grabbing all events */
                        sdl_grab_start();
                    }
                } else {
                    int dz;
                    dz = 0;
                    if (ev->type == SDL_MOUSEBUTTONDOWN) {
                        buttonstate |= SDL_BUTTON(bev->button);
                    } else {
                        buttonstate &= ~SDL_BUTTON(bev->button);
                    }
#ifdef SDL_BUTTON_WHEELUP
                    if (bev->button == SDL_BUTTON_WHEELUP && ev->type == SDL_MOUSEBUTTONDOWN) {
                        dz = -1;
                    } else if (bev->button == SDL_BUTTON_WHEELDOWN && ev->type == SDL_MOUSEBUTTONDOWN) {
                        dz = 1;
                    }
#endif
                    sdl_send_mouse_event(0, 0, dz, bev->x, bev->y, buttonstate);
                }
            }
            break;
        case SDL_ACTIVEEVENT:
            if (gui_grab && ev->active.state == SDL_APPINPUTFOCUS &&
                !ev->active.gain && !gui_fullscreen_initial_grab) {
                sdl_grab_end();
            }
            if (ev->active.state & SDL_APPACTIVE) {
                if (ev->active.gain) {
                    /* Back to default interval */
                    dcl->gui_timer_interval = 0;
                    dcl->idle = 0;
                } else {
                    /* Sleeping interval */
                    dcl->gui_timer_interval = 500;
                    dcl->idle = 1;
                }
            }
            break;
	case SDL_VIDEORESIZE:
        {
	    SDL_ResizeEvent *rev = &ev->resize;
            int bpp = real_screen->format->BitsPerPixel;
            if (bpp != 16 && bpp != 32)
                bpp = 32;
            do_sdl_resize(rev->w, rev->h, bpp);
            scaling_active = 1;
            if (!is_buffer_shared(ds->surface)) {
                ds->surface = qemu_resize_displaysurface(ds, ds_get_width(ds), ds_get_height(ds));
                dpy_resize(ds);
            }
            vga_hw_invalidate();
            vga_hw_update();
            break;
        }
        default:
            break;
        }
    }
}

static void sdl_fill(DisplayState *ds, int x, int y, int w, int h, uint32_t c)
{
    SDL_Rect dst = { x, y, w, h };
    SDL_FillRect(real_screen, &dst, c);
}

static void sdl_mouse_warp(int x, int y, int on)
{
    if (on) {
        if (!guest_cursor)
            sdl_show_cursor();
        if (gui_grab || kbd_mouse_is_absolute() || absolute_enabled) {
            SDL_SetCursor(guest_sprite);
            if (!kbd_mouse_is_absolute() && !absolute_enabled)
                SDL_WarpMouse(x, y);
        }
    } else if (gui_grab)
        sdl_hide_cursor();
    guest_cursor = on;
    guest_x = x, guest_y = y;
}

static void sdl_mouse_define(QEMUCursor *c)
{
    uint8_t *image, *mask;
    int bpl;

    if (guest_sprite)
        SDL_FreeCursor(guest_sprite);

    bpl = cursor_get_mono_bpl(c);
    image = qemu_mallocz(bpl * c->height);
    mask  = qemu_mallocz(bpl * c->height);
    cursor_get_mono_image(c, 0x000000, image);
    cursor_get_mono_mask(c, 0, mask);
    guest_sprite = SDL_CreateCursor(image, mask, c->width, c->height,
                                    c->hot_x, c->hot_y);
    qemu_free(image);
    qemu_free(mask);

    if (guest_cursor &&
            (gui_grab || kbd_mouse_is_absolute() || absolute_enabled))
        SDL_SetCursor(guest_sprite);
}

static void sdl_cleanup(void)
{
    if (guest_sprite)
        SDL_FreeCursor(guest_sprite);
    SDL_QuitSubSystem(SDL_INIT_VIDEO);
}

void sdl_display_init(DisplayState *ds, int full_screen, int no_frame)
{
    int flags;
    uint8_t data = 0;
    DisplayAllocator *da;
    const SDL_VideoInfo *vi;
    char *filename;

#if defined(__APPLE__)
    /* always use generic keymaps */
    if (!keyboard_layout)
        keyboard_layout = "en-us";
#endif
    if(keyboard_layout) {
        kbd_layout = init_keyboard_layout(name2keysym, keyboard_layout);
        if (!kbd_layout)
            exit(1);
    }

    if (no_frame)
        gui_noframe = 1;

    if (!full_screen) {
        setenv("SDL_VIDEO_ALLOW_SCREENSAVER", "1", 0);
    }

    /* Enable normal up/down events for Caps-Lock and Num-Lock keys.
     * This requires SDL >= 1.2.14. */
    setenv("SDL_DISABLE_LOCK_KEYS", "1", 1);

    flags = SDL_INIT_VIDEO | SDL_INIT_NOPARACHUTE;
    if (SDL_Init (flags)) {
        fprintf(stderr, "Could not initialize SDL(%s) - exiting\n",
                SDL_GetError());
        exit(1);
    }
    vi = SDL_GetVideoInfo();
    host_format = *(vi->vfmt);

    filename = qemu_find_file(QEMU_FILE_TYPE_BIOS, "qemu-icon.bmp");
    if (filename) {
        SDL_WM_SetIcon(SDL_LoadBMP(filename), NULL);
        qemu_free(filename);
    }

    dcl = qemu_mallocz(sizeof(DisplayChangeListener));
    dcl->dpy_update = sdl_update;
    dcl->dpy_resize = sdl_resize;
    dcl->dpy_refresh = sdl_refresh;
    dcl->dpy_setdata = sdl_setdata;
    dcl->dpy_fill = sdl_fill;
    ds->mouse_set = sdl_mouse_warp;
    ds->cursor_define = sdl_mouse_define;
    register_displaychangelistener(ds, dcl);

    da = qemu_mallocz(sizeof(DisplayAllocator));
    da->create_displaysurface = sdl_create_displaysurface;
    da->resize_displaysurface = sdl_resize_displaysurface;
    da->free_displaysurface = sdl_free_displaysurface;
    if (register_displayallocator(ds, da) == da) {
        dpy_resize(ds);
    }

    mouse_mode_notifier.notify = sdl_mouse_mode_change;
    qemu_add_mouse_mode_change_notifier(&mouse_mode_notifier);

    sdl_update_caption();
    SDL_EnableKeyRepeat(250, 50);
    gui_grab = 0;

    sdl_cursor_hidden = SDL_CreateCursor(&data, &data, 8, 1, 0, 0);
    sdl_cursor_normal = SDL_GetCursor();

    atexit(sdl_cleanup);
    if (full_screen) {
        gui_fullscreen = 1;
        gui_fullscreen_initial_grab = 1;
        sdl_grab_start();
    }
}<|MERGE_RESOLUTION|>--- conflicted
+++ resolved
@@ -63,10 +63,6 @@
 static int scaling_active = 0;
 static Notifier mouse_mode_notifier;
 
-static bool disabledLockKeys;
-static bool fakedCapsLockUpEvent;
-static bool fakedNumLockUpEvent;
-
 static void sdl_update(DisplayState *ds, int x, int y, int w, int h)
 {
     //    printf("updating x=%d y=%d w=%d h=%d\n", x, y, w, h);
@@ -397,32 +393,11 @@
         /* SDL versions before 1.2.14 don't support key up for caps/num lock. */
     case 0x45: /* num lock */
     case 0x3a: /* caps lock */
-<<<<<<< HEAD
-        /* Up to libSDL 1.6.13, these keys do not send the key up event.
-           libSDL 1.6.14 (and earlier patched versions from Debian and Ubuntu)
-           can send up events. Assume that we don't get up events
-           (so we generate them). Change this strategy if we get an up event. */
-        if (!disabledLockKeys) {
-            if (ev->type == SDL_KEYUP) {
-                disabledLockKeys = true;
-            } else {
-                kbd_put_keycode(keycode);
-                kbd_put_keycode(keycode | SCANCODE_UP);
-                if (keycode == 0x3a) {
-                  fakedCapsLockUpEvent = true;
-                } else {
-                  fakedNumLockUpEvent = true;
-                }
-            }
-            return;
-        }
-=======
         /* SDL does not send the key up event, so we generate it */
         kbd_put_keycode(keycode);
         kbd_put_keycode(keycode | SCANCODE_UP);
         return;
 #endif
->>>>>>> 1f5e71a8
     }
 
     /* now send the key code */
