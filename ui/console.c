/*
 * QEMU graphical console
 *
 * Copyright (c) 2004 Fabrice Bellard
 *
 * Permission is hereby granted, free of charge, to any person obtaining a copy
 * of this software and associated documentation files (the "Software"), to deal
 * in the Software without restriction, including without limitation the rights
 * to use, copy, modify, merge, publish, distribute, sublicense, and/or sell
 * copies of the Software, and to permit persons to whom the Software is
 * furnished to do so, subject to the following conditions:
 *
 * The above copyright notice and this permission notice shall be included in
 * all copies or substantial portions of the Software.
 *
 * THE SOFTWARE IS PROVIDED "AS IS", WITHOUT WARRANTY OF ANY KIND, EXPRESS OR
 * IMPLIED, INCLUDING BUT NOT LIMITED TO THE WARRANTIES OF MERCHANTABILITY,
 * FITNESS FOR A PARTICULAR PURPOSE AND NONINFRINGEMENT. IN NO EVENT SHALL
 * THE AUTHORS OR COPYRIGHT HOLDERS BE LIABLE FOR ANY CLAIM, DAMAGES OR OTHER
 * LIABILITY, WHETHER IN AN ACTION OF CONTRACT, TORT OR OTHERWISE, ARISING FROM,
 * OUT OF OR IN CONNECTION WITH THE SOFTWARE OR THE USE OR OTHER DEALINGS IN
 * THE SOFTWARE.
 */
#include "qemu-common.h"
#include "trace.h"
#include "ui/console.h"
#include "hw/qdev-core.h"
#include "qemu/timer.h"
#include "qmp-commands.h"
#include "sysemu/char.h"
#include "trace.h"

#define DEFAULT_BACKSCROLL 512
#define MAX_CONSOLES 12
#define CONSOLE_CURSOR_PERIOD 500

typedef struct TextAttributes {
    uint8_t fgcol:4;
    uint8_t bgcol:4;
    uint8_t bold:1;
    uint8_t uline:1;
    uint8_t blink:1;
    uint8_t invers:1;
    uint8_t unvisible:1;
} TextAttributes;

typedef struct TextCell {
    uint8_t ch;
    TextAttributes t_attrib;
} TextCell;

#define MAX_ESC_PARAMS 3

enum TTYState {
    TTY_STATE_NORM,
    TTY_STATE_ESC,
    TTY_STATE_CSI,
};

typedef struct QEMUFIFO {
    uint8_t *buf;
    int buf_size;
    int count, wptr, rptr;
} QEMUFIFO;

static int qemu_fifo_write(QEMUFIFO *f, const uint8_t *buf, int len1)
{
    int l, len;

    l = f->buf_size - f->count;
    if (len1 > l)
        len1 = l;
    len = len1;
    while (len > 0) {
        l = f->buf_size - f->wptr;
        if (l > len)
            l = len;
        memcpy(f->buf + f->wptr, buf, l);
        f->wptr += l;
        if (f->wptr >= f->buf_size)
            f->wptr = 0;
        buf += l;
        len -= l;
    }
    f->count += len1;
    return len1;
}

static int qemu_fifo_read(QEMUFIFO *f, uint8_t *buf, int len1)
{
    int l, len;

    if (len1 > f->count)
        len1 = f->count;
    len = len1;
    while (len > 0) {
        l = f->buf_size - f->rptr;
        if (l > len)
            l = len;
        memcpy(buf, f->buf + f->rptr, l);
        f->rptr += l;
        if (f->rptr >= f->buf_size)
            f->rptr = 0;
        buf += l;
        len -= l;
    }
    f->count -= len1;
    return len1;
}

typedef enum {
    GRAPHIC_CONSOLE,
    TEXT_CONSOLE,
    TEXT_CONSOLE_FIXED_SIZE
} console_type_t;

struct QemuConsole {
    Object parent;

    int index;
    console_type_t console_type;
    DisplayState *ds;
    DisplaySurface *surface;
    int dcls;

    /* Graphic console state.  */
    Object *device;
    uint32_t head;
    QemuUIInfo ui_info;
    const GraphicHwOps *hw_ops;
    void *hw;

    /* Text console state */
    int width;
    int height;
    int total_height;
    int backscroll_height;
    int x, y;
    int x_saved, y_saved;
    int y_displayed;
    int y_base;
    TextAttributes t_attrib_default; /* default text attributes */
    TextAttributes t_attrib; /* currently active text attributes */
    TextCell *cells;
    int text_x[2], text_y[2], cursor_invalidate;
    int echo;

    int update_x0;
    int update_y0;
    int update_x1;
    int update_y1;

    enum TTYState state;
    int esc_params[MAX_ESC_PARAMS];
    int nb_esc_params;

    CharDriverState *chr;
    /* fifo for key pressed */
    QEMUFIFO out_fifo;
    uint8_t out_fifo_buf[16];
    QEMUTimer *kbd_timer;
};

struct DisplayState {
    QEMUTimer *gui_timer;
    uint64_t last_update;
    uint64_t update_interval;
    bool refreshing;
    bool have_gfx;
    bool have_text;

    QLIST_HEAD(, DisplayChangeListener) listeners;
};

static DisplayState *display_state;
static QemuConsole *active_console;
static QemuConsole *consoles[MAX_CONSOLES];
static int nb_consoles = 0;
static bool cursor_visible_phase;
static QEMUTimer *cursor_timer;

static void text_console_do_init(CharDriverState *chr, DisplayState *ds);
static void dpy_refresh(DisplayState *s);
static DisplayState *get_alloc_displaystate(void);
static void text_console_update_cursor_timer(void);
static void text_console_update_cursor(void *opaque);

static void gui_update(void *opaque)
{
    uint64_t interval = GUI_REFRESH_INTERVAL_IDLE;
    uint64_t dcl_interval;
    DisplayState *ds = opaque;
    DisplayChangeListener *dcl;
    int i;

    ds->refreshing = true;
    dpy_refresh(ds);
    ds->refreshing = false;

    QLIST_FOREACH(dcl, &ds->listeners, next) {
        dcl_interval = dcl->update_interval ?
            dcl->update_interval : GUI_REFRESH_INTERVAL_DEFAULT;
        if (interval > dcl_interval) {
            interval = dcl_interval;
        }
    }
    if (ds->update_interval != interval) {
        ds->update_interval = interval;
        for (i = 0; i < nb_consoles; i++) {
            if (consoles[i]->hw_ops->update_interval) {
                consoles[i]->hw_ops->update_interval(consoles[i]->hw, interval);
            }
        }
        trace_console_refresh(interval);
    }
    ds->last_update = qemu_clock_get_ms(QEMU_CLOCK_REALTIME);
    timer_mod(ds->gui_timer, ds->last_update + interval);
}

static void gui_setup_refresh(DisplayState *ds)
{
    DisplayChangeListener *dcl;
    bool need_timer = false;
    bool have_gfx = false;
    bool have_text = false;

    QLIST_FOREACH(dcl, &ds->listeners, next) {
        if (dcl->ops->dpy_refresh != NULL) {
            need_timer = true;
        }
        if (dcl->ops->dpy_gfx_update != NULL) {
            have_gfx = true;
        }
        if (dcl->ops->dpy_text_update != NULL) {
            have_text = true;
        }
    }

    if (need_timer && ds->gui_timer == NULL) {
        ds->gui_timer = timer_new_ms(QEMU_CLOCK_REALTIME, gui_update, ds);
        timer_mod(ds->gui_timer, qemu_clock_get_ms(QEMU_CLOCK_REALTIME));
    }
    if (!need_timer && ds->gui_timer != NULL) {
        timer_del(ds->gui_timer);
        timer_free(ds->gui_timer);
        ds->gui_timer = NULL;
    }

    ds->have_gfx = have_gfx;
    ds->have_text = have_text;
}

void graphic_hw_update(QemuConsole *con)
{
    if (!con) {
        con = active_console;
    }
    if (con && con->hw_ops->gfx_update) {
        con->hw_ops->gfx_update(con->hw);
    }
}

void graphic_hw_invalidate(QemuConsole *con)
{
    if (!con) {
        con = active_console;
    }
    if (con && con->hw_ops->invalidate) {
        con->hw_ops->invalidate(con->hw);
    }
}

static void ppm_save(const char *filename, struct DisplaySurface *ds,
                     Error **errp)
{
    int width = pixman_image_get_width(ds->image);
    int height = pixman_image_get_height(ds->image);
    int fd;
    FILE *f;
    int y;
    int ret;
    pixman_image_t *linebuf;

    trace_ppm_save(filename, ds);
    fd = qemu_open(filename, O_WRONLY | O_CREAT | O_TRUNC | O_BINARY, 0666);
    if (fd == -1) {
        error_setg(errp, "failed to open file '%s': %s", filename,
                   strerror(errno));
        return;
    }
    f = fdopen(fd, "wb");
    ret = fprintf(f, "P6\n%d %d\n%d\n", width, height, 255);
    if (ret < 0) {
        linebuf = NULL;
        goto write_err;
    }
    linebuf = qemu_pixman_linebuf_create(PIXMAN_BE_r8g8b8, width);
    for (y = 0; y < height; y++) {
        qemu_pixman_linebuf_fill(linebuf, ds->image, width, 0, y);
        clearerr(f);
        ret = fwrite(pixman_image_get_data(linebuf), 1,
                     pixman_image_get_stride(linebuf), f);
        (void)ret;
        if (ferror(f)) {
            goto write_err;
        }
    }

out:
    qemu_pixman_image_unref(linebuf);
    fclose(f);
    return;

write_err:
    error_setg(errp, "failed to write to file '%s': %s", filename,
               strerror(errno));
    unlink(filename);
    goto out;
}

void qmp_screendump(const char *filename, Error **errp)
{
    QemuConsole *con = qemu_console_lookup_by_index(0);
    DisplaySurface *surface;

    if (con == NULL) {
        error_setg(errp, "There is no QemuConsole I can screendump from.");
        return;
    }

    graphic_hw_update(con);
    surface = qemu_console_surface(con);
    ppm_save(filename, surface, errp);
}

void graphic_hw_text_update(QemuConsole *con, console_ch_t *chardata)
{
    if (!con) {
        con = active_console;
    }
    if (con && con->hw_ops->text_update) {
        con->hw_ops->text_update(con->hw, chardata);
    }
}

static void vga_fill_rect(QemuConsole *con,
                          int posx, int posy, int width, int height,
                          pixman_color_t color)
{
    DisplaySurface *surface = qemu_console_surface(con);
    pixman_rectangle16_t rect = {
        .x = posx, .y = posy, .width = width, .height = height
    };

    pixman_image_fill_rectangles(PIXMAN_OP_SRC, surface->image,
                                 &color, 1, &rect);
}

/* copy from (xs, ys) to (xd, yd) a rectangle of size (w, h) */
static void vga_bitblt(QemuConsole *con,
                       int xs, int ys, int xd, int yd, int w, int h)
{
    DisplaySurface *surface = qemu_console_surface(con);

    pixman_image_composite(PIXMAN_OP_SRC,
                           surface->image, NULL, surface->image,
                           xs, ys, 0, 0, xd, yd, w, h);
}

/***********************************************************/
/* basic char display */

#define FONT_HEIGHT 16
#define FONT_WIDTH 8

#include "vgafont.h"

#ifndef CONFIG_CURSES
enum color_names {
    COLOR_BLACK   = 0,
    COLOR_RED     = 1,
    COLOR_GREEN   = 2,
    COLOR_YELLOW  = 3,
    COLOR_BLUE    = 4,
    COLOR_MAGENTA = 5,
    COLOR_CYAN    = 6,
    COLOR_WHITE   = 7
};
#endif

#define QEMU_RGB(r, g, b)                                               \
    { .red = r << 8, .green = g << 8, .blue = b << 8, .alpha = 0xffff }

static const pixman_color_t color_table_rgb[2][8] = {
    {   /* dark */
        QEMU_RGB(0x00, 0x00, 0x00),  /* black */
        QEMU_RGB(0xaa, 0x00, 0x00),  /* red */
        QEMU_RGB(0x00, 0xaa, 0x00),  /* green */
        QEMU_RGB(0xaa, 0xaa, 0x00),  /* yellow */
        QEMU_RGB(0x00, 0x00, 0xaa),  /* blue */
        QEMU_RGB(0xaa, 0x00, 0xaa),  /* magenta */
        QEMU_RGB(0x00, 0xaa, 0xaa),  /* cyan */
        QEMU_RGB(0xaa, 0xaa, 0xaa),  /* white */
    },
    {   /* bright */
        QEMU_RGB(0x00, 0x00, 0x00),  /* black */
        QEMU_RGB(0xff, 0x00, 0x00),  /* red */
        QEMU_RGB(0x00, 0xff, 0x00),  /* green */
        QEMU_RGB(0xff, 0xff, 0x00),  /* yellow */
        QEMU_RGB(0x00, 0x00, 0xff),  /* blue */
        QEMU_RGB(0xff, 0x00, 0xff),  /* magenta */
        QEMU_RGB(0x00, 0xff, 0xff),  /* cyan */
        QEMU_RGB(0xff, 0xff, 0xff),  /* white */
    }
};

static void vga_putcharxy(QemuConsole *s, int x, int y, int ch,
                          TextAttributes *t_attrib)
{
    static pixman_image_t *glyphs[256];
    DisplaySurface *surface = qemu_console_surface(s);
    pixman_color_t fgcol, bgcol;

    if (t_attrib->invers) {
        bgcol = color_table_rgb[t_attrib->bold][t_attrib->fgcol];
        fgcol = color_table_rgb[t_attrib->bold][t_attrib->bgcol];
    } else {
        fgcol = color_table_rgb[t_attrib->bold][t_attrib->fgcol];
        bgcol = color_table_rgb[t_attrib->bold][t_attrib->bgcol];
    }

    if (!glyphs[ch]) {
        glyphs[ch] = qemu_pixman_glyph_from_vgafont(FONT_HEIGHT, vgafont16, ch);
    }
    qemu_pixman_glyph_render(glyphs[ch], surface->image,
                             &fgcol, &bgcol, x, y, FONT_WIDTH, FONT_HEIGHT);
}

static void text_console_resize(QemuConsole *s)
{
    TextCell *cells, *c, *c1;
    int w1, x, y, last_width;

    last_width = s->width;
    s->width = surface_width(s->surface) / FONT_WIDTH;
    s->height = surface_height(s->surface) / FONT_HEIGHT;

    w1 = last_width;
    if (s->width < w1)
        w1 = s->width;

    cells = g_malloc(s->width * s->total_height * sizeof(TextCell));
    for(y = 0; y < s->total_height; y++) {
        c = &cells[y * s->width];
        if (w1 > 0) {
            c1 = &s->cells[y * last_width];
            for(x = 0; x < w1; x++) {
                *c++ = *c1++;
            }
        }
        for(x = w1; x < s->width; x++) {
            c->ch = ' ';
            c->t_attrib = s->t_attrib_default;
            c++;
        }
    }
    g_free(s->cells);
    s->cells = cells;
}

static inline void text_update_xy(QemuConsole *s, int x, int y)
{
    s->text_x[0] = MIN(s->text_x[0], x);
    s->text_x[1] = MAX(s->text_x[1], x);
    s->text_y[0] = MIN(s->text_y[0], y);
    s->text_y[1] = MAX(s->text_y[1], y);
}

static void invalidate_xy(QemuConsole *s, int x, int y)
{
    if (!qemu_console_is_visible(s)) {
        return;
    }
    if (s->update_x0 > x * FONT_WIDTH)
        s->update_x0 = x * FONT_WIDTH;
    if (s->update_y0 > y * FONT_HEIGHT)
        s->update_y0 = y * FONT_HEIGHT;
    if (s->update_x1 < (x + 1) * FONT_WIDTH)
        s->update_x1 = (x + 1) * FONT_WIDTH;
    if (s->update_y1 < (y + 1) * FONT_HEIGHT)
        s->update_y1 = (y + 1) * FONT_HEIGHT;
}

static void update_xy(QemuConsole *s, int x, int y)
{
    TextCell *c;
    int y1, y2;

    if (s->ds->have_text) {
        text_update_xy(s, x, y);
    }

    y1 = (s->y_base + y) % s->total_height;
    y2 = y1 - s->y_displayed;
    if (y2 < 0) {
        y2 += s->total_height;
    }
    if (y2 < s->height) {
        c = &s->cells[y1 * s->width + x];
        vga_putcharxy(s, x, y2, c->ch,
                      &(c->t_attrib));
        invalidate_xy(s, x, y2);
    }
}

static void console_show_cursor(QemuConsole *s, int show)
{
    TextCell *c;
    int y, y1;
    int x = s->x;

    if (s->ds->have_text) {
        s->cursor_invalidate = 1;
    }

    if (x >= s->width) {
        x = s->width - 1;
    }
    y1 = (s->y_base + s->y) % s->total_height;
    y = y1 - s->y_displayed;
    if (y < 0) {
        y += s->total_height;
    }
    if (y < s->height) {
        c = &s->cells[y1 * s->width + x];
        if (show && cursor_visible_phase) {
            TextAttributes t_attrib = s->t_attrib_default;
            t_attrib.invers = !(t_attrib.invers); /* invert fg and bg */
            vga_putcharxy(s, x, y, c->ch, &t_attrib);
        } else {
            vga_putcharxy(s, x, y, c->ch, &(c->t_attrib));
        }
        invalidate_xy(s, x, y);
    }
}

static void console_refresh(QemuConsole *s)
{
    DisplaySurface *surface = qemu_console_surface(s);
    TextCell *c;
    int x, y, y1;

    if (s->ds->have_text) {
        s->text_x[0] = 0;
        s->text_y[0] = 0;
        s->text_x[1] = s->width - 1;
        s->text_y[1] = s->height - 1;
        s->cursor_invalidate = 1;
    }

    vga_fill_rect(s, 0, 0, surface_width(surface), surface_height(surface),
                  color_table_rgb[0][COLOR_BLACK]);
    y1 = s->y_displayed;
    for (y = 0; y < s->height; y++) {
        c = s->cells + y1 * s->width;
        for (x = 0; x < s->width; x++) {
            vga_putcharxy(s, x, y, c->ch,
                          &(c->t_attrib));
            c++;
        }
        if (++y1 == s->total_height) {
            y1 = 0;
        }
    }
    console_show_cursor(s, 1);
    dpy_gfx_update(s, 0, 0,
                   surface_width(surface), surface_height(surface));
}

static void console_scroll(QemuConsole *s, int ydelta)
{
    int i, y1;

    if (ydelta > 0) {
        for(i = 0; i < ydelta; i++) {
            if (s->y_displayed == s->y_base)
                break;
            if (++s->y_displayed == s->total_height)
                s->y_displayed = 0;
        }
    } else {
        ydelta = -ydelta;
        i = s->backscroll_height;
        if (i > s->total_height - s->height)
            i = s->total_height - s->height;
        y1 = s->y_base - i;
        if (y1 < 0)
            y1 += s->total_height;
        for(i = 0; i < ydelta; i++) {
            if (s->y_displayed == y1)
                break;
            if (--s->y_displayed < 0)
                s->y_displayed = s->total_height - 1;
        }
    }
    console_refresh(s);
}

static void console_put_lf(QemuConsole *s)
{
    TextCell *c;
    int x, y1;

    s->y++;
    if (s->y >= s->height) {
        s->y = s->height - 1;

        if (s->y_displayed == s->y_base) {
            if (++s->y_displayed == s->total_height)
                s->y_displayed = 0;
        }
        if (++s->y_base == s->total_height)
            s->y_base = 0;
        if (s->backscroll_height < s->total_height)
            s->backscroll_height++;
        y1 = (s->y_base + s->height - 1) % s->total_height;
        c = &s->cells[y1 * s->width];
        for(x = 0; x < s->width; x++) {
            c->ch = ' ';
            c->t_attrib = s->t_attrib_default;
            c++;
        }
        if (s->y_displayed == s->y_base) {
            if (s->ds->have_text) {
                s->text_x[0] = 0;
                s->text_y[0] = 0;
                s->text_x[1] = s->width - 1;
                s->text_y[1] = s->height - 1;
            }

            vga_bitblt(s, 0, FONT_HEIGHT, 0, 0,
                       s->width * FONT_WIDTH,
                       (s->height - 1) * FONT_HEIGHT);
            vga_fill_rect(s, 0, (s->height - 1) * FONT_HEIGHT,
                          s->width * FONT_WIDTH, FONT_HEIGHT,
                          color_table_rgb[0][s->t_attrib_default.bgcol]);
            s->update_x0 = 0;
            s->update_y0 = 0;
            s->update_x1 = s->width * FONT_WIDTH;
            s->update_y1 = s->height * FONT_HEIGHT;
        }
    }
}

/* Set console attributes depending on the current escape codes.
 * NOTE: I know this code is not very efficient (checking every color for it
 * self) but it is more readable and better maintainable.
 */
static void console_handle_escape(QemuConsole *s)
{
    int i;

    for (i=0; i<s->nb_esc_params; i++) {
        switch (s->esc_params[i]) {
            case 0: /* reset all console attributes to default */
                s->t_attrib = s->t_attrib_default;
                break;
            case 1:
                s->t_attrib.bold = 1;
                break;
            case 4:
                s->t_attrib.uline = 1;
                break;
            case 5:
                s->t_attrib.blink = 1;
                break;
            case 7:
                s->t_attrib.invers = 1;
                break;
            case 8:
                s->t_attrib.unvisible = 1;
                break;
            case 22:
                s->t_attrib.bold = 0;
                break;
            case 24:
                s->t_attrib.uline = 0;
                break;
            case 25:
                s->t_attrib.blink = 0;
                break;
            case 27:
                s->t_attrib.invers = 0;
                break;
            case 28:
                s->t_attrib.unvisible = 0;
                break;
            /* set foreground color */
            case 30:
                s->t_attrib.fgcol=COLOR_BLACK;
                break;
            case 31:
                s->t_attrib.fgcol=COLOR_RED;
                break;
            case 32:
                s->t_attrib.fgcol=COLOR_GREEN;
                break;
            case 33:
                s->t_attrib.fgcol=COLOR_YELLOW;
                break;
            case 34:
                s->t_attrib.fgcol=COLOR_BLUE;
                break;
            case 35:
                s->t_attrib.fgcol=COLOR_MAGENTA;
                break;
            case 36:
                s->t_attrib.fgcol=COLOR_CYAN;
                break;
            case 37:
                s->t_attrib.fgcol=COLOR_WHITE;
                break;
            /* set background color */
            case 40:
                s->t_attrib.bgcol=COLOR_BLACK;
                break;
            case 41:
                s->t_attrib.bgcol=COLOR_RED;
                break;
            case 42:
                s->t_attrib.bgcol=COLOR_GREEN;
                break;
            case 43:
                s->t_attrib.bgcol=COLOR_YELLOW;
                break;
            case 44:
                s->t_attrib.bgcol=COLOR_BLUE;
                break;
            case 45:
                s->t_attrib.bgcol=COLOR_MAGENTA;
                break;
            case 46:
                s->t_attrib.bgcol=COLOR_CYAN;
                break;
            case 47:
                s->t_attrib.bgcol=COLOR_WHITE;
                break;
        }
    }
}

static void console_clear_xy(QemuConsole *s, int x, int y)
{
    int y1 = (s->y_base + y) % s->total_height;
    TextCell *c = &s->cells[y1 * s->width + x];
    c->ch = ' ';
    c->t_attrib = s->t_attrib_default;
    update_xy(s, x, y);
}

/* set cursor, checking bounds */
static void set_cursor(QemuConsole *s, int x, int y)
{
    if (x < 0) {
        x = 0;
    }
    if (y < 0) {
        y = 0;
    }
    if (y >= s->height) {
        y = s->height - 1;
    }
    if (x >= s->width) {
        x = s->width - 1;
    }

    s->x = x;
    s->y = y;
}

static void console_putchar(QemuConsole *s, int ch)
{
    TextCell *c;
    int y1, i;
    int x, y;

    switch(s->state) {
    case TTY_STATE_NORM:
        switch(ch) {
        case '\r':  /* carriage return */
            s->x = 0;
            break;
        case '\n':  /* newline */
            console_put_lf(s);
            break;
        case '\b':  /* backspace */
            if (s->x > 0)
                s->x--;
            break;
        case '\t':  /* tabspace */
            if (s->x + (8 - (s->x % 8)) > s->width) {
                s->x = 0;
                console_put_lf(s);
            } else {
                s->x = s->x + (8 - (s->x % 8));
            }
            break;
        case '\a':  /* alert aka. bell */
            /* TODO: has to be implemented */
            break;
        case 14:
            /* SI (shift in), character set 0 (ignored) */
            break;
        case 15:
            /* SO (shift out), character set 1 (ignored) */
            break;
        case 27:    /* esc (introducing an escape sequence) */
            s->state = TTY_STATE_ESC;
            break;
        default:
            if (s->x >= s->width) {
                /* line wrap */
                s->x = 0;
                console_put_lf(s);
            }
            y1 = (s->y_base + s->y) % s->total_height;
            c = &s->cells[y1 * s->width + s->x];
            c->ch = ch;
            c->t_attrib = s->t_attrib;
            update_xy(s, s->x, s->y);
            s->x++;
            break;
        }
        break;
    case TTY_STATE_ESC: /* check if it is a terminal escape sequence */
        if (ch == '[') {
            for(i=0;i<MAX_ESC_PARAMS;i++)
                s->esc_params[i] = 0;
            s->nb_esc_params = 0;
            s->state = TTY_STATE_CSI;
        } else {
            s->state = TTY_STATE_NORM;
        }
        break;
    case TTY_STATE_CSI: /* handle escape sequence parameters */
        if (ch >= '0' && ch <= '9') {
            if (s->nb_esc_params < MAX_ESC_PARAMS) {
                int *param = &s->esc_params[s->nb_esc_params];
                int digit = (ch - '0');

                *param = (*param <= (INT_MAX - digit) / 10) ?
                         *param * 10 + digit : INT_MAX;
            }
        } else {
            if (s->nb_esc_params < MAX_ESC_PARAMS)
                s->nb_esc_params++;
            if (ch == ';')
                break;
            trace_console_putchar_csi(s->esc_params[0], s->esc_params[1],
                                      ch, s->nb_esc_params);
            s->state = TTY_STATE_NORM;
            switch(ch) {
            case 'A':
                /* move cursor up */
                if (s->esc_params[0] == 0) {
                    s->esc_params[0] = 1;
                }
                set_cursor(s, s->x, s->y - s->esc_params[0]);
                break;
            case 'B':
                /* move cursor down */
                if (s->esc_params[0] == 0) {
                    s->esc_params[0] = 1;
                }
                set_cursor(s, s->x, s->y + s->esc_params[0]);
                break;
            case 'C':
                /* move cursor right */
                if (s->esc_params[0] == 0) {
                    s->esc_params[0] = 1;
                }
                set_cursor(s, s->x + s->esc_params[0], s->y);
                break;
            case 'D':
                /* move cursor left */
                if (s->esc_params[0] == 0) {
                    s->esc_params[0] = 1;
                }
                set_cursor(s, s->x - s->esc_params[0], s->y);
                break;
            case 'G':
                /* move cursor to column */
                set_cursor(s, s->esc_params[0] - 1, s->y);
                break;
            case 'f':
            case 'H':
                /* move cursor to row, column */
                set_cursor(s, s->esc_params[1] - 1, s->esc_params[0] - 1);
                break;
            case 'J':
                switch (s->esc_params[0]) {
                case 0:
                    /* clear to end of screen */
                    for (y = s->y; y < s->height; y++) {
                        for (x = 0; x < s->width; x++) {
                            if (y == s->y && x < s->x) {
                                continue;
                            }
                            console_clear_xy(s, x, y);
                        }
                    }
                    break;
                case 1:
                    /* clear from beginning of screen */
                    for (y = 0; y <= s->y; y++) {
                        for (x = 0; x < s->width; x++) {
                            if (y == s->y && x > s->x) {
                                break;
                            }
                            console_clear_xy(s, x, y);
                        }
                    }
                    break;
                case 2:
                    /* clear entire screen */
                    for (y = 0; y <= s->height; y++) {
                        for (x = 0; x < s->width; x++) {
                            console_clear_xy(s, x, y);
                        }
                    }
                    break;
                }
                break;
            case 'K':
                switch (s->esc_params[0]) {
                case 0:
                    /* clear to eol */
                    for (x = s->x; x < s->width; x++) {
                        console_clear_xy(s, x, s->y);
                    }
                    break;
                case 1:
                    /* clear from beginning of line */
                    for (x = 0; x <= s->x; x++) {
                        console_clear_xy(s, x, s->y);
                    }
                    break;
                case 2:
                    /* clear entire line */
                    for(x = 0; x < s->width; x++) {
                        console_clear_xy(s, x, s->y);
                    }
                    break;
                }
                break;
            case 'm':
                console_handle_escape(s);
                break;
            case 'n':
                /* report cursor position */
                /* TODO: send ESC[row;colR */
                break;
            case 's':
                /* save cursor position */
                s->x_saved = s->x;
                s->y_saved = s->y;
                break;
            case 'u':
                /* restore cursor position */
                s->x = s->x_saved;
                s->y = s->y_saved;
                break;
            default:
                trace_console_putchar_unhandled(ch);
                break;
            }
            break;
        }
    }
}

void console_select(unsigned int index)
{
    DisplayChangeListener *dcl;
    QemuConsole *s;

    if (index >= MAX_CONSOLES)
        return;

    trace_console_select(index);
    s = qemu_console_lookup_by_index(index);
    if (s) {
        DisplayState *ds = s->ds;

        active_console = s;
        if (ds->have_gfx) {
            QLIST_FOREACH(dcl, &ds->listeners, next) {
                if (dcl->con != NULL) {
                    continue;
                }
                if (dcl->ops->dpy_gfx_switch) {
                    dcl->ops->dpy_gfx_switch(dcl, s->surface);
                }
            }
            dpy_gfx_update(s, 0, 0, surface_width(s->surface),
                           surface_height(s->surface));
        }
        if (ds->have_text) {
            dpy_text_resize(s, s->width, s->height);
        }
        text_console_update_cursor(NULL);
    }
}

static int console_puts(CharDriverState *chr, const uint8_t *buf, int len)
{
    QemuConsole *s = chr->opaque;
    int i;

    s->update_x0 = s->width * FONT_WIDTH;
    s->update_y0 = s->height * FONT_HEIGHT;
    s->update_x1 = 0;
    s->update_y1 = 0;
    console_show_cursor(s, 0);
    for(i = 0; i < len; i++) {
        console_putchar(s, buf[i]);
    }
    console_show_cursor(s, 1);
    if (s->ds->have_gfx && s->update_x0 < s->update_x1) {
        dpy_gfx_update(s, s->update_x0, s->update_y0,
                       s->update_x1 - s->update_x0,
                       s->update_y1 - s->update_y0);
    }
    return len;
}

static void kbd_send_chars(void *opaque)
{
    QemuConsole *s = opaque;
    int len;
    uint8_t buf[16];

    len = qemu_chr_be_can_write(s->chr);
    if (len > s->out_fifo.count)
        len = s->out_fifo.count;
    if (len > 0) {
        if (len > sizeof(buf))
            len = sizeof(buf);
        qemu_fifo_read(&s->out_fifo, buf, len);
        qemu_chr_be_write(s->chr, buf, len);
    }
    /* characters are pending: we send them a bit later (XXX:
       horrible, should change char device API) */
    if (s->out_fifo.count > 0) {
        timer_mod(s->kbd_timer, qemu_clock_get_ms(QEMU_CLOCK_REALTIME) + 1);
    }
}

/* called when an ascii key is pressed */
void kbd_put_keysym_console(QemuConsole *s, int keysym)
{
    uint8_t buf[16], *q;
    int c;

    if (!s || (s->console_type == GRAPHIC_CONSOLE))
        return;

    switch(keysym) {
    case QEMU_KEY_CTRL_UP:
        console_scroll(s, -1);
        break;
    case QEMU_KEY_CTRL_DOWN:
        console_scroll(s, 1);
        break;
    case QEMU_KEY_CTRL_PAGEUP:
        console_scroll(s, -10);
        break;
    case QEMU_KEY_CTRL_PAGEDOWN:
        console_scroll(s, 10);
        break;
    default:
        /* convert the QEMU keysym to VT100 key string */
        q = buf;
        if (keysym >= 0xe100 && keysym <= 0xe11f) {
            *q++ = '\033';
            *q++ = '[';
            c = keysym - 0xe100;
            if (c >= 10)
                *q++ = '0' + (c / 10);
            *q++ = '0' + (c % 10);
            *q++ = '~';
        } else if (keysym >= 0xe120 && keysym <= 0xe17f) {
            *q++ = '\033';
            *q++ = '[';
            *q++ = keysym & 0xff;
        } else if (s->echo && (keysym == '\r' || keysym == '\n')) {
            console_puts(s->chr, (const uint8_t *) "\r", 1);
            *q++ = '\n';
        } else {
            *q++ = keysym;
        }
        if (s->echo) {
            console_puts(s->chr, buf, q - buf);
        }
        if (s->chr->chr_read) {
            qemu_fifo_write(&s->out_fifo, buf, q - buf);
            kbd_send_chars(s);
        }
        break;
    }
}

<<<<<<< HEAD
=======
static const int qcode_to_keysym[Q_KEY_CODE_MAX] = {
    [Q_KEY_CODE_UP]     = QEMU_KEY_UP,
    [Q_KEY_CODE_DOWN]   = QEMU_KEY_DOWN,
    [Q_KEY_CODE_RIGHT]  = QEMU_KEY_RIGHT,
    [Q_KEY_CODE_LEFT]   = QEMU_KEY_LEFT,
    [Q_KEY_CODE_HOME]   = QEMU_KEY_HOME,
    [Q_KEY_CODE_END]    = QEMU_KEY_END,
    [Q_KEY_CODE_PGUP]   = QEMU_KEY_PAGEUP,
    [Q_KEY_CODE_PGDN]   = QEMU_KEY_PAGEDOWN,
    [Q_KEY_CODE_DELETE] = QEMU_KEY_DELETE,
};

bool kbd_put_qcode_console(QemuConsole *s, int qcode)
{
    int keysym;

    keysym = qcode_to_keysym[qcode];
    if (keysym == 0) {
        return false;
    }
    kbd_put_keysym_console(s, keysym);
    return true;
}

void kbd_put_string_console(QemuConsole *s, const char *str, int len)
{
    int i;

    for (i = 0; i < len && str[i]; i++) {
        kbd_put_keysym_console(s, str[i]);
    }
}

>>>>>>> 50809c8b
void kbd_put_keysym(int keysym)
{
    kbd_put_keysym_console(active_console, keysym);
}

static void text_console_invalidate(void *opaque)
{
    QemuConsole *s = (QemuConsole *) opaque;

    if (s->ds->have_text && s->console_type == TEXT_CONSOLE) {
        text_console_resize(s);
    }
    console_refresh(s);
}

static void text_console_update(void *opaque, console_ch_t *chardata)
{
    QemuConsole *s = (QemuConsole *) opaque;
    int i, j, src;

    if (s->text_x[0] <= s->text_x[1]) {
        src = (s->y_base + s->text_y[0]) * s->width;
        chardata += s->text_y[0] * s->width;
        for (i = s->text_y[0]; i <= s->text_y[1]; i ++)
            for (j = 0; j < s->width; j ++, src ++)
                console_write_ch(chardata ++, s->cells[src].ch |
                                (s->cells[src].t_attrib.fgcol << 12) |
                                (s->cells[src].t_attrib.bgcol << 8) |
                                (s->cells[src].t_attrib.bold << 21));
        dpy_text_update(s, s->text_x[0], s->text_y[0],
                        s->text_x[1] - s->text_x[0], i - s->text_y[0]);
        s->text_x[0] = s->width;
        s->text_y[0] = s->height;
        s->text_x[1] = 0;
        s->text_y[1] = 0;
    }
    if (s->cursor_invalidate) {
        dpy_text_cursor(s, s->x, s->y);
        s->cursor_invalidate = 0;
    }
}

static QemuConsole *new_console(DisplayState *ds, console_type_t console_type,
                                uint32_t head)
{
    Object *obj;
    QemuConsole *s;
    int i;

    if (nb_consoles >= MAX_CONSOLES)
        return NULL;

    obj = object_new(TYPE_QEMU_CONSOLE);
    s = QEMU_CONSOLE(obj);
    s->head = head;
    object_property_add_link(obj, "device", TYPE_DEVICE,
                             (Object **)&s->device,
                             object_property_allow_set_link,
                             OBJ_PROP_LINK_UNREF_ON_RELEASE,
                             &error_abort);
    object_property_add_uint32_ptr(obj, "head",
                                   &s->head, &error_abort);

    if (!active_console || ((active_console->console_type != GRAPHIC_CONSOLE) &&
        (console_type == GRAPHIC_CONSOLE))) {
        active_console = s;
    }
    s->ds = ds;
    s->console_type = console_type;
    if (console_type != GRAPHIC_CONSOLE) {
        s->index = nb_consoles;
        consoles[nb_consoles++] = s;
    } else {
        /* HACK: Put graphical consoles before text consoles.  */
        for (i = nb_consoles; i > 0; i--) {
            if (consoles[i - 1]->console_type == GRAPHIC_CONSOLE)
                break;
            consoles[i] = consoles[i - 1];
            consoles[i]->index = i;
        }
        s->index = i;
        consoles[i] = s;
        nb_consoles++;
    }
    return s;
}

static void qemu_alloc_display(DisplaySurface *surface, int width, int height,
                               int linesize, PixelFormat pf, int newflags)
{
    surface->pf = pf;

    qemu_pixman_image_unref(surface->image);
    surface->image = NULL;

    surface->format = qemu_pixman_get_format(&pf);
    assert(surface->format != 0);
    surface->image = pixman_image_create_bits(surface->format,
                                              width, height,
                                              NULL, linesize);
    assert(surface->image != NULL);

    surface->flags = newflags | QEMU_ALLOCATED_FLAG;
#ifdef HOST_WORDS_BIGENDIAN
    surface->flags |= QEMU_BIG_ENDIAN_FLAG;
#endif
}

DisplaySurface *qemu_create_displaysurface(int width, int height)
{
    DisplaySurface *surface = g_new0(DisplaySurface, 1);
    int linesize = width * 4;

    trace_displaysurface_create(surface, width, height);
    qemu_alloc_display(surface, width, height, linesize,
                       qemu_default_pixelformat(32), 0);
    return surface;
}

DisplaySurface *qemu_create_displaysurface_from(int width, int height, int bpp,
                                                int linesize, uint8_t *data,
                                                bool byteswap)
{
    DisplaySurface *surface = g_new0(DisplaySurface, 1);

    trace_displaysurface_create_from(surface, width, height, bpp, byteswap);
    if (byteswap) {
        surface->pf = qemu_different_endianness_pixelformat(bpp);
    } else {
        surface->pf = qemu_default_pixelformat(bpp);
    }

    surface->format = qemu_pixman_get_format(&surface->pf);
    assert(surface->format != 0);
    surface->image = pixman_image_create_bits(surface->format,
                                              width, height,
                                              (void *)data, linesize);
    assert(surface->image != NULL);

#ifdef HOST_WORDS_BIGENDIAN
    surface->flags = QEMU_BIG_ENDIAN_FLAG;
#endif

    return surface;
}

static DisplaySurface *qemu_create_message_surface(int w, int h,
                                                   const char *msg)
{
    DisplaySurface *surface = qemu_create_displaysurface(w, h);
    pixman_color_t bg = color_table_rgb[0][COLOR_BLACK];
    pixman_color_t fg = color_table_rgb[0][COLOR_WHITE];
    pixman_image_t *glyph;
    int len, x, y, i;

    len = strlen(msg);
    x = (w / FONT_WIDTH  - len) / 2;
    y = (h / FONT_HEIGHT - 1)   / 2;
    for (i = 0; i < len; i++) {
        glyph = qemu_pixman_glyph_from_vgafont(FONT_HEIGHT, vgafont16, msg[i]);
        qemu_pixman_glyph_render(glyph, surface->image, &fg, &bg,
                                 x+i, y, FONT_WIDTH, FONT_HEIGHT);
        qemu_pixman_image_unref(glyph);
    }
    return surface;
}

void qemu_free_displaysurface(DisplaySurface *surface)
{
    if (surface == NULL) {
        return;
    }
    trace_displaysurface_free(surface);
    qemu_pixman_image_unref(surface->image);
    g_free(surface);
}

void register_displaychangelistener(DisplayChangeListener *dcl)
{
    static const char nodev[] =
        "This VM has no graphic display device.";
    static DisplaySurface *dummy;
    QemuConsole *con;

    trace_displaychangelistener_register(dcl, dcl->ops->dpy_name);
    dcl->ds = get_alloc_displaystate();
    QLIST_INSERT_HEAD(&dcl->ds->listeners, dcl, next);
    gui_setup_refresh(dcl->ds);
    if (dcl->con) {
        dcl->con->dcls++;
        con = dcl->con;
    } else {
        con = active_console;
    }
    if (dcl->ops->dpy_gfx_switch) {
        if (con) {
            dcl->ops->dpy_gfx_switch(dcl, con->surface);
        } else {
            if (!dummy) {
                dummy = qemu_create_message_surface(640, 480, nodev);
            }
            dcl->ops->dpy_gfx_switch(dcl, dummy);
        }
    }
    text_console_update_cursor(NULL);
}

void update_displaychangelistener(DisplayChangeListener *dcl,
                                  uint64_t interval)
{
    DisplayState *ds = dcl->ds;

    dcl->update_interval = interval;
    if (!ds->refreshing && ds->update_interval > interval) {
        timer_mod(ds->gui_timer, ds->last_update + interval);
    }
}

void unregister_displaychangelistener(DisplayChangeListener *dcl)
{
    DisplayState *ds = dcl->ds;
    trace_displaychangelistener_unregister(dcl, dcl->ops->dpy_name);
    if (dcl->con) {
        dcl->con->dcls--;
    }
    QLIST_REMOVE(dcl, next);
    gui_setup_refresh(ds);
}

int dpy_set_ui_info(QemuConsole *con, QemuUIInfo *info)
{
    assert(con != NULL);
    con->ui_info = *info;
    if (con->hw_ops->ui_info) {
        return con->hw_ops->ui_info(con->hw, con->head, info);
    }
    return -1;
}

void dpy_gfx_update(QemuConsole *con, int x, int y, int w, int h)
{
    DisplayState *s = con->ds;
    DisplayChangeListener *dcl;
    int width = surface_width(con->surface);
    int height = surface_height(con->surface);

    x = MAX(x, 0);
    y = MAX(y, 0);
    x = MIN(x, width);
    y = MIN(y, height);
    w = MIN(w, width - x);
    h = MIN(h, height - y);

    if (!qemu_console_is_visible(con)) {
        return;
    }
    QLIST_FOREACH(dcl, &s->listeners, next) {
        if (con != (dcl->con ? dcl->con : active_console)) {
            continue;
        }
        if (dcl->ops->dpy_gfx_update) {
            dcl->ops->dpy_gfx_update(dcl, x, y, w, h);
        }
    }
}

void dpy_gfx_replace_surface(QemuConsole *con,
                             DisplaySurface *surface)
{
    DisplayState *s = con->ds;
    DisplaySurface *old_surface = con->surface;
    DisplayChangeListener *dcl;

    con->surface = surface;
    QLIST_FOREACH(dcl, &s->listeners, next) {
        if (con != (dcl->con ? dcl->con : active_console)) {
            continue;
        }
        if (dcl->ops->dpy_gfx_switch) {
            dcl->ops->dpy_gfx_switch(dcl, surface);
        }
    }
    qemu_free_displaysurface(old_surface);
}

static void dpy_refresh(DisplayState *s)
{
    DisplayChangeListener *dcl;

    QLIST_FOREACH(dcl, &s->listeners, next) {
        if (dcl->ops->dpy_refresh) {
            dcl->ops->dpy_refresh(dcl);
        }
    }
}

void dpy_gfx_copy(QemuConsole *con, int src_x, int src_y,
                  int dst_x, int dst_y, int w, int h)
{
    DisplayState *s = con->ds;
    DisplayChangeListener *dcl;

    if (!qemu_console_is_visible(con)) {
        return;
    }
    QLIST_FOREACH(dcl, &s->listeners, next) {
        if (con != (dcl->con ? dcl->con : active_console)) {
            continue;
        }
        if (dcl->ops->dpy_gfx_copy) {
            dcl->ops->dpy_gfx_copy(dcl, src_x, src_y, dst_x, dst_y, w, h);
        } else { /* TODO */
            dcl->ops->dpy_gfx_update(dcl, dst_x, dst_y, w, h);
        }
    }
}

void dpy_text_cursor(QemuConsole *con, int x, int y)
{
    DisplayState *s = con->ds;
    DisplayChangeListener *dcl;

    if (!qemu_console_is_visible(con)) {
        return;
    }
    QLIST_FOREACH(dcl, &s->listeners, next) {
        if (con != (dcl->con ? dcl->con : active_console)) {
            continue;
        }
        if (dcl->ops->dpy_text_cursor) {
            dcl->ops->dpy_text_cursor(dcl, x, y);
        }
    }
}

void dpy_text_update(QemuConsole *con, int x, int y, int w, int h)
{
    DisplayState *s = con->ds;
    DisplayChangeListener *dcl;

    if (!qemu_console_is_visible(con)) {
        return;
    }
    QLIST_FOREACH(dcl, &s->listeners, next) {
        if (con != (dcl->con ? dcl->con : active_console)) {
            continue;
        }
        if (dcl->ops->dpy_text_update) {
            dcl->ops->dpy_text_update(dcl, x, y, w, h);
        }
    }
}

void dpy_text_resize(QemuConsole *con, int w, int h)
{
    DisplayState *s = con->ds;
    struct DisplayChangeListener *dcl;

    if (!qemu_console_is_visible(con)) {
        return;
    }
    QLIST_FOREACH(dcl, &s->listeners, next) {
        if (con != (dcl->con ? dcl->con : active_console)) {
            continue;
        }
        if (dcl->ops->dpy_text_resize) {
            dcl->ops->dpy_text_resize(dcl, w, h);
        }
    }
}

void dpy_mouse_set(QemuConsole *con, int x, int y, int on)
{
    DisplayState *s = con->ds;
    DisplayChangeListener *dcl;

    if (!qemu_console_is_visible(con)) {
        return;
    }
    QLIST_FOREACH(dcl, &s->listeners, next) {
        if (con != (dcl->con ? dcl->con : active_console)) {
            continue;
        }
        if (dcl->ops->dpy_mouse_set) {
            dcl->ops->dpy_mouse_set(dcl, x, y, on);
        }
    }
}

void dpy_cursor_define(QemuConsole *con, QEMUCursor *cursor)
{
    DisplayState *s = con->ds;
    DisplayChangeListener *dcl;

    if (!qemu_console_is_visible(con)) {
        return;
    }
    QLIST_FOREACH(dcl, &s->listeners, next) {
        if (con != (dcl->con ? dcl->con : active_console)) {
            continue;
        }
        if (dcl->ops->dpy_cursor_define) {
            dcl->ops->dpy_cursor_define(dcl, cursor);
        }
    }
}

bool dpy_cursor_define_supported(QemuConsole *con)
{
    DisplayState *s = con->ds;
    DisplayChangeListener *dcl;

    QLIST_FOREACH(dcl, &s->listeners, next) {
        if (dcl->ops->dpy_cursor_define) {
            return true;
        }
    }
    return false;
}

/***********************************************************/
/* register display */

/* console.c internal use only */
static DisplayState *get_alloc_displaystate(void)
{
    if (!display_state) {
        display_state = g_new0(DisplayState, 1);
        cursor_timer = timer_new_ms(QEMU_CLOCK_REALTIME,
                                    text_console_update_cursor, NULL);
    }
    return display_state;
}

/*
 * Called by main(), after creating QemuConsoles
 * and before initializing ui (sdl/vnc/...).
 */
DisplayState *init_displaystate(void)
{
    gchar *name;
    int i;

    if (!display_state) {
        display_state = g_new0(DisplayState, 1);
    }

    for (i = 0; i < nb_consoles; i++) {
        if (consoles[i]->console_type != GRAPHIC_CONSOLE &&
            consoles[i]->ds == NULL) {
            text_console_do_init(consoles[i]->chr, display_state);
        }

        /* Hook up into the qom tree here (not in new_console()), once
         * all QemuConsoles are created and the order / numbering
         * doesn't change any more */
        name = g_strdup_printf("console[%d]", i);
        object_property_add_child(container_get(object_get_root(), "/backend"),
                                  name, OBJECT(consoles[i]), &error_abort);
        g_free(name);
    }

    return display_state;
}

QemuConsole *graphic_console_init(DeviceState *dev, uint32_t head,
                                  const GraphicHwOps *hw_ops,
                                  void *opaque)
{
    static const char noinit[] =
        "Guest has not initialized the display (yet).";
    int width = 640;
    int height = 480;
    QemuConsole *s;
    DisplayState *ds;

    ds = get_alloc_displaystate();
    trace_console_gfx_new();
    s = new_console(ds, GRAPHIC_CONSOLE, head);
    s->hw_ops = hw_ops;
    s->hw = opaque;
    if (dev) {
        object_property_set_link(OBJECT(s), OBJECT(dev), "device",
                                 &error_abort);
    }

    s->surface = qemu_create_message_surface(width, height, noinit);
    return s;
}

QemuConsole *qemu_console_lookup_by_index(unsigned int index)
{
    if (index >= MAX_CONSOLES) {
        return NULL;
    }
    return consoles[index];
}

QemuConsole *qemu_console_lookup_by_device(DeviceState *dev, uint32_t head)
{
    Object *obj;
    uint32_t h;
    int i;

    for (i = 0; i < nb_consoles; i++) {
        if (!consoles[i]) {
            continue;
        }
        obj = object_property_get_link(OBJECT(consoles[i]),
                                       "device", &error_abort);
        if (DEVICE(obj) != dev) {
            continue;
        }
        h = object_property_get_int(OBJECT(consoles[i]),
                                    "head", &error_abort);
        if (h != head) {
            continue;
        }
        return consoles[i];
    }
    return NULL;
}

bool qemu_console_is_visible(QemuConsole *con)
{
    return (con == active_console) || (con->dcls > 0);
}

bool qemu_console_is_graphic(QemuConsole *con)
{
    if (con == NULL) {
        con = active_console;
    }
    return con && (con->console_type == GRAPHIC_CONSOLE);
}

bool qemu_console_is_fixedsize(QemuConsole *con)
{
    if (con == NULL) {
        con = active_console;
    }
    return con && (con->console_type != TEXT_CONSOLE);
}

int qemu_console_get_index(QemuConsole *con)
{
    if (con == NULL) {
        con = active_console;
    }
    return con ? con->index : -1;
}

uint32_t qemu_console_get_head(QemuConsole *con)
{
    if (con == NULL) {
        con = active_console;
    }
    return con ? con->head : -1;
}

QemuUIInfo *qemu_console_get_ui_info(QemuConsole *con)
{
    assert(con != NULL);
    return &con->ui_info;
}

int qemu_console_get_width(QemuConsole *con, int fallback)
{
    if (con == NULL) {
        con = active_console;
    }
    return con ? surface_width(con->surface) : fallback;
}

int qemu_console_get_height(QemuConsole *con, int fallback)
{
    if (con == NULL) {
        con = active_console;
    }
    return con ? surface_height(con->surface) : fallback;
}

static void text_console_set_echo(CharDriverState *chr, bool echo)
{
    QemuConsole *s = chr->opaque;

    s->echo = echo;
}

static void text_console_update_cursor_timer(void)
{
    timer_mod(cursor_timer, qemu_clock_get_ms(QEMU_CLOCK_REALTIME)
              + CONSOLE_CURSOR_PERIOD / 2);
}

static void text_console_update_cursor(void *opaque)
{
    QemuConsole *s;
    int i, count = 0;
<<<<<<< HEAD

    cursor_visible_phase = !cursor_visible_phase;

=======

    cursor_visible_phase = !cursor_visible_phase;

>>>>>>> 50809c8b
    for (i = 0; i < nb_consoles; i++) {
        s = consoles[i];
        if (qemu_console_is_graphic(s) ||
            !qemu_console_is_visible(s)) {
            continue;
        }
        count++;
        graphic_hw_invalidate(s);
    }

    if (count) {
        text_console_update_cursor_timer();
    }
}

static const GraphicHwOps text_console_ops = {
    .invalidate  = text_console_invalidate,
    .text_update = text_console_update,
};

static void text_console_do_init(CharDriverState *chr, DisplayState *ds)
{
    QemuConsole *s;
    int g_width = 80 * FONT_WIDTH;
    int g_height = 24 * FONT_HEIGHT;

    s = chr->opaque;

    chr->chr_write = console_puts;

    s->out_fifo.buf = s->out_fifo_buf;
    s->out_fifo.buf_size = sizeof(s->out_fifo_buf);
    s->kbd_timer = timer_new_ms(QEMU_CLOCK_REALTIME, kbd_send_chars, s);
    s->ds = ds;

    s->y_displayed = 0;
    s->y_base = 0;
    s->total_height = DEFAULT_BACKSCROLL;
    s->x = 0;
    s->y = 0;
    if (!s->surface) {
        if (active_console && active_console->surface) {
            g_width = surface_width(active_console->surface);
            g_height = surface_height(active_console->surface);
        }
        s->surface = qemu_create_displaysurface(g_width, g_height);
    }

    s->hw_ops = &text_console_ops;
    s->hw = s;

    /* Set text attribute defaults */
    s->t_attrib_default.bold = 0;
    s->t_attrib_default.uline = 0;
    s->t_attrib_default.blink = 0;
    s->t_attrib_default.invers = 0;
    s->t_attrib_default.unvisible = 0;
    s->t_attrib_default.fgcol = COLOR_WHITE;
    s->t_attrib_default.bgcol = COLOR_BLACK;
    /* set current text attributes to default */
    s->t_attrib = s->t_attrib_default;
    text_console_resize(s);

    if (chr->label) {
        char msg[128];
        int len;

        s->t_attrib.bgcol = COLOR_BLUE;
        len = snprintf(msg, sizeof(msg), "%s console\r\n", chr->label);
        console_puts(chr, (uint8_t*)msg, len);
        s->t_attrib = s->t_attrib_default;
    }

    qemu_chr_be_generic_open(chr);
    if (chr->init)
        chr->init(chr);
}

static CharDriverState *text_console_init(ChardevVC *vc)
{
    CharDriverState *chr;
    QemuConsole *s;
    unsigned width = 0;
    unsigned height = 0;

    chr = g_malloc0(sizeof(CharDriverState));

    if (vc->has_width) {
        width = vc->width;
    } else if (vc->has_cols) {
        width = vc->cols * FONT_WIDTH;
    }

    if (vc->has_height) {
        height = vc->height;
    } else if (vc->has_rows) {
        height = vc->rows * FONT_HEIGHT;
    }

    trace_console_txt_new(width, height);
    if (width == 0 || height == 0) {
        s = new_console(NULL, TEXT_CONSOLE, 0);
    } else {
        s = new_console(NULL, TEXT_CONSOLE_FIXED_SIZE, 0);
        s->surface = qemu_create_displaysurface(width, height);
    }

    if (!s) {
        g_free(chr);
        return NULL;
    }

    s->chr = chr;
    chr->opaque = s;
    chr->chr_set_echo = text_console_set_echo;
    /* console/chardev init sometimes completes elsewhere in a 2nd
     * stage, so defer OPENED events until they are fully initialized
     */
    chr->explicit_be_open = true;

    if (display_state) {
        text_console_do_init(chr, display_state);
    }
    return chr;
}

static VcHandler *vc_handler = text_console_init;

CharDriverState *vc_init(ChardevVC *vc)
{
    return vc_handler(vc);
}

void register_vc_handler(VcHandler *handler)
{
    vc_handler = handler;
}

void qemu_console_resize(QemuConsole *s, int width, int height)
{
    DisplaySurface *surface;

    assert(s->console_type == GRAPHIC_CONSOLE);
    surface = qemu_create_displaysurface(width, height);
    dpy_gfx_replace_surface(s, surface);
}

void qemu_console_copy(QemuConsole *con, int src_x, int src_y,
                       int dst_x, int dst_y, int w, int h)
{
    assert(con->console_type == GRAPHIC_CONSOLE);
    dpy_gfx_copy(con, src_x, src_y, dst_x, dst_y, w, h);
}

DisplaySurface *qemu_console_surface(QemuConsole *console)
{
    return console->surface;
}

DisplayState *qemu_console_displaystate(QemuConsole *console)
{
    return console->ds;
}

PixelFormat qemu_different_endianness_pixelformat(int bpp)
{
    PixelFormat pf;

    memset(&pf, 0x00, sizeof(PixelFormat));

    pf.bits_per_pixel = bpp;
    pf.bytes_per_pixel = DIV_ROUND_UP(bpp, 8);
    pf.depth = bpp == 32 ? 24 : bpp;

    switch (bpp) {
        case 24:
            pf.rmask = 0x000000FF;
            pf.gmask = 0x0000FF00;
            pf.bmask = 0x00FF0000;
            pf.rmax = 255;
            pf.gmax = 255;
            pf.bmax = 255;
            pf.rshift = 0;
            pf.gshift = 8;
            pf.bshift = 16;
            pf.rbits = 8;
            pf.gbits = 8;
            pf.bbits = 8;
            break;
        case 32:
            pf.rmask = 0x0000FF00;
            pf.gmask = 0x00FF0000;
            pf.bmask = 0xFF000000;
            pf.amask = 0x00000000;
            pf.amax = 255;
            pf.rmax = 255;
            pf.gmax = 255;
            pf.bmax = 255;
            pf.ashift = 0;
            pf.rshift = 8;
            pf.gshift = 16;
            pf.bshift = 24;
            pf.rbits = 8;
            pf.gbits = 8;
            pf.bbits = 8;
            pf.abits = 8;
            break;
        default:
            break;
    }
    return pf;
}

PixelFormat qemu_default_pixelformat(int bpp)
{
    PixelFormat pf;

    memset(&pf, 0x00, sizeof(PixelFormat));

    pf.bits_per_pixel = bpp;
    pf.bytes_per_pixel = DIV_ROUND_UP(bpp, 8);
    pf.depth = bpp == 32 ? 24 : bpp;

    switch (bpp) {
        case 15:
            pf.bits_per_pixel = 16;
            pf.rmask = 0x00007c00;
            pf.gmask = 0x000003E0;
            pf.bmask = 0x0000001F;
            pf.rmax = 31;
            pf.gmax = 31;
            pf.bmax = 31;
            pf.rshift = 10;
            pf.gshift = 5;
            pf.bshift = 0;
            pf.rbits = 5;
            pf.gbits = 5;
            pf.bbits = 5;
            break;
        case 16:
            pf.rmask = 0x0000F800;
            pf.gmask = 0x000007E0;
            pf.bmask = 0x0000001F;
            pf.rmax = 31;
            pf.gmax = 63;
            pf.bmax = 31;
            pf.rshift = 11;
            pf.gshift = 5;
            pf.bshift = 0;
            pf.rbits = 5;
            pf.gbits = 6;
            pf.bbits = 5;
            break;
        case 24:
            pf.rmask = 0x00FF0000;
            pf.gmask = 0x0000FF00;
            pf.bmask = 0x000000FF;
            pf.rmax = 255;
            pf.gmax = 255;
            pf.bmax = 255;
            pf.rshift = 16;
            pf.gshift = 8;
            pf.bshift = 0;
            pf.rbits = 8;
            pf.gbits = 8;
            pf.bbits = 8;
            break;
        case 32:
            pf.rmask = 0x00FF0000;
            pf.gmask = 0x0000FF00;
            pf.bmask = 0x000000FF;
            pf.rmax = 255;
            pf.gmax = 255;
            pf.bmax = 255;
            pf.rshift = 16;
            pf.gshift = 8;
            pf.bshift = 0;
            pf.rbits = 8;
            pf.gbits = 8;
            pf.bbits = 8;
            break;
        default:
            break;
    }
    return pf;
}

static void qemu_chr_parse_vc(QemuOpts *opts, ChardevBackend *backend,
                              Error **errp)
{
    int val;

    backend->vc = g_new0(ChardevVC, 1);

    val = qemu_opt_get_number(opts, "width", 0);
    if (val != 0) {
        backend->vc->has_width = true;
        backend->vc->width = val;
    }

    val = qemu_opt_get_number(opts, "height", 0);
    if (val != 0) {
        backend->vc->has_height = true;
        backend->vc->height = val;
    }

    val = qemu_opt_get_number(opts, "cols", 0);
    if (val != 0) {
        backend->vc->has_cols = true;
        backend->vc->cols = val;
    }

    val = qemu_opt_get_number(opts, "rows", 0);
    if (val != 0) {
        backend->vc->has_rows = true;
        backend->vc->rows = val;
    }
}

static const TypeInfo qemu_console_info = {
    .name = TYPE_QEMU_CONSOLE,
    .parent = TYPE_OBJECT,
    .instance_size = sizeof(QemuConsole),
    .class_size = sizeof(QemuConsoleClass),
};


static void register_types(void)
{
    type_register_static(&qemu_console_info);
    register_char_driver_qapi("vc", CHARDEV_BACKEND_KIND_VC,
                              qemu_chr_parse_vc);
}

type_init(register_types);<|MERGE_RESOLUTION|>--- conflicted
+++ resolved
@@ -1110,8 +1110,6 @@
     }
 }
 
-<<<<<<< HEAD
-=======
 static const int qcode_to_keysym[Q_KEY_CODE_MAX] = {
     [Q_KEY_CODE_UP]     = QEMU_KEY_UP,
     [Q_KEY_CODE_DOWN]   = QEMU_KEY_DOWN,
@@ -1145,7 +1143,6 @@
     }
 }
 
->>>>>>> 50809c8b
 void kbd_put_keysym(int keysym)
 {
     kbd_put_keysym_console(active_console, keysym);
@@ -1745,15 +1742,9 @@
 {
     QemuConsole *s;
     int i, count = 0;
-<<<<<<< HEAD
 
     cursor_visible_phase = !cursor_visible_phase;
 
-=======
-
-    cursor_visible_phase = !cursor_visible_phase;
-
->>>>>>> 50809c8b
     for (i = 0; i < nb_consoles; i++) {
         s = consoles[i];
         if (qemu_console_is_graphic(s) ||
