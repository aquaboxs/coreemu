--- conflicted
+++ resolved
@@ -1024,38 +1024,6 @@
     return 0;
 }
 
-<<<<<<< HEAD
-#ifdef _WIN32
-static int64_t get_allocated_file_size(const char *filename)
-{
-    typedef DWORD (WINAPI * get_compressed_t)(const char *filename, DWORD *high);
-    get_compressed_t get_compressed;
-    struct _stati64 st;
-
-    /* WinNT support GetCompressedFileSize to determine allocate size */
-    get_compressed = (get_compressed_t) GetProcAddress(GetModuleHandle("kernel32"), "GetCompressedFileSizeA");
-    if (get_compressed) {
-            DWORD high, low;
-            low = get_compressed(filename, &high);
-            if (low != 0xFFFFFFFFlu || GetLastError() == NO_ERROR)
-            return (((int64_t) high) << 32) + low;
-    }
-
-    if (_stati64(filename, &st) < 0)
-        return -1;
-    return st.st_size;
-}
-#else
-static int64_t get_allocated_file_size(const char *filename)
-{
-    struct stat st;
-    if (stat(filename, &st) < 0)
-        return -1;
-    return (int64_t)st.st_blocks * 512;
-}
-#endif
-=======
->>>>>>> c886edfb
 
 static void dump_snapshots(BlockDriverState *bs)
 {
