/*
 * QEMU disk image utility
 *
 * Copyright (c) 2003-2008 Fabrice Bellard
 *
 * Permission is hereby granted, free of charge, to any person obtaining a copy
 * of this software and associated documentation files (the "Software"), to deal
 * in the Software without restriction, including without limitation the rights
 * to use, copy, modify, merge, publish, distribute, sublicense, and/or sell
 * copies of the Software, and to permit persons to whom the Software is
 * furnished to do so, subject to the following conditions:
 *
 * The above copyright notice and this permission notice shall be included in
 * all copies or substantial portions of the Software.
 *
 * THE SOFTWARE IS PROVIDED "AS IS", WITHOUT WARRANTY OF ANY KIND, EXPRESS OR
 * IMPLIED, INCLUDING BUT NOT LIMITED TO THE WARRANTIES OF MERCHANTABILITY,
 * FITNESS FOR A PARTICULAR PURPOSE AND NONINFRINGEMENT. IN NO EVENT SHALL
 * THE AUTHORS OR COPYRIGHT HOLDERS BE LIABLE FOR ANY CLAIM, DAMAGES OR OTHER
 * LIABILITY, WHETHER IN AN ACTION OF CONTRACT, TORT OR OTHERWISE, ARISING FROM,
 * OUT OF OR IN CONNECTION WITH THE SOFTWARE OR THE USE OR OTHER DEALINGS IN
 * THE SOFTWARE.
 */
#include "qemu-common.h"
#include "qemu-option.h"
#include "qemu-error.h"
#include "osdep.h"
#include "sysemu.h"
#include "block_int.h"
#include <stdio.h>

#ifdef _WIN32
#include <windows.h>
#endif

typedef struct img_cmd_t {
    const char *name;
    int (*handler)(int argc, char **argv);
} img_cmd_t;

/* Default to cache=writeback as data integrity is not important for qemu-tcg. */
#define BDRV_O_FLAGS BDRV_O_CACHE_WB
#define BDRV_DEFAULT_CACHE "writeback"

static void format_print(void *opaque, const char *name)
{
    printf(" %s", name);
}

/* Please keep in synch with qemu-img.texi */
static void QEMU_NORETURN help(void)
{
    const char *help_msg =
           "qemu-img version " QEMU_VERSION ", Copyright (c) 2004-2008 Fabrice Bellard\n"
           "usage: qemu-img command [command options]\n"
           "QEMU disk image utility\n"
           "\n"
           "Command syntax:\n"
#define DEF(option, callback, arg_string)        \
           "  " arg_string "\n"
#include "qemu-img-cmds.h"
#undef DEF
#undef GEN_DOCS
           "\n"
           "Command parameters:\n"
           "  'filename' is a disk image filename\n"
           "  'fmt' is the disk image format. It is guessed automatically in most cases\n"
           "  'cache' is the cache mode used to write the output disk image, the valid\n"
           "    options are: 'none', 'writeback' (default), 'writethrough', 'directsync'\n"
           "    and 'unsafe'\n"
           "  'size' is the disk image size in bytes. Optional suffixes\n"
           "    'k' or 'K' (kilobyte, 1024), 'M' (megabyte, 1024k), 'G' (gigabyte, 1024M)\n"
           "    and T (terabyte, 1024G) are supported. 'b' is ignored.\n"
           "  'output_filename' is the destination disk image filename\n"
           "  'output_fmt' is the destination format\n"
           "  'options' is a comma separated list of format specific options in a\n"
           "    name=value format. Use -o ? for an overview of the options supported by the\n"
           "    used format\n"
           "  '-c' indicates that target image must be compressed (qcow format only)\n"
           "  '-u' enables unsafe rebasing. It is assumed that old and new backing file\n"
           "       match exactly. The image doesn't need a working backing file before\n"
           "       rebasing in this case (useful for renaming the backing file)\n"
           "  '-h' with or without a command shows this help and lists the supported formats\n"
           "  '-p' show progress of command (only certain commands)\n"
           "  '-S' indicates the consecutive number of bytes that must contain only zeros\n"
           "       for qemu-img to create a sparse image during conversion\n"
           "\n"
           "Parameters to snapshot subcommand:\n"
           "  'snapshot' is the name of the snapshot to create, apply or delete\n"
           "  '-a' applies a snapshot (revert disk to saved state)\n"
           "  '-c' creates a snapshot\n"
           "  '-d' deletes a snapshot\n"
           "  '-l' lists all snapshots in the given image\n";

    printf("%s\nSupported formats:", help_msg);
    bdrv_iterate_format(format_print, NULL);
    printf("\n");
    exit(1);
}

#if defined(WIN32)
/* XXX: put correct support for win32 */
static int read_password(char *buf, int buf_size)
{
    int c, i;
    printf("Password: ");
    fflush(stdout);
    i = 0;
    for(;;) {
        c = getchar();
        if (c == '\n')
            break;
        if (i < (buf_size - 1))
            buf[i++] = c;
    }
    buf[i] = '\0';
    return 0;
}

#else

#include <termios.h>

static struct termios oldtty;

static void term_exit(void)
{
    tcsetattr (0, TCSANOW, &oldtty);
}

static void term_init(void)
{
    struct termios tty;

    tcgetattr (0, &tty);
    oldtty = tty;

    tty.c_iflag &= ~(IGNBRK|BRKINT|PARMRK|ISTRIP
                          |INLCR|IGNCR|ICRNL|IXON);
    tty.c_oflag |= OPOST;
    tty.c_lflag &= ~(ECHO|ECHONL|ICANON|IEXTEN);
    tty.c_cflag &= ~(CSIZE|PARENB);
    tty.c_cflag |= CS8;
    tty.c_cc[VMIN] = 1;
    tty.c_cc[VTIME] = 0;

    tcsetattr (0, TCSANOW, &tty);

    atexit(term_exit);
}

static int read_password(char *buf, int buf_size)
{
    uint8_t ch;
    int i, ret;

    printf("password: ");
    fflush(stdout);
    term_init();
    i = 0;
    for(;;) {
        ret = read(0, &ch, 1);
        if (ret == -1) {
            if (errno == EAGAIN || errno == EINTR) {
                continue;
            } else {
                ret = -1;
                break;
            }
        } else if (ret == 0) {
            ret = -1;
            break;
        } else {
            if (ch == '\r') {
                ret = 0;
                break;
            }
            if (i < (buf_size - 1))
                buf[i++] = ch;
        }
    }
    term_exit();
    buf[i] = '\0';
    printf("\n");
    return ret;
}
#endif

static int print_block_option_help(const char *filename, const char *fmt)
{
    BlockDriver *drv, *proto_drv;
    QEMUOptionParameter *create_options = NULL;

    /* Find driver and parse its options */
    drv = bdrv_find_format(fmt);
    if (!drv) {
        error_report("Unknown file format '%s'", fmt);
        return 1;
    }

    proto_drv = bdrv_find_protocol(filename);
    if (!proto_drv) {
        error_report("Unknown protocol '%s'", filename);
        return 1;
    }

    create_options = append_option_parameters(create_options,
                                              drv->create_options);
    create_options = append_option_parameters(create_options,
                                              proto_drv->create_options);
    print_option_help(create_options);
    free_option_parameters(create_options);
    return 0;
}

static BlockDriverState *bdrv_new_open(const char *filename,
                                       const char *fmt,
                                       int flags)
{
    BlockDriverState *bs;
    BlockDriver *drv;
    char password[256];
    int ret;

    bs = bdrv_new("image");

    if (fmt) {
        drv = bdrv_find_format(fmt);
        if (!drv) {
            error_report("Unknown file format '%s'", fmt);
            goto fail;
        }
    } else {
        drv = NULL;
    }

    ret = bdrv_open(bs, filename, flags, drv);
    if (ret < 0) {
        error_report("Could not open '%s': %s", filename, strerror(-ret));
        goto fail;
    }

    if (bdrv_is_encrypted(bs)) {
        printf("Disk image '%s' is encrypted.\n", filename);
        if (read_password(password, sizeof(password)) < 0) {
            error_report("No password given");
            goto fail;
        }
        if (bdrv_set_key(bs, password) < 0) {
            error_report("invalid password");
            goto fail;
        }
    }
    return bs;
fail:
    if (bs) {
        bdrv_delete(bs);
    }
    return NULL;
}

static int add_old_style_options(const char *fmt, QEMUOptionParameter *list,
                                 const char *base_filename,
                                 const char *base_fmt)
{
    if (base_filename) {
        if (set_option_parameter(list, BLOCK_OPT_BACKING_FILE, base_filename)) {
            error_report("Backing file not supported for file format '%s'",
                         fmt);
            return -1;
        }
    }
    if (base_fmt) {
        if (set_option_parameter(list, BLOCK_OPT_BACKING_FMT, base_fmt)) {
            error_report("Backing file format not supported for file "
                         "format '%s'", fmt);
            return -1;
        }
    }
    return 0;
}

static int img_create(int argc, char **argv)
{
    int c, ret = 0;
    uint64_t img_size = -1;
    const char *fmt = "raw";
    const char *base_fmt = NULL;
    const char *filename;
    const char *base_filename = NULL;
    char *options = NULL;

    for(;;) {
        c = getopt(argc, argv, "F:b:f:he6o:");
        if (c == -1) {
            break;
        }
        switch(c) {
        case '?':
        case 'h':
            help();
            break;
        case 'F':
            base_fmt = optarg;
            break;
        case 'b':
            base_filename = optarg;
            break;
        case 'f':
            fmt = optarg;
            break;
        case 'e':
            error_report("option -e is deprecated, please use \'-o "
                  "encryption\' instead!");
            return 1;
        case '6':
            error_report("option -6 is deprecated, please use \'-o "
                  "compat6\' instead!");
            return 1;
        case 'o':
            options = optarg;
            break;
        }
    }

    /* Get the filename */
    if (optind >= argc) {
        help();
    }
    filename = argv[optind++];

    /* Get image size, if specified */
    if (optind < argc) {
        int64_t sval;
        char *end;
        sval = strtosz_suffix(argv[optind++], &end, STRTOSZ_DEFSUFFIX_B);
        if (sval < 0 || *end) {
            error_report("Invalid image size specified! You may use k, M, G or "
                  "T suffixes for ");
            error_report("kilobytes, megabytes, gigabytes and terabytes.");
            ret = -1;
            goto out;
        }
        img_size = (uint64_t)sval;
    }

    if (options && !strcmp(options, "?")) {
        ret = print_block_option_help(filename, fmt);
        goto out;
    }

    ret = bdrv_img_create(filename, fmt, base_filename, base_fmt,
                          options, img_size, BDRV_O_FLAGS);
out:
    if (ret) {
        return 1;
    }
    return 0;
}

/*
 * Checks an image for consistency. Exit codes:
 *
 * 0 - Check completed, image is good
 * 1 - Check not completed because of internal errors
 * 2 - Check completed, image is corrupted
 * 3 - Check completed, image has leaked clusters, but is good otherwise
 */
static int img_check(int argc, char **argv)
{
    int c, ret;
    const char *filename, *fmt;
    BlockDriverState *bs;
    BdrvCheckResult result;

    fmt = NULL;
    for(;;) {
        c = getopt(argc, argv, "f:h");
        if (c == -1) {
            break;
        }
        switch(c) {
        case '?':
        case 'h':
            help();
            break;
        case 'f':
            fmt = optarg;
            break;
        }
    }
    if (optind >= argc) {
        help();
    }
    filename = argv[optind++];

    bs = bdrv_new_open(filename, fmt, BDRV_O_FLAGS);
    if (!bs) {
        return 1;
    }
    ret = bdrv_check(bs, &result);

    if (ret == -ENOTSUP) {
        error_report("This image format does not support checks");
        bdrv_delete(bs);
        return 1;
    }

    if (!(result.corruptions || result.leaks || result.check_errors)) {
        printf("No errors were found on the image.\n");
    } else {
        if (result.corruptions) {
            printf("\n%d errors were found on the image.\n"
                "Data may be corrupted, or further writes to the image "
                "may corrupt it.\n",
                result.corruptions);
        }

        if (result.leaks) {
            printf("\n%d leaked clusters were found on the image.\n"
                "This means waste of disk space, but no harm to data.\n",
                result.leaks);
        }

        if (result.check_errors) {
            printf("\n%d internal errors have occurred during the check.\n",
                result.check_errors);
        }
    }

    if (result.bfi.total_clusters != 0 && result.bfi.allocated_clusters != 0) {
        printf("%" PRId64 "/%" PRId64 "= %0.2f%% allocated, %0.2f%% fragmented\n",
        result.bfi.allocated_clusters, result.bfi.total_clusters,
        result.bfi.allocated_clusters * 100.0 / result.bfi.total_clusters,
        result.bfi.fragmented_clusters * 100.0 / result.bfi.allocated_clusters);
    }

    bdrv_delete(bs);

    if (ret < 0 || result.check_errors) {
        printf("\nAn error has occurred during the check: %s\n"
            "The check is not complete and may have missed error.\n",
            strerror(-ret));
        return 1;
    }

    if (result.corruptions) {
        return 2;
    } else if (result.leaks) {
        return 3;
    } else {
        return 0;
    }
}

static int img_commit(int argc, char **argv)
{
    int c, ret, flags;
    const char *filename, *fmt, *cache;
    BlockDriverState *bs;

    fmt = NULL;
    cache = BDRV_DEFAULT_CACHE;
    for(;;) {
        c = getopt(argc, argv, "f:ht:");
        if (c == -1) {
            break;
        }
        switch(c) {
        case '?':
        case 'h':
            help();
            break;
        case 'f':
            fmt = optarg;
            break;
        case 't':
            cache = optarg;
            break;
        }
    }
    if (optind >= argc) {
        help();
    }
    filename = argv[optind++];

    flags = BDRV_O_RDWR;
    ret = bdrv_parse_cache_flags(cache, &flags);
    if (ret < 0) {
        error_report("Invalid cache option: %s", cache);
        return -1;
    }

    bs = bdrv_new_open(filename, fmt, flags);
    if (!bs) {
        return 1;
    }
    ret = bdrv_commit(bs);
    switch(ret) {
    case 0:
        printf("Image committed.\n");
        break;
    case -ENOENT:
        error_report("No disk inserted");
        break;
    case -EACCES:
        error_report("Image is read-only");
        break;
    case -ENOTSUP:
        error_report("Image is already committed");
        break;
    default:
        error_report("Error while committing image");
        break;
    }

    bdrv_delete(bs);
    if (ret) {
        return 1;
    }
    return 0;
}

/*
 * Returns true iff the first sector pointed to by 'buf' contains at least
 * a non-NUL byte.
 *
 * 'pnum' is set to the number of sectors (including and immediately following
 * the first one) that are known to be in the same allocated/unallocated state.
 */
static int is_allocated_sectors(const uint8_t *buf, int n, int *pnum)
{
    bool is_zero;
    int i;

    if (n <= 0) {
        *pnum = 0;
        return 0;
    }
    is_zero = buffer_is_zero(buf, 512);
    for(i = 1; i < n; i++) {
        buf += 512;
        if (is_zero != buffer_is_zero(buf, 512)) {
            break;
        }
    }
    *pnum = i;
    return !is_zero;
}

/*
 * Like is_allocated_sectors, but if the buffer starts with a used sector,
 * up to 'min' consecutive sectors containing zeros are ignored. This avoids
 * breaking up write requests for only small sparse areas.
 */
static int is_allocated_sectors_min(const uint8_t *buf, int n, int *pnum,
    int min)
{
    int ret;
    int num_checked, num_used;

    if (n < min) {
        min = n;
    }

    ret = is_allocated_sectors(buf, n, pnum);
    if (!ret) {
        return ret;
    }

    num_used = *pnum;
    buf += BDRV_SECTOR_SIZE * *pnum;
    n -= *pnum;
    num_checked = num_used;

    while (n > 0) {
        ret = is_allocated_sectors(buf, n, pnum);

        buf += BDRV_SECTOR_SIZE * *pnum;
        n -= *pnum;
        num_checked += *pnum;
        if (ret) {
            num_used = num_checked;
        } else if (*pnum >= min) {
            break;
        }
    }

    *pnum = num_used;
    return 1;
}

/*
 * Compares two buffers sector by sector. Returns 0 if the first sector of both
 * buffers matches, non-zero otherwise.
 *
 * pnum is set to the number of sectors (including and immediately following
 * the first one) that are known to have the same comparison result
 */
static int compare_sectors(const uint8_t *buf1, const uint8_t *buf2, int n,
    int *pnum)
{
    int res, i;

    if (n <= 0) {
        *pnum = 0;
        return 0;
    }

    res = !!memcmp(buf1, buf2, 512);
    for(i = 1; i < n; i++) {
        buf1 += 512;
        buf2 += 512;

        if (!!memcmp(buf1, buf2, 512) != res) {
            break;
        }
    }

    *pnum = i;
    return res;
}

#define IO_BUF_SIZE (2 * 1024 * 1024)

static int img_convert(int argc, char **argv)
{
    int c, ret = 0, n, n1, bs_n, bs_i, compress, cluster_size, cluster_sectors;
    int progress = 0, flags;
    const char *fmt, *out_fmt, *cache, *out_baseimg, *out_filename;
    BlockDriver *drv, *proto_drv;
    BlockDriverState **bs = NULL, *out_bs = NULL;
    int64_t total_sectors, nb_sectors, sector_num, bs_offset;
    uint64_t bs_sectors;
    uint8_t * buf = NULL;
    const uint8_t *buf1;
    BlockDriverInfo bdi;
    QEMUOptionParameter *param = NULL, *create_options = NULL;
    QEMUOptionParameter *out_baseimg_param;
    char *options = NULL;
    const char *snapshot_name = NULL;
    float local_progress;
    int min_sparse = 8; /* Need at least 4k of zeros for sparse detection */

    fmt = NULL;
    out_fmt = "raw";
    cache = "unsafe";
    out_baseimg = NULL;
    compress = 0;
    for(;;) {
        c = getopt(argc, argv, "f:O:B:s:hce6o:pS:t:");
        if (c == -1) {
            break;
        }
        switch(c) {
        case '?':
        case 'h':
            help();
            break;
        case 'f':
            fmt = optarg;
            break;
        case 'O':
            out_fmt = optarg;
            break;
        case 'B':
            out_baseimg = optarg;
            break;
        case 'c':
            compress = 1;
            break;
        case 'e':
            error_report("option -e is deprecated, please use \'-o "
                  "encryption\' instead!");
            return 1;
        case '6':
            error_report("option -6 is deprecated, please use \'-o "
                  "compat6\' instead!");
            return 1;
        case 'o':
            options = optarg;
            break;
        case 's':
            snapshot_name = optarg;
            break;
        case 'S':
        {
            int64_t sval;
            char *end;
            sval = strtosz_suffix(optarg, &end, STRTOSZ_DEFSUFFIX_B);
            if (sval < 0 || *end) {
                error_report("Invalid minimum zero buffer size for sparse output specified");
                return 1;
            }

            min_sparse = sval / BDRV_SECTOR_SIZE;
            break;
        }
        case 'p':
            progress = 1;
            break;
        case 't':
            cache = optarg;
            break;
        }
    }

    bs_n = argc - optind - 1;
    if (bs_n < 1) {
        help();
    }

    out_filename = argv[argc - 1];

    if (options && !strcmp(options, "?")) {
        ret = print_block_option_help(out_filename, out_fmt);
        goto out;
    }

    if (bs_n > 1 && out_baseimg) {
        error_report("-B makes no sense when concatenating multiple input "
                     "images");
        ret = -1;
        goto out;
    }

    qemu_progress_init(progress, 2.0);
    qemu_progress_print(0, 100);

    bs = g_malloc0(bs_n * sizeof(BlockDriverState *));

    total_sectors = 0;
    for (bs_i = 0; bs_i < bs_n; bs_i++) {
        bs[bs_i] = bdrv_new_open(argv[optind + bs_i], fmt, BDRV_O_FLAGS);
        if (!bs[bs_i]) {
            error_report("Could not open '%s'", argv[optind + bs_i]);
            ret = -1;
            goto out;
        }
        bdrv_get_geometry(bs[bs_i], &bs_sectors);
        total_sectors += bs_sectors;
    }

    if (snapshot_name != NULL) {
        if (bs_n > 1) {
            error_report("No support for concatenating multiple snapshot");
            ret = -1;
            goto out;
        }
        if (bdrv_snapshot_load_tmp(bs[0], snapshot_name) < 0) {
            error_report("Failed to load snapshot");
            ret = -1;
            goto out;
        }
    }

    /* Find driver and parse its options */
    drv = bdrv_find_format(out_fmt);
    if (!drv) {
        error_report("Unknown file format '%s'", out_fmt);
        ret = -1;
        goto out;
    }

    proto_drv = bdrv_find_protocol(out_filename);
    if (!proto_drv) {
        error_report("Unknown protocol '%s'", out_filename);
        ret = -1;
        goto out;
    }

    create_options = append_option_parameters(create_options,
                                              drv->create_options);
    create_options = append_option_parameters(create_options,
                                              proto_drv->create_options);

    if (options) {
        param = parse_option_parameters(options, create_options, param);
        if (param == NULL) {
            error_report("Invalid options for file format '%s'.", out_fmt);
            ret = -1;
            goto out;
        }
    } else {
        param = parse_option_parameters("", create_options, param);
    }

    set_option_parameter_int(param, BLOCK_OPT_SIZE, total_sectors * 512);
    ret = add_old_style_options(out_fmt, param, out_baseimg, NULL);
    if (ret < 0) {
        goto out;
    }

    /* Get backing file name if -o backing_file was used */
    out_baseimg_param = get_option_parameter(param, BLOCK_OPT_BACKING_FILE);
    if (out_baseimg_param) {
        out_baseimg = out_baseimg_param->value.s;
    }

    /* Check if compression is supported */
    if (compress) {
        QEMUOptionParameter *encryption =
            get_option_parameter(param, BLOCK_OPT_ENCRYPT);
        QEMUOptionParameter *preallocation =
            get_option_parameter(param, BLOCK_OPT_PREALLOC);

        if (!drv->bdrv_write_compressed) {
            error_report("Compression not supported for this file format");
            ret = -1;
            goto out;
        }

        if (encryption && encryption->value.n) {
            error_report("Compression and encryption not supported at "
                         "the same time");
            ret = -1;
            goto out;
        }

        if (preallocation && preallocation->value.s
            && strcmp(preallocation->value.s, "off"))
        {
            error_report("Compression and preallocation not supported at "
                         "the same time");
            ret = -1;
            goto out;
        }
    }

    /* Create the new image */
    ret = bdrv_create(drv, out_filename, param);
    if (ret < 0) {
        if (ret == -ENOTSUP) {
            error_report("Formatting not supported for file format '%s'",
                         out_fmt);
        } else if (ret == -EFBIG) {
            error_report("The image size is too large for file format '%s'",
                         out_fmt);
        } else {
            error_report("%s: error while converting %s: %s",
                         out_filename, out_fmt, strerror(-ret));
        }
        goto out;
    }

    flags = BDRV_O_RDWR;
    ret = bdrv_parse_cache_flags(cache, &flags);
    if (ret < 0) {
        error_report("Invalid cache option: %s", cache);
        return -1;
    }

    out_bs = bdrv_new_open(out_filename, out_fmt, flags);
    if (!out_bs) {
        ret = -1;
        goto out;
    }

    bs_i = 0;
    bs_offset = 0;
    bdrv_get_geometry(bs[0], &bs_sectors);
    buf = qemu_blockalign(out_bs, IO_BUF_SIZE);

    if (compress) {
        ret = bdrv_get_info(out_bs, &bdi);
        if (ret < 0) {
            error_report("could not get block driver info");
            goto out;
        }
        cluster_size = bdi.cluster_size;
        if (cluster_size <= 0 || cluster_size > IO_BUF_SIZE) {
            error_report("invalid cluster size");
            ret = -1;
            goto out;
        }
        cluster_sectors = cluster_size >> 9;
        sector_num = 0;

        nb_sectors = total_sectors;
        local_progress = (float)100 /
            (nb_sectors / MIN(nb_sectors, cluster_sectors));

        for(;;) {
            int64_t bs_num;
            int remainder;
            uint8_t *buf2;

            nb_sectors = total_sectors - sector_num;
            if (nb_sectors <= 0)
                break;
            if (nb_sectors >= cluster_sectors)
                n = cluster_sectors;
            else
                n = nb_sectors;

            bs_num = sector_num - bs_offset;
            assert (bs_num >= 0);
            remainder = n;
            buf2 = buf;
            while (remainder > 0) {
                int nlow;
                while (bs_num == bs_sectors) {
                    bs_i++;
                    assert (bs_i < bs_n);
                    bs_offset += bs_sectors;
                    bdrv_get_geometry(bs[bs_i], &bs_sectors);
                    bs_num = 0;
                    /* printf("changing part: sector_num=%" PRId64 ", "
                       "bs_i=%d, bs_offset=%" PRId64 ", bs_sectors=%" PRId64
                       "\n", sector_num, bs_i, bs_offset, bs_sectors); */
                }
                assert (bs_num < bs_sectors);

                nlow = (remainder > bs_sectors - bs_num) ? bs_sectors - bs_num : remainder;

                ret = bdrv_read(bs[bs_i], bs_num, buf2, nlow);
                if (ret < 0) {
                    error_report("error while reading sector %" PRId64 ": %s",
                                 bs_num, strerror(-ret));
                    goto out;
                }

                buf2 += nlow * 512;
                bs_num += nlow;

                remainder -= nlow;
            }
            assert (remainder == 0);

            if (n < cluster_sectors) {
                memset(buf + n * 512, 0, cluster_size - n * 512);
            }
            if (!buffer_is_zero(buf, cluster_size)) {
                ret = bdrv_write_compressed(out_bs, sector_num, buf,
                                            cluster_sectors);
                if (ret != 0) {
                    error_report("error while compressing sector %" PRId64
                                 ": %s", sector_num, strerror(-ret));
                    goto out;
                }
            }
            sector_num += n;
            qemu_progress_print(local_progress, 100);
        }
        /* signal EOF to align */
        bdrv_write_compressed(out_bs, 0, NULL, 0);
    } else {
        int has_zero_init = bdrv_has_zero_init(out_bs);

        sector_num = 0; // total number of sectors converted so far
        nb_sectors = total_sectors - sector_num;
        local_progress = (float)100 /
            (nb_sectors / MIN(nb_sectors, IO_BUF_SIZE / 512));

        for(;;) {
            nb_sectors = total_sectors - sector_num;
            if (nb_sectors <= 0) {
                break;
            }
            if (nb_sectors >= (IO_BUF_SIZE / 512)) {
                n = (IO_BUF_SIZE / 512);
            } else {
                n = nb_sectors;
            }

            while (sector_num - bs_offset >= bs_sectors) {
                bs_i ++;
                assert (bs_i < bs_n);
                bs_offset += bs_sectors;
                bdrv_get_geometry(bs[bs_i], &bs_sectors);
                /* printf("changing part: sector_num=%" PRId64 ", bs_i=%d, "
                  "bs_offset=%" PRId64 ", bs_sectors=%" PRId64 "\n",
                   sector_num, bs_i, bs_offset, bs_sectors); */
            }

            if (n > bs_offset + bs_sectors - sector_num) {
                n = bs_offset + bs_sectors - sector_num;
            }

            if (has_zero_init) {
                /* If the output image is being created as a copy on write image,
                   assume that sectors which are unallocated in the input image
                   are present in both the output's and input's base images (no
                   need to copy them). */
                if (out_baseimg || bs[bs_i]->backing_file[0]==0) {
                    if (!bdrv_is_allocated(bs[bs_i], sector_num - bs_offset,
                                           n, &n1)) {
                        sector_num += n1;
                        continue;
                    }
                    /* The next 'n1' sectors are allocated in the input image. Copy
                       only those as they may be followed by unallocated sectors. */
                    n = n1;
                }
            } else {
                n1 = n;
            }

            ret = bdrv_read(bs[bs_i], sector_num - bs_offset, buf, n);
            if (ret < 0) {
                error_report("error while reading sector %" PRId64 ": %s",
                             sector_num - bs_offset, strerror(-ret));
                goto out;
            }
            /* NOTE: at the same time we convert, we do not write zero
               sectors to have a chance to compress the image. Ideally, we
               should add a specific call to have the info to go faster */
            buf1 = buf;
            while (n > 0) {
                /* If the output image is being created as a copy on write image,
                   copy all sectors even the ones containing only NUL bytes,
                   because they may differ from the sectors in the base image.

                   If the output is to a host device, we also write out
                   sectors that are entirely 0, since whatever data was
                   already there is garbage, not 0s. */
                if (!has_zero_init || out_baseimg ||
                    is_allocated_sectors_min(buf1, n, &n1, min_sparse)) {
                    ret = bdrv_write(out_bs, sector_num, buf1, n1);
                    if (ret < 0) {
                        error_report("error while writing sector %" PRId64
                                     ": %s", sector_num, strerror(-ret));
                        goto out;
                    }
                }
                sector_num += n1;
                n -= n1;
                buf1 += n1 * 512;
            }
            qemu_progress_print(local_progress, 100);
        }
    }
out:
    qemu_progress_end();
    free_option_parameters(create_options);
    free_option_parameters(param);
    qemu_vfree(buf);
    if (out_bs) {
        bdrv_delete(out_bs);
    }
    if (bs) {
        for (bs_i = 0; bs_i < bs_n; bs_i++) {
            if (bs[bs_i]) {
                bdrv_delete(bs[bs_i]);
            }
        }
        g_free(bs);
    }
    if (ret) {
        return 1;
    }
    return 0;
}


static void dump_snapshots(BlockDriverState *bs)
{
    QEMUSnapshotInfo *sn_tab, *sn;
    int nb_sns, i;
    char buf[256];

    nb_sns = bdrv_snapshot_list(bs, &sn_tab);
    if (nb_sns <= 0)
        return;
    printf("Snapshot list:\n");
    printf("%s\n", bdrv_snapshot_dump(buf, sizeof(buf), NULL));
    for(i = 0; i < nb_sns; i++) {
        sn = &sn_tab[i];
        printf("%s\n", bdrv_snapshot_dump(buf, sizeof(buf), sn));
    }
    g_free(sn_tab);
}

static int img_info(int argc, char **argv)
{
    int c;
    const char *filename, *fmt;
    BlockDriverState *bs;
    char fmt_name[128], size_buf[128], dsize_buf[128];
    uint64_t total_sectors;
    int64_t allocated_size;
    char backing_filename[1024];
    char backing_filename2[1024];
    BlockDriverInfo bdi;

    fmt = NULL;
    for(;;) {
        c = getopt(argc, argv, "f:h");
        if (c == -1) {
            break;
        }
        switch(c) {
        case '?':
        case 'h':
            help();
            break;
        case 'f':
            fmt = optarg;
            break;
        }
    }
    if (optind >= argc) {
        help();
    }
    filename = argv[optind++];

    bs = bdrv_new_open(filename, fmt, BDRV_O_FLAGS | BDRV_O_NO_BACKING);
    if (!bs) {
        return 1;
    }
    bdrv_get_format(bs, fmt_name, sizeof(fmt_name));
    bdrv_get_geometry(bs, &total_sectors);
    get_human_readable_size(size_buf, sizeof(size_buf), total_sectors * 512);
    allocated_size = bdrv_get_allocated_file_size(bs);
    if (allocated_size < 0) {
        snprintf(dsize_buf, sizeof(dsize_buf), "unavailable");
    } else {
        get_human_readable_size(dsize_buf, sizeof(dsize_buf),
                                allocated_size);
    }
    printf("image: %s\n"
           "file format: %s\n"
           "virtual size: %s (%" PRId64 " bytes)\n"
           "disk size: %s\n",
           filename, fmt_name, size_buf,
           (total_sectors * 512),
           dsize_buf);
    if (bdrv_is_encrypted(bs)) {
        printf("encrypted: yes\n");
    }
<<<<<<< HEAD
=======
    if (bdrv_get_info(bs, &bdi) >= 0) {
        if (bdi.cluster_size != 0) {
            printf("cluster_size: %d\n", bdi.cluster_size);
        }
        if (bdi.is_dirty) {
            printf("cleanly shut down: no\n");
        }
    }
>>>>>>> 4e1957ac
    bdrv_get_backing_filename(bs, backing_filename, sizeof(backing_filename));
    if (backing_filename[0] != '\0') {
        path_combine(backing_filename2, sizeof(backing_filename2),
                     filename, backing_filename);
        printf("backing file: %s (actual path: %s)\n",
               backing_filename,
               backing_filename2);
    }
    if (bdrv_get_info(bs, &bdi) >= 0) {
        if (bdi.cluster_size != 0)
            printf("cluster_size: %d\n", bdi.cluster_size);
    }
    dump_snapshots(bs);
    bdrv_delete(bs);
    return 0;
}

static int img_update(int argc, char **argv)
{
    int c;
    const char *filename, *fmt;
    BlockDriverState *bs;

    fmt = NULL;
    for(;;) {
        c = getopt(argc, argv, "f:h");
        if (c == -1)
            break;
        switch(c) {
        case 'h':
            help();
            break;
        case 'f':
            fmt = optarg;
            break;
        }
    }
    if (optind >= argc)
        help();
    filename = argv[optind++];

    bs = bdrv_new_open(filename, fmt, BDRV_O_FLAGS | BDRV_O_NO_BACKING | BDRV_O_RDWR);
    if (!bs) {
        return 1;
    }

    if (bs->drv->bdrv_update==NULL) {
        char fmt_name[128];
        bdrv_get_format(bs, fmt_name, sizeof(fmt_name));
        error_report ("the 'update' command is not supported for the '%s' image format.", fmt_name);
    }

    bs->drv->bdrv_update(bs, argc-optind, &argv[optind]);

    bdrv_delete(bs);
    return 0;
}

#define SNAPSHOT_LIST   1
#define SNAPSHOT_CREATE 2
#define SNAPSHOT_APPLY  3
#define SNAPSHOT_DELETE 4

static int img_snapshot(int argc, char **argv)
{
    BlockDriverState *bs;
    QEMUSnapshotInfo sn;
    char *filename, *snapshot_name = NULL;
    int c, ret = 0, bdrv_oflags;
    int action = 0;
    qemu_timeval tv;

    bdrv_oflags = BDRV_O_FLAGS | BDRV_O_RDWR;
    /* Parse commandline parameters */
    for(;;) {
        c = getopt(argc, argv, "la:c:d:h");
        if (c == -1) {
            break;
        }
        switch(c) {
        case '?':
        case 'h':
            help();
            return 0;
        case 'l':
            if (action) {
                help();
                return 0;
            }
            action = SNAPSHOT_LIST;
            bdrv_oflags &= ~BDRV_O_RDWR; /* no need for RW */
            break;
        case 'a':
            if (action) {
                help();
                return 0;
            }
            action = SNAPSHOT_APPLY;
            snapshot_name = optarg;
            break;
        case 'c':
            if (action) {
                help();
                return 0;
            }
            action = SNAPSHOT_CREATE;
            snapshot_name = optarg;
            break;
        case 'd':
            if (action) {
                help();
                return 0;
            }
            action = SNAPSHOT_DELETE;
            snapshot_name = optarg;
            break;
        }
    }

    if (optind >= argc) {
        help();
    }
    filename = argv[optind++];

    /* Open the image */
    bs = bdrv_new_open(filename, NULL, bdrv_oflags);
    if (!bs) {
        return 1;
    }

    /* Perform the requested action */
    switch(action) {
    case SNAPSHOT_LIST:
        dump_snapshots(bs);
        break;

    case SNAPSHOT_CREATE:
        memset(&sn, 0, sizeof(sn));
        pstrcpy(sn.name, sizeof(sn.name), snapshot_name);

        qemu_gettimeofday(&tv);
        sn.date_sec = tv.tv_sec;
        sn.date_nsec = tv.tv_usec * 1000;

        ret = bdrv_snapshot_create(bs, &sn);
        if (ret) {
            error_report("Could not create snapshot '%s': %d (%s)",
                snapshot_name, ret, strerror(-ret));
        }
        break;

    case SNAPSHOT_APPLY:
        ret = bdrv_snapshot_goto(bs, snapshot_name);
        if (ret) {
            error_report("Could not apply snapshot '%s': %d (%s)",
                snapshot_name, ret, strerror(-ret));
        }
        break;

    case SNAPSHOT_DELETE:
        ret = bdrv_snapshot_delete(bs, snapshot_name);
        if (ret) {
            error_report("Could not delete snapshot '%s': %d (%s)",
                snapshot_name, ret, strerror(-ret));
        }
        break;
    }

    /* Cleanup */
    bdrv_delete(bs);
    if (ret) {
        return 1;
    }
    return 0;
}

static int img_rebase(int argc, char **argv)
{
    BlockDriverState *bs, *bs_old_backing = NULL, *bs_new_backing = NULL;
    BlockDriver *old_backing_drv, *new_backing_drv;
    char *filename;
    const char *fmt, *cache, *out_basefmt, *out_baseimg;
    int c, flags, ret;
    int unsafe = 0;
    int progress = 0;

    /* Parse commandline parameters */
    fmt = NULL;
    cache = BDRV_DEFAULT_CACHE;
    out_baseimg = NULL;
    out_basefmt = NULL;
    for(;;) {
        c = getopt(argc, argv, "uhf:F:b:pt:");
        if (c == -1) {
            break;
        }
        switch(c) {
        case '?':
        case 'h':
            help();
            return 0;
        case 'f':
            fmt = optarg;
            break;
        case 'F':
            out_basefmt = optarg;
            break;
        case 'b':
            out_baseimg = optarg;
            break;
        case 'u':
            unsafe = 1;
            break;
        case 'p':
            progress = 1;
            break;
        case 't':
            cache = optarg;
            break;
        }
    }

    if ((optind >= argc) || (!unsafe && !out_baseimg)) {
        help();
    }
    filename = argv[optind++];

    qemu_progress_init(progress, 2.0);
    qemu_progress_print(0, 100);

    flags = BDRV_O_RDWR | (unsafe ? BDRV_O_NO_BACKING : 0);
    ret = bdrv_parse_cache_flags(cache, &flags);
    if (ret < 0) {
        error_report("Invalid cache option: %s", cache);
        return -1;
    }

    /*
     * Open the images.
     *
     * Ignore the old backing file for unsafe rebase in case we want to correct
     * the reference to a renamed or moved backing file.
     */
    bs = bdrv_new_open(filename, fmt, flags);
    if (!bs) {
        return 1;
    }

    /* Find the right drivers for the backing files */
    old_backing_drv = NULL;
    new_backing_drv = NULL;

    if (!unsafe && bs->backing_format[0] != '\0') {
        old_backing_drv = bdrv_find_format(bs->backing_format);
        if (old_backing_drv == NULL) {
            error_report("Invalid format name: '%s'", bs->backing_format);
            ret = -1;
            goto out;
        }
    }

    if (out_basefmt != NULL) {
        new_backing_drv = bdrv_find_format(out_basefmt);
        if (new_backing_drv == NULL) {
            error_report("Invalid format name: '%s'", out_basefmt);
            ret = -1;
            goto out;
        }
    }

    /* For safe rebasing we need to compare old and new backing file */
    if (unsafe) {
        /* Make the compiler happy */
        bs_old_backing = NULL;
        bs_new_backing = NULL;
    } else {
        char backing_name[1024];

        bs_old_backing = bdrv_new("old_backing");
        bdrv_get_backing_filename(bs, backing_name, sizeof(backing_name));
        ret = bdrv_open(bs_old_backing, backing_name, BDRV_O_FLAGS,
                        old_backing_drv);
        if (ret) {
            error_report("Could not open old backing file '%s'", backing_name);
            goto out;
        }

        bs_new_backing = bdrv_new("new_backing");
        ret = bdrv_open(bs_new_backing, out_baseimg, BDRV_O_FLAGS,
                        new_backing_drv);
        if (ret) {
            error_report("Could not open new backing file '%s'", out_baseimg);
            goto out;
        }
    }

    /*
     * Check each unallocated cluster in the COW file. If it is unallocated,
     * accesses go to the backing file. We must therefore compare this cluster
     * in the old and new backing file, and if they differ we need to copy it
     * from the old backing file into the COW file.
     *
     * If qemu-img crashes during this step, no harm is done. The content of
     * the image is the same as the original one at any time.
     */
    if (!unsafe) {
        uint64_t num_sectors;
        uint64_t old_backing_num_sectors;
        uint64_t new_backing_num_sectors;
        uint64_t sector;
        int n;
        uint8_t * buf_old;
        uint8_t * buf_new;
        float local_progress;

        buf_old = qemu_blockalign(bs, IO_BUF_SIZE);
        buf_new = qemu_blockalign(bs, IO_BUF_SIZE);

        bdrv_get_geometry(bs, &num_sectors);
        bdrv_get_geometry(bs_old_backing, &old_backing_num_sectors);
        bdrv_get_geometry(bs_new_backing, &new_backing_num_sectors);

        local_progress = (float)100 /
            (num_sectors / MIN(num_sectors, IO_BUF_SIZE / 512));
        for (sector = 0; sector < num_sectors; sector += n) {

            /* How many sectors can we handle with the next read? */
            if (sector + (IO_BUF_SIZE / 512) <= num_sectors) {
                n = (IO_BUF_SIZE / 512);
            } else {
                n = num_sectors - sector;
            }

            /* If the cluster is allocated, we don't need to take action */
            ret = bdrv_is_allocated(bs, sector, n, &n);
            if (ret) {
                continue;
            }

            /*
             * Read old and new backing file and take into consideration that
             * backing files may be smaller than the COW image.
             */
            if (sector >= old_backing_num_sectors) {
                memset(buf_old, 0, n * BDRV_SECTOR_SIZE);
            } else {
                if (sector + n > old_backing_num_sectors) {
                    n = old_backing_num_sectors - sector;
                }

                ret = bdrv_read(bs_old_backing, sector, buf_old, n);
                if (ret < 0) {
                    error_report("error while reading from old backing file");
                    goto out;
                }
            }

            if (sector >= new_backing_num_sectors) {
                memset(buf_new, 0, n * BDRV_SECTOR_SIZE);
            } else {
                if (sector + n > new_backing_num_sectors) {
                    n = new_backing_num_sectors - sector;
                }

                ret = bdrv_read(bs_new_backing, sector, buf_new, n);
                if (ret < 0) {
                    error_report("error while reading from new backing file");
                    goto out;
                }
            }

            /* If they differ, we need to write to the COW file */
            uint64_t written = 0;

            while (written < n) {
                int pnum;

                if (compare_sectors(buf_old + written * 512,
                    buf_new + written * 512, n - written, &pnum))
                {
                    ret = bdrv_write(bs, sector + written,
                        buf_old + written * 512, pnum);
                    if (ret < 0) {
                        error_report("Error while writing to COW image: %s",
                            strerror(-ret));
                        goto out;
                    }
                }

                written += pnum;
            }
            qemu_progress_print(local_progress, 100);
        }

        qemu_vfree(buf_old);
        qemu_vfree(buf_new);
    }

    /*
     * Change the backing file. All clusters that are different from the old
     * backing file are overwritten in the COW file now, so the visible content
     * doesn't change when we switch the backing file.
     */
    ret = bdrv_change_backing_file(bs, out_baseimg, out_basefmt);
    if (ret == -ENOSPC) {
        error_report("Could not change the backing file to '%s': No "
                     "space left in the file header", out_baseimg);
    } else if (ret < 0) {
        error_report("Could not change the backing file to '%s': %s",
            out_baseimg, strerror(-ret));
    }

    qemu_progress_print(100, 0);
    /*
     * TODO At this point it is possible to check if any clusters that are
     * allocated in the COW file are the same in the backing file. If so, they
     * could be dropped from the COW file. Don't do this before switching the
     * backing file, in case of a crash this would lead to corruption.
     */
out:
    qemu_progress_end();
    /* Cleanup */
    if (!unsafe) {
        if (bs_old_backing != NULL) {
            bdrv_delete(bs_old_backing);
        }
        if (bs_new_backing != NULL) {
            bdrv_delete(bs_new_backing);
        }
    }

    bdrv_delete(bs);
    if (ret) {
        return 1;
    }
    return 0;
}

static int img_resize(int argc, char **argv)
{
    int c, ret, relative;
    const char *filename, *fmt, *size;
    int64_t n, total_size;
    BlockDriverState *bs = NULL;
    QEMUOptionParameter *param;
    QEMUOptionParameter resize_options[] = {
        {
            .name = BLOCK_OPT_SIZE,
            .type = OPT_SIZE,
            .help = "Virtual disk size"
        },
        { NULL }
    };

    /* Remove size from argv manually so that negative numbers are not treated
     * as options by getopt. */
    if (argc < 3) {
        help();
        return 1;
    }

    size = argv[--argc];

    /* Parse getopt arguments */
    fmt = NULL;
    for(;;) {
        c = getopt(argc, argv, "f:h");
        if (c == -1) {
            break;
        }
        switch(c) {
        case '?':
        case 'h':
            help();
            break;
        case 'f':
            fmt = optarg;
            break;
        }
    }
    if (optind >= argc) {
        help();
    }
    filename = argv[optind++];

    /* Choose grow, shrink, or absolute resize mode */
    switch (size[0]) {
    case '+':
        relative = 1;
        size++;
        break;
    case '-':
        relative = -1;
        size++;
        break;
    default:
        relative = 0;
        break;
    }

    /* Parse size */
    param = parse_option_parameters("", resize_options, NULL);
    if (set_option_parameter(param, BLOCK_OPT_SIZE, size)) {
        /* Error message already printed when size parsing fails */
        ret = -1;
        goto out;
    }
    n = get_option_parameter(param, BLOCK_OPT_SIZE)->value.n;
    free_option_parameters(param);

    bs = bdrv_new_open(filename, fmt, BDRV_O_FLAGS | BDRV_O_RDWR);
    if (!bs) {
        ret = -1;
        goto out;
    }

    if (relative) {
        total_size = bdrv_getlength(bs) + n * relative;
    } else {
        total_size = n;
    }
    if (total_size <= 0) {
        error_report("New image size must be positive");
        ret = -1;
        goto out;
    }

    ret = bdrv_truncate(bs, total_size);
    switch (ret) {
    case 0:
        printf("Image resized.\n");
        break;
    case -ENOTSUP:
        error_report("This image does not support resize");
        break;
    case -EACCES:
        error_report("Image is read-only");
        break;
    default:
        error_report("Error resizing image (%d)", -ret);
        break;
    }
out:
    if (bs) {
        bdrv_delete(bs);
    }
    if (ret) {
        return 1;
    }
    return 0;
}

static const img_cmd_t img_cmds[] = {
#define DEF(option, callback, arg_string)        \
    { option, callback },
#include "qemu-img-cmds.h"
#undef DEF
#undef GEN_DOCS
    { NULL, NULL, },
};

int main(int argc, char **argv)
{
    const img_cmd_t *cmd;
    const char *cmdname;

    error_set_progname(argv[0]);

    bdrv_init();
    if (argc < 2)
        help();
    cmdname = argv[1];
    argc--; argv++;

    qemu_init_main_loop();

    /* find the command */
    for(cmd = img_cmds; cmd->name != NULL; cmd++) {
        if (!strcmp(cmdname, cmd->name)) {
            return cmd->handler(argc, argv);
        }
    }

    /* not found */
    help();
    return 0;
}<|MERGE_RESOLUTION|>--- conflicted
+++ resolved
@@ -1128,8 +1128,6 @@
     if (bdrv_is_encrypted(bs)) {
         printf("encrypted: yes\n");
     }
-<<<<<<< HEAD
-=======
     if (bdrv_get_info(bs, &bdi) >= 0) {
         if (bdi.cluster_size != 0) {
             printf("cluster_size: %d\n", bdi.cluster_size);
@@ -1138,7 +1136,6 @@
             printf("cleanly shut down: no\n");
         }
     }
->>>>>>> 4e1957ac
     bdrv_get_backing_filename(bs, backing_filename, sizeof(backing_filename));
     if (backing_filename[0] != '\0') {
         path_combine(backing_filename2, sizeof(backing_filename2),
@@ -1146,10 +1143,6 @@
         printf("backing file: %s (actual path: %s)\n",
                backing_filename,
                backing_filename2);
-    }
-    if (bdrv_get_info(bs, &bdi) >= 0) {
-        if (bdi.cluster_size != 0)
-            printf("cluster_size: %d\n", bdi.cluster_size);
     }
     dump_snapshots(bs);
     bdrv_delete(bs);
