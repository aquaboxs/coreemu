/*
 * defines common to all virtual CPUs
 *
 *  Copyright (c) 2003 Fabrice Bellard
 *
 * This library is free software; you can redistribute it and/or
 * modify it under the terms of the GNU Lesser General Public
 * License as published by the Free Software Foundation; either
 * version 2 of the License, or (at your option) any later version.
 *
 * This library is distributed in the hope that it will be useful,
 * but WITHOUT ANY WARRANTY; without even the implied warranty of
 * MERCHANTABILITY or FITNESS FOR A PARTICULAR PURPOSE.  See the GNU
 * Lesser General Public License for more details.
 *
 * You should have received a copy of the GNU Lesser General Public
 * License along with this library; if not, see <http://www.gnu.org/licenses/>.
 */
#ifndef CPU_ALL_H
#define CPU_ALL_H

#include "qemu-common.h"
#include "cpu-common.h"

/* some important defines:
 *
 * WORDS_ALIGNED : if defined, the host cpu can only make word aligned
 * memory accesses.
 *
 * HOST_WORDS_BIGENDIAN : if defined, the host cpu is big endian and
 * otherwise little endian.
 *
 * (TARGET_WORDS_ALIGNED : same for target cpu (not supported yet))
 *
 * TARGET_WORDS_BIGENDIAN : same for target cpu
 */

#include "qemu-common.h"
#include "softfloat.h"

#if defined(HOST_WORDS_BIGENDIAN) != defined(TARGET_WORDS_BIGENDIAN)
#define BSWAP_NEEDED
#endif

#ifdef BSWAP_NEEDED

static inline uint16_t tswap16(uint16_t s)
{
    return bswap16(s);
}

static inline uint32_t tswap32(uint32_t s)
{
    return bswap32(s);
}

static inline uint64_t tswap64(uint64_t s)
{
    return bswap64(s);
}

static inline void tswap16s(uint16_t *s)
{
    *s = bswap16(*s);
}

static inline void tswap32s(uint32_t *s)
{
    *s = bswap32(*s);
}

static inline void tswap64s(uint64_t *s)
{
    *s = bswap64(*s);
}

#else

static inline uint16_t tswap16(uint16_t s)
{
    return s;
}

static inline uint32_t tswap32(uint32_t s)
{
    return s;
}

static inline uint64_t tswap64(uint64_t s)
{
    return s;
}

static inline void tswap16s(uint16_t *s)
{
}

static inline void tswap32s(uint32_t *s)
{
}

static inline void tswap64s(uint64_t *s)
{
}

#endif

#if TARGET_LONG_SIZE == 4
#define tswapl(s) tswap32(s)
#define tswapls(s) tswap32s((uint32_t *)(s))
#define bswaptls(s) bswap32s(s)
#else
#define tswapl(s) tswap64(s)
#define tswapls(s) tswap64s((uint64_t *)(s))
#define bswaptls(s) bswap64s(s)
#endif

typedef union {
    float32 f;
    uint32_t l;
} CPU_FloatU;

/* NOTE: arm FPA is horrible as double 32 bit words are stored in big
   endian ! */
typedef union {
    float64 d;
#if defined(HOST_WORDS_BIGENDIAN) \
    || (defined(__arm__) && !defined(__VFP_FP__) && !defined(CONFIG_SOFTFLOAT))
    struct {
        uint32_t upper;
        uint32_t lower;
    } l;
#else
    struct {
        uint32_t lower;
        uint32_t upper;
    } l;
#endif
    uint64_t ll;
} CPU_DoubleU;

#ifdef TARGET_SPARC
typedef union {
    float128 q;
#if defined(HOST_WORDS_BIGENDIAN) \
    || (defined(__arm__) && !defined(__VFP_FP__) && !defined(CONFIG_SOFTFLOAT))
    struct {
        uint32_t upmost;
        uint32_t upper;
        uint32_t lower;
        uint32_t lowest;
    } l;
    struct {
        uint64_t upper;
        uint64_t lower;
    } ll;
#else
    struct {
        uint32_t lowest;
        uint32_t lower;
        uint32_t upper;
        uint32_t upmost;
    } l;
    struct {
        uint64_t lower;
        uint64_t upper;
    } ll;
#endif
} CPU_QuadU;
#endif

/* CPU memory access without any memory or io remapping */

/*
 * the generic syntax for the memory accesses is:
 *
 * load: ld{type}{sign}{size}{endian}_{access_type}(ptr)
 *
 * store: st{type}{size}{endian}_{access_type}(ptr, val)
 *
 * type is:
 * (empty): integer access
 *   f    : float access
 *
 * sign is:
 * (empty): for floats or 32 bit size
 *   u    : unsigned
 *   s    : signed
 *
 * size is:
 *   b: 8 bits
 *   w: 16 bits
 *   l: 32 bits
 *   q: 64 bits
 *
 * endian is:
 * (empty): target cpu endianness or 8 bit access
 *   r    : reversed target cpu endianness (not implemented yet)
 *   be   : big endian (not implemented yet)
 *   le   : little endian (not implemented yet)
 *
 * access_type is:
 *   raw    : host memory access
 *   user   : user mode access using soft MMU
 *   kernel : kernel mode access using soft MMU
 */
static inline int ldub_p(const void *ptr)
{
    return *(uint8_t *)ptr;
}

static inline int ldsb_p(const void *ptr)
{
    return *(int8_t *)ptr;
}

static inline void stb_p(void *ptr, int v)
{
    *(uint8_t *)ptr = v;
}

/* NOTE: on arm, putting 2 in /proc/sys/debug/alignment so that the
   kernel handles unaligned load/stores may give better results, but
   it is a system wide setting : bad */
#if defined(HOST_WORDS_BIGENDIAN) || defined(WORDS_ALIGNED)

/* conservative code for little endian unaligned accesses */
static inline int lduw_le_p(const void *ptr)
{
#ifdef _ARCH_PPC
    int val;
    __asm__ __volatile__ ("lhbrx %0,0,%1" : "=r" (val) : "r" (ptr));
    return val;
#else
    const uint8_t *p = ptr;
    return p[0] | (p[1] << 8);
#endif
}

static inline int ldsw_le_p(const void *ptr)
{
#ifdef _ARCH_PPC
    int val;
    __asm__ __volatile__ ("lhbrx %0,0,%1" : "=r" (val) : "r" (ptr));
    return (int16_t)val;
#else
    const uint8_t *p = ptr;
    return (int16_t)(p[0] | (p[1] << 8));
#endif
}

static inline int ldl_le_p(const void *ptr)
{
#ifdef _ARCH_PPC
    int val;
    __asm__ __volatile__ ("lwbrx %0,0,%1" : "=r" (val) : "r" (ptr));
    return val;
#else
    const uint8_t *p = ptr;
    return p[0] | (p[1] << 8) | (p[2] << 16) | (p[3] << 24);
#endif
}

static inline uint64_t ldq_le_p(const void *ptr)
{
    const uint8_t *p = ptr;
    uint32_t v1, v2;
    v1 = ldl_le_p(p);
    v2 = ldl_le_p(p + 4);
    return v1 | ((uint64_t)v2 << 32);
}

static inline void stw_le_p(void *ptr, int v)
{
#ifdef _ARCH_PPC
    __asm__ __volatile__ ("sthbrx %1,0,%2" : "=m" (*(uint16_t *)ptr) : "r" (v), "r" (ptr));
#else
    uint8_t *p = ptr;
    p[0] = v;
    p[1] = v >> 8;
#endif
}

static inline void stl_le_p(void *ptr, int v)
{
#ifdef _ARCH_PPC
    __asm__ __volatile__ ("stwbrx %1,0,%2" : "=m" (*(uint32_t *)ptr) : "r" (v), "r" (ptr));
#else
    uint8_t *p = ptr;
    p[0] = v;
    p[1] = v >> 8;
    p[2] = v >> 16;
    p[3] = v >> 24;
#endif
}

static inline void stq_le_p(void *ptr, uint64_t v)
{
    uint8_t *p = ptr;
    stl_le_p(p, (uint32_t)v);
    stl_le_p(p + 4, v >> 32);
}

/* float access */

static inline float32 ldfl_le_p(const void *ptr)
{
    union {
        float32 f;
        uint32_t i;
    } u;
    u.i = ldl_le_p(ptr);
    return u.f;
}

static inline void stfl_le_p(void *ptr, float32 v)
{
    union {
        float32 f;
        uint32_t i;
    } u;
    u.f = v;
    stl_le_p(ptr, u.i);
}

static inline float64 ldfq_le_p(const void *ptr)
{
    CPU_DoubleU u;
    u.l.lower = ldl_le_p(ptr);
    u.l.upper = ldl_le_p(ptr + 4);
    return u.d;
}

static inline void stfq_le_p(void *ptr, float64 v)
{
    CPU_DoubleU u;
    u.d = v;
    stl_le_p(ptr, u.l.lower);
    stl_le_p(ptr + 4, u.l.upper);
}

#else

static inline int lduw_le_p(const void *ptr)
{
    return *(uint16_t *)ptr;
}

static inline int ldsw_le_p(const void *ptr)
{
    return *(int16_t *)ptr;
}

static inline int ldl_le_p(const void *ptr)
{
    return *(uint32_t *)ptr;
}

static inline uint64_t ldq_le_p(const void *ptr)
{
    return *(uint64_t *)ptr;
}

static inline void stw_le_p(void *ptr, int v)
{
    *(uint16_t *)ptr = v;
}

static inline void stl_le_p(void *ptr, int v)
{
    *(uint32_t *)ptr = v;
}

static inline void stq_le_p(void *ptr, uint64_t v)
{
    *(uint64_t *)ptr = v;
}

/* float access */

static inline float32 ldfl_le_p(const void *ptr)
{
    return *(float32 *)ptr;
}

static inline float64 ldfq_le_p(const void *ptr)
{
    return *(float64 *)ptr;
}

static inline void stfl_le_p(void *ptr, float32 v)
{
    *(float32 *)ptr = v;
}

static inline void stfq_le_p(void *ptr, float64 v)
{
    *(float64 *)ptr = v;
}
#endif

#if !defined(HOST_WORDS_BIGENDIAN) || defined(WORDS_ALIGNED)

static inline int lduw_be_p(const void *ptr)
{
#if defined(__i386__)
    int val;
    asm volatile ("movzwl %1, %0\n"
                  "xchgb %b0, %h0\n"
                  : "=q" (val)
                  : "m" (*(uint16_t *)ptr));
    return val;
#else
    const uint8_t *b = ptr;
    return ((b[0] << 8) | b[1]);
#endif
}

static inline int ldsw_be_p(const void *ptr)
{
#if defined(__i386__)
    int val;
    asm volatile ("movzwl %1, %0\n"
                  "xchgb %b0, %h0\n"
                  : "=q" (val)
                  : "m" (*(uint16_t *)ptr));
    return (int16_t)val;
#else
    const uint8_t *b = ptr;
    return (int16_t)((b[0] << 8) | b[1]);
#endif
}

static inline int ldl_be_p(const void *ptr)
{
#if defined(__i386__) || defined(__x86_64__)
    int val;
    asm volatile ("movl %1, %0\n"
                  "bswap %0\n"
                  : "=r" (val)
                  : "m" (*(uint32_t *)ptr));
    return val;
#else
    const uint8_t *b = ptr;
    return (b[0] << 24) | (b[1] << 16) | (b[2] << 8) | b[3];
#endif
}

static inline uint64_t ldq_be_p(const void *ptr)
{
    uint32_t a,b;
    a = ldl_be_p(ptr);
    b = ldl_be_p((uint8_t *)ptr + 4);
    return (((uint64_t)a<<32)|b);
}

static inline void stw_be_p(void *ptr, int v)
{
#if defined(__i386__)
    asm volatile ("xchgb %b0, %h0\n"
                  "movw %w0, %1\n"
                  : "=q" (v)
                  : "m" (*(uint16_t *)ptr), "0" (v));
#else
    uint8_t *d = (uint8_t *) ptr;
    d[0] = v >> 8;
    d[1] = v;
#endif
}

static inline void stl_be_p(void *ptr, int v)
{
#if defined(__i386__) || defined(__x86_64__)
    asm volatile ("bswap %0\n"
                  "movl %0, %1\n"
                  : "=r" (v)
                  : "m" (*(uint32_t *)ptr), "0" (v));
#else
    uint8_t *d = (uint8_t *) ptr;
    d[0] = v >> 24;
    d[1] = v >> 16;
    d[2] = v >> 8;
    d[3] = v;
#endif
}

static inline void stq_be_p(void *ptr, uint64_t v)
{
    stl_be_p(ptr, v >> 32);
    stl_be_p((uint8_t *)ptr + 4, v);
}

/* float access */

static inline float32 ldfl_be_p(const void *ptr)
{
    union {
        float32 f;
        uint32_t i;
    } u;
    u.i = ldl_be_p(ptr);
    return u.f;
}

static inline void stfl_be_p(void *ptr, float32 v)
{
    union {
        float32 f;
        uint32_t i;
    } u;
    u.f = v;
    stl_be_p(ptr, u.i);
}

static inline float64 ldfq_be_p(const void *ptr)
{
    CPU_DoubleU u;
    u.l.upper = ldl_be_p(ptr);
    u.l.lower = ldl_be_p((uint8_t *)ptr + 4);
    return u.d;
}

static inline void stfq_be_p(void *ptr, float64 v)
{
    CPU_DoubleU u;
    u.d = v;
    stl_be_p(ptr, u.l.upper);
    stl_be_p((uint8_t *)ptr + 4, u.l.lower);
}

#else

static inline int lduw_be_p(const void *ptr)
{
    return *(uint16_t *)ptr;
}

static inline int ldsw_be_p(const void *ptr)
{
    return *(int16_t *)ptr;
}

static inline int ldl_be_p(const void *ptr)
{
    return *(uint32_t *)ptr;
}

static inline uint64_t ldq_be_p(const void *ptr)
{
    return *(uint64_t *)ptr;
}

static inline void stw_be_p(void *ptr, int v)
{
    *(uint16_t *)ptr = v;
}

static inline void stl_be_p(void *ptr, int v)
{
    *(uint32_t *)ptr = v;
}

static inline void stq_be_p(void *ptr, uint64_t v)
{
    *(uint64_t *)ptr = v;
}

/* float access */

static inline float32 ldfl_be_p(const void *ptr)
{
    return *(float32 *)ptr;
}

static inline float64 ldfq_be_p(const void *ptr)
{
    return *(float64 *)ptr;
}

static inline void stfl_be_p(void *ptr, float32 v)
{
    *(float32 *)ptr = v;
}

static inline void stfq_be_p(void *ptr, float64 v)
{
    *(float64 *)ptr = v;
}

#endif

/* target CPU memory access functions */
#if defined(TARGET_WORDS_BIGENDIAN)
#define lduw_p(p) lduw_be_p(p)
#define ldsw_p(p) ldsw_be_p(p)
#define ldl_p(p) ldl_be_p(p)
#define ldq_p(p) ldq_be_p(p)
#define ldfl_p(p) ldfl_be_p(p)
#define ldfq_p(p) ldfq_be_p(p)
#define stw_p(p, v) stw_be_p(p, v)
#define stl_p(p, v) stl_be_p(p, v)
#define stq_p(p, v) stq_be_p(p, v)
#define stfl_p(p, v) stfl_be_p(p, v)
#define stfq_p(p, v) stfq_be_p(p, v)
#else
#define lduw_p(p) lduw_le_p(p)
#define ldsw_p(p) ldsw_le_p(p)
#define ldl_p(p) ldl_le_p(p)
#define ldq_p(p) ldq_le_p(p)
#define ldfl_p(p) ldfl_le_p(p)
#define ldfq_p(p) ldfq_le_p(p)
#define stw_p(p, v) stw_le_p(p, v)
#define stl_p(p, v) stl_le_p(p, v)
#define stq_p(p, v) stq_le_p(p, v)
#define stfl_p(p, v) stfl_le_p(p, v)
#define stfq_p(p, v) stfq_le_p(p, v)
#endif

/* MMU memory access macros */

#if defined(CONFIG_USER_ONLY)
#include <assert.h>
#include "qemu-types.h"

/* On some host systems the guest address space is reserved on the host.
 * This allows the guest address space to be offset to a convenient location.
 */
#if defined(CONFIG_USE_GUEST_BASE)
extern unsigned long guest_base;
extern int have_guest_base;
extern unsigned long reserved_va;
#define GUEST_BASE guest_base
#define RESERVED_VA reserved_va
#else
#define GUEST_BASE 0ul
#define RESERVED_VA 0ul
#endif

/* All direct uses of g2h and h2g need to go away for usermode softmmu.  */
#define g2h(x) ((void *)((unsigned long)(x) + GUEST_BASE))

#if HOST_LONG_BITS <= TARGET_VIRT_ADDR_SPACE_BITS
#define h2g_valid(x) 1
#else
#define h2g_valid(x) ({ \
    unsigned long __guest = (unsigned long)(x) - GUEST_BASE; \
    __guest < (1ul << TARGET_VIRT_ADDR_SPACE_BITS); \
})
#endif

#define h2g(x) ({ \
    unsigned long __ret = (unsigned long)(x) - GUEST_BASE; \
    /* Check if given address fits target address space */ \
    assert(h2g_valid(x)); \
    (abi_ulong)__ret; \
})

#define saddr(x) g2h(x)
#define laddr(x) g2h(x)

#else /* !CONFIG_USER_ONLY */
/* NOTE: we use double casts if pointers and target_ulong have
   different sizes */
#define saddr(x) (uint8_t *)(long)(x)
#define laddr(x) (uint8_t *)(long)(x)
#endif

#define ldub_raw(p) ldub_p(laddr((p)))
#define ldsb_raw(p) ldsb_p(laddr((p)))
#define lduw_raw(p) lduw_p(laddr((p)))
#define ldsw_raw(p) ldsw_p(laddr((p)))
#define ldl_raw(p) ldl_p(laddr((p)))
#define ldq_raw(p) ldq_p(laddr((p)))
#define ldfl_raw(p) ldfl_p(laddr((p)))
#define ldfq_raw(p) ldfq_p(laddr((p)))
#define stb_raw(p, v) stb_p(saddr((p)), v)
#define stw_raw(p, v) stw_p(saddr((p)), v)
#define stl_raw(p, v) stl_p(saddr((p)), v)
#define stq_raw(p, v) stq_p(saddr((p)), v)
#define stfl_raw(p, v) stfl_p(saddr((p)), v)
#define stfq_raw(p, v) stfq_p(saddr((p)), v)


#if defined(CONFIG_USER_ONLY)

/* if user mode, no other memory access functions */
#define ldub(p) ldub_raw(p)
#define ldsb(p) ldsb_raw(p)
#define lduw(p) lduw_raw(p)
#define ldsw(p) ldsw_raw(p)
#define ldl(p) ldl_raw(p)
#define ldq(p) ldq_raw(p)
#define ldfl(p) ldfl_raw(p)
#define ldfq(p) ldfq_raw(p)
#define stb(p, v) stb_raw(p, v)
#define stw(p, v) stw_raw(p, v)
#define stl(p, v) stl_raw(p, v)
#define stq(p, v) stq_raw(p, v)
#define stfl(p, v) stfl_raw(p, v)
#define stfq(p, v) stfq_raw(p, v)

#define ldub_code(p) ldub_raw(p)
#define ldsb_code(p) ldsb_raw(p)
#define lduw_code(p) lduw_raw(p)
#define ldsw_code(p) ldsw_raw(p)
#define ldl_code(p) ldl_raw(p)
#define ldq_code(p) ldq_raw(p)

#define ldub_kernel(p) ldub_raw(p)
#define ldsb_kernel(p) ldsb_raw(p)
#define lduw_kernel(p) lduw_raw(p)
#define ldsw_kernel(p) ldsw_raw(p)
#define ldl_kernel(p) ldl_raw(p)
#define ldq_kernel(p) ldq_raw(p)
#define ldfl_kernel(p) ldfl_raw(p)
#define ldfq_kernel(p) ldfq_raw(p)
#define stb_kernel(p, v) stb_raw(p, v)
#define stw_kernel(p, v) stw_raw(p, v)
#define stl_kernel(p, v) stl_raw(p, v)
#define stq_kernel(p, v) stq_raw(p, v)
#define stfl_kernel(p, v) stfl_raw(p, v)
#define stfq_kernel(p, vt) stfq_raw(p, v)

#endif /* defined(CONFIG_USER_ONLY) */

/* page related stuff */

#define TARGET_PAGE_SIZE (1 << TARGET_PAGE_BITS)
#define TARGET_PAGE_MASK ~(TARGET_PAGE_SIZE - 1)
#define TARGET_PAGE_ALIGN(addr) (((addr) + TARGET_PAGE_SIZE - 1) & TARGET_PAGE_MASK)

/* ??? These should be the larger of unsigned long and target_ulong.  */
extern unsigned long qemu_real_host_page_size;
extern unsigned long qemu_host_page_bits;
extern unsigned long qemu_host_page_size;
extern unsigned long qemu_host_page_mask;

#define HOST_PAGE_ALIGN(addr) (((addr) + qemu_host_page_size - 1) & qemu_host_page_mask)

/* same as PROT_xxx */
#define PAGE_READ      0x0001
#define PAGE_WRITE     0x0002
#define PAGE_EXEC      0x0004
#define PAGE_BITS      (PAGE_READ | PAGE_WRITE | PAGE_EXEC)
#define PAGE_VALID     0x0008
/* original state of the write flag (used when tracking self-modifying
   code */
#define PAGE_WRITE_ORG 0x0010
#if defined(CONFIG_BSD) && defined(CONFIG_USER_ONLY)
/* FIXME: Code that sets/uses this is broken and needs to go away.  */
#define PAGE_RESERVED  0x0020
#endif

#if defined(CONFIG_USER_ONLY)
void page_dump(FILE *f);

typedef int (*walk_memory_regions_fn)(void *, abi_ulong,
                                      abi_ulong, unsigned long);
int walk_memory_regions(void *, walk_memory_regions_fn);

int page_get_flags(target_ulong address);
void page_set_flags(target_ulong start, target_ulong end, int flags);
int page_check_range(target_ulong start, target_ulong len, int flags);
#endif

CPUState *cpu_copy(CPUState *env);
CPUState *qemu_get_cpu(int cpu);

<<<<<<< HEAD
void cpu_dump_state(CPUState *env, FILE *f,
                    fprintf_function cpu_fprintf,
                    int flags);
void cpu_dump_statistics (CPUState *env, FILE *f,
                          fprintf_function cpu_fprintf,
                          int flags);
=======
void cpu_dump_state(CPUState *env, FILE *f, fprintf_function cpu_fprintf,
                    int flags);
void cpu_dump_statistics(CPUState *env, FILE *f, fprintf_function cpu_fprintf,
                         int flags);
>>>>>>> 4f25ac5f

void QEMU_NORETURN cpu_abort(CPUState *env, const char *fmt, ...)
    GCC_FMT_ATTR(2, 3);
extern CPUState *first_cpu;
extern CPUState *cpu_single_env;

#define CPU_INTERRUPT_HARD   0x02 /* hardware interrupt pending */
#define CPU_INTERRUPT_EXITTB 0x04 /* exit the current TB (use for x86 a20 case) */
#define CPU_INTERRUPT_TIMER  0x08 /* internal timer exception pending */
#define CPU_INTERRUPT_FIQ    0x10 /* Fast interrupt pending.  */
#define CPU_INTERRUPT_HALT   0x20 /* CPU halt wanted */
#define CPU_INTERRUPT_SMI    0x40 /* (x86 only) SMI interrupt pending */
#define CPU_INTERRUPT_DEBUG  0x80 /* Debug event occured.  */
#define CPU_INTERRUPT_VIRQ   0x100 /* virtual interrupt pending.  */
#define CPU_INTERRUPT_NMI    0x200 /* NMI pending. */
#define CPU_INTERRUPT_INIT   0x400 /* INIT pending. */
#define CPU_INTERRUPT_SIPI   0x800 /* SIPI pending. */
#define CPU_INTERRUPT_MCE    0x1000 /* (x86 only) MCE pending. */

void cpu_interrupt(CPUState *s, int mask);
void cpu_reset_interrupt(CPUState *env, int mask);

void cpu_exit(CPUState *s);

int qemu_cpu_has_work(CPUState *env);

/* Breakpoint/watchpoint flags */
#define BP_MEM_READ           0x01
#define BP_MEM_WRITE          0x02
#define BP_MEM_ACCESS         (BP_MEM_READ | BP_MEM_WRITE)
#define BP_STOP_BEFORE_ACCESS 0x04
#define BP_WATCHPOINT_HIT     0x08
#define BP_GDB                0x10
#define BP_CPU                0x20

int cpu_breakpoint_insert(CPUState *env, target_ulong pc, int flags,
                          CPUBreakpoint **breakpoint);
int cpu_breakpoint_remove(CPUState *env, target_ulong pc, int flags);
void cpu_breakpoint_remove_by_ref(CPUState *env, CPUBreakpoint *breakpoint);
void cpu_breakpoint_remove_all(CPUState *env, int mask);
int cpu_watchpoint_insert(CPUState *env, target_ulong addr, target_ulong len,
                          int flags, CPUWatchpoint **watchpoint);
int cpu_watchpoint_remove(CPUState *env, target_ulong addr,
                          target_ulong len, int flags);
void cpu_watchpoint_remove_by_ref(CPUState *env, CPUWatchpoint *watchpoint);
void cpu_watchpoint_remove_all(CPUState *env, int mask);

#define SSTEP_ENABLE  0x1  /* Enable simulated HW single stepping */
#define SSTEP_NOIRQ   0x2  /* Do not use IRQ while single stepping */
#define SSTEP_NOTIMER 0x4  /* Do not Timers while single stepping */

void cpu_single_step(CPUState *env, int enabled);
void cpu_reset(CPUState *s);
int cpu_is_stopped(CPUState *env);
void run_on_cpu(CPUState *env, void (*func)(void *data), void *data);

#define CPU_LOG_TB_OUT_ASM (1 << 0)
#define CPU_LOG_TB_IN_ASM  (1 << 1)
#define CPU_LOG_TB_OP      (1 << 2)
#define CPU_LOG_TB_OP_OPT  (1 << 3)
#define CPU_LOG_INT        (1 << 4)
#define CPU_LOG_EXEC       (1 << 5)
#define CPU_LOG_PCALL      (1 << 6)
#define CPU_LOG_IOPORT     (1 << 7)
#define CPU_LOG_TB_CPU     (1 << 8)
#define CPU_LOG_RESET      (1 << 9)

/* define log items */
typedef struct CPULogItem {
    int mask;
    const char *name;
    const char *help;
} CPULogItem;

extern const CPULogItem cpu_log_items[];

void cpu_set_log(int log_flags);
void cpu_set_log_filename(const char *filename);
int cpu_str_to_log_mask(const char *str);

#if !defined(CONFIG_USER_ONLY)

/* Return the physical page corresponding to a virtual one. Use it
   only for debugging because no protection checks are done. Return -1
   if no page found. */
target_phys_addr_t cpu_get_phys_page_debug(CPUState *env, target_ulong addr);

/* memory API */

extern int phys_ram_fd;
extern ram_addr_t ram_size;

typedef struct RAMBlock {
    uint8_t *host;
    ram_addr_t offset;
    ram_addr_t length;
    char idstr[256];
    QLIST_ENTRY(RAMBlock) next;
#if defined(__linux__) && !defined(TARGET_S390X)
    int fd;
#endif
} RAMBlock;

typedef struct RAMList {
    uint8_t *phys_dirty;
    QLIST_HEAD(ram, RAMBlock) blocks;
} RAMList;
extern RAMList ram_list;

extern const char *mem_path;
extern int mem_prealloc;

/* physical memory access */

/* MMIO pages are identified by a combination of an IO device index and
   3 flags.  The ROMD code stores the page ram offset in iotlb entry, 
   so only a limited number of ids are avaiable.  */

#define IO_MEM_NB_ENTRIES  (1 << (TARGET_PAGE_BITS  - IO_MEM_SHIFT))

/* Flags stored in the low bits of the TLB virtual address.  These are
   defined so that fast path ram access is all zeros.  */
/* Zero if TLB entry is valid.  */
#define TLB_INVALID_MASK   (1 << 3)
/* Set if TLB entry references a clean RAM page.  The iotlb entry will
   contain the page physical address.  */
#define TLB_NOTDIRTY    (1 << 4)
/* Set if TLB entry is an IO callback.  */
#define TLB_MMIO        (1 << 5)

#define VGA_DIRTY_FLAG       0x01
#define CODE_DIRTY_FLAG      0x02
#define MIGRATION_DIRTY_FLAG 0x08

/* read dirty bit (return 0 or 1) */
static inline int cpu_physical_memory_is_dirty(ram_addr_t addr)
{
    return ram_list.phys_dirty[addr >> TARGET_PAGE_BITS] == 0xff;
}

static inline int cpu_physical_memory_get_dirty_flags(ram_addr_t addr)
{
    return ram_list.phys_dirty[addr >> TARGET_PAGE_BITS];
}

static inline int cpu_physical_memory_get_dirty(ram_addr_t addr,
                                                int dirty_flags)
{
    return ram_list.phys_dirty[addr >> TARGET_PAGE_BITS] & dirty_flags;
}

static inline void cpu_physical_memory_set_dirty(ram_addr_t addr)
{
    ram_list.phys_dirty[addr >> TARGET_PAGE_BITS] = 0xff;
}

static inline int cpu_physical_memory_set_dirty_flags(ram_addr_t addr,
                                                      int dirty_flags)
{
    return ram_list.phys_dirty[addr >> TARGET_PAGE_BITS] |= dirty_flags;
}

static inline void cpu_physical_memory_mask_dirty_range(ram_addr_t start,
                                                        int length,
                                                        int dirty_flags)
{
    int i, mask, len;
    uint8_t *p;

    len = length >> TARGET_PAGE_BITS;
    mask = ~dirty_flags;
    p = ram_list.phys_dirty + (start >> TARGET_PAGE_BITS);
    for (i = 0; i < len; i++) {
        p[i] &= mask;
    }
}

void cpu_physical_memory_reset_dirty(ram_addr_t start, ram_addr_t end,
                                     int dirty_flags);
void cpu_tlb_update_dirty(CPUState *env);

int cpu_physical_memory_set_dirty_tracking(int enable);

int cpu_physical_memory_get_dirty_tracking(void);

int cpu_physical_sync_dirty_bitmap(target_phys_addr_t start_addr,
                                   target_phys_addr_t end_addr);

void dump_exec_info(FILE *f, fprintf_function cpu_fprintf);
#endif /* !CONFIG_USER_ONLY */

int cpu_memory_rw_debug(CPUState *env, target_ulong addr,
                        uint8_t *buf, int len, int is_write);

void cpu_inject_x86_mce(CPUState *cenv, int bank, uint64_t status,
                        uint64_t mcg_status, uint64_t addr, uint64_t misc);

#endif /* CPU_ALL_H */<|MERGE_RESOLUTION|>--- conflicted
+++ resolved
@@ -766,19 +766,10 @@
 CPUState *cpu_copy(CPUState *env);
 CPUState *qemu_get_cpu(int cpu);
 
-<<<<<<< HEAD
-void cpu_dump_state(CPUState *env, FILE *f,
-                    fprintf_function cpu_fprintf,
-                    int flags);
-void cpu_dump_statistics (CPUState *env, FILE *f,
-                          fprintf_function cpu_fprintf,
-                          int flags);
-=======
 void cpu_dump_state(CPUState *env, FILE *f, fprintf_function cpu_fprintf,
                     int flags);
 void cpu_dump_statistics(CPUState *env, FILE *f, fprintf_function cpu_fprintf,
                          int flags);
->>>>>>> 4f25ac5f
 
 void QEMU_NORETURN cpu_abort(CPUState *env, const char *fmt, ...)
     GCC_FMT_ATTR(2, 3);
