--- conflicted
+++ resolved
@@ -18,12 +18,7 @@
  */
 
 #include "qemu-common.h"
-<<<<<<< HEAD
-#include "qemu.h"
-#include "ioport.h"
-=======
 #include "exec/ioport.h"
->>>>>>> 27dd7730
 
 void cpu_outb(pio_addr_t addr, uint8_t val)
 {
