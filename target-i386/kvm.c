--- conflicted
+++ resolved
@@ -222,12 +222,8 @@
     cpu_x86_cpuid(env, 0, 0, &limit, &unused, &unused, &unused);
 
     for (i = 0; i <= limit; i++) {
-<<<<<<< HEAD
-        struct kvm_cpuid_entry2 *c = &cpuid_data.entries[cpuid_i++];
+        c = &cpuid_data.entries[cpuid_i++];
         assert(cpuid_i < 100);
-=======
-        c = &cpuid_data.entries[cpuid_i++];
->>>>>>> 0a4e7cd2
 
         switch (i) {
         case 2: {
@@ -277,12 +273,8 @@
     cpu_x86_cpuid(env, 0x80000000, 0, &limit, &unused, &unused, &unused);
 
     for (i = 0x80000000; i <= limit; i++) {
-<<<<<<< HEAD
-        struct kvm_cpuid_entry2 *c = &cpuid_data.entries[cpuid_i++];
+        c = &cpuid_data.entries[cpuid_i++];
         assert(cpuid_i < 100);
-=======
-        c = &cpuid_data.entries[cpuid_i++];
->>>>>>> 0a4e7cd2
 
         c->function = i;
         c->flags = 0;
