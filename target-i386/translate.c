--- conflicted
+++ resolved
@@ -2954,20 +2954,8 @@
 static const SSEFunc_0_pi sse_op_table3ai[] = {
     gen_helper_cvtsi2ss,
     gen_helper_cvtsi2sd
-<<<<<<< HEAD
 };
 
-#ifdef TARGET_X86_64
-static const SSEFunc_0_pl sse_op_table3aq[] = {
-    gen_helper_cvtsq2ss,
-    gen_helper_cvtsq2sd
-=======
->>>>>>> 84988cf9
-};
-#endif
-
-<<<<<<< HEAD
-=======
 #ifdef TARGET_X86_64
 static const SSEFunc_0_pl sse_op_table3aq[] = {
     gen_helper_cvtsq2ss,
@@ -2975,28 +2963,18 @@
 };
 #endif
 
->>>>>>> 84988cf9
 static const SSEFunc_i_p sse_op_table3bi[] = {
     gen_helper_cvttss2si,
     gen_helper_cvtss2si,
     gen_helper_cvttsd2si,
-<<<<<<< HEAD
-    gen_helper_cvtss2si,
-=======
->>>>>>> 84988cf9
     gen_helper_cvtsd2si
 };
 
 #ifdef TARGET_X86_64
 static const SSEFunc_l_p sse_op_table3bq[] = {
     gen_helper_cvttss2sq,
-<<<<<<< HEAD
-    gen_helper_cvttsd2sq,
-    gen_helper_cvtss2sq,
-=======
     gen_helper_cvtss2sq,
     gen_helper_cvttsd2sq,
->>>>>>> 84988cf9
     gen_helper_cvtsd2sq
 };
 #endif
@@ -3594,20 +3572,12 @@
             op1_offset = offsetof(CPUX86State,xmm_regs[reg]);
             tcg_gen_addi_ptr(cpu_ptr0, cpu_env, op1_offset);
             if (ot == OT_LONG) {
-<<<<<<< HEAD
-                SSEFunc_0_pi sse_fn_pi = sse_op_table3ai[(b >> 8) - 2];
-=======
                 SSEFunc_0_pi sse_fn_pi = sse_op_table3ai[(b >> 8) & 1];
->>>>>>> 84988cf9
                 tcg_gen_trunc_tl_i32(cpu_tmp2_i32, cpu_T[0]);
                 sse_fn_pi(cpu_ptr0, cpu_tmp2_i32);
             } else {
 #ifdef TARGET_X86_64
-<<<<<<< HEAD
-                SSEFunc_0_pl sse_fn_pl = sse_op_table3aq[(b >> 8) - 2];
-=======
                 SSEFunc_0_pl sse_fn_pl = sse_op_table3aq[(b >> 8) & 1];
->>>>>>> 84988cf9
                 sse_fn_pl(cpu_ptr0, cpu_T[0]);
 #else
                 goto illegal_op;
@@ -3646,9 +3616,9 @@
             }
             break;
         case 0x22c: /* cvttss2si */
-        case 0x32c: /* cvttsd2si */
         case 0x22d: /* cvtss2si */
         case 0x32d: /* cvtsd2si */
+        case 0x32c: /* cvttsd2si */
             ot = (s->dflag == 2) ? OT_QUAD : OT_LONG;
             if (mod != 3) {
                 gen_lea_modrm(s, modrm, &reg_addr, &offset_addr);
@@ -3666,21 +3636,13 @@
             tcg_gen_addi_ptr(cpu_ptr0, cpu_env, op2_offset);
             if (ot == OT_LONG) {
                 SSEFunc_i_p sse_fn_i_p =
-<<<<<<< HEAD
-                    sse_op_table3bi[(b >> 8) - 2 + (b & 1) * 2];
-=======
                     sse_op_table3bi[((b >> 7) & 2) | (b & 1)];
->>>>>>> 84988cf9
                 sse_fn_i_p(cpu_tmp2_i32, cpu_ptr0);
                 tcg_gen_extu_i32_tl(cpu_T[0], cpu_tmp2_i32);
             } else {
 #ifdef TARGET_X86_64
                 SSEFunc_l_p sse_fn_l_p =
-<<<<<<< HEAD
-                    sse_op_table3bq[(b >> 8) - 2 + (b & 1) * 2];
-=======
                     sse_op_table3bq[((b >> 7) & 2) | (b & 1)];
->>>>>>> 84988cf9
                 sse_fn_l_p(cpu_T[0], cpu_ptr0);
 #else
                 goto illegal_op;
