/*
 * QEMU VNC display driver
 *
 * Copyright (C) 2006 Anthony Liguori <anthony@codemonkey.ws>
 * Copyright (C) 2006 Fabrice Bellard
 * Copyright (C) 2009 Red Hat, Inc
 *
 * Permission is hereby granted, free of charge, to any person obtaining a copy
 * of this software and associated documentation files (the "Software"), to deal
 * in the Software without restriction, including without limitation the rights
 * to use, copy, modify, merge, publish, distribute, sublicense, and/or sell
 * copies of the Software, and to permit persons to whom the Software is
 * furnished to do so, subject to the following conditions:
 *
 * The above copyright notice and this permission notice shall be included in
 * all copies or substantial portions of the Software.
 *
 * THE SOFTWARE IS PROVIDED "AS IS", WITHOUT WARRANTY OF ANY KIND, EXPRESS OR
 * IMPLIED, INCLUDING BUT NOT LIMITED TO THE WARRANTIES OF MERCHANTABILITY,
 * FITNESS FOR A PARTICULAR PURPOSE AND NONINFRINGEMENT. IN NO EVENT SHALL
 * THE AUTHORS OR COPYRIGHT HOLDERS BE LIABLE FOR ANY CLAIM, DAMAGES OR OTHER
 * LIABILITY, WHETHER IN AN ACTION OF CONTRACT, TORT OR OTHERWISE, ARISING FROM,
 * OUT OF OR IN CONNECTION WITH THE SOFTWARE OR THE USE OR OTHER DEALINGS IN
 * THE SOFTWARE.
 */

#include "vnc.h"
#include "sysemu.h"
#include "qemu_socket.h"
#include "qemu-timer.h"
#include "acl.h"
#include "qemu-objects.h"

#define VNC_REFRESH_INTERVAL_BASE 30
#define VNC_REFRESH_INTERVAL_INC  50
#define VNC_REFRESH_INTERVAL_MAX  2000

#include "vnc_keysym.h"
#include "d3des.h"

#define count_bits(c, v) { \
    for (c = 0; v; v >>= 1) \
    { \
        c += v & 1; \
    } \
}


static VncDisplay *vnc_display; /* needed for info vnc */
static DisplayChangeListener *dcl;

static int vnc_cursor_define(VncState *vs);

static char *addr_to_string(const char *format,
                            struct sockaddr_storage *sa,
                            socklen_t salen) {
    char *addr;
    char host[NI_MAXHOST];
    char serv[NI_MAXSERV];
    int err;
    size_t addrlen;

    if ((err = getnameinfo((struct sockaddr *)sa, salen,
                           host, sizeof(host),
                           serv, sizeof(serv),
                           NI_NUMERICHOST | NI_NUMERICSERV)) != 0) {
        VNC_DEBUG("Cannot resolve address %d: %s\n",
                  err, gai_strerror(err));
        return NULL;
    }

    /* Enough for the existing format + the 2 vars we're
     * substituting in. */
    addrlen = strlen(format) + strlen(host) + strlen(serv);
    addr = qemu_malloc(addrlen + 1);
    snprintf(addr, addrlen, format, host, serv);
    addr[addrlen] = '\0';

    return addr;
}


char *vnc_socket_local_addr(const char *format, int fd) {
    struct sockaddr_storage sa;
    socklen_t salen;

    salen = sizeof(sa);
    if (getsockname(fd, (struct sockaddr*)&sa, &salen) < 0)
        return NULL;

    return addr_to_string(format, &sa, salen);
}

char *vnc_socket_remote_addr(const char *format, int fd) {
    struct sockaddr_storage sa;
    socklen_t salen;

    salen = sizeof(sa);
    if (getpeername(fd, (struct sockaddr*)&sa, &salen) < 0)
        return NULL;

    return addr_to_string(format, &sa, salen);
}

static int put_addr_qdict(QDict *qdict, struct sockaddr_storage *sa,
                          socklen_t salen)
{
    char host[NI_MAXHOST];
    char serv[NI_MAXSERV];
    int err;

    if ((err = getnameinfo((struct sockaddr *)sa, salen,
                           host, sizeof(host),
                           serv, sizeof(serv),
                           NI_NUMERICHOST | NI_NUMERICSERV)) != 0) {
        VNC_DEBUG("Cannot resolve address %d: %s\n",
                  err, gai_strerror(err));
        return -1;
    }

    qdict_put(qdict, "host", qstring_from_str(host));
    qdict_put(qdict, "service", qstring_from_str(serv));
    qdict_put(qdict, "family",qstring_from_str(inet_strfamily(sa->ss_family)));

    return 0;
}

static int vnc_server_addr_put(QDict *qdict, int fd)
{
    struct sockaddr_storage sa;
    socklen_t salen;

    salen = sizeof(sa);
    if (getsockname(fd, (struct sockaddr*)&sa, &salen) < 0) {
        return -1;
    }

    return put_addr_qdict(qdict, &sa, salen);
}

static int vnc_qdict_remote_addr(QDict *qdict, int fd)
{
    struct sockaddr_storage sa;
    socklen_t salen;

    salen = sizeof(sa);
    if (getpeername(fd, (struct sockaddr*)&sa, &salen) < 0) {
        return -1;
    }

    return put_addr_qdict(qdict, &sa, salen);
}

static const char *vnc_auth_name(VncDisplay *vd) {
    switch (vd->auth) {
    case VNC_AUTH_INVALID:
        return "invalid";
    case VNC_AUTH_NONE:
        return "none";
    case VNC_AUTH_VNC:
        return "vnc";
    case VNC_AUTH_RA2:
        return "ra2";
    case VNC_AUTH_RA2NE:
        return "ra2ne";
    case VNC_AUTH_TIGHT:
        return "tight";
    case VNC_AUTH_ULTRA:
        return "ultra";
    case VNC_AUTH_TLS:
        return "tls";
    case VNC_AUTH_VENCRYPT:
#ifdef CONFIG_VNC_TLS
        switch (vd->subauth) {
        case VNC_AUTH_VENCRYPT_PLAIN:
            return "vencrypt+plain";
        case VNC_AUTH_VENCRYPT_TLSNONE:
            return "vencrypt+tls+none";
        case VNC_AUTH_VENCRYPT_TLSVNC:
            return "vencrypt+tls+vnc";
        case VNC_AUTH_VENCRYPT_TLSPLAIN:
            return "vencrypt+tls+plain";
        case VNC_AUTH_VENCRYPT_X509NONE:
            return "vencrypt+x509+none";
        case VNC_AUTH_VENCRYPT_X509VNC:
            return "vencrypt+x509+vnc";
        case VNC_AUTH_VENCRYPT_X509PLAIN:
            return "vencrypt+x509+plain";
        case VNC_AUTH_VENCRYPT_TLSSASL:
            return "vencrypt+tls+sasl";
        case VNC_AUTH_VENCRYPT_X509SASL:
            return "vencrypt+x509+sasl";
        default:
            return "vencrypt";
        }
#else
        return "vencrypt";
#endif
    case VNC_AUTH_SASL:
        return "sasl";
    }
    return "unknown";
}

static int vnc_server_info_put(QDict *qdict)
{
    if (vnc_server_addr_put(qdict, vnc_display->lsock) < 0) {
        return -1;
    }

    qdict_put(qdict, "auth", qstring_from_str(vnc_auth_name(vnc_display)));
    return 0;
}

static void vnc_client_cache_auth(VncState *client)
{
    QDict *qdict;

    if (!client->info) {
        return;
    }

    qdict = qobject_to_qdict(client->info);

#ifdef CONFIG_VNC_TLS
    if (client->tls.session &&
        client->tls.dname) {
        qdict_put(qdict, "x509_dname", qstring_from_str(client->tls.dname));
    }
#endif
#ifdef CONFIG_VNC_SASL
    if (client->sasl.conn &&
        client->sasl.username) {
        qdict_put(qdict, "sasl_username",
                  qstring_from_str(client->sasl.username));
    }
#endif
}

static void vnc_client_cache_addr(VncState *client)
{
    QDict *qdict;

    qdict = qdict_new();
    if (vnc_qdict_remote_addr(qdict, client->csock) < 0) {
        QDECREF(qdict);
        /* XXX: how to report the error? */
        return;
    }

    client->info = QOBJECT(qdict);
}

static void vnc_qmp_event(VncState *vs, MonitorEvent event)
{
    QDict *server;
    QObject *data;

    if (!vs->info) {
        return;
    }

    server = qdict_new();
    if (vnc_server_info_put(server) < 0) {
        QDECREF(server);
        return;
    }

    data = qobject_from_jsonf("{ 'client': %p, 'server': %p }",
                              vs->info, QOBJECT(server));

    monitor_protocol_event(event, data);

    qobject_incref(vs->info);
    qobject_decref(data);
}

static void info_vnc_iter(QObject *obj, void *opaque)
{
    QDict *client;
    Monitor *mon = opaque;

    client = qobject_to_qdict(obj);
    monitor_printf(mon, "Client:\n");
    monitor_printf(mon, "     address: %s:%s\n",
                   qdict_get_str(client, "host"),
                   qdict_get_str(client, "service"));

#ifdef CONFIG_VNC_TLS
    monitor_printf(mon, "  x509_dname: %s\n",
        qdict_haskey(client, "x509_dname") ?
        qdict_get_str(client, "x509_dname") : "none");
#endif
#ifdef CONFIG_VNC_SASL
    monitor_printf(mon, "    username: %s\n",
        qdict_haskey(client, "sasl_username") ?
        qdict_get_str(client, "sasl_username") : "none");
#endif
}

void do_info_vnc_print(Monitor *mon, const QObject *data)
{
    QDict *server;
    QList *clients;

    server = qobject_to_qdict(data);
    if (qdict_get_bool(server, "enabled") == 0) {
        monitor_printf(mon, "Server: disabled\n");
        return;
    }

    monitor_printf(mon, "Server:\n");
    monitor_printf(mon, "     address: %s:%s\n",
                   qdict_get_str(server, "host"),
                   qdict_get_str(server, "service"));
    monitor_printf(mon, "        auth: %s\n", qdict_get_str(server, "auth"));

    clients = qdict_get_qlist(server, "clients");
    if (qlist_empty(clients)) {
        monitor_printf(mon, "Client: none\n");
    } else {
        qlist_iter(clients, info_vnc_iter, mon);
    }
}

void do_info_vnc(Monitor *mon, QObject **ret_data)
{
    if (vnc_display == NULL || vnc_display->display == NULL) {
        *ret_data = qobject_from_jsonf("{ 'enabled': false }");
    } else {
        QList *clist;
        VncState *client;

        clist = qlist_new();
        QTAILQ_FOREACH(client, &vnc_display->clients, next) {
            if (client->info) {
                /* incref so that it's not freed by upper layers */
                qobject_incref(client->info);
                qlist_append_obj(clist, client->info);
            }
        }

        *ret_data = qobject_from_jsonf("{ 'enabled': true, 'clients': %p }",
                                       QOBJECT(clist));
        assert(*ret_data != NULL);

        if (vnc_server_info_put(qobject_to_qdict(*ret_data)) < 0) {
            qobject_decref(*ret_data);
            *ret_data = NULL;
        }
    }
}

static inline uint32_t vnc_has_feature(VncState *vs, int feature) {
    return (vs->features & (1 << feature));
}

/* TODO
   1) Get the queue working for IO.
   2) there is some weirdness when using the -S option (the screen is grey
      and not totally invalidated
   3) resolutions > 1024
*/

static int vnc_update_client(VncState *vs, int has_dirty);
static void vnc_disconnect_start(VncState *vs);
static void vnc_disconnect_finish(VncState *vs);
static void vnc_init_timer(VncDisplay *vd);
static void vnc_remove_timer(VncDisplay *vd);

static void vnc_colordepth(VncState *vs);
static void framebuffer_update_request(VncState *vs, int incremental,
                                       int x_position, int y_position,
                                       int w, int h);
static void vnc_refresh(void *opaque);
static int vnc_refresh_server_surface(VncDisplay *vd);

static inline void vnc_set_bit(uint32_t *d, int k)
{
    d[k >> 5] |= 1 << (k & 0x1f);
}

static inline void vnc_clear_bit(uint32_t *d, int k)
{
    d[k >> 5] &= ~(1 << (k & 0x1f));
}

static inline void vnc_set_bits(uint32_t *d, int n, int nb_words)
{
    int j;

    j = 0;
    while (n >= 32) {
        d[j++] = -1;
        n -= 32;
    }
    if (n > 0)
        d[j++] = (1 << n) - 1;
    while (j < nb_words)
        d[j++] = 0;
}

static inline int vnc_get_bit(const uint32_t *d, int k)
{
    return (d[k >> 5] >> (k & 0x1f)) & 1;
}

static inline int vnc_and_bits(const uint32_t *d1, const uint32_t *d2,
                               int nb_words)
{
    int i;
    for(i = 0; i < nb_words; i++) {
        if ((d1[i] & d2[i]) != 0)
            return 1;
    }
    return 0;
}

static void vnc_dpy_update(DisplayState *ds, int x, int y, int w, int h)
{
    int i;
    VncDisplay *vd = ds->opaque;
    struct VncSurface *s = &vd->guest;

    h += y;

    /* round x down to ensure the loop only spans one 16-pixel block per,
       iteration.  otherwise, if (x % 16) != 0, the last iteration may span
       two 16-pixel blocks but we only mark the first as dirty
    */
    w += (x % 16);
    x -= (x % 16);

    x = MIN(x, s->ds->width);
    y = MIN(y, s->ds->height);
    w = MIN(x + w, s->ds->width) - x;
    h = MIN(h, s->ds->height);

    for (; y < h; y++)
        for (i = 0; i < w; i += 16)
            vnc_set_bit(s->dirty[y], (x + i) / 16);
}

void vnc_framebuffer_update(VncState *vs, int x, int y, int w, int h,
                            int32_t encoding)
{
    vnc_write_u16(vs, x);
    vnc_write_u16(vs, y);
    vnc_write_u16(vs, w);
    vnc_write_u16(vs, h);

    vnc_write_s32(vs, encoding);
}

void buffer_reserve(Buffer *buffer, size_t len)
{
    if ((buffer->capacity - buffer->offset) < len) {
        buffer->capacity += (len + 1024);
        buffer->buffer = qemu_realloc(buffer->buffer, buffer->capacity);
        if (buffer->buffer == NULL) {
            fprintf(stderr, "vnc: out of memory\n");
            exit(1);
        }
    }
}

int buffer_empty(Buffer *buffer)
{
    return buffer->offset == 0;
}

uint8_t *buffer_end(Buffer *buffer)
{
    return buffer->buffer + buffer->offset;
}

void buffer_reset(Buffer *buffer)
{
        buffer->offset = 0;
}

void buffer_free(Buffer *buffer)
{
    qemu_free(buffer->buffer);
    buffer->offset = 0;
    buffer->capacity = 0;
    buffer->buffer = NULL;
}

void buffer_append(Buffer *buffer, const void *data, size_t len)
{
    memcpy(buffer->buffer + buffer->offset, data, len);
    buffer->offset += len;
}

static void vnc_desktop_resize(VncState *vs)
{
    DisplayState *ds = vs->ds;

    if (vs->csock == -1 || !vnc_has_feature(vs, VNC_FEATURE_RESIZE)) {
        return;
    }
    if (vs->client_width == ds_get_width(ds) &&
        vs->client_height == ds_get_height(ds)) {
        return;
    }
    vs->client_width = ds_get_width(ds);
    vs->client_height = ds_get_height(ds);
    vnc_write_u8(vs, VNC_MSG_SERVER_FRAMEBUFFER_UPDATE);
    vnc_write_u8(vs, 0);
    vnc_write_u16(vs, 1); /* number of rects */
    vnc_framebuffer_update(vs, 0, 0, vs->client_width, vs->client_height,
                           VNC_ENCODING_DESKTOPRESIZE);
    vnc_flush(vs);
}

static void vnc_dpy_resize(DisplayState *ds)
{
    VncDisplay *vd = ds->opaque;
    VncState *vs;

    /* server surface */
    if (!vd->server)
        vd->server = qemu_mallocz(sizeof(*vd->server));
    if (vd->server->data)
        qemu_free(vd->server->data);
    *(vd->server) = *(ds->surface);
    vd->server->data = qemu_mallocz(vd->server->linesize *
                                    vd->server->height);

    /* guest surface */
    if (!vd->guest.ds)
        vd->guest.ds = qemu_mallocz(sizeof(*vd->guest.ds));
    if (ds_get_bytes_per_pixel(ds) != vd->guest.ds->pf.bytes_per_pixel)
        console_color_init(ds);
    *(vd->guest.ds) = *(ds->surface);
    memset(vd->guest.dirty, 0xFF, sizeof(vd->guest.dirty));

    QTAILQ_FOREACH(vs, &vd->clients, next) {
        vnc_colordepth(vs);
        vnc_desktop_resize(vs);
        if (vs->vd->cursor) {
            vnc_cursor_define(vs);
        }
        memset(vs->dirty, 0xFF, sizeof(vs->dirty));
    }
}

/* fastest code */
static void vnc_write_pixels_copy(VncState *vs, struct PixelFormat *pf,
                                  void *pixels, int size)
{
    vnc_write(vs, pixels, size);
}

/* slowest but generic code. */
void vnc_convert_pixel(VncState *vs, uint8_t *buf, uint32_t v)
{
    uint8_t r, g, b;
    VncDisplay *vd = vs->vd;

    r = ((((v & vd->server->pf.rmask) >> vd->server->pf.rshift) << vs->clientds.pf.rbits) >>
        vd->server->pf.rbits);
    g = ((((v & vd->server->pf.gmask) >> vd->server->pf.gshift) << vs->clientds.pf.gbits) >>
        vd->server->pf.gbits);
    b = ((((v & vd->server->pf.bmask) >> vd->server->pf.bshift) << vs->clientds.pf.bbits) >>
        vd->server->pf.bbits);
    v = (r << vs->clientds.pf.rshift) |
        (g << vs->clientds.pf.gshift) |
        (b << vs->clientds.pf.bshift);
    switch(vs->clientds.pf.bytes_per_pixel) {
    case 1:
        buf[0] = v;
        break;
    case 2:
        if (vs->clientds.flags & QEMU_BIG_ENDIAN_FLAG) {
            buf[0] = v >> 8;
            buf[1] = v;
        } else {
            buf[1] = v >> 8;
            buf[0] = v;
        }
        break;
    default:
    case 4:
        if (vs->clientds.flags & QEMU_BIG_ENDIAN_FLAG) {
            buf[0] = v >> 24;
            buf[1] = v >> 16;
            buf[2] = v >> 8;
            buf[3] = v;
        } else {
            buf[3] = v >> 24;
            buf[2] = v >> 16;
            buf[1] = v >> 8;
            buf[0] = v;
        }
        break;
    }
}

static void vnc_write_pixels_generic(VncState *vs, struct PixelFormat *pf,
                                     void *pixels1, int size)
{
    uint8_t buf[4];

    if (pf->bytes_per_pixel == 4) {
        uint32_t *pixels = pixels1;
        int n, i;
        n = size >> 2;
        for(i = 0; i < n; i++) {
            vnc_convert_pixel(vs, buf, pixels[i]);
            vnc_write(vs, buf, vs->clientds.pf.bytes_per_pixel);
        }
    } else if (pf->bytes_per_pixel == 2) {
        uint16_t *pixels = pixels1;
        int n, i;
        n = size >> 1;
        for(i = 0; i < n; i++) {
            vnc_convert_pixel(vs, buf, pixels[i]);
            vnc_write(vs, buf, vs->clientds.pf.bytes_per_pixel);
        }
    } else if (pf->bytes_per_pixel == 1) {
        uint8_t *pixels = pixels1;
        int n, i;
        n = size;
        for(i = 0; i < n; i++) {
            vnc_convert_pixel(vs, buf, pixels[i]);
            vnc_write(vs, buf, vs->clientds.pf.bytes_per_pixel);
        }
    } else {
        fprintf(stderr, "vnc_write_pixels_generic: VncState color depth not supported\n");
    }
}

int vnc_raw_send_framebuffer_update(VncState *vs, int x, int y, int w, int h)
{
    int i;
    uint8_t *row;
    VncDisplay *vd = vs->vd;

    row = vd->server->data + y * ds_get_linesize(vs->ds) + x * ds_get_bytes_per_pixel(vs->ds);
    for (i = 0; i < h; i++) {
        vs->write_pixels(vs, &vd->server->pf, row, w * ds_get_bytes_per_pixel(vs->ds));
        row += ds_get_linesize(vs->ds);
    }
    return 1;
}

static int send_framebuffer_update(VncState *vs, int x, int y, int w, int h)
{
    int n = 0;

    switch(vs->vnc_encoding) {
        case VNC_ENCODING_ZLIB:
            n = vnc_zlib_send_framebuffer_update(vs, x, y, w, h);
            break;
        case VNC_ENCODING_HEXTILE:
            vnc_framebuffer_update(vs, x, y, w, h, VNC_ENCODING_HEXTILE);
            n = vnc_hextile_send_framebuffer_update(vs, x, y, w, h);
            break;
        case VNC_ENCODING_TIGHT:
            n = vnc_tight_send_framebuffer_update(vs, x, y, w, h);
            break;
        default:
            vnc_framebuffer_update(vs, x, y, w, h, VNC_ENCODING_RAW);
            n = vnc_raw_send_framebuffer_update(vs, x, y, w, h);
            break;
    }
    return n;
}

static void vnc_copy(VncState *vs, int src_x, int src_y, int dst_x, int dst_y, int w, int h)
{
    /* send bitblit op to the vnc client */
    vnc_write_u8(vs, VNC_MSG_SERVER_FRAMEBUFFER_UPDATE);
    vnc_write_u8(vs, 0);
    vnc_write_u16(vs, 1); /* number of rects */
    vnc_framebuffer_update(vs, dst_x, dst_y, w, h, VNC_ENCODING_COPYRECT);
    vnc_write_u16(vs, src_x);
    vnc_write_u16(vs, src_y);
    vnc_flush(vs);
}

static void vnc_dpy_copy(DisplayState *ds, int src_x, int src_y, int dst_x, int dst_y, int w, int h)
{
    VncDisplay *vd = ds->opaque;
    VncState *vs, *vn;
    uint8_t *src_row;
    uint8_t *dst_row;
    int i,x,y,pitch,depth,inc,w_lim,s;
    int cmp_bytes;

    vnc_refresh_server_surface(vd);
    QTAILQ_FOREACH_SAFE(vs, &vd->clients, next, vn) {
        if (vnc_has_feature(vs, VNC_FEATURE_COPYRECT)) {
            vs->force_update = 1;
            vnc_update_client(vs, 1);
            /* vs might be free()ed here */
        }
    }

    /* do bitblit op on the local surface too */
    pitch = ds_get_linesize(vd->ds);
    depth = ds_get_bytes_per_pixel(vd->ds);
    src_row = vd->server->data + pitch * src_y + depth * src_x;
    dst_row = vd->server->data + pitch * dst_y + depth * dst_x;
    y = dst_y;
    inc = 1;
    if (dst_y > src_y) {
        /* copy backwards */
        src_row += pitch * (h-1);
        dst_row += pitch * (h-1);
        pitch = -pitch;
        y = dst_y + h - 1;
        inc = -1;
    }
    w_lim = w - (16 - (dst_x % 16));
    if (w_lim < 0)
        w_lim = w;
    else
        w_lim = w - (w_lim % 16);
    for (i = 0; i < h; i++) {
        for (x = 0; x <= w_lim;
                x += s, src_row += cmp_bytes, dst_row += cmp_bytes) {
            if (x == w_lim) {
                if ((s = w - w_lim) == 0)
                    break;
            } else if (!x) {
                s = (16 - (dst_x % 16));
                s = MIN(s, w_lim);
            } else {
                s = 16;
            }
            cmp_bytes = s * depth;
            if (memcmp(src_row, dst_row, cmp_bytes) == 0)
                continue;
            memmove(dst_row, src_row, cmp_bytes);
            QTAILQ_FOREACH(vs, &vd->clients, next) {
                if (!vnc_has_feature(vs, VNC_FEATURE_COPYRECT)) {
                    vnc_set_bit(vs->dirty[y], ((x + dst_x) / 16));
                }
            }
        }
        src_row += pitch - w * depth;
        dst_row += pitch - w * depth;
        y += inc;
    }

    QTAILQ_FOREACH(vs, &vd->clients, next) {
        if (vnc_has_feature(vs, VNC_FEATURE_COPYRECT)) {
            vnc_copy(vs, src_x, src_y, dst_x, dst_y, w, h);
        }
    }
}

static void vnc_mouse_set(int x, int y, int visible)
{
    /* can we ask the client(s) to move the pointer ??? */
}

static int vnc_cursor_define(VncState *vs)
{
    QEMUCursor *c = vs->vd->cursor;
    PixelFormat pf = qemu_default_pixelformat(32);
    int isize;

    if (vnc_has_feature(vs, VNC_FEATURE_RICH_CURSOR)) {
        vnc_write_u8(vs,  VNC_MSG_SERVER_FRAMEBUFFER_UPDATE);
        vnc_write_u8(vs,  0);  /*  padding     */
        vnc_write_u16(vs, 1);  /*  # of rects  */
        vnc_framebuffer_update(vs, c->hot_x, c->hot_y, c->width, c->height,
                               VNC_ENCODING_RICH_CURSOR);
        isize = c->width * c->height * vs->clientds.pf.bytes_per_pixel;
        vnc_write_pixels_generic(vs, &pf, c->data, isize);
        vnc_write(vs, vs->vd->cursor_mask, vs->vd->cursor_msize);
        return 0;
    }
    return -1;
}

static void vnc_dpy_cursor_define(QEMUCursor *c)
{
    VncDisplay *vd = vnc_display;
    VncState *vs;

    cursor_put(vd->cursor);
    qemu_free(vd->cursor_mask);

    vd->cursor = c;
    cursor_get(vd->cursor);
    vd->cursor_msize = cursor_get_mono_bpl(c) * c->height;
    vd->cursor_mask = qemu_mallocz(vd->cursor_msize);
    cursor_get_mono_mask(c, 0, vd->cursor_mask);

    QTAILQ_FOREACH(vs, &vd->clients, next) {
        vnc_cursor_define(vs);
    }
}

static int find_and_clear_dirty_height(struct VncState *vs,
                                       int y, int last_x, int x)
{
    int h;
    VncDisplay *vd = vs->vd;

    for (h = 1; h < (vd->server->height - y); h++) {
        int tmp_x;
        if (!vnc_get_bit(vs->dirty[y + h], last_x))
            break;
        for (tmp_x = last_x; tmp_x < x; tmp_x++)
            vnc_clear_bit(vs->dirty[y + h], tmp_x);
    }

    return h;
}

static int vnc_update_client(VncState *vs, int has_dirty)
{
    if (vs->need_update && vs->csock != -1) {
        VncDisplay *vd = vs->vd;
        int y;
        int n_rectangles;
        int saved_offset;
        int width, height;
        int n;

        if (vs->output.offset && !vs->audio_cap && !vs->force_update)
            /* kernel send buffers are full -> drop frames to throttle */
            return 0;

        if (!has_dirty && !vs->audio_cap && !vs->force_update)
            return 0;

        /*
         * Send screen updates to the vnc client using the server
         * surface and server dirty map.  guest surface updates
         * happening in parallel don't disturb us, the next pass will
         * send them to the client.
         */
        n_rectangles = 0;
        vnc_write_u8(vs, VNC_MSG_SERVER_FRAMEBUFFER_UPDATE);
        vnc_write_u8(vs, 0);
        saved_offset = vs->output.offset;
        vnc_write_u16(vs, 0);

        width = MIN(vd->server->width, vs->client_width);
        height = MIN(vd->server->height, vs->client_height);

        for (y = 0; y < height; y++) {
            int x;
            int last_x = -1;
            for (x = 0; x < width / 16; x++) {
                if (vnc_get_bit(vs->dirty[y], x)) {
                    if (last_x == -1) {
                        last_x = x;
                    }
                    vnc_clear_bit(vs->dirty[y], x);
                } else {
                    if (last_x != -1) {
                        int h = find_and_clear_dirty_height(vs, y, last_x, x);
                        n = send_framebuffer_update(vs, last_x * 16, y,
                                                    (x - last_x) * 16, h);
                        n_rectangles += n;
                    }
                    last_x = -1;
                }
            }
            if (last_x != -1) {
                int h = find_and_clear_dirty_height(vs, y, last_x, x);
                n = send_framebuffer_update(vs, last_x * 16, y,
                                            (x - last_x) * 16, h);
                n_rectangles += n;
            }
        }
        vs->output.buffer[saved_offset] = (n_rectangles >> 8) & 0xFF;
        vs->output.buffer[saved_offset + 1] = n_rectangles & 0xFF;
        vnc_flush(vs);
        vs->force_update = 0;
        return n_rectangles;
    }

    if (vs->csock == -1)
        vnc_disconnect_finish(vs);

    return 0;
}

/* audio */
static void audio_capture_notify(void *opaque, audcnotification_e cmd)
{
    VncState *vs = opaque;

    switch (cmd) {
    case AUD_CNOTIFY_DISABLE:
        vnc_write_u8(vs, VNC_MSG_SERVER_QEMU);
        vnc_write_u8(vs, VNC_MSG_SERVER_QEMU_AUDIO);
        vnc_write_u16(vs, VNC_MSG_SERVER_QEMU_AUDIO_END);
        vnc_flush(vs);
        break;

    case AUD_CNOTIFY_ENABLE:
        vnc_write_u8(vs, VNC_MSG_SERVER_QEMU);
        vnc_write_u8(vs, VNC_MSG_SERVER_QEMU_AUDIO);
        vnc_write_u16(vs, VNC_MSG_SERVER_QEMU_AUDIO_BEGIN);
        vnc_flush(vs);
        break;
    }
}

static void audio_capture_destroy(void *opaque)
{
}

static void audio_capture(void *opaque, void *buf, int size)
{
    VncState *vs = opaque;

    vnc_write_u8(vs, VNC_MSG_SERVER_QEMU);
    vnc_write_u8(vs, VNC_MSG_SERVER_QEMU_AUDIO);
    vnc_write_u16(vs, VNC_MSG_SERVER_QEMU_AUDIO_DATA);
    vnc_write_u32(vs, size);
    vnc_write(vs, buf, size);
    vnc_flush(vs);
}

static void audio_add(VncState *vs)
{
    struct audio_capture_ops ops;

    if (vs->audio_cap) {
        monitor_printf(default_mon, "audio already running\n");
        return;
    }

    ops.notify = audio_capture_notify;
    ops.destroy = audio_capture_destroy;
    ops.capture = audio_capture;

    vs->audio_cap = AUD_add_capture(&vs->as, &ops, vs);
    if (!vs->audio_cap) {
        monitor_printf(default_mon, "Failed to add audio capture\n");
    }
}

static void audio_del(VncState *vs)
{
    if (vs->audio_cap) {
        AUD_del_capture(vs->audio_cap, vs);
        vs->audio_cap = NULL;
    }
}

static void vnc_disconnect_start(VncState *vs)
{
    if (vs->csock == -1)
        return;
    qemu_set_fd_handler2(vs->csock, NULL, NULL, NULL, NULL);
    closesocket(vs->csock);
    vs->csock = -1;
}

static void vnc_disconnect_finish(VncState *vs)
{
    vnc_qmp_event(vs, QEVENT_VNC_DISCONNECTED);

    buffer_free(&vs->input);
    buffer_free(&vs->output);

    qobject_decref(vs->info);

    vnc_zlib_clear(vs);
    vnc_tight_clear(vs);

#ifdef CONFIG_VNC_TLS
    vnc_tls_client_cleanup(vs);
#endif /* CONFIG_VNC_TLS */
#ifdef CONFIG_VNC_SASL
    vnc_sasl_client_cleanup(vs);
#endif /* CONFIG_VNC_SASL */
    audio_del(vs);

    QTAILQ_REMOVE(&vs->vd->clients, vs, next);

    if (QTAILQ_EMPTY(&vs->vd->clients)) {
        dcl->idle = 1;
    }

    qemu_remove_mouse_mode_change_notifier(&vs->mouse_mode_notifier);
    vnc_remove_timer(vs->vd);
    if (vs->vd->lock_key_sync)
        qemu_remove_led_event_handler(vs->led);
    vs->magic = ~VNCSTATE_MAGIC;
    qemu_free(vs);
}

int vnc_client_io_error(VncState *vs, int ret, int last_errno)
{
    if (ret == 0 || ret == -1) {
        if (ret == -1) {
            switch (last_errno) {
                case EINTR:
                case EAGAIN:
#ifdef _WIN32
                case WSAEWOULDBLOCK:
#endif
                    return 0;
                default:
                    break;
            }
        }

        VNC_DEBUG("Closing down client sock: ret %d, errno %d\n",
                  ret, ret < 0 ? last_errno : 0);
        vnc_disconnect_start(vs);

        return 0;
    }
    return ret;
}


void vnc_client_error(VncState *vs)
{
    VNC_DEBUG("Closing down client sock: protocol error\n");
    vnc_disconnect_start(vs);
}


/*
 * Called to write a chunk of data to the client socket. The data may
 * be the raw data, or may have already been encoded by SASL.
 * The data will be written either straight onto the socket, or
 * written via the GNUTLS wrappers, if TLS/SSL encryption is enabled
 *
 * NB, it is theoretically possible to have 2 layers of encryption,
 * both SASL, and this TLS layer. It is highly unlikely in practice
 * though, since SASL encryption will typically be a no-op if TLS
 * is active
 *
 * Returns the number of bytes written, which may be less than
 * the requested 'datalen' if the socket would block. Returns
 * -1 on error, and disconnects the client socket.
 */
long vnc_client_write_buf(VncState *vs, const void *data, size_t datalen)
{
    long ret;
#ifdef CONFIG_VNC_TLS
    if (vs->tls.session) {
        ret = gnutls_write(vs->tls.session, data, datalen);
        if (ret < 0) {
            if (ret == GNUTLS_E_AGAIN)
                errno = EAGAIN;
            else
                errno = EIO;
            ret = -1;
        }
    } else
#endif /* CONFIG_VNC_TLS */
        ret = send(vs->csock, (const void *)data, datalen, 0);
    VNC_DEBUG("Wrote wire %p %zd -> %ld\n", data, datalen, ret);
    return vnc_client_io_error(vs, ret, socket_error());
}


/*
 * Called to write buffered data to the client socket, when not
 * using any SASL SSF encryption layers. Will write as much data
 * as possible without blocking. If all buffered data is written,
 * will switch the FD poll() handler back to read monitoring.
 *
 * Returns the number of bytes written, which may be less than
 * the buffered output data if the socket would block. Returns
 * -1 on error, and disconnects the client socket.
 */
static long vnc_client_write_plain(VncState *vs)
{
    long ret;

    assert(vs->magic == VNCSTATE_MAGIC);

#ifdef CONFIG_VNC_SASL
    VNC_DEBUG("Write Plain: Pending output %p size %zd offset %zd. Wait SSF %d\n",
              vs->output.buffer, vs->output.capacity, vs->output.offset,
              vs->sasl.waitWriteSSF);

    if (vs->sasl.conn &&
        vs->sasl.runSSF &&
        vs->sasl.waitWriteSSF) {
        ret = vnc_client_write_buf(vs, vs->output.buffer, vs->sasl.waitWriteSSF);
        if (ret)
            vs->sasl.waitWriteSSF -= ret;
    } else
#endif /* CONFIG_VNC_SASL */
        ret = vnc_client_write_buf(vs, vs->output.buffer, vs->output.offset);
    if (!ret)
        return 0;

    memmove(vs->output.buffer, vs->output.buffer + ret, (vs->output.offset - ret));
    vs->output.offset -= ret;

    if (vs->output.offset == 0) {
        qemu_set_fd_handler2(vs->csock, NULL, vnc_client_read, NULL, vs);
    }

    return ret;
}


/*
 * First function called whenever there is data to be written to
 * the client socket. Will delegate actual work according to whether
 * SASL SSF layers are enabled (thus requiring encryption calls)
 */
void vnc_client_write(void *opaque)
{
    VncState *vs = opaque;

#ifdef CONFIG_VNC_SASL
    if (vs->sasl.conn &&
        vs->sasl.runSSF &&
        !vs->sasl.waitWriteSSF) {
        vnc_client_write_sasl(vs);
    } else
#endif /* CONFIG_VNC_SASL */
        vnc_client_write_plain(vs);
}

void vnc_read_when(VncState *vs, VncReadEvent *func, size_t expecting)
{
    assert(vs->magic == VNCSTATE_MAGIC);
    vs->read_handler = func;
    vs->read_handler_expect = expecting;
}


/*
 * Called to read a chunk of data from the client socket. The data may
 * be the raw data, or may need to be further decoded by SASL.
 * The data will be read either straight from to the socket, or
 * read via the GNUTLS wrappers, if TLS/SSL encryption is enabled
 *
 * NB, it is theoretically possible to have 2 layers of encryption,
 * both SASL, and this TLS layer. It is highly unlikely in practice
 * though, since SASL encryption will typically be a no-op if TLS
 * is active
 *
 * Returns the number of bytes read, which may be less than
 * the requested 'datalen' if the socket would block. Returns
 * -1 on error, and disconnects the client socket.
 */
long vnc_client_read_buf(VncState *vs, void *data, size_t datalen)
{
    long ret;
#ifdef CONFIG_VNC_TLS
    if (vs->tls.session) {
        ret = gnutls_read(vs->tls.session, data, datalen);
        if (ret < 0) {
            if (ret == GNUTLS_E_AGAIN)
                errno = EAGAIN;
            else
                errno = EIO;
            ret = -1;
        }
    } else
#endif /* CONFIG_VNC_TLS */
        ret = recv(vs->csock, (void *)data, datalen, 0);
    VNC_DEBUG("Read wire %p %zd -> %ld\n", data, datalen, ret);
    return vnc_client_io_error(vs, ret, socket_error());
}


/*
 * Called to read data from the client socket to the input buffer,
 * when not using any SASL SSF encryption layers. Will read as much
 * data as possible without blocking.
 *
 * Returns the number of bytes read. Returns -1 on error, and
 * disconnects the client socket.
 */
static long vnc_client_read_plain(VncState *vs)
{
    int ret;
    VNC_DEBUG("Read plain %p size %zd offset %zd\n",
              vs->input.buffer, vs->input.capacity, vs->input.offset);
    buffer_reserve(&vs->input, 4096);
    ret = vnc_client_read_buf(vs, buffer_end(&vs->input), 4096);
    if (!ret)
        return 0;
    vs->input.offset += ret;
    return ret;
}


/*
 * First function called whenever there is more data to be read from
 * the client socket. Will delegate actual work according to whether
 * SASL SSF layers are enabled (thus requiring decryption calls)
 */
void vnc_client_read(void *opaque)
{
    VncState *vs = opaque;
    long ret;

    assert(vs->magic == VNCSTATE_MAGIC);

#ifdef CONFIG_VNC_SASL
    if (vs->sasl.conn && vs->sasl.runSSF)
        ret = vnc_client_read_sasl(vs);
    else
#endif /* CONFIG_VNC_SASL */
        ret = vnc_client_read_plain(vs);
    if (!ret) {
        if (vs->csock == -1)
            vnc_disconnect_finish(vs);
        return;
    }

    while (vs->read_handler && vs->input.offset >= vs->read_handler_expect) {
        size_t len = vs->read_handler_expect;
        int ret;

        assert(vs->magic == VNCSTATE_MAGIC);
        ret = vs->read_handler(vs, vs->input.buffer, len);
        if (vs->csock == -1) {
            vnc_disconnect_finish(vs);
            return;
        }

        if (!ret) {
            memmove(vs->input.buffer, vs->input.buffer + len, (vs->input.offset - len));
            vs->input.offset -= len;
        } else {
            vs->read_handler_expect = ret;
        }
    }
}

void vnc_write(VncState *vs, const void *data, size_t len)
{
    assert(vs->magic == VNCSTATE_MAGIC);
    buffer_reserve(&vs->output, len);

    if (vs->csock != -1 && buffer_empty(&vs->output)) {
        qemu_set_fd_handler2(vs->csock, NULL, vnc_client_read, vnc_client_write, vs);
    }

    buffer_append(&vs->output, data, len);
}

void vnc_write_s32(VncState *vs, int32_t value)
{
    vnc_write_u32(vs, *(uint32_t *)&value);
}

void vnc_write_u32(VncState *vs, uint32_t value)
{
    uint8_t buf[4];

    buf[0] = (value >> 24) & 0xFF;
    buf[1] = (value >> 16) & 0xFF;
    buf[2] = (value >>  8) & 0xFF;
    buf[3] = value & 0xFF;

    vnc_write(vs, buf, 4);
}

void vnc_write_u16(VncState *vs, uint16_t value)
{
    uint8_t buf[2];

    buf[0] = (value >> 8) & 0xFF;
    buf[1] = value & 0xFF;

    vnc_write(vs, buf, 2);
}

void vnc_write_u8(VncState *vs, uint8_t value)
{
    vnc_write(vs, (char *)&value, 1);
}

void vnc_flush(VncState *vs)
{
    if (vs->csock != -1 && vs->output.offset)
        vnc_client_write(vs);
}

uint8_t read_u8(uint8_t *data, size_t offset)
{
    return data[offset];
}

uint16_t read_u16(uint8_t *data, size_t offset)
{
    return ((data[offset] & 0xFF) << 8) | (data[offset + 1] & 0xFF);
}

int32_t read_s32(uint8_t *data, size_t offset)
{
    return (int32_t)((data[offset] << 24) | (data[offset + 1] << 16) |
                     (data[offset + 2] << 8) | data[offset + 3]);
}

uint32_t read_u32(uint8_t *data, size_t offset)
{
    return ((data[offset] << 24) | (data[offset + 1] << 16) |
            (data[offset + 2] << 8) | data[offset + 3]);
}

static void client_cut_text(VncState *vs, size_t len, uint8_t *text)
{
}

static void check_pointer_type_change(Notifier *notifier)
{
    VncState *vs = container_of(notifier, VncState, mouse_mode_notifier);
    int absolute = kbd_mouse_is_absolute();

    if (vnc_has_feature(vs, VNC_FEATURE_POINTER_TYPE_CHANGE) && vs->absolute != absolute) {
        vnc_write_u8(vs, VNC_MSG_SERVER_FRAMEBUFFER_UPDATE);
        vnc_write_u8(vs, 0);
        vnc_write_u16(vs, 1);
        vnc_framebuffer_update(vs, absolute, 0,
                               ds_get_width(vs->ds), ds_get_height(vs->ds),
                               VNC_ENCODING_POINTER_TYPE_CHANGE);
        vnc_flush(vs);
    }
    vs->absolute = absolute;
}

static void pointer_event(VncState *vs, int button_mask, int x, int y)
{
    int buttons = 0;
    int dz = 0;

    if (button_mask & 0x01)
        buttons |= MOUSE_EVENT_LBUTTON;
    if (button_mask & 0x02)
        buttons |= MOUSE_EVENT_MBUTTON;
    if (button_mask & 0x04)
        buttons |= MOUSE_EVENT_RBUTTON;
    if (button_mask & 0x08)
        dz = -1;
    if (button_mask & 0x10)
        dz = 1;

    if (vs->absolute) {
        kbd_mouse_event(ds_get_width(vs->ds) > 1 ?
                          x * 0x7FFF / (ds_get_width(vs->ds) - 1) : 0x4000,
                        ds_get_height(vs->ds) > 1 ?
                          y * 0x7FFF / (ds_get_height(vs->ds) - 1) : 0x4000,
                        dz, buttons);
    } else if (vnc_has_feature(vs, VNC_FEATURE_POINTER_TYPE_CHANGE)) {
        x -= 0x7FFF;
        y -= 0x7FFF;

        kbd_mouse_event(x, y, dz, buttons);
    } else {
        if (vs->last_x != -1)
            kbd_mouse_event(x - vs->last_x,
                            y - vs->last_y,
                            dz, buttons);
        vs->last_x = x;
        vs->last_y = y;
    }
}

static void reset_keys(VncState *vs)
{
    int i;
    for(i = 0; i < 256; i++) {
        if (vs->modifiers_state[i]) {
            if (i & SCANCODE_GREY)
                kbd_put_keycode(SCANCODE_EMUL0);
            kbd_put_keycode(i | SCANCODE_UP);
            vs->modifiers_state[i] = 0;
        }
    }
}

static void press_key(VncState *vs, int keysym)
{
    int keycode = keysym2scancode(vs->vd->kbd_layout, keysym) & SCANCODE_KEYMASK;
    if (keycode & SCANCODE_GREY)
        kbd_put_keycode(SCANCODE_EMUL0);
    kbd_put_keycode(keycode & SCANCODE_KEYCODEMASK);
    if (keycode & SCANCODE_GREY)
        kbd_put_keycode(SCANCODE_EMUL0);
    kbd_put_keycode(keycode | SCANCODE_UP);
}

static void kbd_leds(void *opaque, int ledstate)
{
    VncState *vs = opaque;
    int caps, num;

    caps = ledstate & QEMU_CAPS_LOCK_LED ? 1 : 0;
    num  = ledstate & QEMU_NUM_LOCK_LED  ? 1 : 0;

    if (vs->modifiers_state[0x3a] != caps) {
        vs->modifiers_state[0x3a] = caps;
    }
    if (vs->modifiers_state[0x45] != num) {
        vs->modifiers_state[0x45] = num;
    }
}

static void do_key_event(VncState *vs, int down, int keycode, int sym)
{
    /* QEMU console switch */
    switch(keycode) {
    case 0x2a:                          /* Left Shift */
    case 0x36:                          /* Right Shift */
    case 0x1d:                          /* Left CTRL */
    case 0x9d:                          /* Right CTRL */
    case 0x38:                          /* Left ALT */
    case 0xb8:                          /* Right ALT */
        if (down)
            vs->modifiers_state[keycode] = 1;
        else
            vs->modifiers_state[keycode] = 0;
        break;
    case 0x02 ... 0x0a: /* '1' to '9' keys */
        if (down && vs->modifiers_state[0x1d] && vs->modifiers_state[0x38]) {
            /* Reset the modifiers sent to the current console */
            reset_keys(vs);
            console_select(keycode - 0x02);
            return;
        }
        break;
    case 0x3a:                        /* CapsLock */
    case 0x45:                        /* NumLock */
        if (down)
            vs->modifiers_state[keycode] ^= 1;
        break;
    }

    if (vs->vd->lock_key_sync &&
        keycode_is_keypad(vs->vd->kbd_layout, keycode)) {
        /* If the numlock state needs to change then simulate an additional
           keypress before sending this one.  This will happen if the user
           toggles numlock away from the VNC window.
        */
        if (keysym_is_numlock(vs->vd->kbd_layout, sym & 0xFFFF)) {
            if (!vs->modifiers_state[0x45]) {
                vs->modifiers_state[0x45] = 1;
                press_key(vs, 0xff7f);
            }
        } else {
            if (vs->modifiers_state[0x45]) {
                vs->modifiers_state[0x45] = 0;
                press_key(vs, 0xff7f);
            }
        }
    }

    if (vs->vd->lock_key_sync &&
        ((sym >= 'A' && sym <= 'Z') || (sym >= 'a' && sym <= 'z'))) {
        /* If the capslock state needs to change then simulate an additional
           keypress before sending this one.  This will happen if the user
           toggles capslock away from the VNC window.
        */
        int uppercase = !!(sym >= 'A' && sym <= 'Z');
        int shift = !!(vs->modifiers_state[0x2a] | vs->modifiers_state[0x36]);
        int capslock = !!(vs->modifiers_state[0x3a]);
        if (capslock) {
            if (uppercase == shift) {
                vs->modifiers_state[0x3a] = 0;
                press_key(vs, 0xffe5);
            }
        } else {
            if (uppercase != shift) {
                vs->modifiers_state[0x3a] = 1;
                press_key(vs, 0xffe5);
            }
        }
    }

    if (is_graphic_console()) {
        if (keycode & SCANCODE_GREY)
            kbd_put_keycode(SCANCODE_EMUL0);
        if (down)
            kbd_put_keycode(keycode & SCANCODE_KEYCODEMASK);
        else
            kbd_put_keycode(keycode | SCANCODE_UP);
    } else {
        /* QEMU console emulation */
        if (down) {
            int numlock = vs->modifiers_state[0x45];
            switch (keycode) {
            case 0x2a:                          /* Left Shift */
            case 0x36:                          /* Right Shift */
            case 0x1d:                          /* Left CTRL */
            case 0x9d:                          /* Right CTRL */
            case 0x38:                          /* Left ALT */
            case 0xb8:                          /* Right ALT */
                break;
            case 0xc8:
                kbd_put_keysym(QEMU_KEY_UP);
                break;
            case 0xd0:
                kbd_put_keysym(QEMU_KEY_DOWN);
                break;
            case 0xcb:
                kbd_put_keysym(QEMU_KEY_LEFT);
                break;
            case 0xcd:
                kbd_put_keysym(QEMU_KEY_RIGHT);
                break;
            case 0xd3:
                kbd_put_keysym(QEMU_KEY_DELETE);
                break;
            case 0xc7:
                kbd_put_keysym(QEMU_KEY_HOME);
                break;
            case 0xcf:
                kbd_put_keysym(QEMU_KEY_END);
                break;
            case 0xc9:
                kbd_put_keysym(QEMU_KEY_PAGEUP);
                break;
            case 0xd1:
                kbd_put_keysym(QEMU_KEY_PAGEDOWN);
                break;

            case 0x47:
                kbd_put_keysym(numlock ? '7' : QEMU_KEY_HOME);
                break;
            case 0x48:
                kbd_put_keysym(numlock ? '8' : QEMU_KEY_UP);
                break;
            case 0x49:
                kbd_put_keysym(numlock ? '9' : QEMU_KEY_PAGEUP);
                break;
            case 0x4b:
                kbd_put_keysym(numlock ? '4' : QEMU_KEY_LEFT);
                break;
            case 0x4c:
                kbd_put_keysym('5');
                break;
            case 0x4d:
                kbd_put_keysym(numlock ? '6' : QEMU_KEY_RIGHT);
                break;
            case 0x4f:
                kbd_put_keysym(numlock ? '1' : QEMU_KEY_END);
                break;
            case 0x50:
                kbd_put_keysym(numlock ? '2' : QEMU_KEY_DOWN);
                break;
            case 0x51:
                kbd_put_keysym(numlock ? '3' : QEMU_KEY_PAGEDOWN);
                break;
            case 0x52:
                kbd_put_keysym('0');
                break;
            case 0x53:
                kbd_put_keysym(numlock ? '.' : QEMU_KEY_DELETE);
                break;

            case 0xb5:
                kbd_put_keysym('/');
                break;
            case 0x37:
                kbd_put_keysym('*');
                break;
            case 0x4a:
                kbd_put_keysym('-');
                break;
            case 0x4e:
                kbd_put_keysym('+');
                break;
            case 0x9c:
                kbd_put_keysym('\n');
                break;

            default:
                kbd_put_keysym(sym);
                break;
            }
        }
    }
}

static void key_event(VncState *vs, int down, uint32_t sym)
{
    int keycode;
    int lsym = sym;

    if (lsym >= 'A' && lsym <= 'Z' && is_graphic_console()) {
        lsym = lsym - 'A' + 'a';
    }

    keycode = keysym2scancode(vs->vd->kbd_layout, lsym & 0xFFFF) & SCANCODE_KEYMASK;
    do_key_event(vs, down, keycode, sym);
}

static void ext_key_event(VncState *vs, int down,
                          uint32_t sym, uint16_t keycode)
{
    /* if the user specifies a keyboard layout, always use it */
    if (keyboard_layout)
        key_event(vs, down, sym);
    else
        do_key_event(vs, down, keycode, sym);
}

static void framebuffer_update_request(VncState *vs, int incremental,
                                       int x_position, int y_position,
                                       int w, int h)
{
    if (y_position > ds_get_height(vs->ds))
        y_position = ds_get_height(vs->ds);
    if (y_position + h >= ds_get_height(vs->ds))
        h = ds_get_height(vs->ds) - y_position;

    int i;
    vs->need_update = 1;
    if (!incremental) {
        vs->force_update = 1;
        for (i = 0; i < h; i++) {
            vnc_set_bits(vs->dirty[y_position + i],
                         (ds_get_width(vs->ds) / 16), VNC_DIRTY_WORDS);
        }
    }
}

static void send_ext_key_event_ack(VncState *vs)
{
    vnc_write_u8(vs, VNC_MSG_SERVER_FRAMEBUFFER_UPDATE);
    vnc_write_u8(vs, 0);
    vnc_write_u16(vs, 1);
    vnc_framebuffer_update(vs, 0, 0, ds_get_width(vs->ds), ds_get_height(vs->ds),
                           VNC_ENCODING_EXT_KEY_EVENT);
    vnc_flush(vs);
}

static void send_ext_audio_ack(VncState *vs)
{
    vnc_write_u8(vs, VNC_MSG_SERVER_FRAMEBUFFER_UPDATE);
    vnc_write_u8(vs, 0);
    vnc_write_u16(vs, 1);
    vnc_framebuffer_update(vs, 0, 0, ds_get_width(vs->ds), ds_get_height(vs->ds),
                           VNC_ENCODING_AUDIO);
    vnc_flush(vs);
}

static void set_encodings(VncState *vs, int32_t *encodings, size_t n_encodings)
{
    int i;
    unsigned int enc = 0;

    vs->features = 0;
    vs->vnc_encoding = 0;
    vs->tight_compression = 9;
    vs->tight_quality = 9;
    vs->absolute = -1;

    /*
     * Start from the end because the encodings are sent in order of preference.
     * This way the prefered encoding (first encoding defined in the array)
     * will be set at the end of the loop.
     */
    for (i = n_encodings - 1; i >= 0; i--) {
        enc = encodings[i];
        switch (enc) {
        case VNC_ENCODING_RAW:
            vs->vnc_encoding = enc;
            break;
        case VNC_ENCODING_COPYRECT:
            vs->features |= VNC_FEATURE_COPYRECT_MASK;
            break;
        case VNC_ENCODING_HEXTILE:
            vs->features |= VNC_FEATURE_HEXTILE_MASK;
            vs->vnc_encoding = enc;
            break;
        case VNC_ENCODING_TIGHT:
            vs->features |= VNC_FEATURE_TIGHT_MASK;
            vs->vnc_encoding = enc;
            break;
        case VNC_ENCODING_ZLIB:
            vs->features |= VNC_FEATURE_ZLIB_MASK;
            vs->vnc_encoding = enc;
            break;
        case VNC_ENCODING_DESKTOPRESIZE:
            vs->features |= VNC_FEATURE_RESIZE_MASK;
            break;
        case VNC_ENCODING_POINTER_TYPE_CHANGE:
            vs->features |= VNC_FEATURE_POINTER_TYPE_CHANGE_MASK;
            break;
        case VNC_ENCODING_RICH_CURSOR:
            vs->features |= VNC_FEATURE_RICH_CURSOR_MASK;
            break;
        case VNC_ENCODING_EXT_KEY_EVENT:
            send_ext_key_event_ack(vs);
            break;
        case VNC_ENCODING_AUDIO:
            send_ext_audio_ack(vs);
            break;
        case VNC_ENCODING_WMVi:
            vs->features |= VNC_FEATURE_WMVI_MASK;
            break;
        case VNC_ENCODING_COMPRESSLEVEL0 ... VNC_ENCODING_COMPRESSLEVEL0 + 9:
            vs->tight_compression = (enc & 0x0F);
            break;
        case VNC_ENCODING_QUALITYLEVEL0 ... VNC_ENCODING_QUALITYLEVEL0 + 9:
            vs->tight_quality = (enc & 0x0F);
            break;
        default:
            VNC_DEBUG("Unknown encoding: %d (0x%.8x): %d\n", i, enc, enc);
            break;
        }
    }
    vnc_desktop_resize(vs);
    check_pointer_type_change(&vs->mouse_mode_notifier);
}

static void set_pixel_conversion(VncState *vs)
{
    if ((vs->clientds.flags & QEMU_BIG_ENDIAN_FLAG) ==
        (vs->ds->surface->flags & QEMU_BIG_ENDIAN_FLAG) && 
        !memcmp(&(vs->clientds.pf), &(vs->ds->surface->pf), sizeof(PixelFormat))) {
        vs->write_pixels = vnc_write_pixels_copy;
        vnc_hextile_set_pixel_conversion(vs, 0);
    } else {
        vs->write_pixels = vnc_write_pixels_generic;
        vnc_hextile_set_pixel_conversion(vs, 1);
    }
}

static void set_pixel_format(VncState *vs,
                             int bits_per_pixel, int depth,
                             int big_endian_flag, int true_color_flag,
                             int red_max, int green_max, int blue_max,
                             int red_shift, int green_shift, int blue_shift)
{
    if (!true_color_flag) {
        vnc_client_error(vs);
        return;
    }

    vs->clientds = *(vs->vd->guest.ds);
    vs->clientds.pf.rmax = red_max;
    count_bits(vs->clientds.pf.rbits, red_max);
    vs->clientds.pf.rshift = red_shift;
    vs->clientds.pf.rmask = red_max << red_shift;
    vs->clientds.pf.gmax = green_max;
    count_bits(vs->clientds.pf.gbits, green_max);
    vs->clientds.pf.gshift = green_shift;
    vs->clientds.pf.gmask = green_max << green_shift;
    vs->clientds.pf.bmax = blue_max;
    count_bits(vs->clientds.pf.bbits, blue_max);
    vs->clientds.pf.bshift = blue_shift;
    vs->clientds.pf.bmask = blue_max << blue_shift;
    vs->clientds.pf.bits_per_pixel = bits_per_pixel;
    vs->clientds.pf.bytes_per_pixel = bits_per_pixel / 8;
    vs->clientds.pf.depth = bits_per_pixel == 32 ? 24 : bits_per_pixel;
    vs->clientds.flags = big_endian_flag ? QEMU_BIG_ENDIAN_FLAG : 0x00;

    set_pixel_conversion(vs);

    vga_hw_invalidate();
    vga_hw_update();
}

static void pixel_format_message (VncState *vs) {
    char pad[3] = { 0, 0, 0 };

    vnc_write_u8(vs, vs->ds->surface->pf.bits_per_pixel); /* bits-per-pixel */
    vnc_write_u8(vs, vs->ds->surface->pf.depth); /* depth */

#ifdef HOST_WORDS_BIGENDIAN
    vnc_write_u8(vs, 1);             /* big-endian-flag */
#else
    vnc_write_u8(vs, 0);             /* big-endian-flag */
#endif
    vnc_write_u8(vs, 1);             /* true-color-flag */
    vnc_write_u16(vs, vs->ds->surface->pf.rmax);     /* red-max */
    vnc_write_u16(vs, vs->ds->surface->pf.gmax);     /* green-max */
    vnc_write_u16(vs, vs->ds->surface->pf.bmax);     /* blue-max */
    vnc_write_u8(vs, vs->ds->surface->pf.rshift);    /* red-shift */
    vnc_write_u8(vs, vs->ds->surface->pf.gshift);    /* green-shift */
    vnc_write_u8(vs, vs->ds->surface->pf.bshift);    /* blue-shift */

    vnc_hextile_set_pixel_conversion(vs, 0);

    vs->clientds = *(vs->ds->surface);
    vs->clientds.flags &= ~QEMU_ALLOCATED_FLAG;
    vs->write_pixels = vnc_write_pixels_copy;

    vnc_write(vs, pad, 3);           /* padding */
}

static void vnc_dpy_setdata(DisplayState *ds)
{
    /* We don't have to do anything */
}

static void vnc_colordepth(VncState *vs)
{
    if (vnc_has_feature(vs, VNC_FEATURE_WMVI)) {
        /* Sending a WMVi message to notify the client*/
        vnc_write_u8(vs, VNC_MSG_SERVER_FRAMEBUFFER_UPDATE);
        vnc_write_u8(vs, 0);
        vnc_write_u16(vs, 1); /* number of rects */
        vnc_framebuffer_update(vs, 0, 0, ds_get_width(vs->ds), 
                               ds_get_height(vs->ds), VNC_ENCODING_WMVi);
        pixel_format_message(vs);
        vnc_flush(vs);
    } else {
        set_pixel_conversion(vs);
    }
}

static int protocol_client_msg(VncState *vs, uint8_t *data, size_t len)
{
    int i;
    uint16_t limit;
    VncDisplay *vd = vs->vd;

    if (data[0] > 3) {
        vd->timer_interval = VNC_REFRESH_INTERVAL_BASE;
        if (!qemu_timer_expired(vd->timer, qemu_get_clock(rt_clock) + vd->timer_interval))
            qemu_mod_timer(vd->timer, qemu_get_clock(rt_clock) + vd->timer_interval);
    }

    assert(vs->magic == VNCSTATE_MAGIC);

    switch (data[0]) {
    case VNC_MSG_CLIENT_SET_PIXEL_FORMAT:
        if (len == 1)
            return 20;

        set_pixel_format(vs, read_u8(data, 4), read_u8(data, 5),
                         read_u8(data, 6), read_u8(data, 7),
                         read_u16(data, 8), read_u16(data, 10),
                         read_u16(data, 12), read_u8(data, 14),
                         read_u8(data, 15), read_u8(data, 16));
        break;
    case VNC_MSG_CLIENT_SET_ENCODINGS:
        if (len == 1)
            return 4;

        if (len == 4) {
            limit = read_u16(data, 2);
            if (limit > 0)
                return 4 + (limit * 4);
        } else
            limit = read_u16(data, 2);

        for (i = 0; i < limit; i++) {
            int32_t val = read_s32(data, 4 + (i * 4));
            memcpy(data + 4 + (i * 4), &val, sizeof(val));
        }

        set_encodings(vs, (int32_t *)(data + 4), limit);
        break;
    case VNC_MSG_CLIENT_FRAMEBUFFER_UPDATE_REQUEST:
        if (len == 1)
            return 10;

        framebuffer_update_request(vs,
                                   read_u8(data, 1), read_u16(data, 2), read_u16(data, 4),
                                   read_u16(data, 6), read_u16(data, 8));
        break;
    case VNC_MSG_CLIENT_KEY_EVENT:
        if (len == 1)
            return 8;

        key_event(vs, read_u8(data, 1), read_u32(data, 4));
        break;
    case VNC_MSG_CLIENT_POINTER_EVENT:
        if (len == 1)
            return 6;

        pointer_event(vs, read_u8(data, 1), read_u16(data, 2), read_u16(data, 4));
        break;
    case VNC_MSG_CLIENT_CUT_TEXT:
        if (len == 1)
            return 8;

        if (len == 8) {
            uint32_t dlen = read_u32(data, 4);
            if (dlen > 0)
                return 8 + dlen;
        }

        client_cut_text(vs, read_u32(data, 4), data + 8);
        break;
    case VNC_MSG_CLIENT_QEMU:
        if (len == 1)
            return 2;

        switch (read_u8(data, 1)) {
        case VNC_MSG_CLIENT_QEMU_EXT_KEY_EVENT:
            if (len == 2)
                return 12;

            ext_key_event(vs, read_u16(data, 2),
                          read_u32(data, 4), read_u32(data, 8));
            break;
        case VNC_MSG_CLIENT_QEMU_AUDIO:
            if (len == 2)
                return 4;

            switch (read_u16 (data, 2)) {
            case VNC_MSG_CLIENT_QEMU_AUDIO_ENABLE:
                audio_add(vs);
                break;
            case VNC_MSG_CLIENT_QEMU_AUDIO_DISABLE:
                audio_del(vs);
                break;
            case VNC_MSG_CLIENT_QEMU_AUDIO_SET_FORMAT:
                if (len == 4)
                    return 10;
                switch (read_u8(data, 4)) {
                case 0: vs->as.fmt = AUD_FMT_U8; break;
                case 1: vs->as.fmt = AUD_FMT_S8; break;
                case 2: vs->as.fmt = AUD_FMT_U16; break;
                case 3: vs->as.fmt = AUD_FMT_S16; break;
                case 4: vs->as.fmt = AUD_FMT_U32; break;
                case 5: vs->as.fmt = AUD_FMT_S32; break;
                default:
                    printf("Invalid audio format %d\n", read_u8(data, 4));
                    vnc_client_error(vs);
                    return -1;
                }
                vs->as.nchannels = read_u8(data, 5);
                if (vs->as.nchannels != 1 && vs->as.nchannels != 2) {
                    printf("Invalid audio channel coount %d\n",
                           read_u8(data, 5));
                    vnc_client_error(vs);
                    return -1;
                }
                vs->as.freq = read_u32(data, 6);
                break;
            default:
                printf ("Invalid audio message %d\n", read_u8(data, 4));
                vnc_client_error(vs);
                return -1;
            }
            break;

        default:
            printf("Msg: %d\n", read_u16(data, 0));
            vnc_client_error(vs);
            return -1;
        }
        break;
    default:
        fprintf(stderr, "Msg: %d\n", data[0]);
        vnc_client_error(vs);
        return -1;
    }

    vnc_read_when(vs, protocol_client_msg, 1);
    return 0;
}

static int protocol_client_init(VncState *vs, uint8_t *data, size_t len)
{
    char buf[1024];
    int size;

<<<<<<< HEAD
    assert(vs->magic == VNCSTATE_MAGIC);

    vnc_write_u16(vs, ds_get_width(vs->ds));
    vnc_write_u16(vs, ds_get_height(vs->ds));
=======
    vs->client_width = ds_get_width(vs->ds);
    vs->client_height = ds_get_height(vs->ds);
    vnc_write_u16(vs, vs->client_width);
    vnc_write_u16(vs, vs->client_height);
>>>>>>> fd1dc858

    pixel_format_message(vs);

    if (qemu_name)
        size = snprintf(buf, sizeof(buf), "QEMU (%s)", qemu_name);
    else
        size = snprintf(buf, sizeof(buf), "QEMU");

    vnc_write_u32(vs, size);
    vnc_write(vs, buf, size);
    vnc_flush(vs);

    vnc_client_cache_auth(vs);
    vnc_qmp_event(vs, QEVENT_VNC_INITIALIZED);

    vnc_read_when(vs, protocol_client_msg, 1);

    return 0;
}

void start_client_init(VncState *vs)
{
    assert(vs->magic == VNCSTATE_MAGIC);
    vnc_read_when(vs, protocol_client_init, 1);
}

static void make_challenge(VncState *vs)
{
    int i;

    srand(time(NULL)+getpid()+getpid()*987654+rand());

    for (i = 0 ; i < sizeof(vs->challenge) ; i++)
        vs->challenge[i] = (int) (256.0*rand()/(RAND_MAX+1.0));
}

static int protocol_client_auth_vnc(VncState *vs, uint8_t *data, size_t len)
{
    unsigned char response[VNC_AUTH_CHALLENGE_SIZE];
    int i, j, pwlen;
    unsigned char key[8];

    if (!vs->vd->password || !vs->vd->password[0]) {
        VNC_DEBUG("No password configured on server");
        vnc_write_u32(vs, 1); /* Reject auth */
        if (vs->minor >= 8) {
            static const char err[] = "Authentication failed";
            vnc_write_u32(vs, sizeof(err));
            vnc_write(vs, err, sizeof(err));
        }
        vnc_flush(vs);
        vnc_client_error(vs);
        return 0;
    }

    memcpy(response, vs->challenge, VNC_AUTH_CHALLENGE_SIZE);

    /* Calculate the expected challenge response */
    pwlen = strlen(vs->vd->password);
    for (i=0; i<sizeof(key); i++)
        key[i] = i<pwlen ? vs->vd->password[i] : 0;
    deskey(key, EN0);
    for (j = 0; j < VNC_AUTH_CHALLENGE_SIZE; j += 8)
        des(response+j, response+j);

    /* Compare expected vs actual challenge response */
    if (memcmp(response, data, VNC_AUTH_CHALLENGE_SIZE) != 0) {
        VNC_DEBUG("Client challenge reponse did not match\n");
        vnc_write_u32(vs, 1); /* Reject auth */
        if (vs->minor >= 8) {
            static const char err[] = "Authentication failed";
            vnc_write_u32(vs, sizeof(err));
            vnc_write(vs, err, sizeof(err));
        }
        vnc_flush(vs);
        vnc_client_error(vs);
    } else {
        VNC_DEBUG("Accepting VNC challenge response\n");
        vnc_write_u32(vs, 0); /* Accept auth */
        vnc_flush(vs);

        start_client_init(vs);
    }
    return 0;
}

void start_auth_vnc(VncState *vs)
{
    assert(vs->magic == VNCSTATE_MAGIC);
    make_challenge(vs);
    /* Send client a 'random' challenge */
    vnc_write(vs, vs->challenge, sizeof(vs->challenge));
    vnc_flush(vs);

    vnc_read_when(vs, protocol_client_auth_vnc, sizeof(vs->challenge));
}


static int protocol_client_auth(VncState *vs, uint8_t *data, size_t len)
{
    /* We only advertise 1 auth scheme at a time, so client
     * must pick the one we sent. Verify this */
    if (data[0] != vs->vd->auth) { /* Reject auth */
       VNC_DEBUG("Reject auth %d because it didn't match advertized\n", (int)data[0]);
       vnc_write_u32(vs, 1);
       if (vs->minor >= 8) {
           static const char err[] = "Authentication failed";
           vnc_write_u32(vs, sizeof(err));
           vnc_write(vs, err, sizeof(err));
       }
       vnc_client_error(vs);
    } else { /* Accept requested auth */
       VNC_DEBUG("Client requested auth %d\n", (int)data[0]);
       switch (vs->vd->auth) {
       case VNC_AUTH_NONE:
           VNC_DEBUG("Accept auth none\n");
           if (vs->minor >= 8) {
               vnc_write_u32(vs, 0); /* Accept auth completion */
               vnc_flush(vs);
           }
           start_client_init(vs);
           break;

       case VNC_AUTH_VNC:
           VNC_DEBUG("Start VNC auth\n");
           start_auth_vnc(vs);
           break;

#ifdef CONFIG_VNC_TLS
       case VNC_AUTH_VENCRYPT:
           VNC_DEBUG("Accept VeNCrypt auth\n");;
           start_auth_vencrypt(vs);
           break;
#endif /* CONFIG_VNC_TLS */

#ifdef CONFIG_VNC_SASL
       case VNC_AUTH_SASL:
           VNC_DEBUG("Accept SASL auth\n");
           start_auth_sasl(vs);
           break;
#endif /* CONFIG_VNC_SASL */

       default: /* Should not be possible, but just in case */
           VNC_DEBUG("Reject auth %d server code bug\n", vs->vd->auth);
           vnc_write_u8(vs, 1);
           if (vs->minor >= 8) {
               static const char err[] = "Authentication failed";
               vnc_write_u32(vs, sizeof(err));
               vnc_write(vs, err, sizeof(err));
           }
           vnc_client_error(vs);
       }
    }
    return 0;
}

static int protocol_version(VncState *vs, uint8_t *version, size_t len)
{
    char local[13];

    assert(vs->magic == VNCSTATE_MAGIC);
    memcpy(local, version, 12);
    local[12] = 0;

    if (sscanf(local, "RFB %03d.%03d\n", &vs->major, &vs->minor) != 2) {
        VNC_DEBUG("Malformed protocol version %s\n", local);
        vnc_client_error(vs);
        return 0;
    }
    VNC_DEBUG("Client request protocol version %d.%d\n", vs->major, vs->minor);
    if (vs->major != 3 ||
        (vs->minor != 3 &&
         vs->minor != 4 &&
         vs->minor != 5 &&
         vs->minor != 7 &&
         vs->minor != 8)) {
        VNC_DEBUG("Unsupported client version\n");
        vnc_write_u32(vs, VNC_AUTH_INVALID);
        vnc_flush(vs);
        vnc_client_error(vs);
        return 0;
    }
    /* Some broken clients report v3.4 or v3.5, which spec requires to be treated
     * as equivalent to v3.3 by servers
     */
    if (vs->minor == 4 || vs->minor == 5)
        vs->minor = 3;

    if (vs->minor == 3) {
        if (vs->vd->auth == VNC_AUTH_NONE) {
            VNC_DEBUG("Tell client auth none\n");
            vnc_write_u32(vs, vs->vd->auth);
            vnc_flush(vs);
            start_client_init(vs);
       } else if (vs->vd->auth == VNC_AUTH_VNC) {
            VNC_DEBUG("Tell client VNC auth\n");
            vnc_write_u32(vs, vs->vd->auth);
            vnc_flush(vs);
            start_auth_vnc(vs);
       } else {
            VNC_DEBUG("Unsupported auth %d for protocol 3.3\n", vs->vd->auth);
            vnc_write_u32(vs, VNC_AUTH_INVALID);
            vnc_flush(vs);
            vnc_client_error(vs);
       }
    } else {
        VNC_DEBUG("Telling client we support auth %d\n", vs->vd->auth);
        vnc_write_u8(vs, 1); /* num auth */
        vnc_write_u8(vs, vs->vd->auth);
        vnc_read_when(vs, protocol_client_auth, 1);
        vnc_flush(vs);
    }

    return 0;
}

static int vnc_refresh_server_surface(VncDisplay *vd)
{
    int y;
    uint8_t *guest_row;
    uint8_t *server_row;
    int cmp_bytes;
    uint32_t width_mask[VNC_DIRTY_WORDS];
    VncState *vs;
    int has_dirty = 0;

    /*
     * Walk through the guest dirty map.
     * Check and copy modified bits from guest to server surface.
     * Update server dirty map.
     */
    vnc_set_bits(width_mask, (ds_get_width(vd->ds) / 16), VNC_DIRTY_WORDS);
    cmp_bytes = 16 * ds_get_bytes_per_pixel(vd->ds);
    guest_row  = vd->guest.ds->data;
    server_row = vd->server->data;
    for (y = 0; y < vd->guest.ds->height; y++) {
        if (vnc_and_bits(vd->guest.dirty[y], width_mask, VNC_DIRTY_WORDS)) {
            int x;
            uint8_t *guest_ptr;
            uint8_t *server_ptr;

            guest_ptr  = guest_row;
            server_ptr = server_row;

            for (x = 0; x < vd->guest.ds->width;
                    x += 16, guest_ptr += cmp_bytes, server_ptr += cmp_bytes) {
                if (!vnc_get_bit(vd->guest.dirty[y], (x / 16)))
                    continue;
                vnc_clear_bit(vd->guest.dirty[y], (x / 16));
                if (memcmp(server_ptr, guest_ptr, cmp_bytes) == 0)
                    continue;
                memcpy(server_ptr, guest_ptr, cmp_bytes);
                QTAILQ_FOREACH(vs, &vd->clients, next) {
                    vnc_set_bit(vs->dirty[y], (x / 16));
                }
                has_dirty++;
            }
        }
        guest_row  += ds_get_linesize(vd->ds);
        server_row += ds_get_linesize(vd->ds);
    }
    return has_dirty;
}

static void vnc_refresh(void *opaque)
{
    VncDisplay *vd = opaque;
    VncState *vs, *vn;
    int has_dirty, rects = 0;

    vga_hw_update();

    has_dirty = vnc_refresh_server_surface(vd);

    QTAILQ_FOREACH_SAFE(vs, &vd->clients, next, vn) {
        rects += vnc_update_client(vs, has_dirty);
        /* vs might be free()ed here */
    }
    /* vd->timer could be NULL now if the last client disconnected,
     * in this case don't update the timer */
    if (vd->timer == NULL)
        return;

    if (has_dirty && rects) {
        vd->timer_interval /= 2;
        if (vd->timer_interval < VNC_REFRESH_INTERVAL_BASE)
            vd->timer_interval = VNC_REFRESH_INTERVAL_BASE;
    } else {
        vd->timer_interval += VNC_REFRESH_INTERVAL_INC;
        if (vd->timer_interval > VNC_REFRESH_INTERVAL_MAX)
            vd->timer_interval = VNC_REFRESH_INTERVAL_MAX;
    }
    qemu_mod_timer(vd->timer, qemu_get_clock(rt_clock) + vd->timer_interval);
}

static void vnc_init_timer(VncDisplay *vd)
{
    vd->timer_interval = VNC_REFRESH_INTERVAL_BASE;
    if (vd->timer == NULL && !QTAILQ_EMPTY(&vd->clients)) {
        vd->timer = qemu_new_timer(rt_clock, vnc_refresh, vd);
        vnc_refresh(vd);
    }
}

static void vnc_remove_timer(VncDisplay *vd)
{
    if (vd->timer != NULL && QTAILQ_EMPTY(&vd->clients)) {
        qemu_del_timer(vd->timer);
        qemu_free_timer(vd->timer);
        vd->timer = NULL;
    }
}

static void vnc_connect(VncDisplay *vd, int csock)
{
    VncState *vs = qemu_mallocz(sizeof(VncState));
    vs->magic = VNCSTATE_MAGIC;

    vs->csock = csock;

    VNC_DEBUG("New client on socket %d\n", csock);
    dcl->idle = 0;
    socket_set_nonblock(vs->csock);
    qemu_set_fd_handler2(vs->csock, NULL, vnc_client_read, NULL, vs);

    vnc_client_cache_addr(vs);
    vnc_qmp_event(vs, QEVENT_VNC_CONNECTED);

    vs->vd = vd;
    vs->ds = vd->ds;
    vs->last_x = -1;
    vs->last_y = -1;

    vs->as.freq = 44100;
    vs->as.nchannels = 2;
    vs->as.fmt = AUD_FMT_S16;
    vs->as.endianness = 0;

    QTAILQ_INSERT_HEAD(&vd->clients, vs, next);

    vga_hw_update();

    vnc_write(vs, "RFB 003.008\n", 12);
    vnc_flush(vs);
    vnc_read_when(vs, protocol_version, 12);
    reset_keys(vs);
    if (vs->vd->lock_key_sync)
        vs->led = qemu_add_led_event_handler(kbd_leds, vs);

    vs->mouse_mode_notifier.notify = check_pointer_type_change;
    qemu_add_mouse_mode_change_notifier(&vs->mouse_mode_notifier);

    vnc_init_timer(vd);

    /* vs might be free()ed here */
}

static void vnc_listen_read(void *opaque)
{
    VncDisplay *vs = opaque;
    struct sockaddr_in addr;
    socklen_t addrlen = sizeof(addr);

    /* Catch-up */
    vga_hw_update();

    int csock = qemu_accept(vs->lsock, (struct sockaddr *)&addr, &addrlen);
    if (csock != -1) {
        vnc_connect(vs, csock);
    }
}

void vnc_display_init(DisplayState *ds)
{
    VncDisplay *vs = qemu_mallocz(sizeof(*vs));

    dcl = qemu_mallocz(sizeof(DisplayChangeListener));

    ds->opaque = vs;
    dcl->idle = 1;
    vnc_display = vs;

    vs->lsock = -1;

    vs->ds = ds;
    QTAILQ_INIT(&vs->clients);

    if (keyboard_layout)
        vs->kbd_layout = init_keyboard_layout(name2keysym, keyboard_layout);
    else
        vs->kbd_layout = init_keyboard_layout(name2keysym, "en-us");

    if (!vs->kbd_layout)
        exit(1);

    dcl->dpy_copy = vnc_dpy_copy;
    dcl->dpy_update = vnc_dpy_update;
    dcl->dpy_resize = vnc_dpy_resize;
    dcl->dpy_setdata = vnc_dpy_setdata;
    register_displaychangelistener(ds, dcl);
    ds->mouse_set = vnc_mouse_set;
    ds->cursor_define = vnc_dpy_cursor_define;
}


void vnc_display_close(DisplayState *ds)
{
    VncDisplay *vs = ds ? (VncDisplay *)ds->opaque : vnc_display;

    if (!vs)
        return;
    if (vs->display) {
        qemu_free(vs->display);
        vs->display = NULL;
    }
    if (vs->lsock != -1) {
        qemu_set_fd_handler2(vs->lsock, NULL, NULL, NULL, NULL);
        close(vs->lsock);
        vs->lsock = -1;
    }
    vs->auth = VNC_AUTH_INVALID;
#ifdef CONFIG_VNC_TLS
    vs->subauth = VNC_AUTH_INVALID;
    vs->tls.x509verify = 0;
#endif
}

int vnc_display_password(DisplayState *ds, const char *password)
{
    VncDisplay *vs = ds ? (VncDisplay *)ds->opaque : vnc_display;

    if (!vs) {
        return -1;
    }

    if (vs->password) {
        qemu_free(vs->password);
        vs->password = NULL;
    }
    if (password && password[0]) {
        if (!(vs->password = qemu_strdup(password)))
            return -1;
        if (vs->auth == VNC_AUTH_NONE) {
            vs->auth = VNC_AUTH_VNC;
        }
    } else {
        vs->auth = VNC_AUTH_NONE;
    }

    return 0;
}

char *vnc_display_local_addr(DisplayState *ds)
{
    VncDisplay *vs = ds ? (VncDisplay *)ds->opaque : vnc_display;
    
    return vnc_socket_local_addr("%s:%s", vs->lsock);
}

int vnc_display_open(DisplayState *ds, const char *display)
{
    VncDisplay *vs = ds ? (VncDisplay *)ds->opaque : vnc_display;
    const char *options;
    int password = 0;
    int reverse = 0;
#ifdef CONFIG_VNC_TLS
    int tls = 0, x509 = 0;
#endif
#ifdef CONFIG_VNC_SASL
    int sasl = 0;
    int saslErr;
#endif
    int acl = 0;
    int lock_key_sync = 1;

    if (!vnc_display)
        return -1;
    vnc_display_close(ds);
    if (strcmp(display, "none") == 0)
        return 0;

    if (!(vs->display = strdup(display)))
        return -1;

    options = display;
    while ((options = strchr(options, ','))) {
        options++;
        if (strncmp(options, "password", 8) == 0) {
            password = 1; /* Require password auth */
        } else if (strncmp(options, "reverse", 7) == 0) {
            reverse = 1;
        } else if (strncmp(options, "no-lock-key-sync", 9) == 0) {
            lock_key_sync = 0;
#ifdef CONFIG_VNC_SASL
        } else if (strncmp(options, "sasl", 4) == 0) {
            sasl = 1; /* Require SASL auth */
#endif
#ifdef CONFIG_VNC_TLS
        } else if (strncmp(options, "tls", 3) == 0) {
            tls = 1; /* Require TLS */
        } else if (strncmp(options, "x509", 4) == 0) {
            char *start, *end;
            x509 = 1; /* Require x509 certificates */
            if (strncmp(options, "x509verify", 10) == 0)
                vs->tls.x509verify = 1; /* ...and verify client certs */

            /* Now check for 'x509=/some/path' postfix
             * and use that to setup x509 certificate/key paths */
            start = strchr(options, '=');
            end = strchr(options, ',');
            if (start && (!end || (start < end))) {
                int len = end ? end-(start+1) : strlen(start+1);
                char *path = qemu_strndup(start + 1, len);

                VNC_DEBUG("Trying certificate path '%s'\n", path);
                if (vnc_tls_set_x509_creds_dir(vs, path) < 0) {
                    fprintf(stderr, "Failed to find x509 certificates/keys in %s\n", path);
                    qemu_free(path);
                    qemu_free(vs->display);
                    vs->display = NULL;
                    return -1;
                }
                qemu_free(path);
            } else {
                fprintf(stderr, "No certificate path provided\n");
                qemu_free(vs->display);
                vs->display = NULL;
                return -1;
            }
#endif
        } else if (strncmp(options, "acl", 3) == 0) {
            acl = 1;
        }
    }

#ifdef CONFIG_VNC_TLS
    if (acl && x509 && vs->tls.x509verify) {
        if (!(vs->tls.acl = qemu_acl_init("vnc.x509dname"))) {
            fprintf(stderr, "Failed to create x509 dname ACL\n");
            exit(1);
        }
    }
#endif
#ifdef CONFIG_VNC_SASL
    if (acl && sasl) {
        if (!(vs->sasl.acl = qemu_acl_init("vnc.username"))) {
            fprintf(stderr, "Failed to create username ACL\n");
            exit(1);
        }
    }
#endif

    /*
     * Combinations we support here:
     *
     *  - no-auth                (clear text, no auth)
     *  - password               (clear text, weak auth)
     *  - sasl                   (encrypt, good auth *IF* using Kerberos via GSSAPI)
     *  - tls                    (encrypt, weak anonymous creds, no auth)
     *  - tls + password         (encrypt, weak anonymous creds, weak auth)
     *  - tls + sasl             (encrypt, weak anonymous creds, good auth)
     *  - tls + x509             (encrypt, good x509 creds, no auth)
     *  - tls + x509 + password  (encrypt, good x509 creds, weak auth)
     *  - tls + x509 + sasl      (encrypt, good x509 creds, good auth)
     *
     * NB1. TLS is a stackable auth scheme.
     * NB2. the x509 schemes have option to validate a client cert dname
     */
    if (password) {
#ifdef CONFIG_VNC_TLS
        if (tls) {
            vs->auth = VNC_AUTH_VENCRYPT;
            if (x509) {
                VNC_DEBUG("Initializing VNC server with x509 password auth\n");
                vs->subauth = VNC_AUTH_VENCRYPT_X509VNC;
            } else {
                VNC_DEBUG("Initializing VNC server with TLS password auth\n");
                vs->subauth = VNC_AUTH_VENCRYPT_TLSVNC;
            }
        } else {
#endif /* CONFIG_VNC_TLS */
            VNC_DEBUG("Initializing VNC server with password auth\n");
            vs->auth = VNC_AUTH_VNC;
#ifdef CONFIG_VNC_TLS
            vs->subauth = VNC_AUTH_INVALID;
        }
#endif /* CONFIG_VNC_TLS */
#ifdef CONFIG_VNC_SASL
    } else if (sasl) {
#ifdef CONFIG_VNC_TLS
        if (tls) {
            vs->auth = VNC_AUTH_VENCRYPT;
            if (x509) {
                VNC_DEBUG("Initializing VNC server with x509 SASL auth\n");
                vs->subauth = VNC_AUTH_VENCRYPT_X509SASL;
            } else {
                VNC_DEBUG("Initializing VNC server with TLS SASL auth\n");
                vs->subauth = VNC_AUTH_VENCRYPT_TLSSASL;
            }
        } else {
#endif /* CONFIG_VNC_TLS */
            VNC_DEBUG("Initializing VNC server with SASL auth\n");
            vs->auth = VNC_AUTH_SASL;
#ifdef CONFIG_VNC_TLS
            vs->subauth = VNC_AUTH_INVALID;
        }
#endif /* CONFIG_VNC_TLS */
#endif /* CONFIG_VNC_SASL */
    } else {
#ifdef CONFIG_VNC_TLS
        if (tls) {
            vs->auth = VNC_AUTH_VENCRYPT;
            if (x509) {
                VNC_DEBUG("Initializing VNC server with x509 no auth\n");
                vs->subauth = VNC_AUTH_VENCRYPT_X509NONE;
            } else {
                VNC_DEBUG("Initializing VNC server with TLS no auth\n");
                vs->subauth = VNC_AUTH_VENCRYPT_TLSNONE;
            }
        } else {
#endif
            VNC_DEBUG("Initializing VNC server with no auth\n");
            vs->auth = VNC_AUTH_NONE;
#ifdef CONFIG_VNC_TLS
            vs->subauth = VNC_AUTH_INVALID;
        }
#endif
    }

#ifdef CONFIG_VNC_SASL
    if ((saslErr = sasl_server_init(NULL, "qemu")) != SASL_OK) {
        fprintf(stderr, "Failed to initialize SASL auth %s",
                sasl_errstring(saslErr, NULL, NULL));
        free(vs->display);
        vs->display = NULL;
        return -1;
    }
#endif
    vs->lock_key_sync = lock_key_sync;

    if (reverse) {
        /* connect to viewer */
        if (strncmp(display, "unix:", 5) == 0)
            vs->lsock = unix_connect(display+5);
        else
            vs->lsock = inet_connect(display, SOCK_STREAM);
        if (-1 == vs->lsock) {
            free(vs->display);
            vs->display = NULL;
            return -1;
        } else {
            int csock = vs->lsock;
            vs->lsock = -1;
            vnc_connect(vs, csock);
        }
        return 0;

    } else {
        /* listen for connects */
        char *dpy;
        dpy = qemu_malloc(256);
        if (strncmp(display, "unix:", 5) == 0) {
            pstrcpy(dpy, 256, "unix:");
            vs->lsock = unix_listen(display+5, dpy+5, 256-5);
        } else {
            vs->lsock = inet_listen(display, dpy, 256, SOCK_STREAM, 5900);
        }
        if (-1 == vs->lsock) {
            free(dpy);
            return -1;
        } else {
            free(vs->display);
            vs->display = dpy;
        }
    }
    return qemu_set_fd_handler2(vs->lsock, NULL, vnc_listen_read, NULL, vs);
}<|MERGE_RESOLUTION|>--- conflicted
+++ resolved
@@ -1961,17 +1961,12 @@
     char buf[1024];
     int size;
 
-<<<<<<< HEAD
     assert(vs->magic == VNCSTATE_MAGIC);
 
-    vnc_write_u16(vs, ds_get_width(vs->ds));
-    vnc_write_u16(vs, ds_get_height(vs->ds));
-=======
     vs->client_width = ds_get_width(vs->ds);
     vs->client_height = ds_get_height(vs->ds);
     vnc_write_u16(vs, vs->client_width);
     vnc_write_u16(vs, vs->client_height);
->>>>>>> fd1dc858
 
     pixel_format_message(vs);
 
