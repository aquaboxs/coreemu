--- conflicted
+++ resolved
@@ -542,21 +542,14 @@
 
 static void *zalloc(void *x, unsigned items, unsigned size)
 {
-<<<<<<< HEAD
+    void *p;
+
     size *= items;
     size = (size + ZALLOC_ALIGNMENT - 1) & ~(ZALLOC_ALIGNMENT - 1);
 
-    return qemu_mallocz(size);
-=======
-    void *p;
-
-    size *= items;
-    size = (size + ZALLOC_ALIGNMENT - 1) & ~(ZALLOC_ALIGNMENT - 1);
-
     p = qemu_mallocz(size);
 
     return (p);
->>>>>>> 6a957025
 }
 
 static void zfree(void *x, void *addr)
