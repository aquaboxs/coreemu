/*
 *  dyngen defines for micro operation code
 *
 *  Copyright (c) 2003 Fabrice Bellard
 *
 * This library is free software; you can redistribute it and/or
 * modify it under the terms of the GNU Lesser General Public
 * License as published by the Free Software Foundation; either
 * version 2 of the License, or (at your option) any later version.
 *
 * This library is distributed in the hope that it will be useful,
 * but WITHOUT ANY WARRANTY; without even the implied warranty of
 * MERCHANTABILITY or FITNESS FOR A PARTICULAR PURPOSE.  See the GNU
 * Lesser General Public License for more details.
 *
 * You should have received a copy of the GNU Lesser General Public
 * License along with this library; if not, see <http://www.gnu.org/licenses/>.
 */
#if !defined(__DYNGEN_EXEC_H__)
#define __DYNGEN_EXEC_H__

#include "qemu-common.h"

#ifdef __OpenBSD__
#include <sys/types.h>
#endif

/* XXX: This may be wrong for 64-bit ILP32 hosts.  */
typedef void * host_reg_t;

#if defined(CONFIG_TCG_INTERPRETER)
/* The TCG interpreter does not use special registers. */
#elif defined(__i386__)
#define AREG0 "ebp"
#elif defined(__x86_64__)
#define AREG0 "r14"
#elif defined(_ARCH_PPC)
#define AREG0 "r27"
#elif defined(__arm__)
#define AREG0 "r7"
#elif defined(__hppa__)
#define AREG0 "r17"
#elif defined(__mips__)
#define AREG0 "s0"
#elif defined(__sparc__)
#ifdef CONFIG_SOLARIS
#define AREG0 "g2"
#else
#ifdef __sparc_v9__
#define AREG0 "g5"
#else
#define AREG0 "g6"
#endif
#endif
#elif defined(__s390__)
#define AREG0 "r10"
#elif defined(__alpha__)
/* Note $15 is the frame pointer, so anything in op-i386.c that would
   require a frame pointer, like alloca, would probably loose.  */
#define AREG0 "$15"
#elif defined(__mc68000)
#define AREG0 "%a5"
#elif defined(__ia64__)
#define AREG0 "r7"
#else
#error unsupported CPU
#endif

<<<<<<< HEAD
#if defined(AREG0)
# define DECLARE_QEMU_ENV(s) register struct s *env asm(AREG0)
#else
# define DECLARE_QEMU_ENV(s) extern struct s *env
#endif
=======
register CPUState *env asm(AREG0);
>>>>>>> 927d7217

#define xglue(x, y) x ## y
#define glue(x, y) xglue(x, y)
#define stringify(s)	tostring(s)
#define tostring(s)	#s

/* The return address may point to the start of the next instruction.
   Subtracting one gets us the call instruction itself.  */
#if defined(CONFIG_TCG_INTERPRETER)
extern uint8_t * tci_tb_ptr;
# define GETPC() ((void *)tci_tb_ptr)
#elif defined(__s390__) && !defined(__s390x__)
# define GETPC() ((void*)(((unsigned long)__builtin_return_address(0) & 0x7fffffffUL) - 1))
#elif defined(__arm__)
/* Thumb return addresses have the low bit set, so we need to subtract two.
   This is still safe in ARM mode because instructions are 4 bytes.  */
# define GETPC() ((void *)((unsigned long)__builtin_return_address(0) - 2))
#else
# define GETPC() ((void *)((uintptr_t)__builtin_return_address(0) - 1))
#endif

#endif /* !defined(__DYNGEN_EXEC_H__) */<|MERGE_RESOLUTION|>--- conflicted
+++ resolved
@@ -66,15 +66,11 @@
 #error unsupported CPU
 #endif
 
-<<<<<<< HEAD
 #if defined(AREG0)
-# define DECLARE_QEMU_ENV(s) register struct s *env asm(AREG0)
+register CPUState *env asm(AREG0);
 #else
-# define DECLARE_QEMU_ENV(s) extern struct s *env
+extern CPUState *env;
 #endif
-=======
-register CPUState *env asm(AREG0);
->>>>>>> 927d7217
 
 #define xglue(x, y) x ## y
 #define glue(x, y) xglue(x, y)
