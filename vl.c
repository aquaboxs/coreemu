/*
 * QEMU System Emulator
 *
 * Copyright (c) 2003-2008 Fabrice Bellard
 *
 * Permission is hereby granted, free of charge, to any person obtaining a copy
 * of this software and associated documentation files (the "Software"), to deal
 * in the Software without restriction, including without limitation the rights
 * to use, copy, modify, merge, publish, distribute, sublicense, and/or sell
 * copies of the Software, and to permit persons to whom the Software is
 * furnished to do so, subject to the following conditions:
 *
 * The above copyright notice and this permission notice shall be included in
 * all copies or substantial portions of the Software.
 *
 * THE SOFTWARE IS PROVIDED "AS IS", WITHOUT WARRANTY OF ANY KIND, EXPRESS OR
 * IMPLIED, INCLUDING BUT NOT LIMITED TO THE WARRANTIES OF MERCHANTABILITY,
 * FITNESS FOR A PARTICULAR PURPOSE AND NONINFRINGEMENT. IN NO EVENT SHALL
 * THE AUTHORS OR COPYRIGHT HOLDERS BE LIABLE FOR ANY CLAIM, DAMAGES OR OTHER
 * LIABILITY, WHETHER IN AN ACTION OF CONTRACT, TORT OR OTHERWISE, ARISING FROM,
 * OUT OF OR IN CONNECTION WITH THE SOFTWARE OR THE USE OR OTHER DEALINGS IN
 * THE SOFTWARE.
 */
#include <unistd.h>
#include <fcntl.h>
#include <signal.h>
#include <time.h>
#include <errno.h>
#include <sys/time.h>
#include <zlib.h>

/* Needed early for CONFIG_BSD etc. */
#include "config-host.h"
/* Needed early to override system queue definitions on BSD */
#include "sys-queue.h"

#ifndef _WIN32
#include <libgen.h>
#include <pwd.h>
#include <sys/times.h>
#include <sys/wait.h>
#include <termios.h>
#include <sys/mman.h>
#include <sys/ioctl.h>
#include <sys/resource.h>
#include <sys/socket.h>
#include <netinet/in.h>
#include <net/if.h>
#if defined(__NetBSD__)
#include <net/if_tap.h>
#endif
#ifdef __linux__
#include <linux/if_tun.h>
#endif
#include <arpa/inet.h>
#include <dirent.h>
#include <netdb.h>
#include <sys/select.h>
#ifdef CONFIG_BSD
#include <sys/stat.h>
#if defined(__FreeBSD__) || defined(__DragonFly__)
#include <libutil.h>
#else
#include <util.h>
#endif
#elif defined (__GLIBC__) && defined (__FreeBSD_kernel__)
#include <freebsd/stdlib.h>
#else
#ifdef __linux__
#include <pty.h>
#include <malloc.h>
#include <linux/rtc.h>
#include <sys/prctl.h>

/* For the benefit of older linux systems which don't supply it,
   we use a local copy of hpet.h. */
/* #include <linux/hpet.h> */
#include "hpet.h"

#include <linux/ppdev.h>
#include <linux/parport.h>
#endif
#ifdef __sun__
#include <sys/stat.h>
#include <sys/ethernet.h>
#include <sys/sockio.h>
#include <netinet/arp.h>
#include <netinet/in.h>
#include <netinet/in_systm.h>
#include <netinet/ip.h>
#include <netinet/ip_icmp.h> // must come after ip.h
#include <netinet/udp.h>
#include <netinet/tcp.h>
#include <net/if.h>
#include <syslog.h>
#include <stropts.h>
#endif
#endif
#endif

#if defined(__OpenBSD__)
#include <util.h>
#endif

#if defined(CONFIG_VDE)
#include <libvdeplug.h>
#endif

#ifndef _WIN32
# define CONFIG_CHROOT
#endif

#ifdef _WIN32
#include <windows.h>
#include <mmsystem.h>
#endif

#ifdef CONFIG_SDL
#if defined(__APPLE__) || defined(main)
#include <SDL.h>
int qemu_main(int argc, char **argv, char **envp);
int main(int argc, char **argv)
{
    return qemu_main(argc, argv, NULL);
}
#undef main
#define main qemu_main
#endif
#endif /* CONFIG_SDL */

#ifdef CONFIG_COCOA
#undef main
#define main qemu_main
#endif /* CONFIG_COCOA */

#include "hw/hw.h"
#include "hw/boards.h"
#include "hw/usb.h"
#include "hw/pcmcia.h"
#include "hw/pc.h"
#include "hw/audiodev.h"
#include "hw/isa.h"
#include "hw/baum.h"
#include "hw/bt.h"
#include "hw/watchdog.h"
#include "hw/smbios.h"
#include "hw/xen.h"
#include "hw/qdev.h"
#include "bt-host.h"
#include "net.h"
#include "monitor.h"
#include "console.h"
#include "sysemu.h"
#include "gdbstub.h"
#include "qemu-timer.h"
#include "qemu-char.h"
#include "cache-utils.h"
#include "block.h"
#include "dma.h"
#include "audio/audio.h"
#include "migration.h"
#include "kvm.h"
#include "balloon.h"
#include "qemu-option.h"
#include "qemu-config.h"

#include "disas.h"

#include "exec-all.h"

#include "qemu_socket.h"

#include "slirp/libslirp.h"

//#define DEBUG_NET
//#define DEBUG_SLIRP

#define DEFAULT_RAM_SIZE 128

/* Maximum number of monitor devices */
#define MAX_MONITOR_DEVICES 10

static const char *data_dir;
const char *bios_name = NULL;
/* Note: drives_table[MAX_DRIVES] is a dummy block driver if none available
   to store the VM snapshots */
struct drivelist drives = TAILQ_HEAD_INITIALIZER(drives);
struct driveoptlist driveopts = TAILQ_HEAD_INITIALIZER(driveopts);
enum vga_retrace_method vga_retrace_method = VGA_RETRACE_DUMB;
static DisplayState *display_state;
DisplayType display_type = DT_DEFAULT;
const char* keyboard_layout = NULL;
int64_t ticks_per_sec;
ram_addr_t ram_size;
int nb_nics;
NICInfo nd_table[MAX_NICS];
int vm_running;
int autostart;
static int rtc_utc = 1;
static int rtc_date_offset = -1; /* -1 means no change */
int vga_interface_type = VGA_CIRRUS;
#ifdef TARGET_SPARC
int graphic_width = 1024;
int graphic_height = 768;
int graphic_depth = 8;
#else
int graphic_width = 800;
int graphic_height = 600;
int graphic_depth = 15;
#endif
static int full_screen = 0;
#ifdef CONFIG_SDL
static int no_frame = 0;
#endif
int no_quit = 0;
CharDriverState *serial_hds[MAX_SERIAL_PORTS];
CharDriverState *parallel_hds[MAX_PARALLEL_PORTS];
CharDriverState *virtcon_hds[MAX_VIRTIO_CONSOLES];
#ifdef TARGET_I386
int win2k_install_hack = 0;
int rtc_td_hack = 0;
#endif
int usb_enabled = 0;
int singlestep = 0;
int smp_cpus = 1;
int max_cpus = 0;
int smp_cores = 1;
int smp_threads = 1;
const char *vnc_display;
int acpi_enabled = 1;
int no_hpet = 0;
int fd_bootchk = 1;
int no_reboot = 0;
int no_shutdown = 0;
int cursor_hide = 1;
int graphic_rotate = 0;
uint8_t irq0override = 1;
#ifndef _WIN32
int daemonize = 0;
#endif
const char *watchdog;
const char *option_rom[MAX_OPTION_ROMS];
int nb_option_roms;
int semihosting_enabled = 0;
#ifdef TARGET_ARM
int old_param = 0;
#endif
const char *qemu_name;
int alt_grab = 0;
#if defined(TARGET_SPARC) || defined(TARGET_PPC)
unsigned int nb_prom_envs = 0;
const char *prom_envs[MAX_PROM_ENVS];
#endif
int boot_menu;

int nb_numa_nodes;
uint64_t node_mem[MAX_NODES];
uint64_t node_cpumask[MAX_NODES];

static CPUState *cur_cpu;
static CPUState *next_cpu;
static int timer_alarm_pending = 1;
/* Conversion factor from emulated instructions to virtual clock ticks.  */
static int icount_time_shift;
/* Arbitrarily pick 1MIPS as the minimum allowable speed.  */
#define MAX_ICOUNT_SHIFT 10
/* Compensate for varying guest execution speed.  */
static int64_t qemu_icount_bias;
static QEMUTimer *icount_rt_timer;
static QEMUTimer *icount_vm_timer;
static QEMUTimer *nographic_timer;

uint8_t qemu_uuid[16];

static QEMUBootSetHandler *boot_set_handler;
static void *boot_set_opaque;

/***********************************************************/
/* x86 ISA bus support */

target_phys_addr_t isa_mem_base = 0;
PicState2 *isa_pic;

/***********************************************************/
void hw_error(const char *fmt, ...)
{
    va_list ap;
    CPUState *env;

    va_start(ap, fmt);
    fprintf(stderr, "qemu: hardware error: ");
    vfprintf(stderr, fmt, ap);
    fprintf(stderr, "\n");
    for(env = first_cpu; env != NULL; env = env->next_cpu) {
        fprintf(stderr, "CPU #%d:\n", env->cpu_index);
#ifdef TARGET_I386
        cpu_dump_state(env, stderr, fprintf, X86_DUMP_FPU);
#else
        cpu_dump_state(env, stderr, fprintf, 0);
#endif
    }
    va_end(ap);
    abort();
}

static void set_proc_name(const char *s)
{
#if defined(__linux__) && defined(PR_SET_NAME)
    char name[16];
    if (!s)
        return;
    name[sizeof(name) - 1] = 0;
    strncpy(name, s, sizeof(name));
    /* Could rewrite argv[0] too, but that's a bit more complicated.
       This simple way is enough for `top'. */
    prctl(PR_SET_NAME, name);
#endif    	
}
 
/***************/
/* ballooning */

static QEMUBalloonEvent *qemu_balloon_event;
void *qemu_balloon_event_opaque;

void qemu_add_balloon_handler(QEMUBalloonEvent *func, void *opaque)
{
    qemu_balloon_event = func;
    qemu_balloon_event_opaque = opaque;
}

void qemu_balloon(ram_addr_t target)
{
    if (qemu_balloon_event)
        qemu_balloon_event(qemu_balloon_event_opaque, target);
}

ram_addr_t qemu_balloon_status(void)
{
    if (qemu_balloon_event)
        return qemu_balloon_event(qemu_balloon_event_opaque, 0);
    return 0;
}

/***********************************************************/
/* keyboard/mouse */

static QEMUPutKBDEvent *qemu_put_kbd_event;
static void *qemu_put_kbd_event_opaque;
static QEMUPutMouseEntry *qemu_put_mouse_event_head;
static QEMUPutMouseEntry *qemu_put_mouse_event_current;

void qemu_add_kbd_event_handler(QEMUPutKBDEvent *func, void *opaque)
{
    qemu_put_kbd_event_opaque = opaque;
    qemu_put_kbd_event = func;
}

QEMUPutMouseEntry *qemu_add_mouse_event_handler(QEMUPutMouseEvent *func,
                                                void *opaque, int absolute,
                                                const char *name)
{
    QEMUPutMouseEntry *s, *cursor;

    s = qemu_mallocz(sizeof(QEMUPutMouseEntry));

    s->qemu_put_mouse_event = func;
    s->qemu_put_mouse_event_opaque = opaque;
    s->qemu_put_mouse_event_absolute = absolute;
    s->qemu_put_mouse_event_name = qemu_strdup(name);
    s->next = NULL;

    if (!qemu_put_mouse_event_head) {
        qemu_put_mouse_event_head = qemu_put_mouse_event_current = s;
        return s;
    }

    cursor = qemu_put_mouse_event_head;
    while (cursor->next != NULL)
        cursor = cursor->next;

    cursor->next = s;
    qemu_put_mouse_event_current = s;

    return s;
}

void qemu_remove_mouse_event_handler(QEMUPutMouseEntry *entry)
{
    QEMUPutMouseEntry *prev = NULL, *cursor;

    if (!qemu_put_mouse_event_head || entry == NULL)
        return;

    cursor = qemu_put_mouse_event_head;
    while (cursor != NULL && cursor != entry) {
        prev = cursor;
        cursor = cursor->next;
    }

    if (cursor == NULL) // does not exist or list empty
        return;
    else if (prev == NULL) { // entry is head
        qemu_put_mouse_event_head = cursor->next;
        if (qemu_put_mouse_event_current == entry)
            qemu_put_mouse_event_current = cursor->next;
        qemu_free(entry->qemu_put_mouse_event_name);
        qemu_free(entry);
        return;
    }

    prev->next = entry->next;

    if (qemu_put_mouse_event_current == entry)
        qemu_put_mouse_event_current = prev;

    qemu_free(entry->qemu_put_mouse_event_name);
    qemu_free(entry);
}

void kbd_put_keycode(int keycode)
{
    if (qemu_put_kbd_event) {
        qemu_put_kbd_event(qemu_put_kbd_event_opaque, keycode);
    }
}

void kbd_mouse_event(int dx, int dy, int dz, int buttons_state)
{
    QEMUPutMouseEvent *mouse_event;
    void *mouse_event_opaque;
    int width;

    if (!qemu_put_mouse_event_current) {
        return;
    }

    mouse_event =
        qemu_put_mouse_event_current->qemu_put_mouse_event;
    mouse_event_opaque =
        qemu_put_mouse_event_current->qemu_put_mouse_event_opaque;

    if (mouse_event) {
        if (graphic_rotate) {
            if (qemu_put_mouse_event_current->qemu_put_mouse_event_absolute)
                width = 0x7fff;
            else
                width = graphic_width - 1;
            mouse_event(mouse_event_opaque,
                                 width - dy, dx, dz, buttons_state);
        } else
            mouse_event(mouse_event_opaque,
                                 dx, dy, dz, buttons_state);
    }
}

int kbd_mouse_is_absolute(void)
{
    if (!qemu_put_mouse_event_current)
        return 0;

    return qemu_put_mouse_event_current->qemu_put_mouse_event_absolute;
}

void do_info_mice(Monitor *mon)
{
    QEMUPutMouseEntry *cursor;
    int index = 0;

    if (!qemu_put_mouse_event_head) {
        monitor_printf(mon, "No mouse devices connected\n");
        return;
    }

    monitor_printf(mon, "Mouse devices available:\n");
    cursor = qemu_put_mouse_event_head;
    while (cursor != NULL) {
        monitor_printf(mon, "%c Mouse #%d: %s\n",
                       (cursor == qemu_put_mouse_event_current ? '*' : ' '),
                       index, cursor->qemu_put_mouse_event_name);
        index++;
        cursor = cursor->next;
    }
}

void do_mouse_set(Monitor *mon, const QDict *qdict)
{
    QEMUPutMouseEntry *cursor;
    int i = 0;
    int index = qdict_get_int(qdict, "index");

    if (!qemu_put_mouse_event_head) {
        monitor_printf(mon, "No mouse devices connected\n");
        return;
    }

    cursor = qemu_put_mouse_event_head;
    while (cursor != NULL && index != i) {
        i++;
        cursor = cursor->next;
    }

    if (cursor != NULL)
        qemu_put_mouse_event_current = cursor;
    else
        monitor_printf(mon, "Mouse at given index not found\n");
}

/* compute with 96 bit intermediate result: (a*b)/c */
uint64_t muldiv64(uint64_t a, uint32_t b, uint32_t c)
{
    union {
        uint64_t ll;
        struct {
#ifdef HOST_WORDS_BIGENDIAN
            uint32_t high, low;
#else
            uint32_t low, high;
#endif
        } l;
    } u, res;
    uint64_t rl, rh;

    u.ll = a;
    rl = (uint64_t)u.l.low * (uint64_t)b;
    rh = (uint64_t)u.l.high * (uint64_t)b;
    rh += (rl >> 32);
    res.l.high = rh / c;
    res.l.low = (((rh % c) << 32) + (rl & 0xffffffff)) / c;
    return res.ll;
}

/***********************************************************/
/* real time host monotonic timer */

#define QEMU_TIMER_BASE 1000000000LL

#ifdef WIN32

static int64_t clock_freq;

static void init_get_clock(void)
{
    LARGE_INTEGER freq;
    int ret;
    ret = QueryPerformanceFrequency(&freq);
    if (ret == 0) {
        fprintf(stderr, "Could not calibrate ticks\n");
        exit(1);
    }
    clock_freq = freq.QuadPart;
}

static int64_t get_clock(void)
{
    LARGE_INTEGER ti;
    QueryPerformanceCounter(&ti);
    return muldiv64(ti.QuadPart, QEMU_TIMER_BASE, clock_freq);
}

#else

static int use_rt_clock;

static void init_get_clock(void)
{
    use_rt_clock = 0;
#if defined(__linux__) || (defined(__FreeBSD__) && __FreeBSD_version >= 500000) \
    || defined(__DragonFly__)
    {
        struct timespec ts;
        if (clock_gettime(CLOCK_MONOTONIC, &ts) == 0) {
            use_rt_clock = 1;
        }
    }
#endif
}

static int64_t get_clock(void)
{
#if defined(__linux__) || (defined(__FreeBSD__) && __FreeBSD_version >= 500000) \
	|| defined(__DragonFly__)
    if (use_rt_clock) {
        struct timespec ts;
        clock_gettime(CLOCK_MONOTONIC, &ts);
        return ts.tv_sec * 1000000000LL + ts.tv_nsec;
    } else
#endif
    {
        /* XXX: using gettimeofday leads to problems if the date
           changes, so it should be avoided. */
        struct timeval tv;
        gettimeofday(&tv, NULL);
        return tv.tv_sec * 1000000000LL + (tv.tv_usec * 1000);
    }
}
#endif

/* Return the virtual CPU time, based on the instruction counter.  */
static int64_t cpu_get_icount(void)
{
    int64_t icount;
    CPUState *env = cpu_single_env;;
    icount = qemu_icount;
    if (env) {
        if (!can_do_io(env))
            fprintf(stderr, "Bad clock read\n");
        icount -= (env->icount_decr.u16.low + env->icount_extra);
    }
    return qemu_icount_bias + (icount << icount_time_shift);
}

/***********************************************************/
/* guest cycle counter */

static int64_t cpu_ticks_prev;
static int64_t cpu_ticks_offset;
static int64_t cpu_clock_offset;
static int cpu_ticks_enabled;

/* return the host CPU cycle counter and handle stop/restart */
int64_t cpu_get_ticks(void)
{
    if (use_icount) {
        return cpu_get_icount();
    }
    if (!cpu_ticks_enabled) {
        return cpu_ticks_offset;
    } else {
        int64_t ticks;
        ticks = cpu_get_real_ticks();
        if (cpu_ticks_prev > ticks) {
            /* Note: non increasing ticks may happen if the host uses
               software suspend */
            cpu_ticks_offset += cpu_ticks_prev - ticks;
        }
        cpu_ticks_prev = ticks;
        return ticks + cpu_ticks_offset;
    }
}

/* return the host CPU monotonic timer and handle stop/restart */
static int64_t cpu_get_clock(void)
{
    int64_t ti;
    if (!cpu_ticks_enabled) {
        return cpu_clock_offset;
    } else {
        ti = get_clock();
        return ti + cpu_clock_offset;
    }
}

/* enable cpu_get_ticks() */
void cpu_enable_ticks(void)
{
    if (!cpu_ticks_enabled) {
        cpu_ticks_offset -= cpu_get_real_ticks();
        cpu_clock_offset -= get_clock();
        cpu_ticks_enabled = 1;
    }
}

/* disable cpu_get_ticks() : the clock is stopped. You must not call
   cpu_get_ticks() after that.  */
void cpu_disable_ticks(void)
{
    if (cpu_ticks_enabled) {
        cpu_ticks_offset = cpu_get_ticks();
        cpu_clock_offset = cpu_get_clock();
        cpu_ticks_enabled = 0;
    }
}

/***********************************************************/
/* timers */

#define QEMU_TIMER_REALTIME 0
#define QEMU_TIMER_VIRTUAL  1

struct QEMUClock {
    int type;
    /* XXX: add frequency */
};

struct QEMUTimer {
    QEMUClock *clock;
    int64_t expire_time;
    QEMUTimerCB *cb;
    void *opaque;
    struct QEMUTimer *next;
};

struct qemu_alarm_timer {
    char const *name;
    unsigned int flags;

    int (*start)(struct qemu_alarm_timer *t);
    void (*stop)(struct qemu_alarm_timer *t);
    void (*rearm)(struct qemu_alarm_timer *t);
    void *priv;
};

#define ALARM_FLAG_DYNTICKS  0x1
#define ALARM_FLAG_EXPIRED   0x2

static inline int alarm_has_dynticks(struct qemu_alarm_timer *t)
{
    return t && (t->flags & ALARM_FLAG_DYNTICKS);
}

static void qemu_rearm_alarm_timer(struct qemu_alarm_timer *t)
{
    if (!alarm_has_dynticks(t))
        return;

    t->rearm(t);
}

/* TODO: MIN_TIMER_REARM_US should be optimized */
#define MIN_TIMER_REARM_US 250

static struct qemu_alarm_timer *alarm_timer;

#ifdef _WIN32

struct qemu_alarm_win32 {
    MMRESULT timerId;
    unsigned int period;
} alarm_win32_data = {0, -1};

static int win32_start_timer(struct qemu_alarm_timer *t);
static void win32_stop_timer(struct qemu_alarm_timer *t);
static void win32_rearm_timer(struct qemu_alarm_timer *t);

#else

static int unix_start_timer(struct qemu_alarm_timer *t);
static void unix_stop_timer(struct qemu_alarm_timer *t);

#ifdef __linux__

static int dynticks_start_timer(struct qemu_alarm_timer *t);
static void dynticks_stop_timer(struct qemu_alarm_timer *t);
static void dynticks_rearm_timer(struct qemu_alarm_timer *t);

static int hpet_start_timer(struct qemu_alarm_timer *t);
static void hpet_stop_timer(struct qemu_alarm_timer *t);

static int rtc_start_timer(struct qemu_alarm_timer *t);
static void rtc_stop_timer(struct qemu_alarm_timer *t);

#endif /* __linux__ */

#endif /* _WIN32 */

/* Correlation between real and virtual time is always going to be
   fairly approximate, so ignore small variation.
   When the guest is idle real and virtual time will be aligned in
   the IO wait loop.  */
#define ICOUNT_WOBBLE (QEMU_TIMER_BASE / 10)

static void icount_adjust(void)
{
    int64_t cur_time;
    int64_t cur_icount;
    int64_t delta;
    static int64_t last_delta;
    /* If the VM is not running, then do nothing.  */
    if (!vm_running)
        return;

    cur_time = cpu_get_clock();
    cur_icount = qemu_get_clock(vm_clock);
    delta = cur_icount - cur_time;
    /* FIXME: This is a very crude algorithm, somewhat prone to oscillation.  */
    if (delta > 0
        && last_delta + ICOUNT_WOBBLE < delta * 2
        && icount_time_shift > 0) {
        /* The guest is getting too far ahead.  Slow time down.  */
        icount_time_shift--;
    }
    if (delta < 0
        && last_delta - ICOUNT_WOBBLE > delta * 2
        && icount_time_shift < MAX_ICOUNT_SHIFT) {
        /* The guest is getting too far behind.  Speed time up.  */
        icount_time_shift++;
    }
    last_delta = delta;
    qemu_icount_bias = cur_icount - (qemu_icount << icount_time_shift);
}

static void icount_adjust_rt(void * opaque)
{
    qemu_mod_timer(icount_rt_timer,
                   qemu_get_clock(rt_clock) + 1000);
    icount_adjust();
}

static void icount_adjust_vm(void * opaque)
{
    qemu_mod_timer(icount_vm_timer,
                   qemu_get_clock(vm_clock) + QEMU_TIMER_BASE / 10);
    icount_adjust();
}

static void init_icount_adjust(void)
{
    /* Have both realtime and virtual time triggers for speed adjustment.
       The realtime trigger catches emulated time passing too slowly,
       the virtual time trigger catches emulated time passing too fast.
       Realtime triggers occur even when idle, so use them less frequently
       than VM triggers.  */
    icount_rt_timer = qemu_new_timer(rt_clock, icount_adjust_rt, NULL);
    qemu_mod_timer(icount_rt_timer,
                   qemu_get_clock(rt_clock) + 1000);
    icount_vm_timer = qemu_new_timer(vm_clock, icount_adjust_vm, NULL);
    qemu_mod_timer(icount_vm_timer,
                   qemu_get_clock(vm_clock) + QEMU_TIMER_BASE / 10);
}

static struct qemu_alarm_timer alarm_timers[] = {
#ifndef _WIN32
#ifdef __linux__
    {"dynticks", ALARM_FLAG_DYNTICKS, dynticks_start_timer,
     dynticks_stop_timer, dynticks_rearm_timer, NULL},
    /* HPET - if available - is preferred */
    {"hpet", 0, hpet_start_timer, hpet_stop_timer, NULL, NULL},
    /* ...otherwise try RTC */
    {"rtc", 0, rtc_start_timer, rtc_stop_timer, NULL, NULL},
#endif
    {"unix", 0, unix_start_timer, unix_stop_timer, NULL, NULL},
#else
    {"dynticks", ALARM_FLAG_DYNTICKS, win32_start_timer,
     win32_stop_timer, win32_rearm_timer, &alarm_win32_data},
    {"win32", 0, win32_start_timer,
     win32_stop_timer, NULL, &alarm_win32_data},
#endif
    {NULL, }
};

static void show_available_alarms(void)
{
    int i;

    printf("Available alarm timers, in order of precedence:\n");
    for (i = 0; alarm_timers[i].name; i++)
        printf("%s\n", alarm_timers[i].name);
}

static void configure_alarms(char const *opt)
{
    int i;
    int cur = 0;
    int count = ARRAY_SIZE(alarm_timers) - 1;
    char *arg;
    char *name;
    struct qemu_alarm_timer tmp;

    if (!strcmp(opt, "?")) {
        show_available_alarms();
        exit(0);
    }

    arg = strdup(opt);

    /* Reorder the array */
    name = strtok(arg, ",");
    while (name) {
        for (i = 0; i < count && alarm_timers[i].name; i++) {
            if (!strcmp(alarm_timers[i].name, name))
                break;
        }

        if (i == count) {
            fprintf(stderr, "Unknown clock %s\n", name);
            goto next;
        }

        if (i < cur)
            /* Ignore */
            goto next;

	/* Swap */
        tmp = alarm_timers[i];
        alarm_timers[i] = alarm_timers[cur];
        alarm_timers[cur] = tmp;

        cur++;
next:
        name = strtok(NULL, ",");
    }

    free(arg);

    if (cur) {
        /* Disable remaining timers */
        for (i = cur; i < count; i++)
            alarm_timers[i].name = NULL;
    } else {
        show_available_alarms();
        exit(1);
    }
}

QEMUClock *rt_clock;
QEMUClock *vm_clock;

static QEMUTimer *active_timers[2];

static QEMUClock *qemu_new_clock(int type)
{
    QEMUClock *clock;
    clock = qemu_mallocz(sizeof(QEMUClock));
    clock->type = type;
    return clock;
}

QEMUTimer *qemu_new_timer(QEMUClock *clock, QEMUTimerCB *cb, void *opaque)
{
    QEMUTimer *ts;

    ts = qemu_mallocz(sizeof(QEMUTimer));
    ts->clock = clock;
    ts->cb = cb;
    ts->opaque = opaque;
    return ts;
}

void qemu_free_timer(QEMUTimer *ts)
{
    qemu_free(ts);
}

/* stop a timer, but do not dealloc it */
void qemu_del_timer(QEMUTimer *ts)
{
    QEMUTimer **pt, *t;

    /* NOTE: this code must be signal safe because
       qemu_del_timer() can be called from a signal. */
    pt = &active_timers[ts->clock->type];
    for(;;) {
        t = *pt;
        if (!t)
            break;
        if (t == ts) {
            *pt = t->next;
            break;
        }
        pt = &t->next;
    }
}

/* modify the current timer so that it will be fired when current_time
   >= expire_time. The corresponding callback will be called. */
void qemu_mod_timer(QEMUTimer *ts, int64_t expire_time)
{
    QEMUTimer **pt, *t;

    qemu_del_timer(ts);

    /* add the timer in the sorted list */
    /* NOTE: this code must be signal safe because
       qemu_mod_timer() can be called from a signal. */
    pt = &active_timers[ts->clock->type];
    for(;;) {
        t = *pt;
        if (!qemu_timer_expired(t, expire_time))
            break;
        pt = &t->next;
    }
    ts->expire_time = expire_time;
    ts->next = *pt;
    *pt = ts;

    /* Rearm if necessary  */
    if (pt == &active_timers[ts->clock->type]) {
        if ((alarm_timer->flags & ALARM_FLAG_EXPIRED) == 0) {
            qemu_rearm_alarm_timer(alarm_timer);
        }
        /* Interrupt execution to force deadline recalculation.  */
        if (use_icount)
            qemu_notify_event();
    }
}

int qemu_timer_pending(QEMUTimer *ts)
{
    QEMUTimer *t;
    for(t = active_timers[ts->clock->type]; t != NULL; t = t->next) {
        if (t == ts)
            return 1;
    }
    return 0;
}

int qemu_timer_expired(QEMUTimer *timer_head, int64_t current_time)
{
    if (!timer_head)
        return 0;
    return (timer_head->expire_time <= current_time);
}

static void qemu_run_timers(QEMUTimer **ptimer_head, int64_t current_time)
{
    QEMUTimer *ts;

    for(;;) {
        ts = *ptimer_head;
        if (!qemu_timer_expired(ts, current_time))
            break;
        /* remove timer from the list before calling the callback */
        *ptimer_head = ts->next;
        ts->next = NULL;

        /* run the callback (the timer list can be modified) */
        ts->cb(ts->opaque);
    }
}

int64_t qemu_get_clock(QEMUClock *clock)
{
    switch(clock->type) {
    case QEMU_TIMER_REALTIME:
        return get_clock() / 1000000;
    default:
    case QEMU_TIMER_VIRTUAL:
        if (use_icount) {
            return cpu_get_icount();
        } else {
            return cpu_get_clock();
        }
    }
}

static void init_timers(void)
{
    init_get_clock();
    ticks_per_sec = QEMU_TIMER_BASE;
    rt_clock = qemu_new_clock(QEMU_TIMER_REALTIME);
    vm_clock = qemu_new_clock(QEMU_TIMER_VIRTUAL);
}

/* save a timer */
void qemu_put_timer(QEMUFile *f, QEMUTimer *ts)
{
    uint64_t expire_time;

    if (qemu_timer_pending(ts)) {
        expire_time = ts->expire_time;
    } else {
        expire_time = -1;
    }
    qemu_put_be64(f, expire_time);
}

void qemu_get_timer(QEMUFile *f, QEMUTimer *ts)
{
    uint64_t expire_time;

    expire_time = qemu_get_be64(f);
    if (expire_time != -1) {
        qemu_mod_timer(ts, expire_time);
    } else {
        qemu_del_timer(ts);
    }
}

static void timer_save(QEMUFile *f, void *opaque)
{
    if (cpu_ticks_enabled) {
        hw_error("cannot save state if virtual timers are running");
    }
    qemu_put_be64(f, cpu_ticks_offset);
    qemu_put_be64(f, ticks_per_sec);
    qemu_put_be64(f, cpu_clock_offset);
}

static int timer_load(QEMUFile *f, void *opaque, int version_id)
{
    if (version_id != 1 && version_id != 2)
        return -EINVAL;
    if (cpu_ticks_enabled) {
        return -EINVAL;
    }
    cpu_ticks_offset=qemu_get_be64(f);
    ticks_per_sec=qemu_get_be64(f);
    if (version_id == 2) {
        cpu_clock_offset=qemu_get_be64(f);
    }
    return 0;
}

static void qemu_event_increment(void);

#ifdef _WIN32
static void CALLBACK host_alarm_handler(UINT uTimerID, UINT uMsg,
                                        DWORD_PTR dwUser, DWORD_PTR dw1,
                                        DWORD_PTR dw2)
#else
static void host_alarm_handler(int host_signum)
#endif
{
#if 0
#define DISP_FREQ 1000
    {
        static int64_t delta_min = INT64_MAX;
        static int64_t delta_max, delta_cum, last_clock, delta, ti;
        static int count;
        ti = qemu_get_clock(vm_clock);
        if (last_clock != 0) {
            delta = ti - last_clock;
            if (delta < delta_min)
                delta_min = delta;
            if (delta > delta_max)
                delta_max = delta;
            delta_cum += delta;
            if (++count == DISP_FREQ) {
                printf("timer: min=%" PRId64 " us max=%" PRId64 " us avg=%" PRId64 " us avg_freq=%0.3f Hz\n",
                       muldiv64(delta_min, 1000000, ticks_per_sec),
                       muldiv64(delta_max, 1000000, ticks_per_sec),
                       muldiv64(delta_cum, 1000000 / DISP_FREQ, ticks_per_sec),
                       (double)ticks_per_sec / ((double)delta_cum / DISP_FREQ));
                count = 0;
                delta_min = INT64_MAX;
                delta_max = 0;
                delta_cum = 0;
            }
        }
        last_clock = ti;
    }
#endif
    if (alarm_has_dynticks(alarm_timer) ||
        (!use_icount &&
            qemu_timer_expired(active_timers[QEMU_TIMER_VIRTUAL],
                               qemu_get_clock(vm_clock))) ||
        qemu_timer_expired(active_timers[QEMU_TIMER_REALTIME],
                           qemu_get_clock(rt_clock))) {
        qemu_event_increment();
        if (alarm_timer) alarm_timer->flags |= ALARM_FLAG_EXPIRED;

#ifndef CONFIG_IOTHREAD
        if (next_cpu) {
            /* stop the currently executing cpu because a timer occured */
            cpu_exit(next_cpu);
        }
#endif
        timer_alarm_pending = 1;
        qemu_notify_event();
    }
}

static int64_t qemu_next_deadline(void)
{
    int64_t delta;

    if (active_timers[QEMU_TIMER_VIRTUAL]) {
        delta = active_timers[QEMU_TIMER_VIRTUAL]->expire_time -
                     qemu_get_clock(vm_clock);
    } else {
        /* To avoid problems with overflow limit this to 2^32.  */
        delta = INT32_MAX;
    }

    if (delta < 0)
        delta = 0;

    return delta;
}

#if defined(__linux__) || defined(_WIN32)
static uint64_t qemu_next_deadline_dyntick(void)
{
    int64_t delta;
    int64_t rtdelta;

    if (use_icount)
        delta = INT32_MAX;
    else
        delta = (qemu_next_deadline() + 999) / 1000;

    if (active_timers[QEMU_TIMER_REALTIME]) {
        rtdelta = (active_timers[QEMU_TIMER_REALTIME]->expire_time -
                 qemu_get_clock(rt_clock))*1000;
        if (rtdelta < delta)
            delta = rtdelta;
    }

    if (delta < MIN_TIMER_REARM_US)
        delta = MIN_TIMER_REARM_US;

    return delta;
}
#endif

#ifndef _WIN32

/* Sets a specific flag */
static int fcntl_setfl(int fd, int flag)
{
    int flags;

    flags = fcntl(fd, F_GETFL);
    if (flags == -1)
        return -errno;

    if (fcntl(fd, F_SETFL, flags | flag) == -1)
        return -errno;

    return 0;
}

#if defined(__linux__)

#define RTC_FREQ 1024

static void enable_sigio_timer(int fd)
{
    struct sigaction act;

    /* timer signal */
    sigfillset(&act.sa_mask);
    act.sa_flags = 0;
    act.sa_handler = host_alarm_handler;

    sigaction(SIGIO, &act, NULL);
    fcntl_setfl(fd, O_ASYNC);
    fcntl(fd, F_SETOWN, getpid());
}

static int hpet_start_timer(struct qemu_alarm_timer *t)
{
    struct hpet_info info;
    int r, fd;

    fd = open("/dev/hpet", O_RDONLY);
    if (fd < 0)
        return -1;

    /* Set frequency */
    r = ioctl(fd, HPET_IRQFREQ, RTC_FREQ);
    if (r < 0) {
        fprintf(stderr, "Could not configure '/dev/hpet' to have a 1024Hz timer. This is not a fatal\n"
                "error, but for better emulation accuracy type:\n"
                "'echo 1024 > /proc/sys/dev/hpet/max-user-freq' as root.\n");
        goto fail;
    }

    /* Check capabilities */
    r = ioctl(fd, HPET_INFO, &info);
    if (r < 0)
        goto fail;

    /* Enable periodic mode */
    r = ioctl(fd, HPET_EPI, 0);
    if (info.hi_flags && (r < 0))
        goto fail;

    /* Enable interrupt */
    r = ioctl(fd, HPET_IE_ON, 0);
    if (r < 0)
        goto fail;

    enable_sigio_timer(fd);
    t->priv = (void *)(long)fd;

    return 0;
fail:
    close(fd);
    return -1;
}

static void hpet_stop_timer(struct qemu_alarm_timer *t)
{
    int fd = (long)t->priv;

    close(fd);
}

static int rtc_start_timer(struct qemu_alarm_timer *t)
{
    int rtc_fd;
    unsigned long current_rtc_freq = 0;

    TFR(rtc_fd = open("/dev/rtc", O_RDONLY));
    if (rtc_fd < 0)
        return -1;
    ioctl(rtc_fd, RTC_IRQP_READ, &current_rtc_freq);
    if (current_rtc_freq != RTC_FREQ &&
        ioctl(rtc_fd, RTC_IRQP_SET, RTC_FREQ) < 0) {
        fprintf(stderr, "Could not configure '/dev/rtc' to have a 1024 Hz timer. This is not a fatal\n"
                "error, but for better emulation accuracy either use a 2.6 host Linux kernel or\n"
                "type 'echo 1024 > /proc/sys/dev/rtc/max-user-freq' as root.\n");
        goto fail;
    }
    if (ioctl(rtc_fd, RTC_PIE_ON, 0) < 0) {
    fail:
        close(rtc_fd);
        return -1;
    }

    enable_sigio_timer(rtc_fd);

    t->priv = (void *)(long)rtc_fd;

    return 0;
}

static void rtc_stop_timer(struct qemu_alarm_timer *t)
{
    int rtc_fd = (long)t->priv;

    close(rtc_fd);
}

static int dynticks_start_timer(struct qemu_alarm_timer *t)
{
    struct sigevent ev;
    timer_t host_timer;
    struct sigaction act;

    sigfillset(&act.sa_mask);
    act.sa_flags = 0;
    act.sa_handler = host_alarm_handler;

    sigaction(SIGALRM, &act, NULL);

    /* 
     * Initialize ev struct to 0 to avoid valgrind complaining
     * about uninitialized data in timer_create call
     */
    memset(&ev, 0, sizeof(ev));
    ev.sigev_value.sival_int = 0;
    ev.sigev_notify = SIGEV_SIGNAL;
    ev.sigev_signo = SIGALRM;

    if (timer_create(CLOCK_REALTIME, &ev, &host_timer)) {
        perror("timer_create");

        /* disable dynticks */
        fprintf(stderr, "Dynamic Ticks disabled\n");

        return -1;
    }

    t->priv = (void *)(long)host_timer;

    return 0;
}

static void dynticks_stop_timer(struct qemu_alarm_timer *t)
{
    timer_t host_timer = (timer_t)(long)t->priv;

    timer_delete(host_timer);
}

static void dynticks_rearm_timer(struct qemu_alarm_timer *t)
{
    timer_t host_timer = (timer_t)(long)t->priv;
    struct itimerspec timeout;
    int64_t nearest_delta_us = INT64_MAX;
    int64_t current_us;

    if (!active_timers[QEMU_TIMER_REALTIME] &&
                !active_timers[QEMU_TIMER_VIRTUAL])
        return;

    nearest_delta_us = qemu_next_deadline_dyntick();

    /* check whether a timer is already running */
    if (timer_gettime(host_timer, &timeout)) {
        perror("gettime");
        fprintf(stderr, "Internal timer error: aborting\n");
        exit(1);
    }
    current_us = timeout.it_value.tv_sec * 1000000 + timeout.it_value.tv_nsec/1000;
    if (current_us && current_us <= nearest_delta_us)
        return;

    timeout.it_interval.tv_sec = 0;
    timeout.it_interval.tv_nsec = 0; /* 0 for one-shot timer */
    timeout.it_value.tv_sec =  nearest_delta_us / 1000000;
    timeout.it_value.tv_nsec = (nearest_delta_us % 1000000) * 1000;
    if (timer_settime(host_timer, 0 /* RELATIVE */, &timeout, NULL)) {
        perror("settime");
        fprintf(stderr, "Internal timer error: aborting\n");
        exit(1);
    }
}

#endif /* defined(__linux__) */

static int unix_start_timer(struct qemu_alarm_timer *t)
{
    struct sigaction act;
    struct itimerval itv;
    int err;

    /* timer signal */
    sigfillset(&act.sa_mask);
    act.sa_flags = 0;
    act.sa_handler = host_alarm_handler;

    sigaction(SIGALRM, &act, NULL);

    itv.it_interval.tv_sec = 0;
    /* for i386 kernel 2.6 to get 1 ms */
    itv.it_interval.tv_usec = 999;
    itv.it_value.tv_sec = 0;
    itv.it_value.tv_usec = 10 * 1000;

    err = setitimer(ITIMER_REAL, &itv, NULL);
    if (err)
        return -1;

    return 0;
}

static void unix_stop_timer(struct qemu_alarm_timer *t)
{
    struct itimerval itv;

    memset(&itv, 0, sizeof(itv));
    setitimer(ITIMER_REAL, &itv, NULL);
}

#endif /* !defined(_WIN32) */


#ifdef _WIN32

static int win32_start_timer(struct qemu_alarm_timer *t)
{
    TIMECAPS tc;
    struct qemu_alarm_win32 *data = t->priv;
    UINT flags;

    memset(&tc, 0, sizeof(tc));
    timeGetDevCaps(&tc, sizeof(tc));

    if (data->period < tc.wPeriodMin)
        data->period = tc.wPeriodMin;

    timeBeginPeriod(data->period);

    flags = TIME_CALLBACK_FUNCTION;
    if (alarm_has_dynticks(t))
        flags |= TIME_ONESHOT;
    else
        flags |= TIME_PERIODIC;

    data->timerId = timeSetEvent(1,         // interval (ms)
                        data->period,       // resolution
                        host_alarm_handler, // function
                        (DWORD)t,           // parameter
                        flags);

    if (!data->timerId) {
        perror("Failed to initialize win32 alarm timer");
        timeEndPeriod(data->period);
        return -1;
    }

    return 0;
}

static void win32_stop_timer(struct qemu_alarm_timer *t)
{
    struct qemu_alarm_win32 *data = t->priv;

    timeKillEvent(data->timerId);
    timeEndPeriod(data->period);
}

static void win32_rearm_timer(struct qemu_alarm_timer *t)
{
    struct qemu_alarm_win32 *data = t->priv;
    uint64_t nearest_delta_us;

    if (!active_timers[QEMU_TIMER_REALTIME] &&
                !active_timers[QEMU_TIMER_VIRTUAL])
        return;

    nearest_delta_us = qemu_next_deadline_dyntick();
    nearest_delta_us /= 1000;

    timeKillEvent(data->timerId);

    data->timerId = timeSetEvent(1,
                        data->period,
                        host_alarm_handler,
                        (DWORD)t,
                        TIME_ONESHOT | TIME_PERIODIC);

    if (!data->timerId) {
        perror("Failed to re-arm win32 alarm timer");

        timeEndPeriod(data->period);
        exit(1);
    }
}

#endif /* _WIN32 */

static int init_timer_alarm(void)
{
    struct qemu_alarm_timer *t = NULL;
    int i, err = -1;

    for (i = 0; alarm_timers[i].name; i++) {
        t = &alarm_timers[i];

        err = t->start(t);
        if (!err)
            break;
    }

    if (err) {
        err = -ENOENT;
        goto fail;
    }

    alarm_timer = t;

    return 0;

fail:
    return err;
}

static void quit_timers(void)
{
    alarm_timer->stop(alarm_timer);
    alarm_timer = NULL;
}

/***********************************************************/
/* host time/date access */
void qemu_get_timedate(struct tm *tm, int offset)
{
    time_t ti;
    struct tm *ret;

    time(&ti);
    ti += offset;
    if (rtc_date_offset == -1) {
        if (rtc_utc)
            ret = gmtime(&ti);
        else
            ret = localtime(&ti);
    } else {
        ti -= rtc_date_offset;
        ret = gmtime(&ti);
    }

    memcpy(tm, ret, sizeof(struct tm));
}

int qemu_timedate_diff(struct tm *tm)
{
    time_t seconds;

    if (rtc_date_offset == -1)
        if (rtc_utc)
            seconds = mktimegm(tm);
        else
            seconds = mktime(tm);
    else
        seconds = mktimegm(tm) + rtc_date_offset;

    return seconds - time(NULL);
}

#ifdef _WIN32
static void socket_cleanup(void)
{
    WSACleanup();
}

static int socket_init(void)
{
    WSADATA Data;
    int ret, err;

    ret = WSAStartup(MAKEWORD(2,2), &Data);
    if (ret != 0) {
        err = WSAGetLastError();
        fprintf(stderr, "WSAStartup: %d\n", err);
        return -1;
    }
    atexit(socket_cleanup);
    return 0;
}
#endif

/***********************************************************/
/* Bluetooth support */
static int nb_hcis;
static int cur_hci;
static struct HCIInfo *hci_table[MAX_NICS];

static struct bt_vlan_s {
    struct bt_scatternet_s net;
    int id;
    struct bt_vlan_s *next;
} *first_bt_vlan;

/* find or alloc a new bluetooth "VLAN" */
static struct bt_scatternet_s *qemu_find_bt_vlan(int id)
{
    struct bt_vlan_s **pvlan, *vlan;
    for (vlan = first_bt_vlan; vlan != NULL; vlan = vlan->next) {
        if (vlan->id == id)
            return &vlan->net;
    }
    vlan = qemu_mallocz(sizeof(struct bt_vlan_s));
    vlan->id = id;
    pvlan = &first_bt_vlan;
    while (*pvlan != NULL)
        pvlan = &(*pvlan)->next;
    *pvlan = vlan;
    return &vlan->net;
}

static void null_hci_send(struct HCIInfo *hci, const uint8_t *data, int len)
{
}

static int null_hci_addr_set(struct HCIInfo *hci, const uint8_t *bd_addr)
{
    return -ENOTSUP;
}

static struct HCIInfo null_hci = {
    .cmd_send = null_hci_send,
    .sco_send = null_hci_send,
    .acl_send = null_hci_send,
    .bdaddr_set = null_hci_addr_set,
};

struct HCIInfo *qemu_next_hci(void)
{
    if (cur_hci == nb_hcis)
        return &null_hci;

    return hci_table[cur_hci++];
}

static struct HCIInfo *hci_init(const char *str)
{
    char *endp;
    struct bt_scatternet_s *vlan = 0;

    if (!strcmp(str, "null"))
        /* null */
        return &null_hci;
    else if (!strncmp(str, "host", 4) && (str[4] == '\0' || str[4] == ':'))
        /* host[:hciN] */
        return bt_host_hci(str[4] ? str + 5 : "hci0");
    else if (!strncmp(str, "hci", 3)) {
        /* hci[,vlan=n] */
        if (str[3]) {
            if (!strncmp(str + 3, ",vlan=", 6)) {
                vlan = qemu_find_bt_vlan(strtol(str + 9, &endp, 0));
                if (*endp)
                    vlan = 0;
            }
        } else
            vlan = qemu_find_bt_vlan(0);
        if (vlan)
           return bt_new_hci(vlan);
    }

    fprintf(stderr, "qemu: Unknown bluetooth HCI `%s'.\n", str);

    return 0;
}

static int bt_hci_parse(const char *str)
{
    struct HCIInfo *hci;
    bdaddr_t bdaddr;

    if (nb_hcis >= MAX_NICS) {
        fprintf(stderr, "qemu: Too many bluetooth HCIs (max %i).\n", MAX_NICS);
        return -1;
    }

    hci = hci_init(str);
    if (!hci)
        return -1;

    bdaddr.b[0] = 0x52;
    bdaddr.b[1] = 0x54;
    bdaddr.b[2] = 0x00;
    bdaddr.b[3] = 0x12;
    bdaddr.b[4] = 0x34;
    bdaddr.b[5] = 0x56 + nb_hcis;
    hci->bdaddr_set(hci, bdaddr.b);

    hci_table[nb_hcis++] = hci;

    return 0;
}

static void bt_vhci_add(int vlan_id)
{
    struct bt_scatternet_s *vlan = qemu_find_bt_vlan(vlan_id);

    if (!vlan->slave)
        fprintf(stderr, "qemu: warning: adding a VHCI to "
                        "an empty scatternet %i\n", vlan_id);

    bt_vhci_init(bt_new_hci(vlan));
}

static struct bt_device_s *bt_device_add(const char *opt)
{
    struct bt_scatternet_s *vlan;
    int vlan_id = 0;
    char *endp = strstr(opt, ",vlan=");
    int len = (endp ? endp - opt : strlen(opt)) + 1;
    char devname[10];

    pstrcpy(devname, MIN(sizeof(devname), len), opt);

    if (endp) {
        vlan_id = strtol(endp + 6, &endp, 0);
        if (*endp) {
            fprintf(stderr, "qemu: unrecognised bluetooth vlan Id\n");
            return 0;
        }
    }

    vlan = qemu_find_bt_vlan(vlan_id);

    if (!vlan->slave)
        fprintf(stderr, "qemu: warning: adding a slave device to "
                        "an empty scatternet %i\n", vlan_id);

    if (!strcmp(devname, "keyboard"))
        return bt_keyboard_init(vlan);

    fprintf(stderr, "qemu: unsupported bluetooth device `%s'\n", devname);
    return 0;
}

static int bt_parse(const char *opt)
{
    const char *endp, *p;
    int vlan;

    if (strstart(opt, "hci", &endp)) {
        if (!*endp || *endp == ',') {
            if (*endp)
                if (!strstart(endp, ",vlan=", 0))
                    opt = endp + 1;

            return bt_hci_parse(opt);
       }
    } else if (strstart(opt, "vhci", &endp)) {
        if (!*endp || *endp == ',') {
            if (*endp) {
                if (strstart(endp, ",vlan=", &p)) {
                    vlan = strtol(p, (char **) &endp, 0);
                    if (*endp) {
                        fprintf(stderr, "qemu: bad scatternet '%s'\n", p);
                        return 1;
                    }
                } else {
                    fprintf(stderr, "qemu: bad parameter '%s'\n", endp + 1);
                    return 1;
                }
            } else
                vlan = 0;

            bt_vhci_add(vlan);
            return 0;
        }
    } else if (strstart(opt, "device:", &endp))
        return !bt_device_add(endp);

    fprintf(stderr, "qemu: bad bluetooth parameter '%s'\n", opt);
    return 1;
}

/***********************************************************/
/* QEMU Block devices */

#define HD_ALIAS "index=%d,media=disk"
#define CDROM_ALIAS "index=2,media=cdrom"
#define FD_ALIAS "index=%d,if=floppy"
#define PFLASH_ALIAS "if=pflash"
#define MTD_ALIAS "if=mtd"
#define SD_ALIAS "index=0,if=sd"

QemuOpts *drive_add(const char *file, const char *fmt, ...)
{
    va_list ap;
    char optstr[1024];
    QemuOpts *opts;

    va_start(ap, fmt);
    vsnprintf(optstr, sizeof(optstr), fmt, ap);
    va_end(ap);

    opts = qemu_opts_parse(&qemu_drive_opts, optstr, NULL);
    if (!opts) {
        fprintf(stderr, "%s: huh? duplicate? (%s)\n",
                __FUNCTION__, optstr);
        return NULL;
    }
    if (file)
        qemu_opt_set(opts, "file", file);
    return opts;
}

DriveInfo *drive_get(BlockInterfaceType type, int bus, int unit)
{
    DriveInfo *dinfo;

    /* seek interface, bus and unit */

    TAILQ_FOREACH(dinfo, &drives, next) {
        if (dinfo->type == type &&
	    dinfo->bus == bus &&
	    dinfo->unit == unit)
            return dinfo;
    }

    return NULL;
}

DriveInfo *drive_get_by_id(const char *id)
{
    DriveInfo *dinfo;

    TAILQ_FOREACH(dinfo, &drives, next) {
        if (strcmp(id, dinfo->id))
            continue;
        return dinfo;
    }
    return NULL;
}

int drive_get_max_bus(BlockInterfaceType type)
{
    int max_bus;
    DriveInfo *dinfo;

    max_bus = -1;
    TAILQ_FOREACH(dinfo, &drives, next) {
        if(dinfo->type == type &&
           dinfo->bus > max_bus)
            max_bus = dinfo->bus;
    }
    return max_bus;
}

const char *drive_get_serial(BlockDriverState *bdrv)
{
    DriveInfo *dinfo;

    TAILQ_FOREACH(dinfo, &drives, next) {
        if (dinfo->bdrv == bdrv)
            return dinfo->serial;
    }

    return "\0";
}

BlockInterfaceErrorAction drive_get_onerror(BlockDriverState *bdrv)
{
    DriveInfo *dinfo;

    TAILQ_FOREACH(dinfo, &drives, next) {
        if (dinfo->bdrv == bdrv)
            return dinfo->onerror;
    }

    return BLOCK_ERR_STOP_ENOSPC;
}

static void bdrv_format_print(void *opaque, const char *name)
{
    fprintf(stderr, " %s", name);
}

void drive_uninit(BlockDriverState *bdrv)
{
    DriveInfo *dinfo;

    TAILQ_FOREACH(dinfo, &drives, next) {
        if (dinfo->bdrv != bdrv)
            continue;
        qemu_opts_del(dinfo->opts);
        TAILQ_REMOVE(&drives, dinfo, next);
        qemu_free(dinfo);
        break;
    }
}

DriveInfo *drive_init(QemuOpts *opts, void *opaque,
                      int *fatal_error)
{
    const char *buf;
    const char *file = NULL;
    char devname[128];
    const char *serial;
    const char *mediastr = "";
    BlockInterfaceType type;
    enum { MEDIA_DISK, MEDIA_CDROM } media;
    int bus_id, unit_id;
    int cyls, heads, secs, translation;
    BlockDriver *drv = NULL;
    QEMUMachine *machine = opaque;
    int max_devs;
    int index;
    int cache;
    int aio = 0;
    int bdrv_flags, onerror;
    const char *devaddr;
    DriveInfo *dinfo;
    int snapshot = 0;

    *fatal_error = 1;

    translation = BIOS_ATA_TRANSLATION_AUTO;
    cache = 1;

    if (machine->use_scsi) {
        type = IF_SCSI;
        max_devs = MAX_SCSI_DEVS;
        pstrcpy(devname, sizeof(devname), "scsi");
    } else {
        type = IF_IDE;
        max_devs = MAX_IDE_DEVS;
        pstrcpy(devname, sizeof(devname), "ide");
    }
    media = MEDIA_DISK;

    /* extract parameters */
    bus_id  = qemu_opt_get_number(opts, "bus", 0);
    unit_id = qemu_opt_get_number(opts, "unit", -1);
    index   = qemu_opt_get_number(opts, "index", -1);

    cyls  = qemu_opt_get_number(opts, "cyls", 0);
    heads = qemu_opt_get_number(opts, "heads", 0);
    secs  = qemu_opt_get_number(opts, "secs", 0);

    snapshot = qemu_opt_get_bool(opts, "snapshot", 0);

    file = qemu_opt_get(opts, "file");
    serial = qemu_opt_get(opts, "serial");

    if ((buf = qemu_opt_get(opts, "if")) != NULL) {
        pstrcpy(devname, sizeof(devname), buf);
        if (!strcmp(buf, "ide")) {
	    type = IF_IDE;
            max_devs = MAX_IDE_DEVS;
        } else if (!strcmp(buf, "scsi")) {
	    type = IF_SCSI;
            max_devs = MAX_SCSI_DEVS;
        } else if (!strcmp(buf, "floppy")) {
	    type = IF_FLOPPY;
            max_devs = 0;
        } else if (!strcmp(buf, "pflash")) {
	    type = IF_PFLASH;
            max_devs = 0;
	} else if (!strcmp(buf, "mtd")) {
	    type = IF_MTD;
            max_devs = 0;
	} else if (!strcmp(buf, "sd")) {
	    type = IF_SD;
            max_devs = 0;
        } else if (!strcmp(buf, "virtio")) {
            type = IF_VIRTIO;
            max_devs = 0;
	} else if (!strcmp(buf, "xen")) {
	    type = IF_XEN;
            max_devs = 0;
	} else if (!strcmp(buf, "none")) {
	    type = IF_NONE;
            max_devs = 0;
	} else {
            fprintf(stderr, "qemu: unsupported bus type '%s'\n", buf);
            return NULL;
	}
    }

    if (cyls || heads || secs) {
        if (cyls < 1 || cyls > 16383) {
            fprintf(stderr, "qemu: '%s' invalid physical cyls number\n", buf);
	    return NULL;
	}
        if (heads < 1 || heads > 16) {
            fprintf(stderr, "qemu: '%s' invalid physical heads number\n", buf);
	    return NULL;
	}
        if (secs < 1 || secs > 63) {
            fprintf(stderr, "qemu: '%s' invalid physical secs number\n", buf);
	    return NULL;
	}
    }

    if ((buf = qemu_opt_get(opts, "trans")) != NULL) {
        if (!cyls) {
            fprintf(stderr,
                    "qemu: '%s' trans must be used with cyls,heads and secs\n",
                    buf);
            return NULL;
        }
        if (!strcmp(buf, "none"))
            translation = BIOS_ATA_TRANSLATION_NONE;
        else if (!strcmp(buf, "lba"))
            translation = BIOS_ATA_TRANSLATION_LBA;
        else if (!strcmp(buf, "auto"))
            translation = BIOS_ATA_TRANSLATION_AUTO;
	else {
            fprintf(stderr, "qemu: '%s' invalid translation type\n", buf);
	    return NULL;
	}
    }

    if ((buf = qemu_opt_get(opts, "media")) != NULL) {
        if (!strcmp(buf, "disk")) {
	    media = MEDIA_DISK;
	} else if (!strcmp(buf, "cdrom")) {
            if (cyls || secs || heads) {
                fprintf(stderr,
                        "qemu: '%s' invalid physical CHS format\n", buf);
	        return NULL;
            }
	    media = MEDIA_CDROM;
	} else {
	    fprintf(stderr, "qemu: '%s' invalid media\n", buf);
	    return NULL;
	}
    }

    if ((buf = qemu_opt_get(opts, "cache")) != NULL) {
        if (!strcmp(buf, "off") || !strcmp(buf, "none"))
            cache = 0;
        else if (!strcmp(buf, "writethrough"))
            cache = 1;
        else if (!strcmp(buf, "writeback"))
            cache = 2;
        else {
           fprintf(stderr, "qemu: invalid cache option\n");
           return NULL;
        }
    }

#ifdef CONFIG_LINUX_AIO
    if ((buf = qemu_opt_get(opts, "aio")) != NULL) {
        if (!strcmp(buf, "threads"))
            aio = 0;
        else if (!strcmp(buf, "native"))
            aio = 1;
        else {
           fprintf(stderr, "qemu: invalid aio option\n");
           return NULL;
        }
    }
#endif

    if ((buf = qemu_opt_get(opts, "format")) != NULL) {
       if (strcmp(buf, "?") == 0) {
            fprintf(stderr, "qemu: Supported formats:");
            bdrv_iterate_format(bdrv_format_print, NULL);
            fprintf(stderr, "\n");
	    return NULL;
        }
        drv = bdrv_find_format(buf);
        if (!drv) {
            fprintf(stderr, "qemu: '%s' invalid format\n", buf);
            return NULL;
        }
    }

    onerror = BLOCK_ERR_STOP_ENOSPC;
    if ((buf = qemu_opt_get(opts, "werror")) != NULL) {
        if (type != IF_IDE && type != IF_SCSI && type != IF_VIRTIO) {
            fprintf(stderr, "werror is no supported by this format\n");
            return NULL;
        }
        if (!strcmp(buf, "ignore"))
            onerror = BLOCK_ERR_IGNORE;
        else if (!strcmp(buf, "enospc"))
            onerror = BLOCK_ERR_STOP_ENOSPC;
        else if (!strcmp(buf, "stop"))
            onerror = BLOCK_ERR_STOP_ANY;
        else if (!strcmp(buf, "report"))
            onerror = BLOCK_ERR_REPORT;
        else {
            fprintf(stderr, "qemu: '%s' invalid write error action\n", buf);
            return NULL;
        }
    }

    if ((devaddr = qemu_opt_get(opts, "addr")) != NULL) {
        if (type != IF_VIRTIO) {
            fprintf(stderr, "addr is not supported\n");
            return NULL;
        }
    }

    /* compute bus and unit according index */

    if (index != -1) {
        if (bus_id != 0 || unit_id != -1) {
            fprintf(stderr,
                    "qemu: index cannot be used with bus and unit\n");
            return NULL;
        }
        if (max_devs == 0)
        {
            unit_id = index;
            bus_id = 0;
        } else {
            unit_id = index % max_devs;
            bus_id = index / max_devs;
        }
    }

    /* if user doesn't specify a unit_id,
     * try to find the first free
     */

    if (unit_id == -1) {
       unit_id = 0;
       while (drive_get(type, bus_id, unit_id) != NULL) {
           unit_id++;
           if (max_devs && unit_id >= max_devs) {
               unit_id -= max_devs;
               bus_id++;
           }
       }
    }

    /* check unit id */

    if (max_devs && unit_id >= max_devs) {
        fprintf(stderr, "qemu: unit %d too big (max is %d)\n",
                unit_id, max_devs - 1);
        return NULL;
    }

    /*
     * ignore multiple definitions
     */

    if (drive_get(type, bus_id, unit_id) != NULL) {
        *fatal_error = 0;
        return NULL;
    }

    /* init */

    dinfo = qemu_mallocz(sizeof(*dinfo));
    if ((buf = qemu_opts_id(opts)) != NULL) {
        dinfo->id = qemu_strdup(buf);
    } else {
        /* no id supplied -> create one */
        dinfo->id = qemu_mallocz(32);
        if (type == IF_IDE || type == IF_SCSI)
            mediastr = (media == MEDIA_CDROM) ? "-cd" : "-hd";
        if (max_devs)
            snprintf(dinfo->id, 32, "%s%i%s%i",
                     devname, bus_id, mediastr, unit_id);
        else
            snprintf(dinfo->id, 32, "%s%s%i",
                     devname, mediastr, unit_id);
    }
    dinfo->bdrv = bdrv_new(dinfo->id);
    dinfo->devaddr = devaddr;
    dinfo->type = type;
    dinfo->bus = bus_id;
    dinfo->unit = unit_id;
    dinfo->onerror = onerror;
    dinfo->opts = opts;
    if (serial)
        strncpy(dinfo->serial, serial, sizeof(serial));
    TAILQ_INSERT_TAIL(&drives, dinfo, next);

    switch(type) {
    case IF_IDE:
    case IF_SCSI:
    case IF_XEN:
        switch(media) {
	case MEDIA_DISK:
            if (cyls != 0) {
                bdrv_set_geometry_hint(dinfo->bdrv, cyls, heads, secs);
                bdrv_set_translation_hint(dinfo->bdrv, translation);
            }
	    break;
	case MEDIA_CDROM:
            bdrv_set_type_hint(dinfo->bdrv, BDRV_TYPE_CDROM);
	    break;
	}
        break;
    case IF_SD:
        /* FIXME: This isn't really a floppy, but it's a reasonable
           approximation.  */
    case IF_FLOPPY:
        bdrv_set_type_hint(dinfo->bdrv, BDRV_TYPE_FLOPPY);
        break;
    case IF_PFLASH:
    case IF_MTD:
    case IF_NONE:
        break;
    case IF_VIRTIO:
        /* add virtio block device */
        opts = qemu_opts_create(&qemu_device_opts, NULL, 0);
        qemu_opt_set(opts, "driver", "virtio-blk-pci");
        qemu_opt_set(opts, "drive", dinfo->id);
        if (devaddr)
            qemu_opt_set(opts, "addr", devaddr);
        break;
    case IF_COUNT:
        abort();
    }
    if (!file) {
        *fatal_error = 0;
        return NULL;
    }
    bdrv_flags = 0;
    if (snapshot) {
        bdrv_flags |= BDRV_O_SNAPSHOT;
        cache = 2; /* always use write-back with snapshot */
    }
    if (cache == 0) /* no caching */
        bdrv_flags |= BDRV_O_NOCACHE;
    else if (cache == 2) /* write-back */
        bdrv_flags |= BDRV_O_CACHE_WB;

    if (aio == 1) {
        bdrv_flags |= BDRV_O_NATIVE_AIO;
    } else {
        bdrv_flags &= ~BDRV_O_NATIVE_AIO;
    }

    if (bdrv_open2(dinfo->bdrv, file, bdrv_flags, drv) < 0) {
        fprintf(stderr, "qemu: could not open disk image %s\n",
                        file);
        return NULL;
    }

    if (bdrv_key_required(dinfo->bdrv))
        autostart = 0;
    *fatal_error = 0;
    return dinfo;
}

static int drive_init_func(QemuOpts *opts, void *opaque)
{
    QEMUMachine *machine = opaque;
    int fatal_error = 0;

    if (drive_init(opts, machine, &fatal_error) == NULL) {
        if (fatal_error)
            return 1;
    }
    return 0;
}

static int drive_enable_snapshot(QemuOpts *opts, void *opaque)
{
    if (NULL == qemu_opt_get(opts, "snapshot")) {
        qemu_opt_set(opts, "snapshot", "on");
    }
    return 0;
}

void qemu_register_boot_set(QEMUBootSetHandler *func, void *opaque)
{
    boot_set_handler = func;
    boot_set_opaque = opaque;
}

int qemu_boot_set(const char *boot_devices)
{
    if (!boot_set_handler) {
        return -EINVAL;
    }
    return boot_set_handler(boot_set_opaque, boot_devices);
}

static int parse_bootdevices(char *devices)
{
    /* We just do some generic consistency checks */
    const char *p;
    int bitmap = 0;

    for (p = devices; *p != '\0'; p++) {
        /* Allowed boot devices are:
         * a-b: floppy disk drives
         * c-f: IDE disk drives
         * g-m: machine implementation dependant drives
         * n-p: network devices
         * It's up to each machine implementation to check if the given boot
         * devices match the actual hardware implementation and firmware
         * features.
         */
        if (*p < 'a' || *p > 'p') {
            fprintf(stderr, "Invalid boot device '%c'\n", *p);
            exit(1);
        }
        if (bitmap & (1 << (*p - 'a'))) {
            fprintf(stderr, "Boot device '%c' was given twice\n", *p);
            exit(1);
        }
        bitmap |= 1 << (*p - 'a');
    }
    return bitmap;
}

static void restore_boot_devices(void *opaque)
{
    char *standard_boot_devices = opaque;

    qemu_boot_set(standard_boot_devices);

    qemu_unregister_reset(restore_boot_devices, standard_boot_devices);
    qemu_free(standard_boot_devices);
}

static void numa_add(const char *optarg)
{
    char option[128];
    char *endptr;
    unsigned long long value, endvalue;
    int nodenr;

    optarg = get_opt_name(option, 128, optarg, ',') + 1;
    if (!strcmp(option, "node")) {
        if (get_param_value(option, 128, "nodeid", optarg) == 0) {
            nodenr = nb_numa_nodes;
        } else {
            nodenr = strtoull(option, NULL, 10);
        }

        if (get_param_value(option, 128, "mem", optarg) == 0) {
            node_mem[nodenr] = 0;
        } else {
            value = strtoull(option, &endptr, 0);
            switch (*endptr) {
            case 0: case 'M': case 'm':
                value <<= 20;
                break;
            case 'G': case 'g':
                value <<= 30;
                break;
            }
            node_mem[nodenr] = value;
        }
        if (get_param_value(option, 128, "cpus", optarg) == 0) {
            node_cpumask[nodenr] = 0;
        } else {
            value = strtoull(option, &endptr, 10);
            if (value >= 64) {
                value = 63;
                fprintf(stderr, "only 64 CPUs in NUMA mode supported.\n");
            } else {
                if (*endptr == '-') {
                    endvalue = strtoull(endptr+1, &endptr, 10);
                    if (endvalue >= 63) {
                        endvalue = 62;
                        fprintf(stderr,
                            "only 63 CPUs in NUMA mode supported.\n");
                    }
                    value = (1 << (endvalue + 1)) - (1 << value);
                } else {
                    value = 1 << value;
                }
            }
            node_cpumask[nodenr] = value;
        }
        nb_numa_nodes++;
    }
    return;
}

static void smp_parse(const char *optarg)
{
    int smp, sockets = 0, threads = 0, cores = 0;
    char *endptr;
    char option[128];

    smp = strtoul(optarg, &endptr, 10);
    if (endptr != optarg) {
        if (*endptr == ',') {
            endptr++;
        }
    }
    if (get_param_value(option, 128, "sockets", endptr) != 0)
        sockets = strtoull(option, NULL, 10);
    if (get_param_value(option, 128, "cores", endptr) != 0)
        cores = strtoull(option, NULL, 10);
    if (get_param_value(option, 128, "threads", endptr) != 0)
        threads = strtoull(option, NULL, 10);
    if (get_param_value(option, 128, "maxcpus", endptr) != 0)
        max_cpus = strtoull(option, NULL, 10);

    /* compute missing values, prefer sockets over cores over threads */
    if (smp == 0 || sockets == 0) {
        sockets = sockets > 0 ? sockets : 1;
        cores = cores > 0 ? cores : 1;
        threads = threads > 0 ? threads : 1;
        if (smp == 0) {
            smp = cores * threads * sockets;
        } else {
            sockets = smp / (cores * threads);
        }
    } else {
        if (cores == 0) {
            threads = threads > 0 ? threads : 1;
            cores = smp / (sockets * threads);
        } else {
            if (sockets == 0) {
                sockets = smp / (cores * threads);
            } else {
                threads = smp / (cores * sockets);
            }
        }
    }
    smp_cpus = smp;
    smp_cores = cores > 0 ? cores : 1;
    smp_threads = threads > 0 ? threads : 1;
    if (max_cpus == 0)
        max_cpus = smp_cpus;
}

/***********************************************************/
/* USB devices */

static USBPort *used_usb_ports;
static USBPort *free_usb_ports;

/* ??? Maybe change this to register a hub to keep track of the topology.  */
void qemu_register_usb_port(USBPort *port, void *opaque, int index,
                            usb_attachfn attach)
{
    port->opaque = opaque;
    port->index = index;
    port->attach = attach;
    port->next = free_usb_ports;
    free_usb_ports = port;
}

int usb_device_add_dev(USBDevice *dev)
{
    USBPort *port;

    /* Find a USB port to add the device to.  */
    port = free_usb_ports;
    if (!port->next) {
        USBDevice *hub;

        /* Create a new hub and chain it on.  */
        free_usb_ports = NULL;
        port->next = used_usb_ports;
        used_usb_ports = port;

        hub = usb_hub_init(VM_USB_HUB_SIZE);
        usb_attach(port, hub);
        port = free_usb_ports;
    }

    free_usb_ports = port->next;
    port->next = used_usb_ports;
    used_usb_ports = port;
    usb_attach(port, dev);
    return 0;
}

static void usb_msd_password_cb(void *opaque, int err)
{
    USBDevice *dev = opaque;

    if (!err)
        usb_device_add_dev(dev);
    else
        dev->handle_destroy(dev);
}

static int usb_device_add(const char *devname, int is_hotplug)
{
    const char *p;
    USBDevice *dev;

    if (!free_usb_ports)
        return -1;

    if (strstart(devname, "host:", &p)) {
        dev = usb_host_device_open(p);
    } else if (!strcmp(devname, "mouse")) {
        dev = usb_mouse_init();
    } else if (!strcmp(devname, "tablet")) {
        dev = usb_tablet_init();
    } else if (!strcmp(devname, "keyboard")) {
        dev = usb_keyboard_init();
    } else if (strstart(devname, "disk:", &p)) {
        BlockDriverState *bs;

        dev = usb_msd_init(p);
        if (!dev)
            return -1;
        bs = usb_msd_get_bdrv(dev);
        if (bdrv_key_required(bs)) {
            autostart = 0;
            if (is_hotplug) {
                monitor_read_bdrv_key_start(cur_mon, bs, usb_msd_password_cb,
                                            dev);
                return 0;
            }
        }
    } else if (!strcmp(devname, "wacom-tablet")) {
        dev = usb_wacom_init();
    } else if (strstart(devname, "serial:", &p)) {
        dev = usb_serial_init(p);
#ifdef CONFIG_BRLAPI
    } else if (!strcmp(devname, "braille")) {
        dev = usb_baum_init();
#endif
    } else if (strstart(devname, "net:", &p)) {
        int nic = nb_nics;

        if (net_client_init(NULL, "nic", p) < 0)
            return -1;
        nd_table[nic].model = "usb";
        dev = usb_net_init(&nd_table[nic]);
    } else if (!strcmp(devname, "bt") || strstart(devname, "bt:", &p)) {
        dev = usb_bt_init(devname[2] ? hci_init(p) :
                        bt_new_hci(qemu_find_bt_vlan(0)));
    } else {
        return -1;
    }
    if (!dev)
        return -1;

    return usb_device_add_dev(dev);
}

int usb_device_del_addr(int bus_num, int addr)
{
    USBPort *port;
    USBPort **lastp;
    USBDevice *dev;

    if (!used_usb_ports)
        return -1;

    if (bus_num != 0)
        return -1;

    lastp = &used_usb_ports;
    port = used_usb_ports;
    while (port && port->dev->addr != addr) {
        lastp = &port->next;
        port = port->next;
    }

    if (!port)
        return -1;

    dev = port->dev;
    *lastp = port->next;
    usb_attach(port, NULL);
    dev->handle_destroy(dev);
    port->next = free_usb_ports;
    free_usb_ports = port;
    return 0;
}

static int usb_device_del(const char *devname)
{
    int bus_num, addr;
    const char *p;

    if (strstart(devname, "host:", &p))
        return usb_host_device_close(p);

    if (!used_usb_ports)
        return -1;

    p = strchr(devname, '.');
    if (!p)
        return -1;
    bus_num = strtoul(devname, NULL, 0);
    addr = strtoul(p + 1, NULL, 0);

    return usb_device_del_addr(bus_num, addr);
}

static int usb_parse(const char *cmdline)
{
    return usb_device_add(cmdline, 0);
}

void do_usb_add(Monitor *mon, const QDict *qdict)
{
    usb_device_add(qdict_get_str(qdict, "devname"), 1);
}

void do_usb_del(Monitor *mon, const QDict *qdict)
{
    usb_device_del(qdict_get_str(qdict, "devname"));
}

void usb_info(Monitor *mon)
{
    USBDevice *dev;
    USBPort *port;
    const char *speed_str;

    if (!usb_enabled) {
        monitor_printf(mon, "USB support not enabled\n");
        return;
    }

    for (port = used_usb_ports; port; port = port->next) {
        dev = port->dev;
        if (!dev)
            continue;
        switch(dev->speed) {
        case USB_SPEED_LOW:
            speed_str = "1.5";
            break;
        case USB_SPEED_FULL:
            speed_str = "12";
            break;
        case USB_SPEED_HIGH:
            speed_str = "480";
            break;
        default:
            speed_str = "?";
            break;
        }
        monitor_printf(mon, "  Device %d.%d, Speed %s Mb/s, Product %s\n",
                       0, dev->addr, speed_str, dev->devname);
    }
}

/***********************************************************/
/* PCMCIA/Cardbus */

static struct pcmcia_socket_entry_s {
    PCMCIASocket *socket;
    struct pcmcia_socket_entry_s *next;
} *pcmcia_sockets = 0;

void pcmcia_socket_register(PCMCIASocket *socket)
{
    struct pcmcia_socket_entry_s *entry;

    entry = qemu_malloc(sizeof(struct pcmcia_socket_entry_s));
    entry->socket = socket;
    entry->next = pcmcia_sockets;
    pcmcia_sockets = entry;
}

void pcmcia_socket_unregister(PCMCIASocket *socket)
{
    struct pcmcia_socket_entry_s *entry, **ptr;

    ptr = &pcmcia_sockets;
    for (entry = *ptr; entry; ptr = &entry->next, entry = *ptr)
        if (entry->socket == socket) {
            *ptr = entry->next;
            qemu_free(entry);
        }
}

void pcmcia_info(Monitor *mon)
{
    struct pcmcia_socket_entry_s *iter;

    if (!pcmcia_sockets)
        monitor_printf(mon, "No PCMCIA sockets\n");

    for (iter = pcmcia_sockets; iter; iter = iter->next)
        monitor_printf(mon, "%s: %s\n", iter->socket->slot_string,
                       iter->socket->attached ? iter->socket->card_string :
                       "Empty");
}

/***********************************************************/
/* register display */

struct DisplayAllocator default_allocator = {
    defaultallocator_create_displaysurface,
    defaultallocator_resize_displaysurface,
    defaultallocator_free_displaysurface
};

void register_displaystate(DisplayState *ds)
{
    DisplayState **s;
    s = &display_state;
    while (*s != NULL)
        s = &(*s)->next;
    ds->next = NULL;
    *s = ds;
}

DisplayState *get_displaystate(void)
{
    return display_state;
}

DisplayAllocator *register_displayallocator(DisplayState *ds, DisplayAllocator *da)
{
    if(ds->allocator ==  &default_allocator) ds->allocator = da;
    return ds->allocator;
}

/* dumb display */

static void dumb_display_init(void)
{
    DisplayState *ds = qemu_mallocz(sizeof(DisplayState));
    ds->allocator = &default_allocator;
    // TODO: this is a workaround - smaller surface would crash when
    // monitor display is selected.
    //~ ds->surface = qemu_create_displaysurface(ds, 640, 480);
    ds->surface = qemu_create_displaysurface(ds, 132 * 8, 43 * 16);
    register_displaystate(ds);
}

/***********************************************************/
/* I/O handling */

typedef struct IOHandlerRecord {
    int fd;
    IOCanRWHandler *fd_read_poll;
    IOHandler *fd_read;
    IOHandler *fd_write;
    int deleted;
    void *opaque;
    /* temporary data */
    struct pollfd *ufd;
    struct IOHandlerRecord *next;
} IOHandlerRecord;

static IOHandlerRecord *first_io_handler;

/* XXX: fd_read_poll should be suppressed, but an API change is
   necessary in the character devices to suppress fd_can_read(). */
int qemu_set_fd_handler2(int fd,
                         IOCanRWHandler *fd_read_poll,
                         IOHandler *fd_read,
                         IOHandler *fd_write,
                         void *opaque)
{
    IOHandlerRecord **pioh, *ioh;

    if (!fd_read && !fd_write) {
        pioh = &first_io_handler;
        for(;;) {
            ioh = *pioh;
            if (ioh == NULL)
                break;
            if (ioh->fd == fd) {
                ioh->deleted = 1;
                break;
            }
            pioh = &ioh->next;
        }
    } else {
        for(ioh = first_io_handler; ioh != NULL; ioh = ioh->next) {
            if (ioh->fd == fd)
                goto found;
        }
        ioh = qemu_mallocz(sizeof(IOHandlerRecord));
        ioh->next = first_io_handler;
        first_io_handler = ioh;
    found:
        ioh->fd = fd;
        ioh->fd_read_poll = fd_read_poll;
        ioh->fd_read = fd_read;
        ioh->fd_write = fd_write;
        ioh->opaque = opaque;
        ioh->deleted = 0;
    }
    return 0;
}

int qemu_set_fd_handler(int fd,
                        IOHandler *fd_read,
                        IOHandler *fd_write,
                        void *opaque)
{
    return qemu_set_fd_handler2(fd, NULL, fd_read, fd_write, opaque);
}

#ifdef _WIN32
/***********************************************************/
/* Polling handling */

typedef struct PollingEntry {
    PollingFunc *func;
    void *opaque;
    struct PollingEntry *next;
} PollingEntry;

static PollingEntry *first_polling_entry;

int qemu_add_polling_cb(PollingFunc *func, void *opaque)
{
    PollingEntry **ppe, *pe;
    pe = qemu_mallocz(sizeof(PollingEntry));
    pe->func = func;
    pe->opaque = opaque;
    for(ppe = &first_polling_entry; *ppe != NULL; ppe = &(*ppe)->next);
    *ppe = pe;
    return 0;
}

void qemu_del_polling_cb(PollingFunc *func, void *opaque)
{
    PollingEntry **ppe, *pe;
    for(ppe = &first_polling_entry; *ppe != NULL; ppe = &(*ppe)->next) {
        pe = *ppe;
        if (pe->func == func && pe->opaque == opaque) {
            *ppe = pe->next;
            qemu_free(pe);
            break;
        }
    }
}

/***********************************************************/
/* Wait objects support */
typedef struct WaitObjects {
    int num;
    HANDLE events[MAXIMUM_WAIT_OBJECTS + 1];
    WaitObjectFunc *func[MAXIMUM_WAIT_OBJECTS + 1];
    void *opaque[MAXIMUM_WAIT_OBJECTS + 1];
} WaitObjects;

static WaitObjects wait_objects = {0};

int qemu_add_wait_object(HANDLE handle, WaitObjectFunc *func, void *opaque)
{
    WaitObjects *w = &wait_objects;

    if (w->num >= MAXIMUM_WAIT_OBJECTS)
        return -1;
    w->events[w->num] = handle;
    w->func[w->num] = func;
    w->opaque[w->num] = opaque;
    w->num++;
    return 0;
}

void qemu_del_wait_object(HANDLE handle, WaitObjectFunc *func, void *opaque)
{
    int i, found;
    WaitObjects *w = &wait_objects;

    found = 0;
    for (i = 0; i < w->num; i++) {
        if (w->events[i] == handle)
            found = 1;
        if (found) {
            w->events[i] = w->events[i + 1];
            w->func[i] = w->func[i + 1];
            w->opaque[i] = w->opaque[i + 1];
        }
    }
    if (found)
        w->num--;
}
#endif

/***********************************************************/
/* ram save/restore */

static int ram_get_page(QEMUFile *f, uint8_t *buf, int len)
{
    int v;

    v = qemu_get_byte(f);
    switch(v) {
    case 0:
        if (qemu_get_buffer(f, buf, len) != len)
            return -EIO;
        break;
    case 1:
        v = qemu_get_byte(f);
        memset(buf, v, len);
        break;
    default:
        return -EINVAL;
    }

    if (qemu_file_has_error(f))
        return -EIO;

    return 0;
}

static int ram_load_v1(QEMUFile *f, void *opaque)
{
    int ret;
    ram_addr_t i;

    if (qemu_get_be32(f) != last_ram_offset)
        return -EINVAL;
    for(i = 0; i < last_ram_offset; i+= TARGET_PAGE_SIZE) {
        ret = ram_get_page(f, qemu_get_ram_ptr(i), TARGET_PAGE_SIZE);
        if (ret)
            return ret;
    }
    return 0;
}

#define BDRV_HASH_BLOCK_SIZE 1024
#define IOBUF_SIZE 4096
#define RAM_CBLOCK_MAGIC 0xfabe

typedef struct RamDecompressState {
    z_stream zstream;
    QEMUFile *f;
    uint8_t buf[IOBUF_SIZE];
} RamDecompressState;

static int ram_decompress_open(RamDecompressState *s, QEMUFile *f)
{
    int ret;
    memset(s, 0, sizeof(*s));
    s->f = f;
    ret = inflateInit(&s->zstream);
    if (ret != Z_OK)
        return -1;
    return 0;
}

static int ram_decompress_buf(RamDecompressState *s, uint8_t *buf, int len)
{
    int ret, clen;

    s->zstream.avail_out = len;
    s->zstream.next_out = buf;
    while (s->zstream.avail_out > 0) {
        if (s->zstream.avail_in == 0) {
            if (qemu_get_be16(s->f) != RAM_CBLOCK_MAGIC)
                return -1;
            clen = qemu_get_be16(s->f);
            if (clen > IOBUF_SIZE)
                return -1;
            qemu_get_buffer(s->f, s->buf, clen);
            s->zstream.avail_in = clen;
            s->zstream.next_in = s->buf;
        }
        ret = inflate(&s->zstream, Z_PARTIAL_FLUSH);
        if (ret != Z_OK && ret != Z_STREAM_END) {
            return -1;
        }
    }
    return 0;
}

static void ram_decompress_close(RamDecompressState *s)
{
    inflateEnd(&s->zstream);
}

#define RAM_SAVE_FLAG_FULL	0x01
#define RAM_SAVE_FLAG_COMPRESS	0x02
#define RAM_SAVE_FLAG_MEM_SIZE	0x04
#define RAM_SAVE_FLAG_PAGE	0x08
#define RAM_SAVE_FLAG_EOS	0x10

static int is_dup_page(uint8_t *page, uint8_t ch)
{
    uint32_t val = ch << 24 | ch << 16 | ch << 8 | ch;
    uint32_t *array = (uint32_t *)page;
    int i;

    for (i = 0; i < (TARGET_PAGE_SIZE / 4); i++) {
        if (array[i] != val)
            return 0;
    }

    return 1;
}

static int ram_save_block(QEMUFile *f)
{
    static ram_addr_t current_addr = 0;
    ram_addr_t saved_addr = current_addr;
    ram_addr_t addr = 0;
    int found = 0;

    while (addr < last_ram_offset) {
        if (cpu_physical_memory_get_dirty(current_addr, MIGRATION_DIRTY_FLAG)) {
            uint8_t *p;

            cpu_physical_memory_reset_dirty(current_addr,
                                            current_addr + TARGET_PAGE_SIZE,
                                            MIGRATION_DIRTY_FLAG);

            p = qemu_get_ram_ptr(current_addr);

            if (is_dup_page(p, *p)) {
                qemu_put_be64(f, current_addr | RAM_SAVE_FLAG_COMPRESS);
                qemu_put_byte(f, *p);
            } else {
                qemu_put_be64(f, current_addr | RAM_SAVE_FLAG_PAGE);
                qemu_put_buffer(f, p, TARGET_PAGE_SIZE);
            }

            found = 1;
            break;
        }
        addr += TARGET_PAGE_SIZE;
        current_addr = (saved_addr + addr) % last_ram_offset;
    }

    return found;
}

static uint64_t bytes_transferred = 0;

static ram_addr_t ram_save_remaining(void)
{
    ram_addr_t addr;
    ram_addr_t count = 0;

    for (addr = 0; addr < last_ram_offset; addr += TARGET_PAGE_SIZE) {
        if (cpu_physical_memory_get_dirty(addr, MIGRATION_DIRTY_FLAG))
            count++;
    }

    return count;
}

uint64_t ram_bytes_remaining(void)
{
    return ram_save_remaining() * TARGET_PAGE_SIZE;
}

uint64_t ram_bytes_transferred(void)
{
    return bytes_transferred;
}

uint64_t ram_bytes_total(void)
{
    return last_ram_offset;
}

static int ram_save_live(QEMUFile *f, int stage, void *opaque)
{
    ram_addr_t addr;
    uint64_t bytes_transferred_last;
    double bwidth = 0;
    uint64_t expected_time = 0;

    if (cpu_physical_sync_dirty_bitmap(0, TARGET_PHYS_ADDR_MAX) != 0) {
        qemu_file_set_error(f);
        return 0;
    }

    if (stage == 1) {
        /* Make sure all dirty bits are set */
        for (addr = 0; addr < last_ram_offset; addr += TARGET_PAGE_SIZE) {
            if (!cpu_physical_memory_get_dirty(addr, MIGRATION_DIRTY_FLAG))
                cpu_physical_memory_set_dirty(addr);
        }

        /* Enable dirty memory tracking */
        cpu_physical_memory_set_dirty_tracking(1);

        qemu_put_be64(f, last_ram_offset | RAM_SAVE_FLAG_MEM_SIZE);
    }

    bytes_transferred_last = bytes_transferred;
    bwidth = get_clock();

    while (!qemu_file_rate_limit(f)) {
        int ret;

        ret = ram_save_block(f);
        bytes_transferred += ret * TARGET_PAGE_SIZE;
        if (ret == 0) /* no more blocks */
            break;
    }

    bwidth = get_clock() - bwidth;
    bwidth = (bytes_transferred - bytes_transferred_last) / bwidth;

    /* if we haven't transferred anything this round, force expected_time to a
     * a very high value, but without crashing */
    if (bwidth == 0)
        bwidth = 0.000001;

    /* try transferring iterative blocks of memory */

    if (stage == 3) {

        /* flush all remaining blocks regardless of rate limiting */
        while (ram_save_block(f) != 0) {
            bytes_transferred += TARGET_PAGE_SIZE;
        }
        cpu_physical_memory_set_dirty_tracking(0);
    }

    qemu_put_be64(f, RAM_SAVE_FLAG_EOS);

    expected_time = ram_save_remaining() * TARGET_PAGE_SIZE / bwidth;

    return (stage == 2) && (expected_time <= migrate_max_downtime());
}

static int ram_load_dead(QEMUFile *f, void *opaque)
{
    RamDecompressState s1, *s = &s1;
    uint8_t buf[10];
    ram_addr_t i;

    if (ram_decompress_open(s, f) < 0)
        return -EINVAL;
    for(i = 0; i < last_ram_offset; i+= BDRV_HASH_BLOCK_SIZE) {
        if (ram_decompress_buf(s, buf, 1) < 0) {
            fprintf(stderr, "Error while reading ram block header\n");
            goto error;
        }
        if (buf[0] == 0) {
            if (ram_decompress_buf(s, qemu_get_ram_ptr(i),
                                   BDRV_HASH_BLOCK_SIZE) < 0) {
                fprintf(stderr, "Error while reading ram block address=0x%08" PRIx64, (uint64_t)i);
                goto error;
            }
        } else {
        error:
            printf("Error block header\n");
            return -EINVAL;
        }
    }
    ram_decompress_close(s);

    return 0;
}

static int ram_load(QEMUFile *f, void *opaque, int version_id)
{
    ram_addr_t addr;
    int flags;

    if (version_id == 1)
        return ram_load_v1(f, opaque);

    if (version_id == 2) {
        if (qemu_get_be32(f) != last_ram_offset)
            return -EINVAL;
        return ram_load_dead(f, opaque);
    }

    if (version_id != 3)
        return -EINVAL;

    do {
        addr = qemu_get_be64(f);

        flags = addr & ~TARGET_PAGE_MASK;
        addr &= TARGET_PAGE_MASK;

        if (flags & RAM_SAVE_FLAG_MEM_SIZE) {
            if (addr != last_ram_offset)
                return -EINVAL;
        }

        if (flags & RAM_SAVE_FLAG_FULL) {
            if (ram_load_dead(f, opaque) < 0)
                return -EINVAL;
        }
        
        if (flags & RAM_SAVE_FLAG_COMPRESS) {
            uint8_t ch = qemu_get_byte(f);
            memset(qemu_get_ram_ptr(addr), ch, TARGET_PAGE_SIZE);
#ifndef _WIN32
            if (ch == 0 &&
                (!kvm_enabled() || kvm_has_sync_mmu())) {
                madvise(qemu_get_ram_ptr(addr), TARGET_PAGE_SIZE, MADV_DONTNEED);
            }
#endif
        } else if (flags & RAM_SAVE_FLAG_PAGE)
            qemu_get_buffer(f, qemu_get_ram_ptr(addr), TARGET_PAGE_SIZE);
    } while (!(flags & RAM_SAVE_FLAG_EOS));

    return 0;
}

void qemu_service_io(void)
{
    qemu_notify_event();
}

/***********************************************************/
/* bottom halves (can be seen as timers which expire ASAP) */

struct QEMUBH {
    QEMUBHFunc *cb;
    void *opaque;
    int scheduled;
    int idle;
    int deleted;
    QEMUBH *next;
};

static QEMUBH *first_bh = NULL;

QEMUBH *qemu_bh_new(QEMUBHFunc *cb, void *opaque)
{
    QEMUBH *bh;
    bh = qemu_mallocz(sizeof(QEMUBH));
    bh->cb = cb;
    bh->opaque = opaque;
    bh->next = first_bh;
    first_bh = bh;
    return bh;
}

int qemu_bh_poll(void)
{
    QEMUBH *bh, **bhp;
    int ret;

    ret = 0;
    for (bh = first_bh; bh; bh = bh->next) {
        if (!bh->deleted && bh->scheduled) {
            bh->scheduled = 0;
            if (!bh->idle)
                ret = 1;
            bh->idle = 0;
            bh->cb(bh->opaque);
        }
    }

    /* remove deleted bhs */
    bhp = &first_bh;
    while (*bhp) {
        bh = *bhp;
        if (bh->deleted) {
            *bhp = bh->next;
            qemu_free(bh);
        } else
            bhp = &bh->next;
    }

    return ret;
}

void qemu_bh_schedule_idle(QEMUBH *bh)
{
    if (bh->scheduled)
        return;
    bh->scheduled = 1;
    bh->idle = 1;
}

void qemu_bh_schedule(QEMUBH *bh)
{
    if (bh->scheduled)
        return;
    bh->scheduled = 1;
    bh->idle = 0;
    /* stop the currently executing CPU to execute the BH ASAP */
    qemu_notify_event();
}

void qemu_bh_cancel(QEMUBH *bh)
{
    bh->scheduled = 0;
}

void qemu_bh_delete(QEMUBH *bh)
{
    bh->scheduled = 0;
    bh->deleted = 1;
}

static void qemu_bh_update_timeout(int *timeout)
{
    QEMUBH *bh;

    for (bh = first_bh; bh; bh = bh->next) {
        if (!bh->deleted && bh->scheduled) {
            if (bh->idle) {
                /* idle bottom halves will be polled at least
                 * every 10ms */
                *timeout = MIN(10, *timeout);
            } else {
                /* non-idle bottom halves will be executed
                 * immediately */
                *timeout = 0;
                break;
            }
        }
    }
}

/***********************************************************/
/* machine registration */

static QEMUMachine *first_machine = NULL;
QEMUMachine *current_machine = NULL;

int qemu_register_machine(QEMUMachine *m)
{
    QEMUMachine **pm;
    pm = &first_machine;
    while (*pm != NULL)
        pm = &(*pm)->next;
    m->next = NULL;
    *pm = m;
    return 0;
}

static QEMUMachine *find_machine(const char *name)
{
    QEMUMachine *m;

    for(m = first_machine; m != NULL; m = m->next) {
        if (!strcmp(m->name, name))
            return m;
        if (m->alias && !strcmp(m->alias, name))
            return m;
    }
    return NULL;
}

static QEMUMachine *find_default_machine(void)
{
    QEMUMachine *m;

    for(m = first_machine; m != NULL; m = m->next) {
        if (m->is_default) {
            return m;
        }
    }
    return NULL;
}

/***********************************************************/
/* main execution loop */

static void gui_update(void *opaque)
{
    uint64_t interval = GUI_REFRESH_INTERVAL;
    DisplayState *ds = opaque;
    DisplayChangeListener *dcl = ds->listeners;

    dpy_refresh(ds);

    while (dcl != NULL) {
        if (dcl->gui_timer_interval &&
            dcl->gui_timer_interval < interval)
            interval = dcl->gui_timer_interval;
        dcl = dcl->next;
    }
    qemu_mod_timer(ds->gui_timer, interval + qemu_get_clock(rt_clock));
}

static void nographic_update(void *opaque)
{
    uint64_t interval = GUI_REFRESH_INTERVAL;

    qemu_mod_timer(nographic_timer, interval + qemu_get_clock(rt_clock));
}

struct vm_change_state_entry {
    VMChangeStateHandler *cb;
    void *opaque;
    LIST_ENTRY (vm_change_state_entry) entries;
};

static LIST_HEAD(vm_change_state_head, vm_change_state_entry) vm_change_state_head;

VMChangeStateEntry *qemu_add_vm_change_state_handler(VMChangeStateHandler *cb,
                                                     void *opaque)
{
    VMChangeStateEntry *e;

    e = qemu_mallocz(sizeof (*e));

    e->cb = cb;
    e->opaque = opaque;
    LIST_INSERT_HEAD(&vm_change_state_head, e, entries);
    return e;
}

void qemu_del_vm_change_state_handler(VMChangeStateEntry *e)
{
    LIST_REMOVE (e, entries);
    qemu_free (e);
}

static void vm_state_notify(int running, int reason)
{
    VMChangeStateEntry *e;

    for (e = vm_change_state_head.lh_first; e; e = e->entries.le_next) {
        e->cb(e->opaque, running, reason);
    }
}

static void resume_all_vcpus(void);
static void pause_all_vcpus(void);

void vm_start(void)
{
    if (!vm_running) {
        cpu_enable_ticks();
        vm_running = 1;
        vm_state_notify(1, 0);
        qemu_rearm_alarm_timer(alarm_timer);
        resume_all_vcpus();
    }
}

/* reset/shutdown handler */

typedef struct QEMUResetEntry {
    TAILQ_ENTRY(QEMUResetEntry) entry;
    QEMUResetHandler *func;
    void *opaque;
} QEMUResetEntry;

static TAILQ_HEAD(reset_handlers, QEMUResetEntry) reset_handlers =
    TAILQ_HEAD_INITIALIZER(reset_handlers);
static int reset_requested;
static int shutdown_requested;
static int powerdown_requested;
static int debug_requested;
static int vmstop_requested;

int qemu_shutdown_requested(void)
{
    int r = shutdown_requested;
    shutdown_requested = 0;
    return r;
}

int qemu_reset_requested(void)
{
    int r = reset_requested;
    reset_requested = 0;
    return r;
}

int qemu_powerdown_requested(void)
{
    int r = powerdown_requested;
    powerdown_requested = 0;
    return r;
}

static int qemu_debug_requested(void)
{
    int r = debug_requested;
    debug_requested = 0;
    return r;
}

static int qemu_vmstop_requested(void)
{
    int r = vmstop_requested;
    vmstop_requested = 0;
    return r;
}

static void do_vm_stop(int reason)
{
    if (vm_running) {
        cpu_disable_ticks();
        vm_running = 0;
        pause_all_vcpus();
        vm_state_notify(0, reason);
    }
}

void qemu_register_reset(QEMUResetHandler *func, void *opaque)
{
    QEMUResetEntry *re = qemu_mallocz(sizeof(QEMUResetEntry));

    re->func = func;
    re->opaque = opaque;
    TAILQ_INSERT_TAIL(&reset_handlers, re, entry);
}

void qemu_unregister_reset(QEMUResetHandler *func, void *opaque)
{
    QEMUResetEntry *re;

    TAILQ_FOREACH(re, &reset_handlers, entry) {
        if (re->func == func && re->opaque == opaque) {
            TAILQ_REMOVE(&reset_handlers, re, entry);
            qemu_free(re);
            return;
        }
    }
}

void qemu_system_reset(void)
{
    QEMUResetEntry *re, *nre;

    /* reset all devices */
    TAILQ_FOREACH_SAFE(re, &reset_handlers, entry, nre) {
        re->func(re->opaque);
    }
}

void qemu_system_reset_request(void)
{
    if (no_reboot) {
        shutdown_requested = 1;
    } else {
        reset_requested = 1;
    }
    qemu_notify_event();
}

void qemu_system_shutdown_request(void)
{
    shutdown_requested = 1;
    qemu_notify_event();
}

void qemu_system_powerdown_request(void)
{
    powerdown_requested = 1;
    qemu_notify_event();
}

#ifdef CONFIG_IOTHREAD
static void qemu_system_vmstop_request(int reason)
{
    vmstop_requested = reason;
    qemu_notify_event();
}
#endif

#ifndef _WIN32
static int io_thread_fd = -1;

static void qemu_event_increment(void)
{
    static const char byte = 0;

    if (io_thread_fd == -1)
        return;

    write(io_thread_fd, &byte, sizeof(byte));
}

static void qemu_event_read(void *opaque)
{
    int fd = (unsigned long)opaque;
    ssize_t len;

    /* Drain the notify pipe */
    do {
        char buffer[512];
        len = read(fd, buffer, sizeof(buffer));
    } while ((len == -1 && errno == EINTR) || len > 0);
}

static int qemu_event_init(void)
{
    int err;
    int fds[2];

    err = pipe(fds);
    if (err == -1)
        return -errno;

    err = fcntl_setfl(fds[0], O_NONBLOCK);
    if (err < 0)
        goto fail;

    err = fcntl_setfl(fds[1], O_NONBLOCK);
    if (err < 0)
        goto fail;

    qemu_set_fd_handler2(fds[0], NULL, qemu_event_read, NULL,
                         (void *)(unsigned long)fds[0]);

    io_thread_fd = fds[1];
    return 0;

fail:
    close(fds[0]);
    close(fds[1]);
    return err;
}
#else
HANDLE qemu_event_handle;

static void dummy_event_handler(void *opaque)
{
}

static int qemu_event_init(void)
{
    qemu_event_handle = CreateEvent(NULL, FALSE, FALSE, NULL);
    if (!qemu_event_handle) {
        perror("Failed CreateEvent");
        return -1;
    }
    qemu_add_wait_object(qemu_event_handle, dummy_event_handler, NULL);
    return 0;
}

static void qemu_event_increment(void)
{
    SetEvent(qemu_event_handle);
}
#endif

static int cpu_can_run(CPUState *env)
{
    if (env->stop)
        return 0;
    if (env->stopped)
        return 0;
    return 1;
}

#ifndef CONFIG_IOTHREAD
static int qemu_init_main_loop(void)
{
    return qemu_event_init();
}

void qemu_init_vcpu(void *_env)
{
    CPUState *env = _env;

    if (kvm_enabled())
        kvm_init_vcpu(env);
    env->nr_cores = smp_cores;
    env->nr_threads = smp_threads;
    return;
}

int qemu_cpu_self(void *env)
{
    return 1;
}

static void resume_all_vcpus(void)
{
}

static void pause_all_vcpus(void)
{
}

void qemu_cpu_kick(void *env)
{
    return;
}

void qemu_notify_event(void)
{
    CPUState *env = cpu_single_env;

    if (env) {
        cpu_exit(env);
    }
}

#define qemu_mutex_lock_iothread() do { } while (0)
#define qemu_mutex_unlock_iothread() do { } while (0)

void vm_stop(int reason)
{
    do_vm_stop(reason);
}

#else /* CONFIG_IOTHREAD */

#include "qemu-thread.h"

QemuMutex qemu_global_mutex;
static QemuMutex qemu_fair_mutex;

static QemuThread io_thread;

static QemuThread *tcg_cpu_thread;
static QemuCond *tcg_halt_cond;

static int qemu_system_ready;
/* cpu creation */
static QemuCond qemu_cpu_cond;
/* system init */
static QemuCond qemu_system_cond;
static QemuCond qemu_pause_cond;

static void block_io_signals(void);
static void unblock_io_signals(void);
static int tcg_has_work(void);

static int qemu_init_main_loop(void)
{
    int ret;

    ret = qemu_event_init();
    if (ret)
        return ret;

    qemu_cond_init(&qemu_pause_cond);
    qemu_mutex_init(&qemu_fair_mutex);
    qemu_mutex_init(&qemu_global_mutex);
    qemu_mutex_lock(&qemu_global_mutex);

    unblock_io_signals();
    qemu_thread_self(&io_thread);

    return 0;
}

static void qemu_wait_io_event(CPUState *env)
{
    while (!tcg_has_work())
        qemu_cond_timedwait(env->halt_cond, &qemu_global_mutex, 1000);

    qemu_mutex_unlock(&qemu_global_mutex);

    /*
     * Users of qemu_global_mutex can be starved, having no chance
     * to acquire it since this path will get to it first.
     * So use another lock to provide fairness.
     */
    qemu_mutex_lock(&qemu_fair_mutex);
    qemu_mutex_unlock(&qemu_fair_mutex);

    qemu_mutex_lock(&qemu_global_mutex);
    if (env->stop) {
        env->stop = 0;
        env->stopped = 1;
        qemu_cond_signal(&qemu_pause_cond);
    }
}

static int qemu_cpu_exec(CPUState *env);

static void *kvm_cpu_thread_fn(void *arg)
{
    CPUState *env = arg;

    block_io_signals();
    qemu_thread_self(env->thread);
    kvm_init_vcpu(env);

    /* signal CPU creation */
    qemu_mutex_lock(&qemu_global_mutex);
    env->created = 1;
    qemu_cond_signal(&qemu_cpu_cond);

    /* and wait for machine initialization */
    while (!qemu_system_ready)
        qemu_cond_timedwait(&qemu_system_cond, &qemu_global_mutex, 100);

    while (1) {
        if (cpu_can_run(env))
            qemu_cpu_exec(env);
        qemu_wait_io_event(env);
    }

    return NULL;
}

static void tcg_cpu_exec(void);

static void *tcg_cpu_thread_fn(void *arg)
{
    CPUState *env = arg;

    block_io_signals();
    qemu_thread_self(env->thread);

    /* signal CPU creation */
    qemu_mutex_lock(&qemu_global_mutex);
    for (env = first_cpu; env != NULL; env = env->next_cpu)
        env->created = 1;
    qemu_cond_signal(&qemu_cpu_cond);

    /* and wait for machine initialization */
    while (!qemu_system_ready)
        qemu_cond_timedwait(&qemu_system_cond, &qemu_global_mutex, 100);

    while (1) {
        tcg_cpu_exec();
        qemu_wait_io_event(cur_cpu);
    }

    return NULL;
}

void qemu_cpu_kick(void *_env)
{
    CPUState *env = _env;
    qemu_cond_broadcast(env->halt_cond);
    if (kvm_enabled())
        qemu_thread_signal(env->thread, SIGUSR1);
}

int qemu_cpu_self(void *env)
{
    return (cpu_single_env != NULL);
}

static void cpu_signal(int sig)
{
    if (cpu_single_env)
        cpu_exit(cpu_single_env);
}

static void block_io_signals(void)
{
    sigset_t set;
    struct sigaction sigact;

    sigemptyset(&set);
    sigaddset(&set, SIGUSR2);
    sigaddset(&set, SIGIO);
    sigaddset(&set, SIGALRM);
    pthread_sigmask(SIG_BLOCK, &set, NULL);

    sigemptyset(&set);
    sigaddset(&set, SIGUSR1);
    pthread_sigmask(SIG_UNBLOCK, &set, NULL);

    memset(&sigact, 0, sizeof(sigact));
    sigact.sa_handler = cpu_signal;
    sigaction(SIGUSR1, &sigact, NULL);
}

static void unblock_io_signals(void)
{
    sigset_t set;

    sigemptyset(&set);
    sigaddset(&set, SIGUSR2);
    sigaddset(&set, SIGIO);
    sigaddset(&set, SIGALRM);
    pthread_sigmask(SIG_UNBLOCK, &set, NULL);

    sigemptyset(&set);
    sigaddset(&set, SIGUSR1);
    pthread_sigmask(SIG_BLOCK, &set, NULL);
}

static void qemu_signal_lock(unsigned int msecs)
{
    qemu_mutex_lock(&qemu_fair_mutex);

    while (qemu_mutex_trylock(&qemu_global_mutex)) {
        qemu_thread_signal(tcg_cpu_thread, SIGUSR1);
        if (!qemu_mutex_timedlock(&qemu_global_mutex, msecs))
            break;
    }
    qemu_mutex_unlock(&qemu_fair_mutex);
}

static void qemu_mutex_lock_iothread(void)
{
    if (kvm_enabled()) {
        qemu_mutex_lock(&qemu_fair_mutex);
        qemu_mutex_lock(&qemu_global_mutex);
        qemu_mutex_unlock(&qemu_fair_mutex);
    } else
        qemu_signal_lock(100);
}

static void qemu_mutex_unlock_iothread(void)
{
    qemu_mutex_unlock(&qemu_global_mutex);
}

static int all_vcpus_paused(void)
{
    CPUState *penv = first_cpu;

    while (penv) {
        if (!penv->stopped)
            return 0;
        penv = (CPUState *)penv->next_cpu;
    }

    return 1;
}

static void pause_all_vcpus(void)
{
    CPUState *penv = first_cpu;

    while (penv) {
        penv->stop = 1;
        qemu_thread_signal(penv->thread, SIGUSR1);
        qemu_cpu_kick(penv);
        penv = (CPUState *)penv->next_cpu;
    }

    while (!all_vcpus_paused()) {
        qemu_cond_timedwait(&qemu_pause_cond, &qemu_global_mutex, 100);
        penv = first_cpu;
        while (penv) {
            qemu_thread_signal(penv->thread, SIGUSR1);
            penv = (CPUState *)penv->next_cpu;
        }
    }
}

static void resume_all_vcpus(void)
{
    CPUState *penv = first_cpu;

    while (penv) {
        penv->stop = 0;
        penv->stopped = 0;
        qemu_thread_signal(penv->thread, SIGUSR1);
        qemu_cpu_kick(penv);
        penv = (CPUState *)penv->next_cpu;
    }
}

static void tcg_init_vcpu(void *_env)
{
    CPUState *env = _env;
    /* share a single thread for all cpus with TCG */
    if (!tcg_cpu_thread) {
        env->thread = qemu_mallocz(sizeof(QemuThread));
        env->halt_cond = qemu_mallocz(sizeof(QemuCond));
        qemu_cond_init(env->halt_cond);
        qemu_thread_create(env->thread, tcg_cpu_thread_fn, env);
        while (env->created == 0)
            qemu_cond_timedwait(&qemu_cpu_cond, &qemu_global_mutex, 100);
        tcg_cpu_thread = env->thread;
        tcg_halt_cond = env->halt_cond;
    } else {
        env->thread = tcg_cpu_thread;
        env->halt_cond = tcg_halt_cond;
    }
}

static void kvm_start_vcpu(CPUState *env)
{
    env->thread = qemu_mallocz(sizeof(QemuThread));
    env->halt_cond = qemu_mallocz(sizeof(QemuCond));
    qemu_cond_init(env->halt_cond);
    qemu_thread_create(env->thread, kvm_cpu_thread_fn, env);
    while (env->created == 0)
        qemu_cond_timedwait(&qemu_cpu_cond, &qemu_global_mutex, 100);
}

void qemu_init_vcpu(void *_env)
{
    CPUState *env = _env;

    if (kvm_enabled())
        kvm_start_vcpu(env);
    else
        tcg_init_vcpu(env);
    env->nr_cores = smp_cores;
    env->nr_threads = smp_threads;
}

void qemu_notify_event(void)
{
    qemu_event_increment();
}

void vm_stop(int reason)
{
    QemuThread me;
    qemu_thread_self(&me);

    if (!qemu_thread_equal(&me, &io_thread)) {
        qemu_system_vmstop_request(reason);
        /*
         * FIXME: should not return to device code in case
         * vm_stop() has been requested.
         */
        if (cpu_single_env) {
            cpu_exit(cpu_single_env);
            cpu_single_env->stop = 1;
        }
        return;
    }
    do_vm_stop(reason);
}

#endif


#ifdef _WIN32
static void host_main_loop_wait(int *timeout)
{
    int ret, ret2, i;
    PollingEntry *pe;


    /* XXX: need to suppress polling by better using win32 events */
    ret = 0;
    for(pe = first_polling_entry; pe != NULL; pe = pe->next) {
        ret |= pe->func(pe->opaque);
    }
    if (ret == 0) {
        int err;
        WaitObjects *w = &wait_objects;

        ret = WaitForMultipleObjects(w->num, w->events, FALSE, *timeout);
        if (WAIT_OBJECT_0 + 0 <= ret && ret <= WAIT_OBJECT_0 + w->num - 1) {
            if (w->func[ret - WAIT_OBJECT_0])
                w->func[ret - WAIT_OBJECT_0](w->opaque[ret - WAIT_OBJECT_0]);

            /* Check for additional signaled events */
            for(i = (ret - WAIT_OBJECT_0 + 1); i < w->num; i++) {

                /* Check if event is signaled */
                ret2 = WaitForSingleObject(w->events[i], 0);
                if(ret2 == WAIT_OBJECT_0) {
                    if (w->func[i])
                        w->func[i](w->opaque[i]);
                } else if (ret2 == WAIT_TIMEOUT) {
                } else {
                    err = GetLastError();
                    fprintf(stderr, "WaitForSingleObject error %d %d\n", i, err);
                }
            }
        } else if (ret == WAIT_TIMEOUT) {
        } else {
            err = GetLastError();
            fprintf(stderr, "WaitForMultipleObjects error %d %d\n", ret, err);
        }
    }

    *timeout = 0;
}
#else
static void host_main_loop_wait(int *timeout)
{
}
#endif

void main_loop_wait(int timeout)
{
    IOHandlerRecord *ioh;
    fd_set rfds, wfds, xfds;
    int ret, nfds;
    struct timeval tv;

    qemu_bh_update_timeout(&timeout);

    host_main_loop_wait(&timeout);

    /* poll any events */
    /* XXX: separate device handlers from system ones */
    nfds = -1;
    FD_ZERO(&rfds);
    FD_ZERO(&wfds);
    FD_ZERO(&xfds);
    for(ioh = first_io_handler; ioh != NULL; ioh = ioh->next) {
        if (ioh->deleted)
            continue;
        if (ioh->fd_read &&
            (!ioh->fd_read_poll ||
             ioh->fd_read_poll(ioh->opaque) != 0)) {
            FD_SET(ioh->fd, &rfds);
            if (ioh->fd > nfds)
                nfds = ioh->fd;
        }
        if (ioh->fd_write) {
            FD_SET(ioh->fd, &wfds);
            if (ioh->fd > nfds)
                nfds = ioh->fd;
        }
    }

    tv.tv_sec = timeout / 1000;
    tv.tv_usec = (timeout % 1000) * 1000;

    slirp_select_fill(&nfds, &rfds, &wfds, &xfds);

    qemu_mutex_unlock_iothread();
    ret = select(nfds + 1, &rfds, &wfds, &xfds, &tv);
    qemu_mutex_lock_iothread();
    if (ret > 0) {
        IOHandlerRecord **pioh;

        for(ioh = first_io_handler; ioh != NULL; ioh = ioh->next) {
            if (!ioh->deleted && ioh->fd_read && FD_ISSET(ioh->fd, &rfds)) {
                ioh->fd_read(ioh->opaque);
            }
            if (!ioh->deleted && ioh->fd_write && FD_ISSET(ioh->fd, &wfds)) {
                ioh->fd_write(ioh->opaque);
            }
        }

	/* remove deleted IO handlers */
	pioh = &first_io_handler;
	while (*pioh) {
            ioh = *pioh;
            if (ioh->deleted) {
                *pioh = ioh->next;
                qemu_free(ioh);
            } else
                pioh = &ioh->next;
        }
    }

    slirp_select_poll(&rfds, &wfds, &xfds, (ret < 0));

    /* rearm timer, if not periodic */
    if (alarm_timer->flags & ALARM_FLAG_EXPIRED) {
        alarm_timer->flags &= ~ALARM_FLAG_EXPIRED;
        qemu_rearm_alarm_timer(alarm_timer);
    }

    /* vm time timers */
    if (vm_running) {
        if (!cur_cpu || likely(!(cur_cpu->singlestep_enabled & SSTEP_NOTIMER)))
            qemu_run_timers(&active_timers[QEMU_TIMER_VIRTUAL],
                qemu_get_clock(vm_clock));
    }

    /* real time timers */
    qemu_run_timers(&active_timers[QEMU_TIMER_REALTIME],
                    qemu_get_clock(rt_clock));

    /* Check bottom-halves last in case any of the earlier events triggered
       them.  */
    qemu_bh_poll();

}

static int qemu_cpu_exec(CPUState *env)
{
    int ret;
#ifdef CONFIG_PROFILER
    int64_t ti;
#endif

#ifdef CONFIG_PROFILER
    ti = profile_getclock();
#endif
    if (use_icount) {
        int64_t count;
        int decr;
        qemu_icount -= (env->icount_decr.u16.low + env->icount_extra);
        env->icount_decr.u16.low = 0;
        env->icount_extra = 0;
        count = qemu_next_deadline();
        count = (count + (1 << icount_time_shift) - 1)
                >> icount_time_shift;
        qemu_icount += count;
        decr = (count > 0xffff) ? 0xffff : count;
        count -= decr;
        env->icount_decr.u16.low = decr;
        env->icount_extra = count;
    }
    ret = cpu_exec(env);
#ifdef CONFIG_PROFILER
    qemu_time += profile_getclock() - ti;
#endif
    if (use_icount) {
        /* Fold pending instructions back into the
           instruction counter, and clear the interrupt flag.  */
        qemu_icount -= (env->icount_decr.u16.low
                        + env->icount_extra);
        env->icount_decr.u32 = 0;
        env->icount_extra = 0;
    }
    return ret;
}

static void tcg_cpu_exec(void)
{
    int ret = 0;

    if (next_cpu == NULL)
        next_cpu = first_cpu;
    for (; next_cpu != NULL; next_cpu = next_cpu->next_cpu) {
        CPUState *env = cur_cpu = next_cpu;

        if (!vm_running)
            break;
        if (timer_alarm_pending) {
            timer_alarm_pending = 0;
            break;
        }
        if (cpu_can_run(env))
            ret = qemu_cpu_exec(env);
        if (ret == EXCP_DEBUG) {
            gdb_set_stop_cpu(env);
            debug_requested = 1;
            break;
        }
    }
}

static int cpu_has_work(CPUState *env)
{
    if (env->stop)
        return 1;
    if (env->stopped)
        return 0;
    if (!env->halted)
        return 1;
    if (qemu_cpu_has_work(env))
        return 1;
    return 0;
}

static int tcg_has_work(void)
{
    CPUState *env;

    for (env = first_cpu; env != NULL; env = env->next_cpu)
        if (cpu_has_work(env))
            return 1;
    return 0;
}

static int qemu_calculate_timeout(void)
{
#ifndef CONFIG_IOTHREAD
    int timeout;

    if (!vm_running)
        timeout = 5000;
    else if (tcg_has_work())
        timeout = 0;
    else if (!use_icount)
        timeout = 5000;
    else {
     /* XXX: use timeout computed from timers */
        int64_t add;
        int64_t delta;
        /* Advance virtual time to the next event.  */
        if (use_icount == 1) {
            /* When not using an adaptive execution frequency
               we tend to get badly out of sync with real time,
               so just delay for a reasonable amount of time.  */
            delta = 0;
        } else {
            delta = cpu_get_icount() - cpu_get_clock();
        }
        if (delta > 0) {
            /* If virtual time is ahead of real time then just
               wait for IO.  */
            timeout = (delta / 1000000) + 1;
        } else {
            /* Wait for either IO to occur or the next
               timer event.  */
            add = qemu_next_deadline();
            /* We advance the timer before checking for IO.
               Limit the amount we advance so that early IO
               activity won't get the guest too far ahead.  */
            if (add > 10000000)
                add = 10000000;
            delta += add;
            add = (add + (1 << icount_time_shift) - 1)
                  >> icount_time_shift;
            qemu_icount += add;
            timeout = delta / 1000000;
            if (timeout < 0)
                timeout = 0;
        }
    }

    return timeout;
#else /* CONFIG_IOTHREAD */
    return 1000;
#endif
}

static int vm_can_run(void)
{
    if (powerdown_requested)
        return 0;
    if (reset_requested)
        return 0;
    if (shutdown_requested)
        return 0;
    if (debug_requested)
        return 0;
    return 1;
}

qemu_irq qemu_system_powerdown;

static void main_loop(void)
{
    int r;

#ifdef CONFIG_IOTHREAD
    qemu_system_ready = 1;
    qemu_cond_broadcast(&qemu_system_cond);
#endif

    for (;;) {
        do {
#ifdef CONFIG_PROFILER
            int64_t ti;
#endif
#ifndef CONFIG_IOTHREAD
            tcg_cpu_exec();
#endif
#ifdef CONFIG_PROFILER
            ti = profile_getclock();
#endif
            main_loop_wait(qemu_calculate_timeout());
#ifdef CONFIG_PROFILER
            dev_time += profile_getclock() - ti;
#endif
        } while (vm_can_run());

        if (qemu_debug_requested())
            vm_stop(EXCP_DEBUG);
        if (qemu_shutdown_requested()) {
            if (no_shutdown) {
                vm_stop(0);
                no_shutdown = 0;
            } else
                break;
        }
        if (qemu_reset_requested()) {
            pause_all_vcpus();
            qemu_system_reset();
            resume_all_vcpus();
        }
        if (qemu_powerdown_requested()) {
            qemu_irq_raise(qemu_system_powerdown);
        }
        if ((r = qemu_vmstop_requested()))
            vm_stop(r);
    }
    pause_all_vcpus();
}

static void version(void)
{
    printf("QEMU PC emulator version " QEMU_VERSION QEMU_PKGVERSION ", Copyright (c) 2003-2008 Fabrice Bellard\n");
}

static void QEMU_NORETURN help(int exitcode)
{
    version();
    printf("usage: %s [options] [disk_image]\n"
           "\n"
           "'disk_image' is a raw hard image image for IDE hard disk 0\n"
           "\n"
#define DEF(option, opt_arg, opt_enum, opt_help)        \
           opt_help
#define DEFHEADING(text) stringify(text) "\n"
#include "qemu-options.h"
#undef DEF
#undef DEFHEADING
#undef GEN_DOCS
           "\n"
           "During emulation, the following keys are useful:\n"
           "ctrl-alt-f      toggle full screen\n"
           "ctrl-alt-n      switch to virtual console 'n'\n"
           "ctrl-alt        toggle mouse and keyboard grab\n"
           "\n"
           "When using -nographic, press 'ctrl-a h' to get some help.\n"
           ,
           "qemu",
           DEFAULT_RAM_SIZE,
#ifndef _WIN32
           DEFAULT_NETWORK_SCRIPT,
           DEFAULT_NETWORK_DOWN_SCRIPT,
#endif
           DEFAULT_GDBSTUB_PORT,
           "/tmp/qemu.log");
    exit(exitcode);
}

#define HAS_ARG 0x0001

enum {
#define DEF(option, opt_arg, opt_enum, opt_help)        \
    opt_enum,
#define DEFHEADING(text)
#include "qemu-options.h"
#undef DEF
#undef DEFHEADING
#undef GEN_DOCS
};

typedef struct QEMUOption {
    const char *name;
    int flags;
    int index;
} QEMUOption;

static const QEMUOption qemu_options[] = {
    { "h", 0, QEMU_OPTION_h },
#define DEF(option, opt_arg, opt_enum, opt_help)        \
    { option, opt_arg, opt_enum },
#define DEFHEADING(text)
#include "qemu-options.h"
#undef DEF
#undef DEFHEADING
#undef GEN_DOCS
    { NULL },
};

#ifdef HAS_AUDIO
struct soundhw soundhw[] = {
#ifdef HAS_AUDIO_CHOICE
#if defined(TARGET_I386) || defined(TARGET_MIPS)
    {
        "pcspk",
        "PC speaker",
        0,
        1,
        { .init_isa = pcspk_audio_init }
    },
#endif

#ifdef CONFIG_SB16
    {
        "sb16",
        "Creative Sound Blaster 16",
        0,
        1,
        { .init_isa = SB16_init }
    },
#endif

#ifdef CONFIG_CS4231A
    {
        "cs4231a",
        "CS4231A",
        0,
        1,
        { .init_isa = cs4231a_init }
    },
#endif

#ifdef CONFIG_ADLIB
    {
        "adlib",
#ifdef HAS_YMF262
        "Yamaha YMF262 (OPL3)",
#else
        "Yamaha YM3812 (OPL2)",
#endif
        0,
        1,
        { .init_isa = Adlib_init }
    },
#endif

#ifdef CONFIG_GUS
    {
        "gus",
        "Gravis Ultrasound GF1",
        0,
        1,
        { .init_isa = GUS_init }
    },
#endif

#ifdef CONFIG_AC97
    {
        "ac97",
        "Intel 82801AA AC97 Audio",
        0,
        0,
        { .init_pci = ac97_init }
    },
#endif

#ifdef CONFIG_ES1370
    {
        "es1370",
        "ENSONIQ AudioPCI ES1370",
        0,
        0,
        { .init_pci = es1370_init }
    },
#endif

#endif /* HAS_AUDIO_CHOICE */

    { NULL, NULL, 0, 0, { NULL } }
};

static void select_soundhw (const char *optarg)
{
    struct soundhw *c;

    if (*optarg == '?') {
    show_valid_cards:

        printf ("Valid sound card names (comma separated):\n");
        for (c = soundhw; c->name; ++c) {
            printf ("%-11s %s\n", c->name, c->descr);
        }
        printf ("\n-soundhw all will enable all of the above\n");
        exit (*optarg != '?');
    }
    else {
        size_t l;
        const char *p;
        char *e;
        int bad_card = 0;

        if (!strcmp (optarg, "all")) {
            for (c = soundhw; c->name; ++c) {
                c->enabled = 1;
            }
            return;
        }

        p = optarg;
        while (*p) {
            e = strchr (p, ',');
            l = !e ? strlen (p) : (size_t) (e - p);

            for (c = soundhw; c->name; ++c) {
                if (!strncmp (c->name, p, l)) {
                    c->enabled = 1;
                    break;
                }
            }

            if (!c->name) {
                if (l > 80) {
                    fprintf (stderr,
                             "Unknown sound card name (too big to show)\n");
                }
                else {
                    fprintf (stderr, "Unknown sound card name `%.*s'\n",
                             (int) l, p);
                }
                bad_card = 1;
            }
            p += l + (e != NULL);
        }

        if (bad_card)
            goto show_valid_cards;
    }
}
#endif

static void select_vgahw (const char *p)
{
    const char *opts;

    vga_interface_type = VGA_NONE;
    if (strstart(p, "std", &opts)) {
        vga_interface_type = VGA_STD;
    } else if (strstart(p, "cirrus", &opts)) {
        vga_interface_type = VGA_CIRRUS;
    } else if (strstart(p, "vmware", &opts)) {
        vga_interface_type = VGA_VMWARE;
    } else if (strstart(p, "xenfb", &opts)) {
        vga_interface_type = VGA_XENFB;
    } else if (!strstart(p, "none", &opts)) {
    invalid_vga:
        fprintf(stderr, "Unknown vga type: %s\n", p);
        exit(1);
    }
    while (*opts) {
        const char *nextopt;

        if (strstart(opts, ",retrace=", &nextopt)) {
            opts = nextopt;
            if (strstart(opts, "dumb", &nextopt))
                vga_retrace_method = VGA_RETRACE_DUMB;
            else if (strstart(opts, "precise", &nextopt))
                vga_retrace_method = VGA_RETRACE_PRECISE;
            else goto invalid_vga;
        } else goto invalid_vga;
        opts = nextopt;
    }
}

#ifdef TARGET_I386
static int balloon_parse(const char *arg)
{
    QemuOpts *opts;

    if (strcmp(arg, "none") == 0) {
        return 0;
    }

    if (!strncmp(arg, "virtio", 6)) {
        if (arg[6] == ',') {
            /* have params -> parse them */
            opts = qemu_opts_parse(&qemu_device_opts, arg+7, NULL);
            if (!opts)
                return  -1;
        } else {
            /* create empty opts */
            opts = qemu_opts_create(&qemu_device_opts, NULL, 0);
        }
        qemu_opt_set(opts, "driver", "virtio-balloon-pci");
        return 0;
    }

    return -1;
}
#endif

#ifdef _WIN32
static BOOL WINAPI QEMU_NORETURN qemu_ctrl_handler(DWORD type)
{
    exit(STATUS_CONTROL_C_EXIT);
}
#endif

int qemu_uuid_parse(const char *str, uint8_t *uuid)
{
    int ret;

    if(strlen(str) != 36)
        return -1;

    ret = sscanf(str, UUID_FMT, &uuid[0], &uuid[1], &uuid[2], &uuid[3],
            &uuid[4], &uuid[5], &uuid[6], &uuid[7], &uuid[8], &uuid[9],
            &uuid[10], &uuid[11], &uuid[12], &uuid[13], &uuid[14], &uuid[15]);

    if(ret != 16)
        return -1;

#ifdef TARGET_I386
    smbios_add_field(1, offsetof(struct smbios_type_1, uuid), 16, uuid);
#endif

    return 0;
}

#define MAX_NET_CLIENTS 32

#if defined(CONFIG_RUBY)
/* Ruby interface for QEMU. See README.EXT for programming example. */
#warning mit ruby
#include <ruby.h>

static VALUE qemu_open(int argc, VALUE *argv, VALUE klass)
{
  int i;
  for (i = 0; i < argc; i++) {
    argv[i] = StringValue(argv[i]);
    fprintf(stderr, "argv[%d] = %s\n", i, StringValuePtr(argv[i]));
  }
    //~ if (rb_scan_args(argc, argv, "11", &file, &vmode) == 1) {
        //~ mode = 0666;            /* default value */
    //~ }
  return INT2FIX(argc);
}

void Init_qemu(void)
{
  printf("%s\n", __func__);
  VALUE cQEMU = rb_define_class("QEMU", rb_cObject);
  rb_define_singleton_method(cQEMU, "run", qemu_open, -1);
#if 0
  rb_define_method();
#endif
}
#endif /* CONFIG_RUBY */

#if defined(CONFIG_DLL)
BOOL APIENTRY DllMain(HINSTANCE hModule, DWORD ul_reason_for_call, LPVOID data)
{
  return FALSE;
}
#endif

#ifndef _WIN32

static void termsig_handler(int signal)
{
    qemu_system_shutdown_request();
}

static void sigchld_handler(int signal)
{
    waitpid(-1, NULL, WNOHANG);
}

static void sighandler_setup(void)
{
    struct sigaction act;

    memset(&act, 0, sizeof(act));
    act.sa_handler = termsig_handler;
    sigaction(SIGINT,  &act, NULL);
    sigaction(SIGHUP,  &act, NULL);
    sigaction(SIGTERM, &act, NULL);

    act.sa_handler = sigchld_handler;
    act.sa_flags = SA_NOCLDSTOP;
    sigaction(SIGCHLD, &act, NULL);
}

#endif

#ifdef _WIN32
/* Look for support files in the same directory as the executable.  */
static char *find_datadir(const char *argv0)
{
    char *p;
    char buf[MAX_PATH];
    DWORD len;

    len = GetModuleFileName(NULL, buf, sizeof(buf) - 1);
    if (len == 0) {
        return NULL;
    }

    buf[len] = 0;
    p = buf + len - 1;
    while (p != buf && *p != '\\')
        p--;
    *p = 0;
    if (access(buf, R_OK) == 0) {
        return qemu_strdup(buf);
    }
    return NULL;
}
#else /* !_WIN32 */

/* Find a likely location for support files using the location of the binary.
   For installed binaries this will be "$bindir/../share/qemu".  When
   running from the build tree this will be "$bindir/../pc-bios".  */
#define SHARE_SUFFIX "/share/qemu"
#define BUILD_SUFFIX "/pc-bios"
static char *find_datadir(const char *argv0)
{
    char *dir;
    char *p = NULL;
    char *res;
#ifdef PATH_MAX
    char buf[PATH_MAX];
#endif
    size_t max_len;

#if defined(__linux__)
    {
        int len;
        len = readlink("/proc/self/exe", buf, sizeof(buf) - 1);
        if (len > 0) {
            buf[len] = 0;
            p = buf;
        }
    }
#elif defined(__FreeBSD__)
    {
        int len;
        len = readlink("/proc/curproc/file", buf, sizeof(buf) - 1);
        if (len > 0) {
            buf[len] = 0;
            p = buf;
        }
    }
#endif
    /* If we don't have any way of figuring out the actual executable
       location then try argv[0].  */
    if (!p) {
#ifdef PATH_MAX
        p = buf;
#endif
        p = realpath(argv0, p);
        if (!p) {
            return NULL;
        }
    }
    dir = dirname(p);
    dir = dirname(dir);

    max_len = strlen(dir) +
        MAX(strlen(SHARE_SUFFIX), strlen(BUILD_SUFFIX)) + 1;
    res = qemu_mallocz(max_len);
    snprintf(res, max_len, "%s%s", dir, SHARE_SUFFIX);
    if (access(res, R_OK)) {
        snprintf(res, max_len, "%s%s", dir, BUILD_SUFFIX);
        if (access(res, R_OK)) {
            qemu_free(res);
            res = NULL;
        }
    }
#ifndef PATH_MAX
    free(p);
#endif
    return res;
}
#undef SHARE_SUFFIX
#undef BUILD_SUFFIX
#endif

char *qemu_find_file(int type, const char *name)
{
    int len;
    const char *subdir;
    char *buf;

    /* If name contains path separators then try it as a straight path.  */
    if ((strchr(name, '/') || strchr(name, '\\'))
        && access(name, R_OK) == 0) {
        return strdup(name);
    }
    switch (type) {
    case QEMU_FILE_TYPE_BIOS:
        subdir = "";
        break;
    case QEMU_FILE_TYPE_KEYMAP:
        subdir = "keymaps/";
        break;
    default:
        abort();
    }
    len = strlen(data_dir) + strlen(name) + strlen(subdir) + 2;
    buf = qemu_mallocz(len);
    snprintf(buf, len, "%s/%s%s", data_dir, subdir, name);
    if (access(buf, R_OK)) {
        qemu_free(buf);
        return NULL;
    }
    return buf;
}

static int device_init_func(QemuOpts *opts, void *opaque)
{
    DeviceState *dev;

    dev = qdev_device_add(opts);
    if (!dev)
        return -1;
    return 0;
}

struct device_config {
    enum {
        DEV_USB,       /* -usbdevice   */
        DEV_BT,        /* -bt          */
    } type;
    const char *cmdline;
    TAILQ_ENTRY(device_config) next;
};
TAILQ_HEAD(, device_config) device_configs = TAILQ_HEAD_INITIALIZER(device_configs);

static void add_device_config(int type, const char *cmdline)
{
    struct device_config *conf;

    conf = qemu_mallocz(sizeof(*conf));
    conf->type = type;
    conf->cmdline = cmdline;
    TAILQ_INSERT_TAIL(&device_configs, conf, next);
}

static int foreach_device_config(int type, int (*func)(const char *cmdline))
{
    struct device_config *conf;
    int rc;

    TAILQ_FOREACH(conf, &device_configs, next) {
        if (conf->type != type)
            continue;
        rc = func(conf->cmdline);
        if (0 != rc)
            return rc;
    }
    return 0;
}

int main(int argc, char **argv, char **envp)
{
    const char *gdbstub_dev = NULL;
    uint32_t boot_devices_bitmap = 0;
    int i;
    int snapshot, linux_boot, net_boot;
    const char *initrd_filename;
    const char *kernel_filename, *kernel_cmdline;
    char boot_devices[33] = "cad"; /* default to HD->floppy->CD-ROM */
    DisplayState *ds;
    DisplayChangeListener *dcl;
    int cyls, heads, secs, translation;
    const char *net_clients[MAX_NET_CLIENTS];
    int nb_net_clients;
    QemuOpts *hda_opts = NULL, *opts;
    int optind;
    const char *r, *optarg;
    CharDriverState *monitor_hds[MAX_MONITOR_DEVICES];
    const char *monitor_devices[MAX_MONITOR_DEVICES];
    int monitor_device_index;
    const char *serial_devices[MAX_SERIAL_PORTS];
    int serial_device_index;
    const char *parallel_devices[MAX_PARALLEL_PORTS];
    int parallel_device_index;
    const char *virtio_consoles[MAX_VIRTIO_CONSOLES];
    int virtio_console_index;
    const char *loadvm = NULL;
    QEMUMachine *machine;
    const char *cpu_model;
#ifndef _WIN32
    int fds[2];
#endif
    int tb_size;
    const char *pid_file = NULL;
    const char *incoming = NULL;
#ifndef _WIN32
    int fd = 0;
#ifndef _WIN32
    struct passwd *pwd = NULL;
#endif
#ifdef CONFIG_CHROOT
    const char *chroot_dir = NULL;
#endif
    const char *run_as = NULL;
#endif
    CPUState *env;
    int show_vnc_port = 0;

    qemu_errors_to_file(stderr);
    qemu_cache_utils_init(envp);

    LIST_INIT (&vm_change_state_head);
#ifndef _WIN32
    {
        struct sigaction act;
        sigfillset(&act.sa_mask);
        act.sa_flags = 0;
        act.sa_handler = SIG_IGN;
        sigaction(SIGPIPE, &act, NULL);
    }
#else
    SetConsoleCtrlHandler(qemu_ctrl_handler, TRUE);
    /* Note: cpu_interrupt() is currently not SMP safe, so we force
       QEMU to run on a single CPU */
    {
        HANDLE h;
        DWORD mask, smask;
        int i;
        h = GetCurrentProcess();
        if (GetProcessAffinityMask(h, &mask, &smask)) {
            for(i = 0; i < 32; i++) {
                if (mask & (1 << i))
                    break;
            }
            if (i != 32) {
                mask = 1 << i;
                SetProcessAffinityMask(h, mask);
            }
        }
    }
#endif

    module_call_init(MODULE_INIT_MACHINE);
    machine = 0;
    optarg = strrchr(argv[0], '/');
    if (optarg != 0) {
        machine = find_machine(optarg + 1);
    }
    if (!machine) {
        machine = first_machine;
        machine = find_default_machine();
    }
    cpu_model = NULL;
    initrd_filename = NULL;
    ram_size = 0;
    snapshot = 0;
    kernel_filename = NULL;
    kernel_cmdline = "";
    cyls = heads = secs = 0;
    translation = BIOS_ATA_TRANSLATION_AUTO;
<<<<<<< HEAD
    monitor_device = "vc:132Cx43C";
=======
>>>>>>> c34ebfdc

    serial_devices[0] = "vc:80Cx24C";
    for(i = 1; i < MAX_SERIAL_PORTS; i++)
        serial_devices[i] = NULL;
    serial_device_index = 0;

    parallel_devices[0] = "vc:80Cx24C";
    for(i = 1; i < MAX_PARALLEL_PORTS; i++)
        parallel_devices[i] = NULL;
    parallel_device_index = 0;

    for(i = 0; i < MAX_VIRTIO_CONSOLES; i++)
        virtio_consoles[i] = NULL;
    virtio_console_index = 0;

    monitor_devices[0] = "vc:80Cx24C";
    for (i = 1; i < MAX_MONITOR_DEVICES; i++) {
        monitor_devices[i] = NULL;
    }
    monitor_device_index = 0;

    for (i = 0; i < MAX_NODES; i++) {
        node_mem[i] = 0;
        node_cpumask[i] = 0;
    }

    nb_net_clients = 0;
    nb_numa_nodes = 0;
    nb_nics = 0;

    tb_size = 0;
    autostart= 1;

    optind = 1;
    for(;;) {
        if (optind >= argc)
            break;
        r = argv[optind];
        if (r[0] != '-') {
	    hda_opts = drive_add(argv[optind++], HD_ALIAS, 0);
        } else {
            const QEMUOption *popt;

            optind++;
            /* Treat --foo the same as -foo.  */
            if (r[1] == '-')
                r++;
            popt = qemu_options;
            for(;;) {
                if (!popt->name) {
                    fprintf(stderr, "%s: invalid option -- '%s'\n",
                            argv[0], r);
                    exit(1);
                }
                if (!strcmp(popt->name, r + 1))
                    break;
                popt++;
            }
            if (popt->flags & HAS_ARG) {
                if (optind >= argc) {
                    fprintf(stderr, "%s: option '%s' requires an argument\n",
                            argv[0], r);
                    exit(1);
                }
                optarg = argv[optind++];
            } else {
                optarg = NULL;
            }

            switch(popt->index) {
            case QEMU_OPTION_M:
                machine = find_machine(optarg);
                if (!machine) {
                    QEMUMachine *m;
                    printf("Supported machines are:\n");
                    for(m = first_machine; m != NULL; m = m->next) {
                        if (m->alias)
                            printf("%-10s %s (alias of %s)\n",
                                   m->alias, m->desc, m->name);
                        printf("%-10s %s%s\n",
                               m->name, m->desc,
                               m->is_default ? " (default)" : "");
                    }
                    exit(*optarg != '?');
                }
                break;
            case QEMU_OPTION_cpu:
                /* hw initialization will check this */
                if (*optarg == '?') {
/* XXX: implement xxx_cpu_list for targets that still miss it */
#if defined(cpu_list)
                    cpu_list(stdout, &fprintf);
#else
                    printf("Target ignores cpu selection\n");
#endif
                    exit(0);
                } else {
                    cpu_model = optarg;
                }
                break;
            case QEMU_OPTION_initrd:
                initrd_filename = optarg;
                break;
            case QEMU_OPTION_hda:
                if (cyls == 0)
                    hda_opts = drive_add(optarg, HD_ALIAS, 0);
                else
                    hda_opts = drive_add(optarg, HD_ALIAS
			     ",cyls=%d,heads=%d,secs=%d%s",
                             0, cyls, heads, secs,
                             translation == BIOS_ATA_TRANSLATION_LBA ?
                                 ",trans=lba" :
                             translation == BIOS_ATA_TRANSLATION_NONE ?
                                 ",trans=none" : "");
                 break;
            case QEMU_OPTION_hdb:
            case QEMU_OPTION_hdc:
            case QEMU_OPTION_hdd:
                drive_add(optarg, HD_ALIAS, popt->index - QEMU_OPTION_hda);
                break;
            case QEMU_OPTION_drive:
                drive_add(NULL, "%s", optarg);
	        break;
            case QEMU_OPTION_set:
                if (qemu_set_option(optarg) != 0)
                    exit(1);
	        break;
            case QEMU_OPTION_mtdblock:
                drive_add(optarg, MTD_ALIAS);
                break;
            case QEMU_OPTION_sd:
                drive_add(optarg, SD_ALIAS);
                break;
            case QEMU_OPTION_pflash:
                drive_add(optarg, PFLASH_ALIAS);
                break;
            case QEMU_OPTION_snapshot:
                snapshot = 1;
                break;
            case QEMU_OPTION_hdachs:
                {
                    const char *p;
                    p = optarg;
                    cyls = strtol(p, (char **)&p, 0);
                    if (cyls < 1 || cyls > 16383)
                        goto chs_fail;
                    if (*p != ',')
                        goto chs_fail;
                    p++;
                    heads = strtol(p, (char **)&p, 0);
                    if (heads < 1 || heads > 16)
                        goto chs_fail;
                    if (*p != ',')
                        goto chs_fail;
                    p++;
                    secs = strtol(p, (char **)&p, 0);
                    if (secs < 1 || secs > 63)
                        goto chs_fail;
                    if (*p == ',') {
                        p++;
                        if (!strcmp(p, "none"))
                            translation = BIOS_ATA_TRANSLATION_NONE;
                        else if (!strcmp(p, "lba"))
                            translation = BIOS_ATA_TRANSLATION_LBA;
                        else if (!strcmp(p, "auto"))
                            translation = BIOS_ATA_TRANSLATION_AUTO;
                        else
                            goto chs_fail;
                    } else if (*p != '\0') {
                    chs_fail:
                        fprintf(stderr, "qemu: invalid physical CHS format\n");
                        exit(1);
                    }
		    if (hda_opts != NULL) {
                        char num[16];
                        snprintf(num, sizeof(num), "%d", cyls);
                        qemu_opt_set(hda_opts, "cyls", num);
                        snprintf(num, sizeof(num), "%d", heads);
                        qemu_opt_set(hda_opts, "heads", num);
                        snprintf(num, sizeof(num), "%d", secs);
                        qemu_opt_set(hda_opts, "secs", num);
                        if (translation == BIOS_ATA_TRANSLATION_LBA)
                            qemu_opt_set(hda_opts, "trans", "lba");
                        if (translation == BIOS_ATA_TRANSLATION_NONE)
                            qemu_opt_set(hda_opts, "trans", "none");
                    }
                }
                break;
            case QEMU_OPTION_numa:
                if (nb_numa_nodes >= MAX_NODES) {
                    fprintf(stderr, "qemu: too many NUMA nodes\n");
                    exit(1);
                }
                numa_add(optarg);
                break;
            case QEMU_OPTION_nographic:
                display_type = DT_NOGRAPHIC;
                break;
#ifdef CONFIG_CURSES
            case QEMU_OPTION_curses:
                display_type = DT_CURSES;
                break;
#endif
            case QEMU_OPTION_portrait:
                graphic_rotate = 1;
                break;
            case QEMU_OPTION_kernel:
                kernel_filename = optarg;
                break;
            case QEMU_OPTION_append:
                kernel_cmdline = optarg;
                break;
            case QEMU_OPTION_cdrom:
                drive_add(optarg, CDROM_ALIAS);
                break;
            case QEMU_OPTION_boot:
                {
                    static const char * const params[] = {
                        "order", "once", "menu", NULL
                    };
                    char buf[sizeof(boot_devices)];
                    char *standard_boot_devices;
                    int legacy = 0;

                    if (!strchr(optarg, '=')) {
                        legacy = 1;
                        pstrcpy(buf, sizeof(buf), optarg);
                    } else if (check_params(buf, sizeof(buf), params, optarg) < 0) {
                        fprintf(stderr,
                                "qemu: unknown boot parameter '%s' in '%s'\n",
                                buf, optarg);
                        exit(1);
                    }

                    if (legacy ||
                        get_param_value(buf, sizeof(buf), "order", optarg)) {
                        boot_devices_bitmap = parse_bootdevices(buf);
                        pstrcpy(boot_devices, sizeof(boot_devices), buf);
                    }
                    if (!legacy) {
                        if (get_param_value(buf, sizeof(buf),
                                            "once", optarg)) {
                            boot_devices_bitmap |= parse_bootdevices(buf);
                            standard_boot_devices = qemu_strdup(boot_devices);
                            pstrcpy(boot_devices, sizeof(boot_devices), buf);
                            qemu_register_reset(restore_boot_devices,
                                                standard_boot_devices);
                        }
                        if (get_param_value(buf, sizeof(buf),
                                            "menu", optarg)) {
                            if (!strcmp(buf, "on")) {
                                boot_menu = 1;
                            } else if (!strcmp(buf, "off")) {
                                boot_menu = 0;
                            } else {
                                fprintf(stderr,
                                        "qemu: invalid option value '%s'\n",
                                        buf);
                                exit(1);
                            }
                        }
                    }
                }
                break;
            case QEMU_OPTION_fda:
            case QEMU_OPTION_fdb:
                drive_add(optarg, FD_ALIAS, popt->index - QEMU_OPTION_fda);
                break;
#ifdef TARGET_I386
            case QEMU_OPTION_no_fd_bootchk:
                fd_bootchk = 0;
                break;
#endif
            case QEMU_OPTION_net:
                if (nb_net_clients >= MAX_NET_CLIENTS) {
                    fprintf(stderr, "qemu: too many network clients\n");
                    exit(1);
                }
                net_clients[nb_net_clients] = optarg;
                nb_net_clients++;
                break;
#ifdef CONFIG_SLIRP
            case QEMU_OPTION_tftp:
                legacy_tftp_prefix = optarg;
                break;
            case QEMU_OPTION_bootp:
                legacy_bootp_filename = optarg;
                break;
#ifndef _WIN32
            case QEMU_OPTION_smb:
                net_slirp_smb(optarg);
                break;
#endif
            case QEMU_OPTION_redir:
                net_slirp_redir(optarg);
                break;
#endif
            case QEMU_OPTION_bt:
                add_device_config(DEV_BT, optarg);
                break;
#ifdef HAS_AUDIO
            case QEMU_OPTION_audio_help:
                AUD_help ();
                exit (0);
                break;
            case QEMU_OPTION_soundhw:
                select_soundhw (optarg);
                break;
#endif
            case QEMU_OPTION_h:
                help(0);
                break;
            case QEMU_OPTION_version:
                version();
                exit(0);
                break;
            case QEMU_OPTION_m: {
                uint64_t value;
                char *ptr;

                value = strtoul(optarg, &ptr, 10);
                switch (*ptr) {
                case 0: case 'M': case 'm':
                    value <<= 20;
                    break;
                case 'G': case 'g':
                    value <<= 30;
                    break;
                default:
                    fprintf(stderr, "qemu: invalid ram size: %s\n", optarg);
                    exit(1);
                }

                /* On 32-bit hosts, QEMU is limited by virtual address space */
                if (value > (2047 << 20) && HOST_LONG_BITS == 32) {
                    fprintf(stderr, "qemu: at most 2047 MB RAM can be simulated\n");
                    exit(1);
                }
                if (value != (uint64_t)(ram_addr_t)value) {
                    fprintf(stderr, "qemu: ram size too large\n");
                    exit(1);
                }
                ram_size = value;
                break;
            }
            case QEMU_OPTION_d:
                {
                    int mask;
                    const CPULogItem *item;

                    mask = cpu_str_to_log_mask(optarg);
                    if (!mask) {
                        printf("Log items (comma separated):\n");
                    for(item = cpu_log_items; item->mask != 0; item++) {
                        printf("%-10s %s\n", item->name, item->help);
                    }
                    exit(1);
                    }
                    cpu_set_log(mask);
                }
                break;
            case QEMU_OPTION_s:
                gdbstub_dev = "tcp::" DEFAULT_GDBSTUB_PORT;
                break;
            case QEMU_OPTION_gdb:
                gdbstub_dev = optarg;
                break;
            case QEMU_OPTION_L:
                data_dir = optarg;
                break;
            case QEMU_OPTION_bios:
                bios_name = optarg;
                break;
            case QEMU_OPTION_singlestep:
                singlestep = 1;
                break;
            case QEMU_OPTION_S:
                autostart = 0;
                break;
#ifndef _WIN32
	    case QEMU_OPTION_k:
		keyboard_layout = optarg;
		break;
#endif
            case QEMU_OPTION_localtime:
                rtc_utc = 0;
                break;
            case QEMU_OPTION_vga:
                select_vgahw (optarg);
                break;
#if defined(TARGET_PPC) || defined(TARGET_SPARC)
            case QEMU_OPTION_g:
                {
                    const char *p;
                    int w, h, depth;
                    p = optarg;
                    w = strtol(p, (char **)&p, 10);
                    if (w <= 0) {
                    graphic_error:
                        fprintf(stderr, "qemu: invalid resolution or depth\n");
                        exit(1);
                    }
                    if (*p != 'x')
                        goto graphic_error;
                    p++;
                    h = strtol(p, (char **)&p, 10);
                    if (h <= 0)
                        goto graphic_error;
                    if (*p == 'x') {
                        p++;
                        depth = strtol(p, (char **)&p, 10);
                        if (depth != 8 && depth != 15 && depth != 16 &&
                            depth != 24 && depth != 32)
                            goto graphic_error;
                    } else if (*p == '\0') {
                        depth = graphic_depth;
                    } else {
                        goto graphic_error;
                    }

                    graphic_width = w;
                    graphic_height = h;
                    graphic_depth = depth;
                }
                break;
#endif
            case QEMU_OPTION_echr:
                {
                    char *r;
                    term_escape_char = strtol(optarg, &r, 0);
                    if (r == optarg)
                        printf("Bad argument to echr\n");
                    break;
                }
            case QEMU_OPTION_monitor:
                if (monitor_device_index >= MAX_MONITOR_DEVICES) {
                    fprintf(stderr, "qemu: too many monitor devices\n");
                    exit(1);
                }
                monitor_devices[monitor_device_index] = optarg;
                monitor_device_index++;
                break;
            case QEMU_OPTION_serial:
                if (serial_device_index >= MAX_SERIAL_PORTS) {
                    fprintf(stderr, "qemu: too many serial ports\n");
                    exit(1);
                }
                serial_devices[serial_device_index] = optarg;
                serial_device_index++;
                break;
            case QEMU_OPTION_watchdog:
                if (watchdog) {
                    fprintf(stderr,
                            "qemu: only one watchdog option may be given\n");
                    return 1;
                }
                watchdog = optarg;
                break;
            case QEMU_OPTION_watchdog_action:
                if (select_watchdog_action(optarg) == -1) {
                    fprintf(stderr, "Unknown -watchdog-action parameter\n");
                    exit(1);
                }
                break;
            case QEMU_OPTION_virtiocon:
                if (virtio_console_index >= MAX_VIRTIO_CONSOLES) {
                    fprintf(stderr, "qemu: too many virtio consoles\n");
                    exit(1);
                }
                virtio_consoles[virtio_console_index] = optarg;
                virtio_console_index++;
                break;
            case QEMU_OPTION_parallel:
                if (parallel_device_index >= MAX_PARALLEL_PORTS) {
                    fprintf(stderr, "qemu: too many parallel ports\n");
                    exit(1);
                }
                parallel_devices[parallel_device_index] = optarg;
                parallel_device_index++;
                break;
	    case QEMU_OPTION_loadvm:
		loadvm = optarg;
		break;
            case QEMU_OPTION_full_screen:
                full_screen = 1;
                break;
#ifdef CONFIG_SDL
            case QEMU_OPTION_no_frame:
                no_frame = 1;
                break;
            case QEMU_OPTION_alt_grab:
                alt_grab = 1;
                break;
            case QEMU_OPTION_no_quit:
                no_quit = 1;
                break;
            case QEMU_OPTION_sdl:
                display_type = DT_SDL;
                break;
#endif
            case QEMU_OPTION_pidfile:
                pid_file = optarg;
                break;
#ifdef TARGET_I386
            case QEMU_OPTION_win2k_hack:
                win2k_install_hack = 1;
                break;
            case QEMU_OPTION_rtc_td_hack:
                rtc_td_hack = 1;
                break;
            case QEMU_OPTION_acpitable:
                if(acpi_table_add(optarg) < 0) {
                    fprintf(stderr, "Wrong acpi table provided\n");
                    exit(1);
                }
                break;
            case QEMU_OPTION_smbios:
                if(smbios_entry_add(optarg) < 0) {
                    fprintf(stderr, "Wrong smbios provided\n");
                    exit(1);
                }
                break;
#endif
#ifdef CONFIG_KVM
            case QEMU_OPTION_enable_kvm:
                kvm_allowed = 1;
                break;
#endif
            case QEMU_OPTION_usb:
                usb_enabled = 1;
                break;
            case QEMU_OPTION_usbdevice:
                usb_enabled = 1;
                add_device_config(DEV_USB, optarg);
                break;
            case QEMU_OPTION_device:
                opts = qemu_opts_parse(&qemu_device_opts, optarg, "driver");
                if (!opts) {
                    fprintf(stderr, "parse error: %s\n", optarg);
                    exit(1);
                }
                break;
            case QEMU_OPTION_smp:
                smp_parse(optarg);
                if (smp_cpus < 1) {
                    fprintf(stderr, "Invalid number of CPUs\n");
                    exit(1);
                }
                if (max_cpus < smp_cpus) {
                    fprintf(stderr, "maxcpus must be equal to or greater than "
                            "smp\n");
                    exit(1);
                }
                if (max_cpus > 255) {
                    fprintf(stderr, "Unsupported number of maxcpus\n");
                    exit(1);
                }
                break;
	    case QEMU_OPTION_vnc:
                display_type = DT_VNC;
		vnc_display = optarg;
		break;
#ifdef TARGET_I386
            case QEMU_OPTION_no_acpi:
                acpi_enabled = 0;
                break;
            case QEMU_OPTION_no_hpet:
                no_hpet = 1;
                break;
            case QEMU_OPTION_balloon:
                if (balloon_parse(optarg) < 0) {
                    fprintf(stderr, "Unknown -balloon argument %s\n", optarg);
                    exit(1);
                }
                break;
#endif
            case QEMU_OPTION_no_reboot:
                no_reboot = 1;
                break;
            case QEMU_OPTION_no_shutdown:
                no_shutdown = 1;
                break;
            case QEMU_OPTION_show_cursor:
                cursor_hide = 0;
                break;
            case QEMU_OPTION_uuid:
                if(qemu_uuid_parse(optarg, qemu_uuid) < 0) {
                    fprintf(stderr, "Fail to parse UUID string."
                            " Wrong format.\n");
                    exit(1);
                }
                break;
#ifndef _WIN32
	    case QEMU_OPTION_daemonize:
		daemonize = 1;
		break;
#endif
	    case QEMU_OPTION_option_rom:
		if (nb_option_roms >= MAX_OPTION_ROMS) {
		    fprintf(stderr, "Too many option ROMs\n");
		    exit(1);
		}
		option_rom[nb_option_roms] = optarg;
		nb_option_roms++;
		break;
#if defined(TARGET_ARM) || defined(TARGET_M68K)
            case QEMU_OPTION_semihosting:
                semihosting_enabled = 1;
                break;
#endif
            case QEMU_OPTION_name:
                qemu_name = qemu_strdup(optarg);
		 {
		     char *p = strchr(qemu_name, ',');
		     if (p != NULL) {
		        *p++ = 0;
			if (strncmp(p, "process=", 8)) {
			    fprintf(stderr, "Unknown subargument %s to -name", p);
			    exit(1);
			}
			p += 8;
			set_proc_name(p);
		     }	
		 }	
                break;
#if defined(TARGET_SPARC) || defined(TARGET_PPC)
            case QEMU_OPTION_prom_env:
                if (nb_prom_envs >= MAX_PROM_ENVS) {
                    fprintf(stderr, "Too many prom variables\n");
                    exit(1);
                }
                prom_envs[nb_prom_envs] = optarg;
                nb_prom_envs++;
                break;
#endif
#ifdef TARGET_ARM
            case QEMU_OPTION_old_param:
                old_param = 1;
                break;
#endif
            case QEMU_OPTION_clock:
                configure_alarms(optarg);
                break;
            case QEMU_OPTION_startdate:
                {
                    struct tm tm;
                    time_t rtc_start_date;
                    if (!strcmp(optarg, "now")) {
                        rtc_date_offset = -1;
                    } else {
                        if (sscanf(optarg, "%d-%d-%dT%d:%d:%d",
                               &tm.tm_year,
                               &tm.tm_mon,
                               &tm.tm_mday,
                               &tm.tm_hour,
                               &tm.tm_min,
                               &tm.tm_sec) == 6) {
                            /* OK */
                        } else if (sscanf(optarg, "%d-%d-%d",
                                          &tm.tm_year,
                                          &tm.tm_mon,
                                          &tm.tm_mday) == 3) {
                            tm.tm_hour = 0;
                            tm.tm_min = 0;
                            tm.tm_sec = 0;
                        } else {
                            goto date_fail;
                        }
                        tm.tm_year -= 1900;
                        tm.tm_mon--;
                        rtc_start_date = mktimegm(&tm);
                        if (rtc_start_date == -1) {
                        date_fail:
                            fprintf(stderr, "Invalid date format. Valid format are:\n"
                                    "'now' or '2006-06-17T16:01:21' or '2006-06-17'\n");
                            exit(1);
                        }
                        rtc_date_offset = time(NULL) - rtc_start_date;
                    }
                }
                break;
            case QEMU_OPTION_tb_size:
                tb_size = strtol(optarg, NULL, 0);
                if (tb_size < 0)
                    tb_size = 0;
                break;
            case QEMU_OPTION_icount:
                use_icount = 1;
                if (strcmp(optarg, "auto") == 0) {
                    icount_time_shift = -1;
                } else {
                    icount_time_shift = strtol(optarg, NULL, 0);
                }
                break;
            case QEMU_OPTION_incoming:
                incoming = optarg;
                break;
#ifdef CONFIG_CHROOT
            case QEMU_OPTION_chroot:
                chroot_dir = optarg;
                break;
            case QEMU_OPTION_runas:
                run_as = optarg;
                break;
#endif
#ifdef CONFIG_XEN
            case QEMU_OPTION_xen_domid:
                xen_domid = atoi(optarg);
                break;
            case QEMU_OPTION_xen_create:
                xen_mode = XEN_CREATE;
                break;
            case QEMU_OPTION_xen_attach:
                xen_mode = XEN_ATTACH;
                break;
#endif
            }
        }
    }

    /* If no data_dir is specified then try to find it relative to the
       executable path.  */
    if (!data_dir) {
        data_dir = find_datadir(argv[0]);
    }
    /* If all else fails use the install patch specified when building.  */
    if (!data_dir) {
        data_dir = CONFIG_QEMU_SHAREDIR;
    }

    /*
     * Default to max_cpus = smp_cpus, in case the user doesn't
     * specify a max_cpus value.
     */
    if (!max_cpus)
        max_cpus = smp_cpus;

    machine->max_cpus = machine->max_cpus ?: 1; /* Default to UP */
    if (smp_cpus > machine->max_cpus) {
        fprintf(stderr, "Number of SMP cpus requested (%d), exceeds max cpus "
                "supported by machine `%s' (%d)\n", smp_cpus,  machine->name,
                machine->max_cpus);
        exit(1);
    }

    if (display_type == DT_NOGRAPHIC) {
       if (serial_device_index == 0)
           serial_devices[0] = "stdio";
       if (parallel_device_index == 0)
           parallel_devices[0] = "null";
       if (strncmp(monitor_devices[0], "vc", 2) == 0) {
           monitor_devices[0] = "stdio";
       }
    }

#ifndef _WIN32
    if (daemonize) {
	pid_t pid;

	if (pipe(fds) == -1)
	    exit(1);

	pid = fork();
	if (pid > 0) {
	    uint8_t status;
	    ssize_t len;

	    close(fds[1]);

	again:
            len = read(fds[0], &status, 1);
            if (len == -1 && (errno == EINTR))
                goto again;

            if (len != 1)
                exit(1);
            else if (status == 1) {
                fprintf(stderr, "Could not acquire pidfile\n");
                exit(1);
            } else
                exit(0);
	} else if (pid < 0)
            exit(1);

	setsid();

	pid = fork();
	if (pid > 0)
	    exit(0);
	else if (pid < 0)
	    exit(1);

	umask(027);

        signal(SIGTSTP, SIG_IGN);
        signal(SIGTTOU, SIG_IGN);
        signal(SIGTTIN, SIG_IGN);
    }

    if (pid_file && qemu_create_pidfile(pid_file) != 0) {
        if (daemonize) {
            uint8_t status = 1;
            write(fds[1], &status, 1);
        } else
            fprintf(stderr, "Could not acquire pid file\n");
        exit(1);
    }
#endif

    if (qemu_init_main_loop()) {
        fprintf(stderr, "qemu_init_main_loop failed\n");
        exit(1);
    }
    linux_boot = (kernel_filename != NULL);

    if (!linux_boot && *kernel_cmdline != '\0') {
        fprintf(stderr, "-append only allowed with -kernel option\n");
        exit(1);
    }

    if (!linux_boot && initrd_filename != NULL) {
        fprintf(stderr, "-initrd only allowed with -kernel option\n");
        exit(1);
    }

#ifndef _WIN32
    /* Win32 doesn't support line-buffering and requires size >= 2 */
    setvbuf(stdout, NULL, _IOLBF, 0);
    setvbuf(stderr, NULL, _IOLBF, 0);
#endif

    init_timers();
    if (init_timer_alarm() < 0) {
        fprintf(stderr, "could not initialize alarm timer\n");
        exit(1);
    }
    if (use_icount && icount_time_shift < 0) {
        use_icount = 2;
        /* 125MIPS seems a reasonable initial guess at the guest speed.
           It will be corrected fairly quickly anyway.  */
        icount_time_shift = 3;
        init_icount_adjust();
    }

#ifdef _WIN32
    socket_init();
#endif

    /* init network clients */
    if (nb_net_clients == 0) {
        /* if no clients, we use a default config */
        net_clients[nb_net_clients++] = "nic";
#ifdef CONFIG_SLIRP
        net_clients[nb_net_clients++] = "user";
#endif
    }

    for(i = 0;i < nb_net_clients; i++) {
        if (net_client_parse(net_clients[i]) < 0)
            exit(1);
    }

    net_boot = (boot_devices_bitmap >> ('n' - 'a')) & 0xF;
    net_set_boot_mask(net_boot);

    net_client_check();

    /* init the bluetooth world */
    if (foreach_device_config(DEV_BT, bt_parse))
        exit(1);

    /* init the memory */
    if (ram_size == 0)
        ram_size = DEFAULT_RAM_SIZE * 1024 * 1024;

    /* init the dynamic translator */
    cpu_exec_init_all(tb_size * 1024 * 1024);

    bdrv_init();

    /* we always create the cdrom drive, even if no disk is there */
    drive_add(NULL, CDROM_ALIAS);

    /* we always create at least one floppy */
    drive_add(NULL, FD_ALIAS, 0);

    /* we always create one sd slot, even if no card is in it */
    drive_add(NULL, SD_ALIAS);

    /* open the virtual block devices */
    if (snapshot)
        qemu_opts_foreach(&qemu_drive_opts, drive_enable_snapshot, NULL, 0);
    if (qemu_opts_foreach(&qemu_drive_opts, drive_init_func, machine, 1) != 0)
        exit(1);

    register_savevm("timer", 0, 2, timer_save, timer_load, NULL);
    register_savevm_live("ram", 0, 3, ram_save_live, NULL, ram_load, NULL);

    /* Maintain compatibility with multiple stdio monitors */
    if (!strcmp(monitor_devices[0],"stdio")) {
        for (i = 0; i < MAX_SERIAL_PORTS; i++) {
            const char *devname = serial_devices[i];
            if (devname && !strcmp(devname,"mon:stdio")) {
                monitor_devices[0] = NULL;
                break;
            } else if (devname && !strcmp(devname,"stdio")) {
                monitor_devices[0] = NULL;
                serial_devices[i] = "mon:stdio";
                break;
            }
        }
    }

    if (nb_numa_nodes > 0) {
        int i;

        if (nb_numa_nodes > smp_cpus) {
            nb_numa_nodes = smp_cpus;
        }

        /* If no memory size if given for any node, assume the default case
         * and distribute the available memory equally across all nodes
         */
        for (i = 0; i < nb_numa_nodes; i++) {
            if (node_mem[i] != 0)
                break;
        }
        if (i == nb_numa_nodes) {
            uint64_t usedmem = 0;

            /* On Linux, the each node's border has to be 8MB aligned,
             * the final node gets the rest.
             */
            for (i = 0; i < nb_numa_nodes - 1; i++) {
                node_mem[i] = (ram_size / nb_numa_nodes) & ~((1 << 23UL) - 1);
                usedmem += node_mem[i];
            }
            node_mem[i] = ram_size - usedmem;
        }

        for (i = 0; i < nb_numa_nodes; i++) {
            if (node_cpumask[i] != 0)
                break;
        }
        /* assigning the VCPUs round-robin is easier to implement, guest OSes
         * must cope with this anyway, because there are BIOSes out there in
         * real machines which also use this scheme.
         */
        if (i == nb_numa_nodes) {
            for (i = 0; i < smp_cpus; i++) {
                node_cpumask[i % nb_numa_nodes] |= 1 << i;
            }
        }
    }

    if (kvm_enabled()) {
        int ret;

        ret = kvm_init(smp_cpus);
        if (ret < 0) {
            fprintf(stderr, "failed to initialize KVM\n");
            exit(1);
        }
    }

    for (i = 0; i < MAX_MONITOR_DEVICES; i++) {
        const char *devname = monitor_devices[i];
        if (devname && strcmp(devname, "none")) {
            char label[32];
            if (i == 0) {
                snprintf(label, sizeof(label), "monitor");
            } else {
                snprintf(label, sizeof(label), "monitor%d", i);
            }
            monitor_hds[i] = qemu_chr_open(label, devname, NULL);
            if (!monitor_hds[i]) {
                fprintf(stderr, "qemu: could not open monitor device '%s'\n",
                        devname);
                exit(1);
            }
        }
    }

    for(i = 0; i < MAX_SERIAL_PORTS; i++) {
        const char *devname = serial_devices[i];
        if (devname && strcmp(devname, "none")) {
            char label[32];
            snprintf(label, sizeof(label), "serial%d", i);
            serial_hds[i] = qemu_chr_open(label, devname, NULL);
            if (!serial_hds[i]) {
                fprintf(stderr, "qemu: could not open serial device '%s'\n",
                        devname);
                exit(1);
            }
        }
    }

    for(i = 0; i < MAX_PARALLEL_PORTS; i++) {
        const char *devname = parallel_devices[i];
        if (devname && strcmp(devname, "none")) {
            char label[32];
            snprintf(label, sizeof(label), "parallel%d", i);
            parallel_hds[i] = qemu_chr_open(label, devname, NULL);
            if (!parallel_hds[i]) {
                fprintf(stderr, "qemu: could not open parallel device '%s'\n",
                        devname);
                exit(1);
            }
        }
    }

    for(i = 0; i < MAX_VIRTIO_CONSOLES; i++) {
        const char *devname = virtio_consoles[i];
        if (devname && strcmp(devname, "none")) {
            char label[32];
            snprintf(label, sizeof(label), "virtcon%d", i);
            virtcon_hds[i] = qemu_chr_open(label, devname, NULL);
            if (!virtcon_hds[i]) {
                fprintf(stderr, "qemu: could not open virtio console '%s'\n",
                        devname);
                exit(1);
            }
        }
    }

    module_call_init(MODULE_INIT_DEVICE);

    if (watchdog) {
        i = select_watchdog(watchdog);
        if (i > 0)
            exit (i == 1 ? 1 : 0);
    }

    if (machine->compat_props) {
        qdev_prop_register_compat(machine->compat_props);
    }
    machine->init(ram_size, boot_devices,
                  kernel_filename, kernel_cmdline, initrd_filename, cpu_model);


#ifndef _WIN32
    /* must be after terminal init, SDL library changes signal handlers */
    sighandler_setup();
#endif

    for (env = first_cpu; env != NULL; env = env->next_cpu) {
        for (i = 0; i < nb_numa_nodes; i++) {
            if (node_cpumask[i] & (1 << env->cpu_index)) {
                env->numa_node = i;
            }
        }
    }

    current_machine = machine;

    /* init USB devices */
    if (usb_enabled) {
        foreach_device_config(DEV_USB, usb_parse);
    }

    /* init generic devices */
    if (qemu_opts_foreach(&qemu_device_opts, device_init_func, NULL, 1) != 0)
        exit(1);

    if (!display_state)
        dumb_display_init();
    /* just use the first displaystate for the moment */
    ds = display_state;

    if (display_type == DT_DEFAULT) {
#if defined(CONFIG_SDL) || defined(CONFIG_COCOA)
        display_type = DT_SDL;
#else
        display_type = DT_VNC;
        vnc_display = "localhost:0,to=99";
        show_vnc_port = 1;
#endif
    }
        

    switch (display_type) {
    case DT_NOGRAPHIC:
        break;
#if defined(CONFIG_CURSES)
    case DT_CURSES:
        curses_display_init(ds, full_screen);
        break;
#endif
#if defined(CONFIG_SDL)
    case DT_SDL:
        sdl_display_init(ds, full_screen, no_frame);
        break;
#elif defined(CONFIG_COCOA)
    case DT_SDL:
        cocoa_display_init(ds, full_screen);
        break;
#endif
    case DT_VNC:
        vnc_display_init(ds);
        if (vnc_display_open(ds, vnc_display) < 0)
            exit(1);

        if (show_vnc_port) {
            printf("VNC server running on `%s'\n", vnc_display_local_addr(ds));
        }
        break;
    default:
        break;
    }
    dpy_resize(ds);

    dcl = ds->listeners;
    while (dcl != NULL) {
        if (dcl->dpy_refresh != NULL) {
            ds->gui_timer = qemu_new_timer(rt_clock, gui_update, ds);
            qemu_mod_timer(ds->gui_timer, qemu_get_clock(rt_clock));
        }
        dcl = dcl->next;
    }

    if (display_type == DT_NOGRAPHIC || display_type == DT_VNC) {
        nographic_timer = qemu_new_timer(rt_clock, nographic_update, NULL);
        qemu_mod_timer(nographic_timer, qemu_get_clock(rt_clock));
    }

    text_consoles_set_display(display_state);
    qemu_chr_initial_reset();

    for (i = 0; i < MAX_MONITOR_DEVICES; i++) {
        if (monitor_devices[i] && monitor_hds[i]) {
            monitor_init(monitor_hds[i],
                         MONITOR_USE_READLINE |
                         ((i == 0) ? MONITOR_IS_DEFAULT : 0));
        }
    }

    for(i = 0; i < MAX_SERIAL_PORTS; i++) {
        const char *devname = serial_devices[i];
        if (devname && strcmp(devname, "none")) {
            if (strstart(devname, "vc", 0)) {
                qemu_chr_printf(serial_hds[i], "serial%d console\r\n", i);
            }
        }
    }

    for(i = 0; i < MAX_PARALLEL_PORTS; i++) {
        const char *devname = parallel_devices[i];
        if (devname && strcmp(devname, "none")) {
            if (strstart(devname, "vc", 0)) {
                qemu_chr_printf(parallel_hds[i], "parallel%d console\r\n", i);
            }
        }
    }

    for(i = 0; i < MAX_VIRTIO_CONSOLES; i++) {
        const char *devname = virtio_consoles[i];
        if (virtcon_hds[i] && devname) {
            if (strstart(devname, "vc", 0)) {
                qemu_chr_printf(virtcon_hds[i], "virtio console%d\r\n", i);
            }
        }
    }

    if (gdbstub_dev && gdbserver_start(gdbstub_dev) < 0) {
        fprintf(stderr, "qemu: could not open gdbserver on device '%s'\n",
                gdbstub_dev);
        exit(1);
    }

    if (loadvm) {
        if (load_vmstate(cur_mon, loadvm) < 0) {
            autostart = 0;
        }
    }

    if (incoming) {
        qemu_start_incoming_migration(incoming);
    } else if (autostart) {
        vm_start();
    }

#ifndef _WIN32
    if (daemonize) {
	uint8_t status = 0;
	ssize_t len;

    again1:
	len = write(fds[1], &status, 1);
	if (len == -1 && (errno == EINTR))
	    goto again1;

	if (len != 1)
	    exit(1);

	chdir("/");
	TFR(fd = open("/dev/null", O_RDWR));
	if (fd == -1)
	    exit(1);
    }

    if (run_as) {
        pwd = getpwnam(run_as);
        if (!pwd) {
            fprintf(stderr, "User \"%s\" doesn't exist\n", run_as);
            exit(1);
        }
    }

#ifdef CONFIG_CHROOT
    if (chroot_dir) {
        if (chroot(chroot_dir) < 0) {
            fprintf(stderr, "chroot failed\n");
            exit(1);
        }
        chdir("/");
    }
#endif

    if (run_as) {
        if (setgid(pwd->pw_gid) < 0) {
            fprintf(stderr, "Failed to setgid(%d)\n", pwd->pw_gid);
            exit(1);
        }
        if (setuid(pwd->pw_uid) < 0) {
            fprintf(stderr, "Failed to setuid(%d)\n", pwd->pw_uid);
            exit(1);
        }
        if (setuid(0) != -1) {
            fprintf(stderr, "Dropping privileges failed\n");
            exit(1);
        }
    }

    if (daemonize) {
        dup2(fd, 0);
        dup2(fd, 1);
        dup2(fd, 2);

        close(fd);
    }
#endif

    main_loop();
    quit_timers();
    net_cleanup();

    return 0;
}<|MERGE_RESOLUTION|>--- conflicted
+++ resolved
@@ -4981,10 +4981,6 @@
     kernel_cmdline = "";
     cyls = heads = secs = 0;
     translation = BIOS_ATA_TRANSLATION_AUTO;
-<<<<<<< HEAD
-    monitor_device = "vc:132Cx43C";
-=======
->>>>>>> c34ebfdc
 
     serial_devices[0] = "vc:80Cx24C";
     for(i = 1; i < MAX_SERIAL_PORTS; i++)
@@ -5000,7 +4996,7 @@
         virtio_consoles[i] = NULL;
     virtio_console_index = 0;
 
-    monitor_devices[0] = "vc:80Cx24C";
+    monitor_devices[0] = "vc:132Cx43C";
     for (i = 1; i < MAX_MONITOR_DEVICES; i++) {
         monitor_devices[i] = NULL;
     }
