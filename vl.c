/*
 * QEMU System Emulator
 *
 * Copyright (c) 2003-2008 Fabrice Bellard
 *
 * Permission is hereby granted, free of charge, to any person obtaining a copy
 * of this software and associated documentation files (the "Software"), to deal
 * in the Software without restriction, including without limitation the rights
 * to use, copy, modify, merge, publish, distribute, sublicense, and/or sell
 * copies of the Software, and to permit persons to whom the Software is
 * furnished to do so, subject to the following conditions:
 *
 * The above copyright notice and this permission notice shall be included in
 * all copies or substantial portions of the Software.
 *
 * THE SOFTWARE IS PROVIDED "AS IS", WITHOUT WARRANTY OF ANY KIND, EXPRESS OR
 * IMPLIED, INCLUDING BUT NOT LIMITED TO THE WARRANTIES OF MERCHANTABILITY,
 * FITNESS FOR A PARTICULAR PURPOSE AND NONINFRINGEMENT. IN NO EVENT SHALL
 * THE AUTHORS OR COPYRIGHT HOLDERS BE LIABLE FOR ANY CLAIM, DAMAGES OR OTHER
 * LIABILITY, WHETHER IN AN ACTION OF CONTRACT, TORT OR OTHERWISE, ARISING FROM,
 * OUT OF OR IN CONNECTION WITH THE SOFTWARE OR THE USE OR OTHER DEALINGS IN
 * THE SOFTWARE.
 */
#include <unistd.h>
#include <fcntl.h>
#include <signal.h>
#include <time.h>
#include <errno.h>
#include <sys/time.h>
#include <zlib.h>

/* Needed early for CONFIG_BSD etc. */
#include "config-host.h"

#ifndef _WIN32
#include <libgen.h>
#include <pwd.h>
#include <sys/times.h>
#include <sys/wait.h>
#include <termios.h>
#include <sys/mman.h>
#include <sys/ioctl.h>
#include <sys/resource.h>
#include <sys/socket.h>
#include <netinet/in.h>
#include <net/if.h>
#if defined(__NetBSD__)
#include <net/if_tap.h>
#endif
#ifdef __linux__
#include <linux/if_tun.h>
#endif
#include <arpa/inet.h>
#include <dirent.h>
#include <netdb.h>
#include <sys/select.h>
#ifdef CONFIG_BSD
#include <sys/stat.h>
#if defined(__FreeBSD__) || defined(__DragonFly__)
#include <libutil.h>
#else
#include <util.h>
#endif
#elif defined (__GLIBC__) && defined (__FreeBSD_kernel__)
#include <freebsd/stdlib.h>
#else
#ifdef __linux__
#include <pty.h>
#include <malloc.h>
#include <linux/rtc.h>
#include <sys/prctl.h>

/* For the benefit of older linux systems which don't supply it,
   we use a local copy of hpet.h. */
/* #include <linux/hpet.h> */
#include "hpet.h"

#include <linux/ppdev.h>
#include <linux/parport.h>
#endif
#ifdef __sun__
#include <sys/stat.h>
#include <sys/ethernet.h>
#include <sys/sockio.h>
#include <netinet/arp.h>
#include <netinet/in.h>
#include <netinet/in_systm.h>
#include <netinet/ip.h>
#include <netinet/ip_icmp.h> // must come after ip.h
#include <netinet/udp.h>
#include <netinet/tcp.h>
#include <net/if.h>
#include <syslog.h>
#include <stropts.h>
/* See MySQL bug #7156 (http://bugs.mysql.com/bug.php?id=7156) for
   discussion about Solaris header problems */
extern int madvise(caddr_t, size_t, int);
#endif
#endif
#endif

#if defined(__OpenBSD__)
#include <util.h>
#endif

#if defined(CONFIG_VDE)
#include <libvdeplug.h>
#endif

#ifndef _WIN32
# define CONFIG_CHROOT
#endif

#ifdef _WIN32
#include <windows.h>
#include <mmsystem.h>
#endif

#ifdef CONFIG_SDL
#if defined(__APPLE__) || defined(main)
#include <SDL.h>
int qemu_main(int argc, char **argv, char **envp);
int main(int argc, char **argv)
{
    return qemu_main(argc, argv, NULL);
}
#undef main
#define main qemu_main
#endif
#endif /* CONFIG_SDL */

#ifdef CONFIG_COCOA
#undef main
#define main qemu_main
#endif /* CONFIG_COCOA */

#include "hw/hw.h"
#include "hw/boards.h"
#include "hw/usb.h"
#include "hw/pcmcia.h"
#include "hw/pc.h"
#include "hw/audiodev.h"
#include "hw/isa.h"
#include "hw/baum.h"
#include "hw/bt.h"
#include "hw/watchdog.h"
#include "hw/smbios.h"
#include "hw/xen.h"
#include "hw/qdev.h"
#include "hw/loader.h"
#include "bt-host.h"
#include "net.h"
#include "monitor.h"
#include "console.h"
#include "sysemu.h"
#include "gdbstub.h"
#include "qemu-timer.h"
#include "qemu-char.h"
#include "cache-utils.h"
#include "block.h"
#include "dma.h"
#include "audio/audio.h"
#include "migration.h"
#include "kvm.h"
#include "balloon.h"
#include "qemu-option.h"
#include "qemu-config.h"

#include "disas.h"

#include "exec-all.h"

#include "qemu_socket.h"

#include "slirp/libslirp.h"

#include "qemu-queue.h"

//#define DEBUG_NET
//#define DEBUG_SLIRP

#define DEFAULT_RAM_SIZE 128

/* Maximum number of monitor devices */
#define MAX_MONITOR_DEVICES 10

static const char *data_dir;
const char *bios_name = NULL;
/* Note: drives_table[MAX_DRIVES] is a dummy block driver if none available
   to store the VM snapshots */
struct drivelist drives = QTAILQ_HEAD_INITIALIZER(drives);
struct driveoptlist driveopts = QTAILQ_HEAD_INITIALIZER(driveopts);
enum vga_retrace_method vga_retrace_method = VGA_RETRACE_DUMB;
static DisplayState *display_state;
DisplayType display_type = DT_DEFAULT;
const char* keyboard_layout = NULL;
ram_addr_t ram_size;
int nb_nics;
NICInfo nd_table[MAX_NICS];
int vm_running;
int autostart;
static int rtc_utc = 1;
static int rtc_date_offset = -1; /* -1 means no change */
QEMUClock *rtc_clock;
int vga_interface_type = VGA_CIRRUS;
#ifdef TARGET_SPARC
int graphic_width = 1024;
int graphic_height = 768;
int graphic_depth = 8;
#else
int graphic_width = 800;
int graphic_height = 600;
int graphic_depth = 15;
#endif
static int full_screen = 0;
#ifdef CONFIG_SDL
static int no_frame = 0;
#endif
int no_quit = 0;
CharDriverState *serial_hds[MAX_SERIAL_PORTS];
CharDriverState *parallel_hds[MAX_PARALLEL_PORTS];
CharDriverState *virtcon_hds[MAX_VIRTIO_CONSOLES];
#ifdef TARGET_I386
int win2k_install_hack = 0;
int rtc_td_hack = 0;
#endif
int usb_enabled = 0;
int singlestep = 0;
int smp_cpus = 1;
int max_cpus = 0;
int smp_cores = 1;
int smp_threads = 1;
const char *vnc_display;
int acpi_enabled = 1;
int no_hpet = 0;
int fd_bootchk = 1;
int no_reboot = 0;
int no_shutdown = 0;
int cursor_hide = 1;
int graphic_rotate = 0;
uint8_t irq0override = 1;
#ifndef _WIN32
int daemonize = 0;
#endif
const char *watchdog;
const char *option_rom[MAX_OPTION_ROMS];
int nb_option_roms;
int semihosting_enabled = 0;
#ifdef TARGET_ARM
int old_param = 0;
#endif
const char *qemu_name;
int alt_grab = 0;
int ctrl_grab = 0;
#if defined(TARGET_SPARC) || defined(TARGET_PPC)
unsigned int nb_prom_envs = 0;
const char *prom_envs[MAX_PROM_ENVS];
#endif
int boot_menu;

int nb_numa_nodes;
uint64_t node_mem[MAX_NODES];
uint64_t node_cpumask[MAX_NODES];

static CPUState *cur_cpu;
static CPUState *next_cpu;
static int timer_alarm_pending = 1;
/* Conversion factor from emulated instructions to virtual clock ticks.  */
static int icount_time_shift;
/* Arbitrarily pick 1MIPS as the minimum allowable speed.  */
#define MAX_ICOUNT_SHIFT 10
/* Compensate for varying guest execution speed.  */
static int64_t qemu_icount_bias;
static QEMUTimer *icount_rt_timer;
static QEMUTimer *icount_vm_timer;
static QEMUTimer *nographic_timer;

uint8_t qemu_uuid[16];

static QEMUBootSetHandler *boot_set_handler;
static void *boot_set_opaque;

/***********************************************************/
/* x86 ISA bus support */

target_phys_addr_t isa_mem_base = 0;
PicState2 *isa_pic;

/***********************************************************/
void hw_error(const char *fmt, ...)
{
    va_list ap;
    CPUState *env;

    va_start(ap, fmt);
    fprintf(stderr, "qemu: hardware error: ");
    vfprintf(stderr, fmt, ap);
    fprintf(stderr, "\n");
    for(env = first_cpu; env != NULL; env = env->next_cpu) {
        fprintf(stderr, "CPU #%d:\n", env->cpu_index);
#ifdef TARGET_I386
        cpu_dump_state(env, stderr, fprintf, X86_DUMP_FPU);
#else
        cpu_dump_state(env, stderr, fprintf, 0);
#endif
    }
    va_end(ap);
    abort();
}

static void set_proc_name(const char *s)
{
#if defined(__linux__) && defined(PR_SET_NAME)
    char name[16];
    if (!s)
        return;
    name[sizeof(name) - 1] = 0;
    strncpy(name, s, sizeof(name));
    /* Could rewrite argv[0] too, but that's a bit more complicated.
       This simple way is enough for `top'. */
    prctl(PR_SET_NAME, name);
#endif    	
}
 
/***************/
/* ballooning */

static QEMUBalloonEvent *qemu_balloon_event;
void *qemu_balloon_event_opaque;

void qemu_add_balloon_handler(QEMUBalloonEvent *func, void *opaque)
{
    qemu_balloon_event = func;
    qemu_balloon_event_opaque = opaque;
}

void qemu_balloon(ram_addr_t target)
{
    if (qemu_balloon_event)
        qemu_balloon_event(qemu_balloon_event_opaque, target);
}

ram_addr_t qemu_balloon_status(void)
{
    if (qemu_balloon_event)
        return qemu_balloon_event(qemu_balloon_event_opaque, 0);
    return 0;
}

/***********************************************************/
/* keyboard/mouse */

static QEMUPutKBDEvent *qemu_put_kbd_event;
static void *qemu_put_kbd_event_opaque;
static QEMUPutMouseEntry *qemu_put_mouse_event_head;
static QEMUPutMouseEntry *qemu_put_mouse_event_current;

void qemu_add_kbd_event_handler(QEMUPutKBDEvent *func, void *opaque)
{
    qemu_put_kbd_event_opaque = opaque;
    qemu_put_kbd_event = func;
}

QEMUPutMouseEntry *qemu_add_mouse_event_handler(QEMUPutMouseEvent *func,
                                                void *opaque, int absolute,
                                                const char *name)
{
    QEMUPutMouseEntry *s, *cursor;

    s = qemu_mallocz(sizeof(QEMUPutMouseEntry));

    s->qemu_put_mouse_event = func;
    s->qemu_put_mouse_event_opaque = opaque;
    s->qemu_put_mouse_event_absolute = absolute;
    s->qemu_put_mouse_event_name = qemu_strdup(name);
    s->next = NULL;

    if (!qemu_put_mouse_event_head) {
        qemu_put_mouse_event_head = qemu_put_mouse_event_current = s;
        return s;
    }

    cursor = qemu_put_mouse_event_head;
    while (cursor->next != NULL)
        cursor = cursor->next;

    cursor->next = s;
    qemu_put_mouse_event_current = s;

    return s;
}

void qemu_remove_mouse_event_handler(QEMUPutMouseEntry *entry)
{
    QEMUPutMouseEntry *prev = NULL, *cursor;

    if (!qemu_put_mouse_event_head || entry == NULL)
        return;

    cursor = qemu_put_mouse_event_head;
    while (cursor != NULL && cursor != entry) {
        prev = cursor;
        cursor = cursor->next;
    }

    if (cursor == NULL) // does not exist or list empty
        return;
    else if (prev == NULL) { // entry is head
        qemu_put_mouse_event_head = cursor->next;
        if (qemu_put_mouse_event_current == entry)
            qemu_put_mouse_event_current = cursor->next;
        qemu_free(entry->qemu_put_mouse_event_name);
        qemu_free(entry);
        return;
    }

    prev->next = entry->next;

    if (qemu_put_mouse_event_current == entry)
        qemu_put_mouse_event_current = prev;

    qemu_free(entry->qemu_put_mouse_event_name);
    qemu_free(entry);
}

void kbd_put_keycode(int keycode)
{
    if (qemu_put_kbd_event) {
        qemu_put_kbd_event(qemu_put_kbd_event_opaque, keycode);
    }
}

void kbd_mouse_event(int dx, int dy, int dz, int buttons_state)
{
    QEMUPutMouseEvent *mouse_event;
    void *mouse_event_opaque;
    int width;

    if (!qemu_put_mouse_event_current) {
        return;
    }

    mouse_event =
        qemu_put_mouse_event_current->qemu_put_mouse_event;
    mouse_event_opaque =
        qemu_put_mouse_event_current->qemu_put_mouse_event_opaque;

    if (mouse_event) {
        if (graphic_rotate) {
            if (qemu_put_mouse_event_current->qemu_put_mouse_event_absolute)
                width = 0x7fff;
            else
                width = graphic_width - 1;
            mouse_event(mouse_event_opaque,
                                 width - dy, dx, dz, buttons_state);
        } else
            mouse_event(mouse_event_opaque,
                                 dx, dy, dz, buttons_state);
    }
}

int kbd_mouse_is_absolute(void)
{
    if (!qemu_put_mouse_event_current)
        return 0;

    return qemu_put_mouse_event_current->qemu_put_mouse_event_absolute;
}

void do_info_mice(Monitor *mon)
{
    QEMUPutMouseEntry *cursor;
    int index = 0;

    if (!qemu_put_mouse_event_head) {
        monitor_printf(mon, "No mouse devices connected\n");
        return;
    }

    monitor_printf(mon, "Mouse devices available:\n");
    cursor = qemu_put_mouse_event_head;
    while (cursor != NULL) {
        monitor_printf(mon, "%c Mouse #%d: %s\n",
                       (cursor == qemu_put_mouse_event_current ? '*' : ' '),
                       index, cursor->qemu_put_mouse_event_name);
        index++;
        cursor = cursor->next;
    }
}

void do_mouse_set(Monitor *mon, const QDict *qdict)
{
    QEMUPutMouseEntry *cursor;
    int i = 0;
    int index = qdict_get_int(qdict, "index");

    if (!qemu_put_mouse_event_head) {
        monitor_printf(mon, "No mouse devices connected\n");
        return;
    }

    cursor = qemu_put_mouse_event_head;
    while (cursor != NULL && index != i) {
        i++;
        cursor = cursor->next;
    }

    if (cursor != NULL)
        qemu_put_mouse_event_current = cursor;
    else
        monitor_printf(mon, "Mouse at given index not found\n");
}

/* compute with 96 bit intermediate result: (a*b)/c */
uint64_t muldiv64(uint64_t a, uint32_t b, uint32_t c)
{
    union {
        uint64_t ll;
        struct {
#ifdef HOST_WORDS_BIGENDIAN
            uint32_t high, low;
#else
            uint32_t low, high;
#endif
        } l;
    } u, res;
    uint64_t rl, rh;

    u.ll = a;
    rl = (uint64_t)u.l.low * (uint64_t)b;
    rh = (uint64_t)u.l.high * (uint64_t)b;
    rh += (rl >> 32);
    res.l.high = rh / c;
    res.l.low = (((rh % c) << 32) + (rl & 0xffffffff)) / c;
    return res.ll;
}

/***********************************************************/
/* real time host monotonic timer */

static int64_t get_clock_realtime(void)
{
    struct timeval tv;

    gettimeofday(&tv, NULL);
    return tv.tv_sec * 1000000000LL + (tv.tv_usec * 1000);
}

#ifdef WIN32

static int64_t clock_freq;

static void init_get_clock(void)
{
    LARGE_INTEGER freq;
    int ret;
    ret = QueryPerformanceFrequency(&freq);
    if (ret == 0) {
        fprintf(stderr, "Could not calibrate ticks\n");
        exit(1);
    }
    clock_freq = freq.QuadPart;
}

static int64_t get_clock(void)
{
    LARGE_INTEGER ti;
    QueryPerformanceCounter(&ti);
    return muldiv64(ti.QuadPart, get_ticks_per_sec(), clock_freq);
}

#else

static int use_rt_clock;

static void init_get_clock(void)
{
    use_rt_clock = 0;
#if defined(__linux__) || (defined(__FreeBSD__) && __FreeBSD_version >= 500000) \
    || defined(__DragonFly__)
    {
        struct timespec ts;
        if (clock_gettime(CLOCK_MONOTONIC, &ts) == 0) {
            use_rt_clock = 1;
        }
    }
#endif
}

static int64_t get_clock(void)
{
#if defined(__linux__) || (defined(__FreeBSD__) && __FreeBSD_version >= 500000) \
	|| defined(__DragonFly__)
    if (use_rt_clock) {
        struct timespec ts;
        clock_gettime(CLOCK_MONOTONIC, &ts);
        return ts.tv_sec * 1000000000LL + ts.tv_nsec;
    } else
#endif
    {
        /* XXX: using gettimeofday leads to problems if the date
           changes, so it should be avoided. */
        return get_clock_realtime();
    }
}
#endif

/* Return the virtual CPU time, based on the instruction counter.  */
static int64_t cpu_get_icount(void)
{
    int64_t icount;
    CPUState *env = cpu_single_env;;
    icount = qemu_icount;
    if (env) {
        if (!can_do_io(env))
            fprintf(stderr, "Bad clock read\n");
        icount -= (env->icount_decr.u16.low + env->icount_extra);
    }
    return qemu_icount_bias + (icount << icount_time_shift);
}

/***********************************************************/
/* guest cycle counter */

typedef struct TimersState {
    int64_t cpu_ticks_prev;
    int64_t cpu_ticks_offset;
    int64_t cpu_clock_offset;
    int32_t cpu_ticks_enabled;
    int64_t dummy;
} TimersState;

TimersState timers_state;

/* return the host CPU cycle counter and handle stop/restart */
int64_t cpu_get_ticks(void)
{
    if (use_icount) {
        return cpu_get_icount();
    }
    if (!timers_state.cpu_ticks_enabled) {
        return timers_state.cpu_ticks_offset;
    } else {
        int64_t ticks;
        ticks = cpu_get_real_ticks();
        if (timers_state.cpu_ticks_prev > ticks) {
            /* Note: non increasing ticks may happen if the host uses
               software suspend */
            timers_state.cpu_ticks_offset += timers_state.cpu_ticks_prev - ticks;
        }
        timers_state.cpu_ticks_prev = ticks;
        return ticks + timers_state.cpu_ticks_offset;
    }
}

/* return the host CPU monotonic timer and handle stop/restart */
static int64_t cpu_get_clock(void)
{
    int64_t ti;
    if (!timers_state.cpu_ticks_enabled) {
        return timers_state.cpu_clock_offset;
    } else {
        ti = get_clock();
        return ti + timers_state.cpu_clock_offset;
    }
}

/* enable cpu_get_ticks() */
void cpu_enable_ticks(void)
{
    if (!timers_state.cpu_ticks_enabled) {
        timers_state.cpu_ticks_offset -= cpu_get_real_ticks();
        timers_state.cpu_clock_offset -= get_clock();
        timers_state.cpu_ticks_enabled = 1;
    }
}

/* disable cpu_get_ticks() : the clock is stopped. You must not call
   cpu_get_ticks() after that.  */
void cpu_disable_ticks(void)
{
    if (timers_state.cpu_ticks_enabled) {
        timers_state.cpu_ticks_offset = cpu_get_ticks();
        timers_state.cpu_clock_offset = cpu_get_clock();
        timers_state.cpu_ticks_enabled = 0;
    }
}

/***********************************************************/
/* timers */

#define QEMU_CLOCK_REALTIME 0
#define QEMU_CLOCK_VIRTUAL  1
#define QEMU_CLOCK_HOST     2

struct QEMUClock {
    int type;
    /* XXX: add frequency */
};

struct QEMUTimer {
    QEMUClock *clock;
    int64_t expire_time;
    QEMUTimerCB *cb;
    void *opaque;
    struct QEMUTimer *next;
};

struct qemu_alarm_timer {
    char const *name;
    unsigned int flags;

    int (*start)(struct qemu_alarm_timer *t);
    void (*stop)(struct qemu_alarm_timer *t);
    void (*rearm)(struct qemu_alarm_timer *t);
    void *priv;
};

#define ALARM_FLAG_DYNTICKS  0x1
#define ALARM_FLAG_EXPIRED   0x2

static inline int alarm_has_dynticks(struct qemu_alarm_timer *t)
{
    return t && (t->flags & ALARM_FLAG_DYNTICKS);
}

static void qemu_rearm_alarm_timer(struct qemu_alarm_timer *t)
{
    if (!alarm_has_dynticks(t))
        return;

    t->rearm(t);
}

/* TODO: MIN_TIMER_REARM_US should be optimized */
#define MIN_TIMER_REARM_US 250

static struct qemu_alarm_timer *alarm_timer;

#ifdef _WIN32

struct qemu_alarm_win32 {
    MMRESULT timerId;
    unsigned int period;
} alarm_win32_data = {0, -1};

static int win32_start_timer(struct qemu_alarm_timer *t);
static void win32_stop_timer(struct qemu_alarm_timer *t);
static void win32_rearm_timer(struct qemu_alarm_timer *t);

#else

static int unix_start_timer(struct qemu_alarm_timer *t);
static void unix_stop_timer(struct qemu_alarm_timer *t);

#ifdef __linux__

static int dynticks_start_timer(struct qemu_alarm_timer *t);
static void dynticks_stop_timer(struct qemu_alarm_timer *t);
static void dynticks_rearm_timer(struct qemu_alarm_timer *t);

static int hpet_start_timer(struct qemu_alarm_timer *t);
static void hpet_stop_timer(struct qemu_alarm_timer *t);

static int rtc_start_timer(struct qemu_alarm_timer *t);
static void rtc_stop_timer(struct qemu_alarm_timer *t);

#endif /* __linux__ */

#endif /* _WIN32 */

/* Correlation between real and virtual time is always going to be
   fairly approximate, so ignore small variation.
   When the guest is idle real and virtual time will be aligned in
   the IO wait loop.  */
#define ICOUNT_WOBBLE (get_ticks_per_sec() / 10)

static void icount_adjust(void)
{
    int64_t cur_time;
    int64_t cur_icount;
    int64_t delta;
    static int64_t last_delta;
    /* If the VM is not running, then do nothing.  */
    if (!vm_running)
        return;

    cur_time = cpu_get_clock();
    cur_icount = qemu_get_clock(vm_clock);
    delta = cur_icount - cur_time;
    /* FIXME: This is a very crude algorithm, somewhat prone to oscillation.  */
    if (delta > 0
        && last_delta + ICOUNT_WOBBLE < delta * 2
        && icount_time_shift > 0) {
        /* The guest is getting too far ahead.  Slow time down.  */
        icount_time_shift--;
    }
    if (delta < 0
        && last_delta - ICOUNT_WOBBLE > delta * 2
        && icount_time_shift < MAX_ICOUNT_SHIFT) {
        /* The guest is getting too far behind.  Speed time up.  */
        icount_time_shift++;
    }
    last_delta = delta;
    qemu_icount_bias = cur_icount - (qemu_icount << icount_time_shift);
}

static void icount_adjust_rt(void * opaque)
{
    qemu_mod_timer(icount_rt_timer,
                   qemu_get_clock(rt_clock) + 1000);
    icount_adjust();
}

static void icount_adjust_vm(void * opaque)
{
    qemu_mod_timer(icount_vm_timer,
                   qemu_get_clock(vm_clock) + get_ticks_per_sec() / 10);
    icount_adjust();
}

static void init_icount_adjust(void)
{
    /* Have both realtime and virtual time triggers for speed adjustment.
       The realtime trigger catches emulated time passing too slowly,
       the virtual time trigger catches emulated time passing too fast.
       Realtime triggers occur even when idle, so use them less frequently
       than VM triggers.  */
    icount_rt_timer = qemu_new_timer(rt_clock, icount_adjust_rt, NULL);
    qemu_mod_timer(icount_rt_timer,
                   qemu_get_clock(rt_clock) + 1000);
    icount_vm_timer = qemu_new_timer(vm_clock, icount_adjust_vm, NULL);
    qemu_mod_timer(icount_vm_timer,
                   qemu_get_clock(vm_clock) + get_ticks_per_sec() / 10);
}

static struct qemu_alarm_timer alarm_timers[] = {
#ifndef _WIN32
#ifdef __linux__
    {"dynticks", ALARM_FLAG_DYNTICKS, dynticks_start_timer,
     dynticks_stop_timer, dynticks_rearm_timer, NULL},
    /* HPET - if available - is preferred */
    {"hpet", 0, hpet_start_timer, hpet_stop_timer, NULL, NULL},
    /* ...otherwise try RTC */
    {"rtc", 0, rtc_start_timer, rtc_stop_timer, NULL, NULL},
#endif
    {"unix", 0, unix_start_timer, unix_stop_timer, NULL, NULL},
#else
    {"dynticks", ALARM_FLAG_DYNTICKS, win32_start_timer,
     win32_stop_timer, win32_rearm_timer, &alarm_win32_data},
    {"win32", 0, win32_start_timer,
     win32_stop_timer, NULL, &alarm_win32_data},
#endif
    {NULL, }
};

static void show_available_alarms(void)
{
    int i;

    printf("Available alarm timers, in order of precedence:\n");
    for (i = 0; alarm_timers[i].name; i++)
        printf("%s\n", alarm_timers[i].name);
}

static void configure_alarms(char const *opt)
{
    int i;
    int cur = 0;
    int count = ARRAY_SIZE(alarm_timers) - 1;
    char *arg;
    char *name;
    struct qemu_alarm_timer tmp;

    if (!strcmp(opt, "?")) {
        show_available_alarms();
        exit(0);
    }

    arg = qemu_strdup(opt);

    /* Reorder the array */
    name = strtok(arg, ",");
    while (name) {
        for (i = 0; i < count && alarm_timers[i].name; i++) {
            if (!strcmp(alarm_timers[i].name, name))
                break;
        }

        if (i == count) {
            fprintf(stderr, "Unknown clock %s\n", name);
            goto next;
        }

        if (i < cur)
            /* Ignore */
            goto next;

	/* Swap */
        tmp = alarm_timers[i];
        alarm_timers[i] = alarm_timers[cur];
        alarm_timers[cur] = tmp;

        cur++;
next:
        name = strtok(NULL, ",");
    }

    qemu_free(arg);

    if (cur) {
        /* Disable remaining timers */
        for (i = cur; i < count; i++)
            alarm_timers[i].name = NULL;
    } else {
        show_available_alarms();
        exit(1);
    }
}

#define QEMU_NUM_CLOCKS 3

QEMUClock *rt_clock;
QEMUClock *vm_clock;
QEMUClock *host_clock;

static QEMUTimer *active_timers[QEMU_NUM_CLOCKS];

static QEMUClock *qemu_new_clock(int type)
{
    QEMUClock *clock;
    clock = qemu_mallocz(sizeof(QEMUClock));
    clock->type = type;
    return clock;
}

QEMUTimer *qemu_new_timer(QEMUClock *clock, QEMUTimerCB *cb, void *opaque)
{
    QEMUTimer *ts;

    ts = qemu_mallocz(sizeof(QEMUTimer));
    ts->clock = clock;
    ts->cb = cb;
    ts->opaque = opaque;
    return ts;
}

void qemu_free_timer(QEMUTimer *ts)
{
    qemu_free(ts);
}

/* stop a timer, but do not dealloc it */
void qemu_del_timer(QEMUTimer *ts)
{
    QEMUTimer **pt, *t;

    /* NOTE: this code must be signal safe because
       qemu_del_timer() can be called from a signal. */
    pt = &active_timers[ts->clock->type];
    for(;;) {
        t = *pt;
        if (!t)
            break;
        if (t == ts) {
            *pt = t->next;
            break;
        }
        pt = &t->next;
    }
}

/* modify the current timer so that it will be fired when current_time
   >= expire_time. The corresponding callback will be called. */
void qemu_mod_timer(QEMUTimer *ts, int64_t expire_time)
{
    QEMUTimer **pt, *t;

    qemu_del_timer(ts);

    /* add the timer in the sorted list */
    /* NOTE: this code must be signal safe because
       qemu_mod_timer() can be called from a signal. */
    pt = &active_timers[ts->clock->type];
    for(;;) {
        t = *pt;
        if (!qemu_timer_expired(t, expire_time))
            break;
        pt = &t->next;
    }
    ts->expire_time = expire_time;
    ts->next = *pt;
    *pt = ts;

    /* Rearm if necessary  */
    if (pt == &active_timers[ts->clock->type]) {
        if ((alarm_timer->flags & ALARM_FLAG_EXPIRED) == 0) {
            qemu_rearm_alarm_timer(alarm_timer);
        }
        /* Interrupt execution to force deadline recalculation.  */
        if (use_icount)
            qemu_notify_event();
    }
}

int qemu_timer_pending(QEMUTimer *ts)
{
    QEMUTimer *t;
    for(t = active_timers[ts->clock->type]; t != NULL; t = t->next) {
        if (t == ts)
            return 1;
    }
    return 0;
}

int qemu_timer_expired(QEMUTimer *timer_head, int64_t current_time)
{
    if (!timer_head)
        return 0;
    return (timer_head->expire_time <= current_time);
}

static void qemu_run_timers(QEMUTimer **ptimer_head, int64_t current_time)
{
    QEMUTimer *ts;

    for(;;) {
        ts = *ptimer_head;
        if (!qemu_timer_expired(ts, current_time))
            break;
        /* remove timer from the list before calling the callback */
        *ptimer_head = ts->next;
        ts->next = NULL;

        /* run the callback (the timer list can be modified) */
        ts->cb(ts->opaque);
    }
}

int64_t qemu_get_clock(QEMUClock *clock)
{
    switch(clock->type) {
    case QEMU_CLOCK_REALTIME:
        return get_clock() / 1000000;
    default:
    case QEMU_CLOCK_VIRTUAL:
        if (use_icount) {
            return cpu_get_icount();
        } else {
            return cpu_get_clock();
        }
    case QEMU_CLOCK_HOST:
        return get_clock_realtime();
    }
}

static void init_clocks(void)
{
    init_get_clock();
    rt_clock = qemu_new_clock(QEMU_CLOCK_REALTIME);
    vm_clock = qemu_new_clock(QEMU_CLOCK_VIRTUAL);
    host_clock = qemu_new_clock(QEMU_CLOCK_HOST);

    rtc_clock = host_clock;
}

/* save a timer */
void qemu_put_timer(QEMUFile *f, QEMUTimer *ts)
{
    uint64_t expire_time;

    if (qemu_timer_pending(ts)) {
        expire_time = ts->expire_time;
    } else {
        expire_time = -1;
    }
    qemu_put_be64(f, expire_time);
}

void qemu_get_timer(QEMUFile *f, QEMUTimer *ts)
{
    uint64_t expire_time;

    expire_time = qemu_get_be64(f);
    if (expire_time != -1) {
        qemu_mod_timer(ts, expire_time);
    } else {
        qemu_del_timer(ts);
    }
}

static const VMStateDescription vmstate_timers = {
    .name = "timer",
    .version_id = 2,
    .minimum_version_id = 1,
    .minimum_version_id_old = 1,
    .fields      = (VMStateField []) {
        VMSTATE_INT64(cpu_ticks_offset, TimersState),
        VMSTATE_INT64(dummy, TimersState),
        VMSTATE_INT64_V(cpu_clock_offset, TimersState, 2),
        VMSTATE_END_OF_LIST()
    }
};

static void qemu_event_increment(void);

#ifdef _WIN32
static void CALLBACK host_alarm_handler(UINT uTimerID, UINT uMsg,
                                        DWORD_PTR dwUser, DWORD_PTR dw1,
                                        DWORD_PTR dw2)
#else
static void host_alarm_handler(int host_signum)
#endif
{
#if 0
#define DISP_FREQ 1000
    {
        static int64_t delta_min = INT64_MAX;
        static int64_t delta_max, delta_cum, last_clock, delta, ti;
        static int count;
        ti = qemu_get_clock(vm_clock);
        if (last_clock != 0) {
            delta = ti - last_clock;
            if (delta < delta_min)
                delta_min = delta;
            if (delta > delta_max)
                delta_max = delta;
            delta_cum += delta;
            if (++count == DISP_FREQ) {
                printf("timer: min=%" PRId64 " us max=%" PRId64 " us avg=%" PRId64 " us avg_freq=%0.3f Hz\n",
                       muldiv64(delta_min, 1000000, get_ticks_per_sec()),
                       muldiv64(delta_max, 1000000, get_ticks_per_sec()),
                       muldiv64(delta_cum, 1000000 / DISP_FREQ, get_ticks_per_sec()),
                       (double)get_ticks_per_sec() / ((double)delta_cum / DISP_FREQ));
                count = 0;
                delta_min = INT64_MAX;
                delta_max = 0;
                delta_cum = 0;
            }
        }
        last_clock = ti;
    }
#endif
    if (alarm_has_dynticks(alarm_timer) ||
        (!use_icount &&
            qemu_timer_expired(active_timers[QEMU_CLOCK_VIRTUAL],
                               qemu_get_clock(vm_clock))) ||
        qemu_timer_expired(active_timers[QEMU_CLOCK_REALTIME],
                           qemu_get_clock(rt_clock)) ||
        qemu_timer_expired(active_timers[QEMU_CLOCK_HOST],
                           qemu_get_clock(host_clock))) {
        qemu_event_increment();
        if (alarm_timer) alarm_timer->flags |= ALARM_FLAG_EXPIRED;

#ifndef CONFIG_IOTHREAD
        if (next_cpu) {
            /* stop the currently executing cpu because a timer occured */
            cpu_exit(next_cpu);
        }
#endif
        timer_alarm_pending = 1;
        qemu_notify_event();
    }
}

static int64_t qemu_next_deadline(void)
{
    /* To avoid problems with overflow limit this to 2^32.  */
    int64_t delta = INT32_MAX;

    if (active_timers[QEMU_CLOCK_VIRTUAL]) {
        delta = active_timers[QEMU_CLOCK_VIRTUAL]->expire_time -
                     qemu_get_clock(vm_clock);
    }
    if (active_timers[QEMU_CLOCK_HOST]) {
        int64_t hdelta = active_timers[QEMU_CLOCK_HOST]->expire_time -
                 qemu_get_clock(host_clock);
        if (hdelta < delta)
            delta = hdelta;
    }

    if (delta < 0)
        delta = 0;

    return delta;
}

#if defined(__linux__)
static uint64_t qemu_next_deadline_dyntick(void)
{
    int64_t delta;
    int64_t rtdelta;

    if (use_icount)
        delta = INT32_MAX;
    else
        delta = (qemu_next_deadline() + 999) / 1000;

    if (active_timers[QEMU_CLOCK_REALTIME]) {
        rtdelta = (active_timers[QEMU_CLOCK_REALTIME]->expire_time -
                 qemu_get_clock(rt_clock))*1000;
        if (rtdelta < delta)
            delta = rtdelta;
    }

    if (delta < MIN_TIMER_REARM_US)
        delta = MIN_TIMER_REARM_US;

    return delta;
}
#endif

#ifndef _WIN32

/* Sets a specific flag */
static int fcntl_setfl(int fd, int flag)
{
    int flags;

    flags = fcntl(fd, F_GETFL);
    if (flags == -1)
        return -errno;

    if (fcntl(fd, F_SETFL, flags | flag) == -1)
        return -errno;

    return 0;
}

#if defined(__linux__)

#define RTC_FREQ 1024

static void enable_sigio_timer(int fd)
{
    struct sigaction act;

    /* timer signal */
    sigfillset(&act.sa_mask);
    act.sa_flags = 0;
    act.sa_handler = host_alarm_handler;

    sigaction(SIGIO, &act, NULL);
    fcntl_setfl(fd, O_ASYNC);
    fcntl(fd, F_SETOWN, getpid());
}

static int hpet_start_timer(struct qemu_alarm_timer *t)
{
    struct hpet_info info;
    int r, fd;

    fd = open("/dev/hpet", O_RDONLY);
    if (fd < 0)
        return -1;

    /* Set frequency */
    r = ioctl(fd, HPET_IRQFREQ, RTC_FREQ);
    if (r < 0) {
        fprintf(stderr, "Could not configure '/dev/hpet' to have a 1024Hz timer. This is not a fatal\n"
                "error, but for better emulation accuracy type:\n"
                "'echo 1024 > /proc/sys/dev/hpet/max-user-freq' as root.\n");
        goto fail;
    }

    /* Check capabilities */
    r = ioctl(fd, HPET_INFO, &info);
    if (r < 0)
        goto fail;

    /* Enable periodic mode */
    r = ioctl(fd, HPET_EPI, 0);
    if (info.hi_flags && (r < 0))
        goto fail;

    /* Enable interrupt */
    r = ioctl(fd, HPET_IE_ON, 0);
    if (r < 0)
        goto fail;

    enable_sigio_timer(fd);
    t->priv = (void *)(long)fd;

    return 0;
fail:
    close(fd);
    return -1;
}

static void hpet_stop_timer(struct qemu_alarm_timer *t)
{
    int fd = (long)t->priv;

    close(fd);
}

static int rtc_start_timer(struct qemu_alarm_timer *t)
{
    int rtc_fd;
    unsigned long current_rtc_freq = 0;

    TFR(rtc_fd = open("/dev/rtc", O_RDONLY));
    if (rtc_fd < 0)
        return -1;
    ioctl(rtc_fd, RTC_IRQP_READ, &current_rtc_freq);
    if (current_rtc_freq != RTC_FREQ &&
        ioctl(rtc_fd, RTC_IRQP_SET, RTC_FREQ) < 0) {
        fprintf(stderr, "Could not configure '/dev/rtc' to have a 1024 Hz timer. This is not a fatal\n"
                "error, but for better emulation accuracy either use a 2.6 host Linux kernel or\n"
                "type 'echo 1024 > /proc/sys/dev/rtc/max-user-freq' as root.\n");
        goto fail;
    }
    if (ioctl(rtc_fd, RTC_PIE_ON, 0) < 0) {
    fail:
        close(rtc_fd);
        return -1;
    }

    enable_sigio_timer(rtc_fd);

    t->priv = (void *)(long)rtc_fd;

    return 0;
}

static void rtc_stop_timer(struct qemu_alarm_timer *t)
{
    int rtc_fd = (long)t->priv;

    close(rtc_fd);
}

static int dynticks_start_timer(struct qemu_alarm_timer *t)
{
    struct sigevent ev;
    timer_t host_timer;
    struct sigaction act;

    sigfillset(&act.sa_mask);
    act.sa_flags = 0;
    act.sa_handler = host_alarm_handler;

    sigaction(SIGALRM, &act, NULL);

    /* 
     * Initialize ev struct to 0 to avoid valgrind complaining
     * about uninitialized data in timer_create call
     */
    memset(&ev, 0, sizeof(ev));
    ev.sigev_value.sival_int = 0;
    ev.sigev_notify = SIGEV_SIGNAL;
    ev.sigev_signo = SIGALRM;

    if (timer_create(CLOCK_REALTIME, &ev, &host_timer)) {
        perror("timer_create");

        /* disable dynticks */
        fprintf(stderr, "Dynamic Ticks disabled\n");

        return -1;
    }

    t->priv = (void *)(long)host_timer;

    return 0;
}

static void dynticks_stop_timer(struct qemu_alarm_timer *t)
{
    timer_t host_timer = (timer_t)(long)t->priv;

    timer_delete(host_timer);
}

static void dynticks_rearm_timer(struct qemu_alarm_timer *t)
{
    timer_t host_timer = (timer_t)(long)t->priv;
    struct itimerspec timeout;
    int64_t nearest_delta_us = INT64_MAX;
    int64_t current_us;

    if (!active_timers[QEMU_CLOCK_REALTIME] &&
        !active_timers[QEMU_CLOCK_VIRTUAL] &&
        !active_timers[QEMU_CLOCK_HOST])
        return;

    nearest_delta_us = qemu_next_deadline_dyntick();

    /* check whether a timer is already running */
    if (timer_gettime(host_timer, &timeout)) {
        perror("gettime");
        fprintf(stderr, "Internal timer error: aborting\n");
        exit(1);
    }
    current_us = timeout.it_value.tv_sec * 1000000 + timeout.it_value.tv_nsec/1000;
    if (current_us && current_us <= nearest_delta_us)
        return;

    timeout.it_interval.tv_sec = 0;
    timeout.it_interval.tv_nsec = 0; /* 0 for one-shot timer */
    timeout.it_value.tv_sec =  nearest_delta_us / 1000000;
    timeout.it_value.tv_nsec = (nearest_delta_us % 1000000) * 1000;
    if (timer_settime(host_timer, 0 /* RELATIVE */, &timeout, NULL)) {
        perror("settime");
        fprintf(stderr, "Internal timer error: aborting\n");
        exit(1);
    }
}

#endif /* defined(__linux__) */

static int unix_start_timer(struct qemu_alarm_timer *t)
{
    struct sigaction act;
    struct itimerval itv;
    int err;

    /* timer signal */
    sigfillset(&act.sa_mask);
    act.sa_flags = 0;
    act.sa_handler = host_alarm_handler;

    sigaction(SIGALRM, &act, NULL);

    itv.it_interval.tv_sec = 0;
    /* for i386 kernel 2.6 to get 1 ms */
    itv.it_interval.tv_usec = 999;
    itv.it_value.tv_sec = 0;
    itv.it_value.tv_usec = 10 * 1000;

    err = setitimer(ITIMER_REAL, &itv, NULL);
    if (err)
        return -1;

    return 0;
}

static void unix_stop_timer(struct qemu_alarm_timer *t)
{
    struct itimerval itv;

    memset(&itv, 0, sizeof(itv));
    setitimer(ITIMER_REAL, &itv, NULL);
}

#endif /* !defined(_WIN32) */


#ifdef _WIN32

static int win32_start_timer(struct qemu_alarm_timer *t)
{
    TIMECAPS tc;
    struct qemu_alarm_win32 *data = t->priv;
    UINT flags;

    memset(&tc, 0, sizeof(tc));
    timeGetDevCaps(&tc, sizeof(tc));

    if (data->period < tc.wPeriodMin)
        data->period = tc.wPeriodMin;

    timeBeginPeriod(data->period);

    flags = TIME_CALLBACK_FUNCTION;
    if (alarm_has_dynticks(t))
        flags |= TIME_ONESHOT;
    else
        flags |= TIME_PERIODIC;

    data->timerId = timeSetEvent(1,         // interval (ms)
                        data->period,       // resolution
                        host_alarm_handler, // function
                        (DWORD)t,           // parameter
                        flags);

    if (!data->timerId) {
        fprintf(stderr, "Failed to initialize win32 alarm timer: %ld\n",
                GetLastError());
        timeEndPeriod(data->period);
        return -1;
    }

    return 0;
}

static void win32_stop_timer(struct qemu_alarm_timer *t)
{
    struct qemu_alarm_win32 *data = t->priv;

    timeKillEvent(data->timerId);
    timeEndPeriod(data->period);
}

static void win32_rearm_timer(struct qemu_alarm_timer *t)
{
    struct qemu_alarm_win32 *data = t->priv;

    if (!active_timers[QEMU_CLOCK_REALTIME] &&
        !active_timers[QEMU_CLOCK_VIRTUAL] &&
        !active_timers[QEMU_CLOCK_HOST])
        return;

    timeKillEvent(data->timerId);

    data->timerId = timeSetEvent(1,
                        data->period,
                        host_alarm_handler,
                        (DWORD)t,
                        TIME_ONESHOT | TIME_PERIODIC);

    if (!data->timerId) {
        fprintf(stderr, "Failed to re-arm win32 alarm timer %ld\n",
                GetLastError());

        timeEndPeriod(data->period);
        exit(1);
    }
}

#endif /* _WIN32 */

static int init_timer_alarm(void)
{
    struct qemu_alarm_timer *t = NULL;
    int i, err = -1;

    for (i = 0; alarm_timers[i].name; i++) {
        t = &alarm_timers[i];

        err = t->start(t);
        if (!err)
            break;
    }

    if (err) {
        err = -ENOENT;
        goto fail;
    }

    alarm_timer = t;

    return 0;

fail:
    return err;
}

static void quit_timers(void)
{
    alarm_timer->stop(alarm_timer);
    alarm_timer = NULL;
}

/***********************************************************/
/* host time/date access */
void qemu_get_timedate(struct tm *tm, int offset)
{
    time_t ti;
    struct tm *ret;

    time(&ti);
    ti += offset;
    if (rtc_date_offset == -1) {
        if (rtc_utc)
            ret = gmtime(&ti);
        else
            ret = localtime(&ti);
    } else {
        ti -= rtc_date_offset;
        ret = gmtime(&ti);
    }

    memcpy(tm, ret, sizeof(struct tm));
}

int qemu_timedate_diff(struct tm *tm)
{
    time_t seconds;

    if (rtc_date_offset == -1)
        if (rtc_utc)
            seconds = mktimegm(tm);
        else
            seconds = mktime(tm);
    else
        seconds = mktimegm(tm) + rtc_date_offset;

    return seconds - time(NULL);
}

static void configure_rtc_date_offset(const char *startdate, int legacy)
{
    time_t rtc_start_date;
    struct tm tm;

    if (!strcmp(startdate, "now") && legacy) {
        rtc_date_offset = -1;
    } else {
        if (sscanf(startdate, "%d-%d-%dT%d:%d:%d",
                   &tm.tm_year,
                   &tm.tm_mon,
                   &tm.tm_mday,
                   &tm.tm_hour,
                   &tm.tm_min,
                   &tm.tm_sec) == 6) {
            /* OK */
        } else if (sscanf(startdate, "%d-%d-%d",
                          &tm.tm_year,
                          &tm.tm_mon,
                          &tm.tm_mday) == 3) {
            tm.tm_hour = 0;
            tm.tm_min = 0;
            tm.tm_sec = 0;
        } else {
            goto date_fail;
        }
        tm.tm_year -= 1900;
        tm.tm_mon--;
        rtc_start_date = mktimegm(&tm);
        if (rtc_start_date == -1) {
        date_fail:
            fprintf(stderr, "Invalid date format. Valid formats are:\n"
                            "'2006-06-17T16:01:21' or '2006-06-17'\n");
            exit(1);
        }
        rtc_date_offset = time(NULL) - rtc_start_date;
    }
}

static void configure_rtc(QemuOpts *opts)
{
    const char *value;

    value = qemu_opt_get(opts, "base");
    if (value) {
        if (!strcmp(value, "utc")) {
            rtc_utc = 1;
        } else if (!strcmp(value, "localtime")) {
            rtc_utc = 0;
        } else {
            configure_rtc_date_offset(value, 0);
        }
    }
    value = qemu_opt_get(opts, "clock");
    if (value) {
        if (!strcmp(value, "host")) {
            rtc_clock = host_clock;
        } else if (!strcmp(value, "vm")) {
            rtc_clock = vm_clock;
        } else {
            fprintf(stderr, "qemu: invalid option value '%s'\n", value);
            exit(1);
        }
    }
#ifdef CONFIG_TARGET_I386
    value = qemu_opt_get(opts, "driftfix");
    if (value) {
        if (!strcmp(buf, "slew")) {
            rtc_td_hack = 1;
        } else if (!strcmp(buf, "none")) {
            rtc_td_hack = 0;
        } else {
            fprintf(stderr, "qemu: invalid option value '%s'\n", value);
            exit(1);
        }
    }
#endif
}

#ifdef _WIN32
static void socket_cleanup(void)
{
    WSACleanup();
}

static int socket_init(void)
{
    WSADATA Data;
    int ret, err;

    ret = WSAStartup(MAKEWORD(2,2), &Data);
    if (ret != 0) {
        err = WSAGetLastError();
        fprintf(stderr, "WSAStartup: %d\n", err);
        return -1;
    }
    atexit(socket_cleanup);
    return 0;
}
#endif

/***********************************************************/
/* Bluetooth support */
static int nb_hcis;
static int cur_hci;
static struct HCIInfo *hci_table[MAX_NICS];

static struct bt_vlan_s {
    struct bt_scatternet_s net;
    int id;
    struct bt_vlan_s *next;
} *first_bt_vlan;

/* find or alloc a new bluetooth "VLAN" */
static struct bt_scatternet_s *qemu_find_bt_vlan(int id)
{
    struct bt_vlan_s **pvlan, *vlan;
    for (vlan = first_bt_vlan; vlan != NULL; vlan = vlan->next) {
        if (vlan->id == id)
            return &vlan->net;
    }
    vlan = qemu_mallocz(sizeof(struct bt_vlan_s));
    vlan->id = id;
    pvlan = &first_bt_vlan;
    while (*pvlan != NULL)
        pvlan = &(*pvlan)->next;
    *pvlan = vlan;
    return &vlan->net;
}

static void null_hci_send(struct HCIInfo *hci, const uint8_t *data, int len)
{
}

static int null_hci_addr_set(struct HCIInfo *hci, const uint8_t *bd_addr)
{
    return -ENOTSUP;
}

static struct HCIInfo null_hci = {
    .cmd_send = null_hci_send,
    .sco_send = null_hci_send,
    .acl_send = null_hci_send,
    .bdaddr_set = null_hci_addr_set,
};

struct HCIInfo *qemu_next_hci(void)
{
    if (cur_hci == nb_hcis)
        return &null_hci;

    return hci_table[cur_hci++];
}

static struct HCIInfo *hci_init(const char *str)
{
    char *endp;
    struct bt_scatternet_s *vlan = 0;

    if (!strcmp(str, "null"))
        /* null */
        return &null_hci;
    else if (!strncmp(str, "host", 4) && (str[4] == '\0' || str[4] == ':'))
        /* host[:hciN] */
        return bt_host_hci(str[4] ? str + 5 : "hci0");
    else if (!strncmp(str, "hci", 3)) {
        /* hci[,vlan=n] */
        if (str[3]) {
            if (!strncmp(str + 3, ",vlan=", 6)) {
                vlan = qemu_find_bt_vlan(strtol(str + 9, &endp, 0));
                if (*endp)
                    vlan = 0;
            }
        } else
            vlan = qemu_find_bt_vlan(0);
        if (vlan)
           return bt_new_hci(vlan);
    }

    fprintf(stderr, "qemu: Unknown bluetooth HCI `%s'.\n", str);

    return 0;
}

static int bt_hci_parse(const char *str)
{
    struct HCIInfo *hci;
    bdaddr_t bdaddr;

    if (nb_hcis >= MAX_NICS) {
        fprintf(stderr, "qemu: Too many bluetooth HCIs (max %i).\n", MAX_NICS);
        return -1;
    }

    hci = hci_init(str);
    if (!hci)
        return -1;

    bdaddr.b[0] = 0x52;
    bdaddr.b[1] = 0x54;
    bdaddr.b[2] = 0x00;
    bdaddr.b[3] = 0x12;
    bdaddr.b[4] = 0x34;
    bdaddr.b[5] = 0x56 + nb_hcis;
    hci->bdaddr_set(hci, bdaddr.b);

    hci_table[nb_hcis++] = hci;

    return 0;
}

static void bt_vhci_add(int vlan_id)
{
    struct bt_scatternet_s *vlan = qemu_find_bt_vlan(vlan_id);

    if (!vlan->slave)
        fprintf(stderr, "qemu: warning: adding a VHCI to "
                        "an empty scatternet %i\n", vlan_id);

    bt_vhci_init(bt_new_hci(vlan));
}

static struct bt_device_s *bt_device_add(const char *opt)
{
    struct bt_scatternet_s *vlan;
    int vlan_id = 0;
    char *endp = strstr(opt, ",vlan=");
    int len = (endp ? endp - opt : strlen(opt)) + 1;
    char devname[10];

    pstrcpy(devname, MIN(sizeof(devname), len), opt);

    if (endp) {
        vlan_id = strtol(endp + 6, &endp, 0);
        if (*endp) {
            fprintf(stderr, "qemu: unrecognised bluetooth vlan Id\n");
            return 0;
        }
    }

    vlan = qemu_find_bt_vlan(vlan_id);

    if (!vlan->slave)
        fprintf(stderr, "qemu: warning: adding a slave device to "
                        "an empty scatternet %i\n", vlan_id);

    if (!strcmp(devname, "keyboard"))
        return bt_keyboard_init(vlan);

    fprintf(stderr, "qemu: unsupported bluetooth device `%s'\n", devname);
    return 0;
}

static int bt_parse(const char *opt)
{
    const char *endp, *p;
    int vlan;

    if (strstart(opt, "hci", &endp)) {
        if (!*endp || *endp == ',') {
            if (*endp)
                if (!strstart(endp, ",vlan=", 0))
                    opt = endp + 1;

            return bt_hci_parse(opt);
       }
    } else if (strstart(opt, "vhci", &endp)) {
        if (!*endp || *endp == ',') {
            if (*endp) {
                if (strstart(endp, ",vlan=", &p)) {
                    vlan = strtol(p, (char **) &endp, 0);
                    if (*endp) {
                        fprintf(stderr, "qemu: bad scatternet '%s'\n", p);
                        return 1;
                    }
                } else {
                    fprintf(stderr, "qemu: bad parameter '%s'\n", endp + 1);
                    return 1;
                }
            } else
                vlan = 0;

            bt_vhci_add(vlan);
            return 0;
        }
    } else if (strstart(opt, "device:", &endp))
        return !bt_device_add(endp);

    fprintf(stderr, "qemu: bad bluetooth parameter '%s'\n", opt);
    return 1;
}

/***********************************************************/
/* QEMU Block devices */

#define HD_ALIAS "index=%d,media=disk"
#define CDROM_ALIAS "index=2,media=cdrom"
#define FD_ALIAS "index=%d,if=floppy"
#define PFLASH_ALIAS "if=pflash"
#define MTD_ALIAS "if=mtd"
#define SD_ALIAS "index=0,if=sd"

QemuOpts *drive_add(const char *file, const char *fmt, ...)
{
    va_list ap;
    char optstr[1024];
    QemuOpts *opts;

    va_start(ap, fmt);
    vsnprintf(optstr, sizeof(optstr), fmt, ap);
    va_end(ap);

    opts = qemu_opts_parse(&qemu_drive_opts, optstr, NULL);
    if (!opts) {
        fprintf(stderr, "%s: huh? duplicate? (%s)\n",
                __FUNCTION__, optstr);
        return NULL;
    }
    if (file)
        qemu_opt_set(opts, "file", file);
    return opts;
}

DriveInfo *drive_get(BlockInterfaceType type, int bus, int unit)
{
    DriveInfo *dinfo;

    /* seek interface, bus and unit */

    QTAILQ_FOREACH(dinfo, &drives, next) {
        if (dinfo->type == type &&
	    dinfo->bus == bus &&
	    dinfo->unit == unit)
            return dinfo;
    }

    return NULL;
}

DriveInfo *drive_get_by_id(const char *id)
{
    DriveInfo *dinfo;

    QTAILQ_FOREACH(dinfo, &drives, next) {
        if (strcmp(id, dinfo->id))
            continue;
        return dinfo;
    }
    return NULL;
}

int drive_get_max_bus(BlockInterfaceType type)
{
    int max_bus;
    DriveInfo *dinfo;

    max_bus = -1;
    QTAILQ_FOREACH(dinfo, &drives, next) {
        if(dinfo->type == type &&
           dinfo->bus > max_bus)
            max_bus = dinfo->bus;
    }
    return max_bus;
}

const char *drive_get_serial(BlockDriverState *bdrv)
{
    DriveInfo *dinfo;

    QTAILQ_FOREACH(dinfo, &drives, next) {
        if (dinfo->bdrv == bdrv)
            return dinfo->serial;
    }

    return "\0";
}

BlockInterfaceErrorAction drive_get_onerror(BlockDriverState *bdrv)
{
    DriveInfo *dinfo;

    QTAILQ_FOREACH(dinfo, &drives, next) {
        if (dinfo->bdrv == bdrv)
            return dinfo->onerror;
    }

    return BLOCK_ERR_STOP_ENOSPC;
}

static void bdrv_format_print(void *opaque, const char *name)
{
    fprintf(stderr, " %s", name);
}

void drive_uninit(DriveInfo *dinfo)
{
    qemu_opts_del(dinfo->opts);
    bdrv_delete(dinfo->bdrv);
    QTAILQ_REMOVE(&drives, dinfo, next);
    qemu_free(dinfo);
}

DriveInfo *drive_init(QemuOpts *opts, void *opaque,
                      int *fatal_error)
{
    const char *buf;
    const char *file = NULL;
    char devname[128];
    const char *serial;
    const char *mediastr = "";
    BlockInterfaceType type;
    enum { MEDIA_DISK, MEDIA_CDROM } media;
    int bus_id, unit_id;
    int cyls, heads, secs, translation;
    BlockDriver *drv = NULL;
    QEMUMachine *machine = opaque;
    int max_devs;
    int index;
    int cache;
    int aio = 0;
    int bdrv_flags, onerror;
    const char *devaddr;
    DriveInfo *dinfo;
    int snapshot = 0;

    *fatal_error = 1;

    translation = BIOS_ATA_TRANSLATION_AUTO;
    cache = 1;

    if (machine && machine->use_scsi) {
        type = IF_SCSI;
        max_devs = MAX_SCSI_DEVS;
        pstrcpy(devname, sizeof(devname), "scsi");
    } else {
        type = IF_IDE;
        max_devs = MAX_IDE_DEVS;
        pstrcpy(devname, sizeof(devname), "ide");
    }
    media = MEDIA_DISK;

    /* extract parameters */
    bus_id  = qemu_opt_get_number(opts, "bus", 0);
    unit_id = qemu_opt_get_number(opts, "unit", -1);
    index   = qemu_opt_get_number(opts, "index", -1);

    cyls  = qemu_opt_get_number(opts, "cyls", 0);
    heads = qemu_opt_get_number(opts, "heads", 0);
    secs  = qemu_opt_get_number(opts, "secs", 0);

    snapshot = qemu_opt_get_bool(opts, "snapshot", 0);

    file = qemu_opt_get(opts, "file");
    serial = qemu_opt_get(opts, "serial");

    if ((buf = qemu_opt_get(opts, "if")) != NULL) {
        pstrcpy(devname, sizeof(devname), buf);
        if (!strcmp(buf, "ide")) {
	    type = IF_IDE;
            max_devs = MAX_IDE_DEVS;
        } else if (!strcmp(buf, "scsi")) {
	    type = IF_SCSI;
            max_devs = MAX_SCSI_DEVS;
        } else if (!strcmp(buf, "floppy")) {
	    type = IF_FLOPPY;
            max_devs = 0;
        } else if (!strcmp(buf, "pflash")) {
	    type = IF_PFLASH;
            max_devs = 0;
	} else if (!strcmp(buf, "mtd")) {
	    type = IF_MTD;
            max_devs = 0;
	} else if (!strcmp(buf, "sd")) {
	    type = IF_SD;
            max_devs = 0;
        } else if (!strcmp(buf, "virtio")) {
            type = IF_VIRTIO;
            max_devs = 0;
	} else if (!strcmp(buf, "xen")) {
	    type = IF_XEN;
            max_devs = 0;
	} else if (!strcmp(buf, "none")) {
	    type = IF_NONE;
            max_devs = 0;
	} else {
            fprintf(stderr, "qemu: unsupported bus type '%s'\n", buf);
            return NULL;
	}
    }

    if (cyls || heads || secs) {
        if (cyls < 1 || cyls > 16383) {
            fprintf(stderr, "qemu: '%s' invalid physical cyls number\n", buf);
	    return NULL;
	}
        if (heads < 1 || heads > 16) {
            fprintf(stderr, "qemu: '%s' invalid physical heads number\n", buf);
	    return NULL;
	}
        if (secs < 1 || secs > 63) {
            fprintf(stderr, "qemu: '%s' invalid physical secs number\n", buf);
	    return NULL;
	}
    }

    if ((buf = qemu_opt_get(opts, "trans")) != NULL) {
        if (!cyls) {
            fprintf(stderr,
                    "qemu: '%s' trans must be used with cyls,heads and secs\n",
                    buf);
            return NULL;
        }
        if (!strcmp(buf, "none"))
            translation = BIOS_ATA_TRANSLATION_NONE;
        else if (!strcmp(buf, "lba"))
            translation = BIOS_ATA_TRANSLATION_LBA;
        else if (!strcmp(buf, "auto"))
            translation = BIOS_ATA_TRANSLATION_AUTO;
	else {
            fprintf(stderr, "qemu: '%s' invalid translation type\n", buf);
	    return NULL;
	}
    }

    if ((buf = qemu_opt_get(opts, "media")) != NULL) {
        if (!strcmp(buf, "disk")) {
	    media = MEDIA_DISK;
	} else if (!strcmp(buf, "cdrom")) {
            if (cyls || secs || heads) {
                fprintf(stderr,
                        "qemu: '%s' invalid physical CHS format\n", buf);
	        return NULL;
            }
	    media = MEDIA_CDROM;
	} else {
	    fprintf(stderr, "qemu: '%s' invalid media\n", buf);
	    return NULL;
	}
    }

    if ((buf = qemu_opt_get(opts, "cache")) != NULL) {
        if (!strcmp(buf, "off") || !strcmp(buf, "none"))
            cache = 0;
        else if (!strcmp(buf, "writethrough"))
            cache = 1;
        else if (!strcmp(buf, "writeback"))
            cache = 2;
        else {
           fprintf(stderr, "qemu: invalid cache option\n");
           return NULL;
        }
    }

#ifdef CONFIG_LINUX_AIO
    if ((buf = qemu_opt_get(opts, "aio")) != NULL) {
        if (!strcmp(buf, "threads"))
            aio = 0;
        else if (!strcmp(buf, "native"))
            aio = 1;
        else {
           fprintf(stderr, "qemu: invalid aio option\n");
           return NULL;
        }
    }
#endif

    if ((buf = qemu_opt_get(opts, "format")) != NULL) {
       if (strcmp(buf, "?") == 0) {
            fprintf(stderr, "qemu: Supported formats:");
            bdrv_iterate_format(bdrv_format_print, NULL);
            fprintf(stderr, "\n");
	    return NULL;
        }
        drv = bdrv_find_format(buf);
        if (!drv) {
            fprintf(stderr, "qemu: '%s' invalid format\n", buf);
            return NULL;
        }
    }

    onerror = BLOCK_ERR_STOP_ENOSPC;
    if ((buf = qemu_opt_get(opts, "werror")) != NULL) {
        if (type != IF_IDE && type != IF_SCSI && type != IF_VIRTIO) {
            fprintf(stderr, "werror is no supported by this format\n");
            return NULL;
        }
        if (!strcmp(buf, "ignore"))
            onerror = BLOCK_ERR_IGNORE;
        else if (!strcmp(buf, "enospc"))
            onerror = BLOCK_ERR_STOP_ENOSPC;
        else if (!strcmp(buf, "stop"))
            onerror = BLOCK_ERR_STOP_ANY;
        else if (!strcmp(buf, "report"))
            onerror = BLOCK_ERR_REPORT;
        else {
            fprintf(stderr, "qemu: '%s' invalid write error action\n", buf);
            return NULL;
        }
    }

    if ((devaddr = qemu_opt_get(opts, "addr")) != NULL) {
        if (type != IF_VIRTIO) {
            fprintf(stderr, "addr is not supported\n");
            return NULL;
        }
    }

    /* compute bus and unit according index */

    if (index != -1) {
        if (bus_id != 0 || unit_id != -1) {
            fprintf(stderr,
                    "qemu: index cannot be used with bus and unit\n");
            return NULL;
        }
        if (max_devs == 0)
        {
            unit_id = index;
            bus_id = 0;
        } else {
            unit_id = index % max_devs;
            bus_id = index / max_devs;
        }
    }

    /* if user doesn't specify a unit_id,
     * try to find the first free
     */

    if (unit_id == -1) {
       unit_id = 0;
       while (drive_get(type, bus_id, unit_id) != NULL) {
           unit_id++;
           if (max_devs && unit_id >= max_devs) {
               unit_id -= max_devs;
               bus_id++;
           }
       }
    }

    /* check unit id */

    if (max_devs && unit_id >= max_devs) {
        fprintf(stderr, "qemu: unit %d too big (max is %d)\n",
                unit_id, max_devs - 1);
        return NULL;
    }

    /*
     * ignore multiple definitions
     */

    if (drive_get(type, bus_id, unit_id) != NULL) {
        *fatal_error = 0;
        return NULL;
    }

    /* init */

    dinfo = qemu_mallocz(sizeof(*dinfo));
    if ((buf = qemu_opts_id(opts)) != NULL) {
        dinfo->id = qemu_strdup(buf);
    } else {
        /* no id supplied -> create one */
        dinfo->id = qemu_mallocz(32);
        if (type == IF_IDE || type == IF_SCSI)
            mediastr = (media == MEDIA_CDROM) ? "-cd" : "-hd";
        if (max_devs)
            snprintf(dinfo->id, 32, "%s%i%s%i",
                     devname, bus_id, mediastr, unit_id);
        else
            snprintf(dinfo->id, 32, "%s%s%i",
                     devname, mediastr, unit_id);
    }
    dinfo->bdrv = bdrv_new(dinfo->id);
    dinfo->devaddr = devaddr;
    dinfo->type = type;
    dinfo->bus = bus_id;
    dinfo->unit = unit_id;
    dinfo->onerror = onerror;
    dinfo->opts = opts;
    if (serial)
        strncpy(dinfo->serial, serial, sizeof(serial));
    QTAILQ_INSERT_TAIL(&drives, dinfo, next);

    switch(type) {
    case IF_IDE:
    case IF_SCSI:
    case IF_XEN:
    case IF_NONE:
        switch(media) {
	case MEDIA_DISK:
            if (cyls != 0) {
                bdrv_set_geometry_hint(dinfo->bdrv, cyls, heads, secs);
                bdrv_set_translation_hint(dinfo->bdrv, translation);
            }
	    break;
	case MEDIA_CDROM:
            bdrv_set_type_hint(dinfo->bdrv, BDRV_TYPE_CDROM);
	    break;
	}
        break;
    case IF_SD:
        /* FIXME: This isn't really a floppy, but it's a reasonable
           approximation.  */
    case IF_FLOPPY:
        bdrv_set_type_hint(dinfo->bdrv, BDRV_TYPE_FLOPPY);
        break;
    case IF_PFLASH:
    case IF_MTD:
        break;
    case IF_VIRTIO:
        /* add virtio block device */
        opts = qemu_opts_create(&qemu_device_opts, NULL, 0);
        qemu_opt_set(opts, "driver", "virtio-blk-pci");
        qemu_opt_set(opts, "drive", dinfo->id);
        if (devaddr)
            qemu_opt_set(opts, "addr", devaddr);
        break;
    case IF_COUNT:
        abort();
    }
    if (!file) {
        *fatal_error = 0;
        return NULL;
    }
    bdrv_flags = 0;
    if (snapshot) {
        bdrv_flags |= BDRV_O_SNAPSHOT;
        cache = 2; /* always use write-back with snapshot */
    }
    if (cache == 0) /* no caching */
        bdrv_flags |= BDRV_O_NOCACHE;
    else if (cache == 2) /* write-back */
        bdrv_flags |= BDRV_O_CACHE_WB;

    if (aio == 1) {
        bdrv_flags |= BDRV_O_NATIVE_AIO;
    } else {
        bdrv_flags &= ~BDRV_O_NATIVE_AIO;
    }

    if (bdrv_open2(dinfo->bdrv, file, bdrv_flags, drv) < 0) {
        fprintf(stderr, "qemu: could not open disk image %s: %s\n",
                        file, strerror(errno));
        return NULL;
    }

    if (bdrv_key_required(dinfo->bdrv))
        autostart = 0;
    *fatal_error = 0;
    return dinfo;
}

static int drive_init_func(QemuOpts *opts, void *opaque)
{
    QEMUMachine *machine = opaque;
    int fatal_error = 0;

    if (drive_init(opts, machine, &fatal_error) == NULL) {
        if (fatal_error)
            return 1;
    }
    return 0;
}

static int drive_enable_snapshot(QemuOpts *opts, void *opaque)
{
    if (NULL == qemu_opt_get(opts, "snapshot")) {
        qemu_opt_set(opts, "snapshot", "on");
    }
    return 0;
}

void qemu_register_boot_set(QEMUBootSetHandler *func, void *opaque)
{
    boot_set_handler = func;
    boot_set_opaque = opaque;
}

int qemu_boot_set(const char *boot_devices)
{
    if (!boot_set_handler) {
        return -EINVAL;
    }
    return boot_set_handler(boot_set_opaque, boot_devices);
}

static int parse_bootdevices(char *devices)
{
    /* We just do some generic consistency checks */
    const char *p;
    int bitmap = 0;

    for (p = devices; *p != '\0'; p++) {
        /* Allowed boot devices are:
         * a-b: floppy disk drives
         * c-f: IDE disk drives
         * g-m: machine implementation dependant drives
         * n-p: network devices
         * It's up to each machine implementation to check if the given boot
         * devices match the actual hardware implementation and firmware
         * features.
         */
        if (*p < 'a' || *p > 'p') {
            fprintf(stderr, "Invalid boot device '%c'\n", *p);
            exit(1);
        }
        if (bitmap & (1 << (*p - 'a'))) {
            fprintf(stderr, "Boot device '%c' was given twice\n", *p);
            exit(1);
        }
        bitmap |= 1 << (*p - 'a');
    }
    return bitmap;
}

static void restore_boot_devices(void *opaque)
{
    char *standard_boot_devices = opaque;

    qemu_boot_set(standard_boot_devices);

    qemu_unregister_reset(restore_boot_devices, standard_boot_devices);
    qemu_free(standard_boot_devices);
}

static void numa_add(const char *optarg)
{
    char option[128];
    char *endptr;
    unsigned long long value, endvalue;
    int nodenr;

    optarg = get_opt_name(option, 128, optarg, ',') + 1;
    if (!strcmp(option, "node")) {
        if (get_param_value(option, 128, "nodeid", optarg) == 0) {
            nodenr = nb_numa_nodes;
        } else {
            nodenr = strtoull(option, NULL, 10);
        }

        if (get_param_value(option, 128, "mem", optarg) == 0) {
            node_mem[nodenr] = 0;
        } else {
            value = strtoull(option, &endptr, 0);
            switch (*endptr) {
            case 0: case 'M': case 'm':
                value <<= 20;
                break;
            case 'G': case 'g':
                value <<= 30;
                break;
            }
            node_mem[nodenr] = value;
        }
        if (get_param_value(option, 128, "cpus", optarg) == 0) {
            node_cpumask[nodenr] = 0;
        } else {
            value = strtoull(option, &endptr, 10);
            if (value >= 64) {
                value = 63;
                fprintf(stderr, "only 64 CPUs in NUMA mode supported.\n");
            } else {
                if (*endptr == '-') {
                    endvalue = strtoull(endptr+1, &endptr, 10);
                    if (endvalue >= 63) {
                        endvalue = 62;
                        fprintf(stderr,
                            "only 63 CPUs in NUMA mode supported.\n");
                    }
                    value = (1 << (endvalue + 1)) - (1 << value);
                } else {
                    value = 1 << value;
                }
            }
            node_cpumask[nodenr] = value;
        }
        nb_numa_nodes++;
    }
    return;
}

static void smp_parse(const char *optarg)
{
    int smp, sockets = 0, threads = 0, cores = 0;
    char *endptr;
    char option[128];

    smp = strtoul(optarg, &endptr, 10);
    if (endptr != optarg) {
        if (*endptr == ',') {
            endptr++;
        }
    }
    if (get_param_value(option, 128, "sockets", endptr) != 0)
        sockets = strtoull(option, NULL, 10);
    if (get_param_value(option, 128, "cores", endptr) != 0)
        cores = strtoull(option, NULL, 10);
    if (get_param_value(option, 128, "threads", endptr) != 0)
        threads = strtoull(option, NULL, 10);
    if (get_param_value(option, 128, "maxcpus", endptr) != 0)
        max_cpus = strtoull(option, NULL, 10);

    /* compute missing values, prefer sockets over cores over threads */
    if (smp == 0 || sockets == 0) {
        sockets = sockets > 0 ? sockets : 1;
        cores = cores > 0 ? cores : 1;
        threads = threads > 0 ? threads : 1;
        if (smp == 0) {
            smp = cores * threads * sockets;
        } else {
            sockets = smp / (cores * threads);
        }
    } else {
        if (cores == 0) {
            threads = threads > 0 ? threads : 1;
            cores = smp / (sockets * threads);
        } else {
            if (sockets == 0) {
                sockets = smp / (cores * threads);
            } else {
                threads = smp / (cores * sockets);
            }
        }
    }
    smp_cpus = smp;
    smp_cores = cores > 0 ? cores : 1;
    smp_threads = threads > 0 ? threads : 1;
    if (max_cpus == 0)
        max_cpus = smp_cpus;
}

/***********************************************************/
/* USB devices */

static void usb_msd_password_cb(void *opaque, int err)
{
    USBDevice *dev = opaque;

    if (!err)
        usb_device_attach(dev);
    else
        dev->info->handle_destroy(dev);
}

static struct {
    const char *name;
    const char *qdev;
} usbdevs[] = {
    {
        .name = "mouse",
        .qdev = "QEMU USB Mouse",
    },{
        .name = "tablet",
        .qdev = "QEMU USB Tablet",
    },{
        .name = "keyboard",
        .qdev = "QEMU USB Keyboard",
    },{
        .name = "wacom-tablet",
        .qdev = "QEMU PenPartner Tablet",
    }
};

static int usb_device_add(const char *devname, int is_hotplug)
{
    const char *p;
    USBBus *bus = usb_bus_find(-1 /* any */);
    USBDevice *dev = NULL;
    int i;

    if (!usb_enabled)
        return -1;

    /* simple devices which don't need extra care */
    for (i = 0; i < ARRAY_SIZE(usbdevs); i++) {
        if (strcmp(devname, usbdevs[i].name) != 0)
            continue;
        dev = usb_create_simple(bus, usbdevs[i].qdev);
        goto done;
    }

    /* the other ones */
    if (strstart(devname, "host:", &p)) {
        dev = usb_host_device_open(p);
    } else if (strstart(devname, "disk:", &p)) {
        BlockDriverState *bs;

        dev = usb_msd_init(p);
        if (!dev)
            return -1;
        bs = usb_msd_get_bdrv(dev);
        if (bdrv_key_required(bs)) {
            autostart = 0;
            if (is_hotplug) {
                monitor_read_bdrv_key_start(cur_mon, bs, usb_msd_password_cb,
                                            dev);
                return 0;
            }
        }
    } else if (strstart(devname, "serial:", &p)) {
        dev = usb_serial_init(p);
#ifdef CONFIG_BRLAPI
    } else if (!strcmp(devname, "braille")) {
        dev = usb_baum_init();
#endif
    } else if (strstart(devname, "net:", &p)) {
        QemuOpts *opts;
        int idx;

        opts = qemu_opts_parse(&qemu_net_opts, p, NULL);
        if (!opts) {
            return -1;
        }

        qemu_opt_set(opts, "type", "nic");
        qemu_opt_set(opts, "model", "usb");

        idx = net_client_init(NULL, opts);
        if (idx == -1) {
            return -1;
        }

        dev = usb_net_init(&nd_table[idx]);
    } else if (!strcmp(devname, "bt") || strstart(devname, "bt:", &p)) {
        dev = usb_bt_init(devname[2] ? hci_init(p) :
                        bt_new_hci(qemu_find_bt_vlan(0)));
    } else {
        return -1;
    }
    if (!dev)
        return -1;

done:
    return 0;
}

static int usb_device_del(const char *devname)
{
    int bus_num, addr;
    const char *p;

    if (strstart(devname, "host:", &p))
        return usb_host_device_close(p);

    if (!usb_enabled)
        return -1;

    p = strchr(devname, '.');
    if (!p)
        return -1;
    bus_num = strtoul(devname, NULL, 0);
    addr = strtoul(p + 1, NULL, 0);

    return usb_device_delete_addr(bus_num, addr);
}

static int usb_parse(const char *cmdline)
{
    return usb_device_add(cmdline, 0);
}

void do_usb_add(Monitor *mon, const QDict *qdict)
{
    usb_device_add(qdict_get_str(qdict, "devname"), 1);
}

void do_usb_del(Monitor *mon, const QDict *qdict)
{
    usb_device_del(qdict_get_str(qdict, "devname"));
}

/***********************************************************/
/* PCMCIA/Cardbus */

static struct pcmcia_socket_entry_s {
    PCMCIASocket *socket;
    struct pcmcia_socket_entry_s *next;
} *pcmcia_sockets = 0;

void pcmcia_socket_register(PCMCIASocket *socket)
{
    struct pcmcia_socket_entry_s *entry;

    entry = qemu_malloc(sizeof(struct pcmcia_socket_entry_s));
    entry->socket = socket;
    entry->next = pcmcia_sockets;
    pcmcia_sockets = entry;
}

void pcmcia_socket_unregister(PCMCIASocket *socket)
{
    struct pcmcia_socket_entry_s *entry, **ptr;

    ptr = &pcmcia_sockets;
    for (entry = *ptr; entry; ptr = &entry->next, entry = *ptr)
        if (entry->socket == socket) {
            *ptr = entry->next;
            qemu_free(entry);
        }
}

void pcmcia_info(Monitor *mon)
{
    struct pcmcia_socket_entry_s *iter;

    if (!pcmcia_sockets)
        monitor_printf(mon, "No PCMCIA sockets\n");

    for (iter = pcmcia_sockets; iter; iter = iter->next)
        monitor_printf(mon, "%s: %s\n", iter->socket->slot_string,
                       iter->socket->attached ? iter->socket->card_string :
                       "Empty");
}

/***********************************************************/
/* register display */

struct DisplayAllocator default_allocator = {
    defaultallocator_create_displaysurface,
    defaultallocator_resize_displaysurface,
    defaultallocator_free_displaysurface
};

void register_displaystate(DisplayState *ds)
{
    DisplayState **s;
    s = &display_state;
    while (*s != NULL)
        s = &(*s)->next;
    ds->next = NULL;
    *s = ds;
}

DisplayState *get_displaystate(void)
{
    return display_state;
}

DisplayAllocator *register_displayallocator(DisplayState *ds, DisplayAllocator *da)
{
    if(ds->allocator ==  &default_allocator) ds->allocator = da;
    return ds->allocator;
}

/* dumb display */

static void dumb_display_init(void)
{
    DisplayState *ds = qemu_mallocz(sizeof(DisplayState));
    ds->allocator = &default_allocator;
    // TODO: this is a workaround - smaller surface would crash when
    // monitor display is selected.
    //~ ds->surface = qemu_create_displaysurface(ds, 640, 480);
    ds->surface = qemu_create_displaysurface(ds, 132 * 8, 43 * 16);
    register_displaystate(ds);
}

/***********************************************************/
/* I/O handling */

typedef struct IOHandlerRecord {
    int fd;
    IOCanRWHandler *fd_read_poll;
    IOHandler *fd_read;
    IOHandler *fd_write;
    int deleted;
    void *opaque;
    /* temporary data */
    struct pollfd *ufd;
    struct IOHandlerRecord *next;
} IOHandlerRecord;

static IOHandlerRecord *first_io_handler;

/* XXX: fd_read_poll should be suppressed, but an API change is
   necessary in the character devices to suppress fd_can_read(). */
int qemu_set_fd_handler2(int fd,
                         IOCanRWHandler *fd_read_poll,
                         IOHandler *fd_read,
                         IOHandler *fd_write,
                         void *opaque)
{
    IOHandlerRecord **pioh, *ioh;

    if (!fd_read && !fd_write) {
        pioh = &first_io_handler;
        for(;;) {
            ioh = *pioh;
            if (ioh == NULL)
                break;
            if (ioh->fd == fd) {
                ioh->deleted = 1;
                break;
            }
            pioh = &ioh->next;
        }
    } else {
        for(ioh = first_io_handler; ioh != NULL; ioh = ioh->next) {
            if (ioh->fd == fd)
                goto found;
        }
        ioh = qemu_mallocz(sizeof(IOHandlerRecord));
        ioh->next = first_io_handler;
        first_io_handler = ioh;
    found:
        ioh->fd = fd;
        ioh->fd_read_poll = fd_read_poll;
        ioh->fd_read = fd_read;
        ioh->fd_write = fd_write;
        ioh->opaque = opaque;
        ioh->deleted = 0;
    }
    return 0;
}

int qemu_set_fd_handler(int fd,
                        IOHandler *fd_read,
                        IOHandler *fd_write,
                        void *opaque)
{
    return qemu_set_fd_handler2(fd, NULL, fd_read, fd_write, opaque);
}

#ifdef _WIN32
/***********************************************************/
/* Polling handling */

typedef struct PollingEntry {
    PollingFunc *func;
    void *opaque;
    struct PollingEntry *next;
} PollingEntry;

static PollingEntry *first_polling_entry;

int qemu_add_polling_cb(PollingFunc *func, void *opaque)
{
    PollingEntry **ppe, *pe;
    pe = qemu_mallocz(sizeof(PollingEntry));
    pe->func = func;
    pe->opaque = opaque;
    for(ppe = &first_polling_entry; *ppe != NULL; ppe = &(*ppe)->next);
    *ppe = pe;
    return 0;
}

void qemu_del_polling_cb(PollingFunc *func, void *opaque)
{
    PollingEntry **ppe, *pe;
    for(ppe = &first_polling_entry; *ppe != NULL; ppe = &(*ppe)->next) {
        pe = *ppe;
        if (pe->func == func && pe->opaque == opaque) {
            *ppe = pe->next;
            qemu_free(pe);
            break;
        }
    }
}

/***********************************************************/
/* Wait objects support */
typedef struct WaitObjects {
    int num;
    HANDLE events[MAXIMUM_WAIT_OBJECTS + 1];
    WaitObjectFunc *func[MAXIMUM_WAIT_OBJECTS + 1];
    void *opaque[MAXIMUM_WAIT_OBJECTS + 1];
} WaitObjects;

static WaitObjects wait_objects = {0};

int qemu_add_wait_object(HANDLE handle, WaitObjectFunc *func, void *opaque)
{
    WaitObjects *w = &wait_objects;

    if (w->num >= MAXIMUM_WAIT_OBJECTS)
        return -1;
    w->events[w->num] = handle;
    w->func[w->num] = func;
    w->opaque[w->num] = opaque;
    w->num++;
    return 0;
}

void qemu_del_wait_object(HANDLE handle, WaitObjectFunc *func, void *opaque)
{
    int i, found;
    WaitObjects *w = &wait_objects;

    found = 0;
    for (i = 0; i < w->num; i++) {
        if (w->events[i] == handle)
            found = 1;
        if (found) {
            w->events[i] = w->events[i + 1];
            w->func[i] = w->func[i + 1];
            w->opaque[i] = w->opaque[i + 1];
        }
    }
    if (found)
        w->num--;
}
#endif

/***********************************************************/
/* ram save/restore */

#define RAM_SAVE_FLAG_FULL	0x01 /* Obsolete, not used anymore */
#define RAM_SAVE_FLAG_COMPRESS	0x02
#define RAM_SAVE_FLAG_MEM_SIZE	0x04
#define RAM_SAVE_FLAG_PAGE	0x08
#define RAM_SAVE_FLAG_EOS	0x10

static int is_dup_page(uint8_t *page, uint8_t ch)
{
    uint32_t val = ch << 24 | ch << 16 | ch << 8 | ch;
    uint32_t *array = (uint32_t *)page;
    int i;

    for (i = 0; i < (TARGET_PAGE_SIZE / 4); i++) {
        if (array[i] != val)
            return 0;
    }

    return 1;
}

static int ram_save_block(QEMUFile *f)
{
    static ram_addr_t current_addr = 0;
    ram_addr_t saved_addr = current_addr;
    ram_addr_t addr = 0;
    int found = 0;

    while (addr < last_ram_offset) {
        if (cpu_physical_memory_get_dirty(current_addr, MIGRATION_DIRTY_FLAG)) {
            uint8_t *p;

            cpu_physical_memory_reset_dirty(current_addr,
                                            current_addr + TARGET_PAGE_SIZE,
                                            MIGRATION_DIRTY_FLAG);

            p = qemu_get_ram_ptr(current_addr);

            if (is_dup_page(p, *p)) {
                qemu_put_be64(f, current_addr | RAM_SAVE_FLAG_COMPRESS);
                qemu_put_byte(f, *p);
            } else {
                qemu_put_be64(f, current_addr | RAM_SAVE_FLAG_PAGE);
                qemu_put_buffer(f, p, TARGET_PAGE_SIZE);
            }

            found = 1;
            break;
        }
        addr += TARGET_PAGE_SIZE;
        current_addr = (saved_addr + addr) % last_ram_offset;
    }

    return found;
}

static uint64_t bytes_transferred = 0;

static ram_addr_t ram_save_remaining(void)
{
    ram_addr_t addr;
    ram_addr_t count = 0;

    for (addr = 0; addr < last_ram_offset; addr += TARGET_PAGE_SIZE) {
        if (cpu_physical_memory_get_dirty(addr, MIGRATION_DIRTY_FLAG))
            count++;
    }

    return count;
}

uint64_t ram_bytes_remaining(void)
{
    return ram_save_remaining() * TARGET_PAGE_SIZE;
}

uint64_t ram_bytes_transferred(void)
{
    return bytes_transferred;
}

uint64_t ram_bytes_total(void)
{
    return last_ram_offset;
}

static int ram_save_live(QEMUFile *f, int stage, void *opaque)
{
    ram_addr_t addr;
    uint64_t bytes_transferred_last;
    double bwidth = 0;
    uint64_t expected_time = 0;

    if (cpu_physical_sync_dirty_bitmap(0, TARGET_PHYS_ADDR_MAX) != 0) {
        qemu_file_set_error(f);
        return 0;
    }

    if (stage == 1) {
        /* Make sure all dirty bits are set */
        for (addr = 0; addr < last_ram_offset; addr += TARGET_PAGE_SIZE) {
            if (!cpu_physical_memory_get_dirty(addr, MIGRATION_DIRTY_FLAG))
                cpu_physical_memory_set_dirty(addr);
        }

        /* Enable dirty memory tracking */
        cpu_physical_memory_set_dirty_tracking(1);

        qemu_put_be64(f, last_ram_offset | RAM_SAVE_FLAG_MEM_SIZE);
    }

    bytes_transferred_last = bytes_transferred;
    bwidth = get_clock();

    while (!qemu_file_rate_limit(f)) {
        int ret;

        ret = ram_save_block(f);
        bytes_transferred += ret * TARGET_PAGE_SIZE;
        if (ret == 0) /* no more blocks */
            break;
    }

    bwidth = get_clock() - bwidth;
    bwidth = (bytes_transferred - bytes_transferred_last) / bwidth;

    /* if we haven't transferred anything this round, force expected_time to a
     * a very high value, but without crashing */
    if (bwidth == 0)
        bwidth = 0.000001;

    /* try transferring iterative blocks of memory */

    if (stage == 3) {

        /* flush all remaining blocks regardless of rate limiting */
        while (ram_save_block(f) != 0) {
            bytes_transferred += TARGET_PAGE_SIZE;
        }
        cpu_physical_memory_set_dirty_tracking(0);
    }

    qemu_put_be64(f, RAM_SAVE_FLAG_EOS);

    expected_time = ram_save_remaining() * TARGET_PAGE_SIZE / bwidth;

    return (stage == 2) && (expected_time <= migrate_max_downtime());
}

static int ram_load(QEMUFile *f, void *opaque, int version_id)
{
    ram_addr_t addr;
    int flags;

    if (version_id != 3)
        return -EINVAL;

    do {
        addr = qemu_get_be64(f);

        flags = addr & ~TARGET_PAGE_MASK;
        addr &= TARGET_PAGE_MASK;

        if (flags & RAM_SAVE_FLAG_MEM_SIZE) {
            if (addr != last_ram_offset)
                return -EINVAL;
        }

        if (flags & RAM_SAVE_FLAG_COMPRESS) {
            uint8_t ch = qemu_get_byte(f);
            memset(qemu_get_ram_ptr(addr), ch, TARGET_PAGE_SIZE);
#ifndef _WIN32
            if (ch == 0 &&
                (!kvm_enabled() || kvm_has_sync_mmu())) {
                madvise(qemu_get_ram_ptr(addr), TARGET_PAGE_SIZE, MADV_DONTNEED);
            }
#endif
        } else if (flags & RAM_SAVE_FLAG_PAGE)
            qemu_get_buffer(f, qemu_get_ram_ptr(addr), TARGET_PAGE_SIZE);
    } while (!(flags & RAM_SAVE_FLAG_EOS));

    return 0;
}

void qemu_service_io(void)
{
    qemu_notify_event();
}

/***********************************************************/
/* bottom halves (can be seen as timers which expire ASAP) */

struct QEMUBH {
    QEMUBHFunc *cb;
    void *opaque;
    int scheduled;
    int idle;
    int deleted;
    QEMUBH *next;
};

static QEMUBH *first_bh = NULL;

QEMUBH *qemu_bh_new(QEMUBHFunc *cb, void *opaque)
{
    QEMUBH *bh;
    bh = qemu_mallocz(sizeof(QEMUBH));
    bh->cb = cb;
    bh->opaque = opaque;
    bh->next = first_bh;
    first_bh = bh;
    return bh;
}

int qemu_bh_poll(void)
{
    QEMUBH *bh, **bhp;
    int ret;

    ret = 0;
    for (bh = first_bh; bh; bh = bh->next) {
        if (!bh->deleted && bh->scheduled) {
            bh->scheduled = 0;
            if (!bh->idle)
                ret = 1;
            bh->idle = 0;
            bh->cb(bh->opaque);
        }
    }

    /* remove deleted bhs */
    bhp = &first_bh;
    while (*bhp) {
        bh = *bhp;
        if (bh->deleted) {
            *bhp = bh->next;
            qemu_free(bh);
        } else
            bhp = &bh->next;
    }

    return ret;
}

void qemu_bh_schedule_idle(QEMUBH *bh)
{
    if (bh->scheduled)
        return;
    bh->scheduled = 1;
    bh->idle = 1;
}

void qemu_bh_schedule(QEMUBH *bh)
{
    if (bh->scheduled)
        return;
    bh->scheduled = 1;
    bh->idle = 0;
    /* stop the currently executing CPU to execute the BH ASAP */
    qemu_notify_event();
}

void qemu_bh_cancel(QEMUBH *bh)
{
    bh->scheduled = 0;
}

void qemu_bh_delete(QEMUBH *bh)
{
    bh->scheduled = 0;
    bh->deleted = 1;
}

static void qemu_bh_update_timeout(int *timeout)
{
    QEMUBH *bh;

    for (bh = first_bh; bh; bh = bh->next) {
        if (!bh->deleted && bh->scheduled) {
            if (bh->idle) {
                /* idle bottom halves will be polled at least
                 * every 10ms */
                *timeout = MIN(10, *timeout);
            } else {
                /* non-idle bottom halves will be executed
                 * immediately */
                *timeout = 0;
                break;
            }
        }
    }
}

/***********************************************************/
/* machine registration */

static QEMUMachine *first_machine = NULL;
QEMUMachine *current_machine = NULL;

int qemu_register_machine(QEMUMachine *m)
{
    QEMUMachine **pm;
    pm = &first_machine;
    while (*pm != NULL)
        pm = &(*pm)->next;
    m->next = NULL;
    *pm = m;
    return 0;
}

static QEMUMachine *find_machine(const char *name)
{
    QEMUMachine *m;

    for(m = first_machine; m != NULL; m = m->next) {
        if (!strcmp(m->name, name))
            return m;
        if (m->alias && !strcmp(m->alias, name))
            return m;
    }
    return NULL;
}

static QEMUMachine *find_default_machine(void)
{
    QEMUMachine *m;

    for(m = first_machine; m != NULL; m = m->next) {
        if (m->is_default) {
            return m;
        }
    }
    return NULL;
}

/***********************************************************/
/* main execution loop */

static void gui_update(void *opaque)
{
    uint64_t interval = GUI_REFRESH_INTERVAL;
    DisplayState *ds = opaque;
    DisplayChangeListener *dcl = ds->listeners;

    dpy_refresh(ds);

    while (dcl != NULL) {
        if (dcl->gui_timer_interval &&
            dcl->gui_timer_interval < interval)
            interval = dcl->gui_timer_interval;
        dcl = dcl->next;
    }
    qemu_mod_timer(ds->gui_timer, interval + qemu_get_clock(rt_clock));
}

static void nographic_update(void *opaque)
{
    uint64_t interval = GUI_REFRESH_INTERVAL;

    qemu_mod_timer(nographic_timer, interval + qemu_get_clock(rt_clock));
}

struct vm_change_state_entry {
    VMChangeStateHandler *cb;
    void *opaque;
    QLIST_ENTRY (vm_change_state_entry) entries;
};

static QLIST_HEAD(vm_change_state_head, vm_change_state_entry) vm_change_state_head;

VMChangeStateEntry *qemu_add_vm_change_state_handler(VMChangeStateHandler *cb,
                                                     void *opaque)
{
    VMChangeStateEntry *e;

    e = qemu_mallocz(sizeof (*e));

    e->cb = cb;
    e->opaque = opaque;
    QLIST_INSERT_HEAD(&vm_change_state_head, e, entries);
    return e;
}

void qemu_del_vm_change_state_handler(VMChangeStateEntry *e)
{
    QLIST_REMOVE (e, entries);
    qemu_free (e);
}

static void vm_state_notify(int running, int reason)
{
    VMChangeStateEntry *e;

    for (e = vm_change_state_head.lh_first; e; e = e->entries.le_next) {
        e->cb(e->opaque, running, reason);
    }
}

static void resume_all_vcpus(void);
static void pause_all_vcpus(void);

void vm_start(void)
{
    if (!vm_running) {
        cpu_enable_ticks();
        vm_running = 1;
        vm_state_notify(1, 0);
        qemu_rearm_alarm_timer(alarm_timer);
        resume_all_vcpus();
    }
}

/* reset/shutdown handler */

typedef struct QEMUResetEntry {
    QTAILQ_ENTRY(QEMUResetEntry) entry;
    QEMUResetHandler *func;
    void *opaque;
} QEMUResetEntry;

static QTAILQ_HEAD(reset_handlers, QEMUResetEntry) reset_handlers =
    QTAILQ_HEAD_INITIALIZER(reset_handlers);
static int reset_requested;
static int shutdown_requested;
static int powerdown_requested;
static int debug_requested;
static int vmstop_requested;

int qemu_shutdown_requested(void)
{
    int r = shutdown_requested;
    shutdown_requested = 0;
    return r;
}

int qemu_reset_requested(void)
{
    int r = reset_requested;
    reset_requested = 0;
    return r;
}

int qemu_powerdown_requested(void)
{
    int r = powerdown_requested;
    powerdown_requested = 0;
    return r;
}

static int qemu_debug_requested(void)
{
    int r = debug_requested;
    debug_requested = 0;
    return r;
}

static int qemu_vmstop_requested(void)
{
    int r = vmstop_requested;
    vmstop_requested = 0;
    return r;
}

static void do_vm_stop(int reason)
{
    if (vm_running) {
        cpu_disable_ticks();
        vm_running = 0;
        pause_all_vcpus();
        vm_state_notify(0, reason);
    }
}

void qemu_register_reset(QEMUResetHandler *func, void *opaque)
{
    QEMUResetEntry *re = qemu_mallocz(sizeof(QEMUResetEntry));

    re->func = func;
    re->opaque = opaque;
    QTAILQ_INSERT_TAIL(&reset_handlers, re, entry);
}

void qemu_unregister_reset(QEMUResetHandler *func, void *opaque)
{
    QEMUResetEntry *re;

    QTAILQ_FOREACH(re, &reset_handlers, entry) {
        if (re->func == func && re->opaque == opaque) {
            QTAILQ_REMOVE(&reset_handlers, re, entry);
            qemu_free(re);
            return;
        }
    }
}

void qemu_system_reset(void)
{
    QEMUResetEntry *re, *nre;

    /* reset all devices */
    QTAILQ_FOREACH_SAFE(re, &reset_handlers, entry, nre) {
        re->func(re->opaque);
    }
}

void qemu_system_reset_request(void)
{
    if (no_reboot) {
        shutdown_requested = 1;
    } else {
        reset_requested = 1;
    }
    qemu_notify_event();
}

void qemu_system_shutdown_request(void)
{
    shutdown_requested = 1;
    qemu_notify_event();
}

void qemu_system_powerdown_request(void)
{
    powerdown_requested = 1;
    qemu_notify_event();
}

#ifdef CONFIG_IOTHREAD
static void qemu_system_vmstop_request(int reason)
{
    vmstop_requested = reason;
    qemu_notify_event();
}
#endif

#ifndef _WIN32
static int io_thread_fd = -1;

static void qemu_event_increment(void)
{
    static const char byte = 0;

    if (io_thread_fd == -1)
        return;

    write(io_thread_fd, &byte, sizeof(byte));
}

static void qemu_event_read(void *opaque)
{
    int fd = (unsigned long)opaque;
    ssize_t len;

    /* Drain the notify pipe */
    do {
        char buffer[512];
        len = read(fd, buffer, sizeof(buffer));
    } while ((len == -1 && errno == EINTR) || len > 0);
}

static int qemu_event_init(void)
{
    int err;
    int fds[2];

    err = pipe(fds);
    if (err == -1)
        return -errno;

    err = fcntl_setfl(fds[0], O_NONBLOCK);
    if (err < 0)
        goto fail;

    err = fcntl_setfl(fds[1], O_NONBLOCK);
    if (err < 0)
        goto fail;

    qemu_set_fd_handler2(fds[0], NULL, qemu_event_read, NULL,
                         (void *)(unsigned long)fds[0]);

    io_thread_fd = fds[1];
    return 0;

fail:
    close(fds[0]);
    close(fds[1]);
    return err;
}
#else
HANDLE qemu_event_handle;

static void dummy_event_handler(void *opaque)
{
}

static int qemu_event_init(void)
{
    qemu_event_handle = CreateEvent(NULL, FALSE, FALSE, NULL);
    if (!qemu_event_handle) {
        fprintf(stderr, "Failed CreateEvent: %ld\n", GetLastError());
        return -1;
    }
    qemu_add_wait_object(qemu_event_handle, dummy_event_handler, NULL);
    return 0;
}

static void qemu_event_increment(void)
{
    if (!SetEvent(qemu_event_handle)) {
        fprintf(stderr, "qemu_event_increment: SetEvent failed: %ld\n",
                GetLastError());
        exit (1);
    }
}
#endif

static int cpu_can_run(CPUState *env)
{
    if (env->stop)
        return 0;
    if (env->stopped)
        return 0;
    return 1;
}

#ifndef CONFIG_IOTHREAD
static int qemu_init_main_loop(void)
{
    return qemu_event_init();
}

void qemu_init_vcpu(void *_env)
{
    CPUState *env = _env;

    if (kvm_enabled())
        kvm_init_vcpu(env);
    env->nr_cores = smp_cores;
    env->nr_threads = smp_threads;
    return;
}

int qemu_cpu_self(void *env)
{
    return 1;
}

static void resume_all_vcpus(void)
{
}

static void pause_all_vcpus(void)
{
}

void qemu_cpu_kick(void *env)
{
    return;
}

void qemu_notify_event(void)
{
    CPUState *env = cpu_single_env;

    if (env) {
        cpu_exit(env);
    }
}

#define qemu_mutex_lock_iothread() do { } while (0)
#define qemu_mutex_unlock_iothread() do { } while (0)

void vm_stop(int reason)
{
    do_vm_stop(reason);
}

#else /* CONFIG_IOTHREAD */

#include "qemu-thread.h"

QemuMutex qemu_global_mutex;
static QemuMutex qemu_fair_mutex;

static QemuThread io_thread;

static QemuThread *tcg_cpu_thread;
static QemuCond *tcg_halt_cond;

static int qemu_system_ready;
/* cpu creation */
static QemuCond qemu_cpu_cond;
/* system init */
static QemuCond qemu_system_cond;
static QemuCond qemu_pause_cond;

static void block_io_signals(void);
static void unblock_io_signals(void);
static int tcg_has_work(void);

static int qemu_init_main_loop(void)
{
    int ret;

    ret = qemu_event_init();
    if (ret)
        return ret;

    qemu_cond_init(&qemu_pause_cond);
    qemu_mutex_init(&qemu_fair_mutex);
    qemu_mutex_init(&qemu_global_mutex);
    qemu_mutex_lock(&qemu_global_mutex);

    unblock_io_signals();
    qemu_thread_self(&io_thread);

    return 0;
}

static void qemu_wait_io_event(CPUState *env)
{
    while (!tcg_has_work())
        qemu_cond_timedwait(env->halt_cond, &qemu_global_mutex, 1000);

    qemu_mutex_unlock(&qemu_global_mutex);

    /*
     * Users of qemu_global_mutex can be starved, having no chance
     * to acquire it since this path will get to it first.
     * So use another lock to provide fairness.
     */
    qemu_mutex_lock(&qemu_fair_mutex);
    qemu_mutex_unlock(&qemu_fair_mutex);

    qemu_mutex_lock(&qemu_global_mutex);
    if (env->stop) {
        env->stop = 0;
        env->stopped = 1;
        qemu_cond_signal(&qemu_pause_cond);
    }
}

static int qemu_cpu_exec(CPUState *env);

static void *kvm_cpu_thread_fn(void *arg)
{
    CPUState *env = arg;

    block_io_signals();
    qemu_thread_self(env->thread);
    if (kvm_enabled())
        kvm_init_vcpu(env);

    /* signal CPU creation */
    qemu_mutex_lock(&qemu_global_mutex);
    env->created = 1;
    qemu_cond_signal(&qemu_cpu_cond);

    /* and wait for machine initialization */
    while (!qemu_system_ready)
        qemu_cond_timedwait(&qemu_system_cond, &qemu_global_mutex, 100);

    while (1) {
        if (cpu_can_run(env))
            qemu_cpu_exec(env);
        qemu_wait_io_event(env);
    }

    return NULL;
}

static void tcg_cpu_exec(void);

static void *tcg_cpu_thread_fn(void *arg)
{
    CPUState *env = arg;

    block_io_signals();
    qemu_thread_self(env->thread);

    /* signal CPU creation */
    qemu_mutex_lock(&qemu_global_mutex);
    for (env = first_cpu; env != NULL; env = env->next_cpu)
        env->created = 1;
    qemu_cond_signal(&qemu_cpu_cond);

    /* and wait for machine initialization */
    while (!qemu_system_ready)
        qemu_cond_timedwait(&qemu_system_cond, &qemu_global_mutex, 100);

    while (1) {
        tcg_cpu_exec();
        qemu_wait_io_event(cur_cpu);
    }

    return NULL;
}

void qemu_cpu_kick(void *_env)
{
    CPUState *env = _env;
    qemu_cond_broadcast(env->halt_cond);
    if (kvm_enabled())
        qemu_thread_signal(env->thread, SIGUSR1);
}

int qemu_cpu_self(void *_env)
{
    CPUState *env = _env;
    QemuThread this;
<<<<<<< HEAD

    qemu_thread_self(&this);

=======
 
    qemu_thread_self(&this);
 
>>>>>>> 6a957025
    return qemu_thread_equal(&this, env->thread);
}

static void cpu_signal(int sig)
{
    if (cpu_single_env)
        cpu_exit(cpu_single_env);
}

static void block_io_signals(void)
{
    sigset_t set;
    struct sigaction sigact;

    sigemptyset(&set);
    sigaddset(&set, SIGUSR2);
    sigaddset(&set, SIGIO);
    sigaddset(&set, SIGALRM);
    pthread_sigmask(SIG_BLOCK, &set, NULL);

    sigemptyset(&set);
    sigaddset(&set, SIGUSR1);
    pthread_sigmask(SIG_UNBLOCK, &set, NULL);

    memset(&sigact, 0, sizeof(sigact));
    sigact.sa_handler = cpu_signal;
    sigaction(SIGUSR1, &sigact, NULL);
}

static void unblock_io_signals(void)
{
    sigset_t set;

    sigemptyset(&set);
    sigaddset(&set, SIGUSR2);
    sigaddset(&set, SIGIO);
    sigaddset(&set, SIGALRM);
    pthread_sigmask(SIG_UNBLOCK, &set, NULL);

    sigemptyset(&set);
    sigaddset(&set, SIGUSR1);
    pthread_sigmask(SIG_BLOCK, &set, NULL);
}

static void qemu_signal_lock(unsigned int msecs)
{
    qemu_mutex_lock(&qemu_fair_mutex);

    while (qemu_mutex_trylock(&qemu_global_mutex)) {
        qemu_thread_signal(tcg_cpu_thread, SIGUSR1);
        if (!qemu_mutex_timedlock(&qemu_global_mutex, msecs))
            break;
    }
    qemu_mutex_unlock(&qemu_fair_mutex);
}

static void qemu_mutex_lock_iothread(void)
{
    if (kvm_enabled()) {
        qemu_mutex_lock(&qemu_fair_mutex);
        qemu_mutex_lock(&qemu_global_mutex);
        qemu_mutex_unlock(&qemu_fair_mutex);
    } else
        qemu_signal_lock(100);
}

static void qemu_mutex_unlock_iothread(void)
{
    qemu_mutex_unlock(&qemu_global_mutex);
}

static int all_vcpus_paused(void)
{
    CPUState *penv = first_cpu;

    while (penv) {
        if (!penv->stopped)
            return 0;
        penv = (CPUState *)penv->next_cpu;
    }

    return 1;
}

static void pause_all_vcpus(void)
{
    CPUState *penv = first_cpu;

    while (penv) {
        penv->stop = 1;
        qemu_thread_signal(penv->thread, SIGUSR1);
        qemu_cpu_kick(penv);
        penv = (CPUState *)penv->next_cpu;
    }

    while (!all_vcpus_paused()) {
        qemu_cond_timedwait(&qemu_pause_cond, &qemu_global_mutex, 100);
        penv = first_cpu;
        while (penv) {
            qemu_thread_signal(penv->thread, SIGUSR1);
            penv = (CPUState *)penv->next_cpu;
        }
    }
}

static void resume_all_vcpus(void)
{
    CPUState *penv = first_cpu;

    while (penv) {
        penv->stop = 0;
        penv->stopped = 0;
        qemu_thread_signal(penv->thread, SIGUSR1);
        qemu_cpu_kick(penv);
        penv = (CPUState *)penv->next_cpu;
    }
}

static void tcg_init_vcpu(void *_env)
{
    CPUState *env = _env;
    /* share a single thread for all cpus with TCG */
    if (!tcg_cpu_thread) {
        env->thread = qemu_mallocz(sizeof(QemuThread));
        env->halt_cond = qemu_mallocz(sizeof(QemuCond));
        qemu_cond_init(env->halt_cond);
        qemu_thread_create(env->thread, tcg_cpu_thread_fn, env);
        while (env->created == 0)
            qemu_cond_timedwait(&qemu_cpu_cond, &qemu_global_mutex, 100);
        tcg_cpu_thread = env->thread;
        tcg_halt_cond = env->halt_cond;
    } else {
        env->thread = tcg_cpu_thread;
        env->halt_cond = tcg_halt_cond;
    }
}

static void kvm_start_vcpu(CPUState *env)
{
    env->thread = qemu_mallocz(sizeof(QemuThread));
    env->halt_cond = qemu_mallocz(sizeof(QemuCond));
    qemu_cond_init(env->halt_cond);
    qemu_thread_create(env->thread, kvm_cpu_thread_fn, env);
    while (env->created == 0)
        qemu_cond_timedwait(&qemu_cpu_cond, &qemu_global_mutex, 100);
}

void qemu_init_vcpu(void *_env)
{
    CPUState *env = _env;

    if (kvm_enabled())
        kvm_start_vcpu(env);
    else
        tcg_init_vcpu(env);
    env->nr_cores = smp_cores;
    env->nr_threads = smp_threads;
}

void qemu_notify_event(void)
{
    qemu_event_increment();
}

void vm_stop(int reason)
{
    QemuThread me;
    qemu_thread_self(&me);

    if (!qemu_thread_equal(&me, &io_thread)) {
        qemu_system_vmstop_request(reason);
        /*
         * FIXME: should not return to device code in case
         * vm_stop() has been requested.
         */
        if (cpu_single_env) {
            cpu_exit(cpu_single_env);
            cpu_single_env->stop = 1;
        }
        return;
    }
    do_vm_stop(reason);
}

#endif


#ifdef _WIN32
static void host_main_loop_wait(int *timeout)
{
    int ret, ret2, i;
    PollingEntry *pe;


    /* XXX: need to suppress polling by better using win32 events */
    ret = 0;
    for(pe = first_polling_entry; pe != NULL; pe = pe->next) {
        ret |= pe->func(pe->opaque);
    }
    if (ret == 0) {
        int err;
        WaitObjects *w = &wait_objects;

        ret = WaitForMultipleObjects(w->num, w->events, FALSE, *timeout);
        if (WAIT_OBJECT_0 + 0 <= ret && ret <= WAIT_OBJECT_0 + w->num - 1) {
            if (w->func[ret - WAIT_OBJECT_0])
                w->func[ret - WAIT_OBJECT_0](w->opaque[ret - WAIT_OBJECT_0]);

            /* Check for additional signaled events */
            for(i = (ret - WAIT_OBJECT_0 + 1); i < w->num; i++) {

                /* Check if event is signaled */
                ret2 = WaitForSingleObject(w->events[i], 0);
                if(ret2 == WAIT_OBJECT_0) {
                    if (w->func[i])
                        w->func[i](w->opaque[i]);
                } else if (ret2 == WAIT_TIMEOUT) {
                } else {
                    err = GetLastError();
                    fprintf(stderr, "WaitForSingleObject error %d %d\n", i, err);
                }
            }
        } else if (ret == WAIT_TIMEOUT) {
        } else {
            err = GetLastError();
            fprintf(stderr, "WaitForMultipleObjects error %d %d\n", ret, err);
        }
    }

    *timeout = 0;
}
#else
static void host_main_loop_wait(int *timeout)
{
}
#endif

void main_loop_wait(int timeout)
{
    IOHandlerRecord *ioh;
    fd_set rfds, wfds, xfds;
    int ret, nfds;
    struct timeval tv;

    qemu_bh_update_timeout(&timeout);

    host_main_loop_wait(&timeout);

    /* poll any events */
    /* XXX: separate device handlers from system ones */
    nfds = -1;
    FD_ZERO(&rfds);
    FD_ZERO(&wfds);
    FD_ZERO(&xfds);
    for(ioh = first_io_handler; ioh != NULL; ioh = ioh->next) {
        if (ioh->deleted)
            continue;
        if (ioh->fd_read &&
            (!ioh->fd_read_poll ||
             ioh->fd_read_poll(ioh->opaque) != 0)) {
            FD_SET(ioh->fd, &rfds);
            if (ioh->fd > nfds)
                nfds = ioh->fd;
        }
        if (ioh->fd_write) {
            FD_SET(ioh->fd, &wfds);
            if (ioh->fd > nfds)
                nfds = ioh->fd;
        }
    }

    tv.tv_sec = timeout / 1000;
    tv.tv_usec = (timeout % 1000) * 1000;

    slirp_select_fill(&nfds, &rfds, &wfds, &xfds);

    qemu_mutex_unlock_iothread();
    ret = select(nfds + 1, &rfds, &wfds, &xfds, &tv);
    qemu_mutex_lock_iothread();
    if (ret > 0) {
        IOHandlerRecord **pioh;

        for(ioh = first_io_handler; ioh != NULL; ioh = ioh->next) {
            if (!ioh->deleted && ioh->fd_read && FD_ISSET(ioh->fd, &rfds)) {
                ioh->fd_read(ioh->opaque);
            }
            if (!ioh->deleted && ioh->fd_write && FD_ISSET(ioh->fd, &wfds)) {
                ioh->fd_write(ioh->opaque);
            }
        }

	/* remove deleted IO handlers */
	pioh = &first_io_handler;
	while (*pioh) {
            ioh = *pioh;
            if (ioh->deleted) {
                *pioh = ioh->next;
                qemu_free(ioh);
            } else
                pioh = &ioh->next;
        }
    }

    slirp_select_poll(&rfds, &wfds, &xfds, (ret < 0));

    /* rearm timer, if not periodic */
    if (alarm_timer->flags & ALARM_FLAG_EXPIRED) {
        alarm_timer->flags &= ~ALARM_FLAG_EXPIRED;
        qemu_rearm_alarm_timer(alarm_timer);
    }

    /* vm time timers */
    if (vm_running) {
        if (!cur_cpu || likely(!(cur_cpu->singlestep_enabled & SSTEP_NOTIMER)))
            qemu_run_timers(&active_timers[QEMU_CLOCK_VIRTUAL],
                            qemu_get_clock(vm_clock));
    }

    /* real time timers */
    qemu_run_timers(&active_timers[QEMU_CLOCK_REALTIME],
                    qemu_get_clock(rt_clock));

    qemu_run_timers(&active_timers[QEMU_CLOCK_HOST],
                    qemu_get_clock(host_clock));

    /* Check bottom-halves last in case any of the earlier events triggered
       them.  */
    qemu_bh_poll();

}

static int qemu_cpu_exec(CPUState *env)
{
    int ret;
#ifdef CONFIG_PROFILER
    int64_t ti;
#endif

#ifdef CONFIG_PROFILER
    ti = profile_getclock();
#endif
    if (use_icount) {
        int64_t count;
        int decr;
        qemu_icount -= (env->icount_decr.u16.low + env->icount_extra);
        env->icount_decr.u16.low = 0;
        env->icount_extra = 0;
        count = qemu_next_deadline();
        count = (count + (1 << icount_time_shift) - 1)
                >> icount_time_shift;
        qemu_icount += count;
        decr = (count > 0xffff) ? 0xffff : count;
        count -= decr;
        env->icount_decr.u16.low = decr;
        env->icount_extra = count;
    }
    ret = cpu_exec(env);
#ifdef CONFIG_PROFILER
    qemu_time += profile_getclock() - ti;
#endif
    if (use_icount) {
        /* Fold pending instructions back into the
           instruction counter, and clear the interrupt flag.  */
        qemu_icount -= (env->icount_decr.u16.low
                        + env->icount_extra);
        env->icount_decr.u32 = 0;
        env->icount_extra = 0;
    }
    return ret;
}

static void tcg_cpu_exec(void)
{
    int ret = 0;

    if (next_cpu == NULL)
        next_cpu = first_cpu;
    for (; next_cpu != NULL; next_cpu = next_cpu->next_cpu) {
        CPUState *env = cur_cpu = next_cpu;

        if (!vm_running)
            break;
        if (timer_alarm_pending) {
            timer_alarm_pending = 0;
            break;
        }
        if (cpu_can_run(env))
            ret = qemu_cpu_exec(env);
        if (ret == EXCP_DEBUG) {
            gdb_set_stop_cpu(env);
            debug_requested = 1;
            break;
        }
    }
}

static int cpu_has_work(CPUState *env)
{
    if (env->stop)
        return 1;
    if (env->stopped)
        return 0;
    if (!env->halted)
        return 1;
    if (qemu_cpu_has_work(env))
        return 1;
    return 0;
}

static int tcg_has_work(void)
{
    CPUState *env;

    for (env = first_cpu; env != NULL; env = env->next_cpu)
        if (cpu_has_work(env))
            return 1;
    return 0;
}

static int qemu_calculate_timeout(void)
{
#ifndef CONFIG_IOTHREAD
    int timeout;

    if (!vm_running)
        timeout = 5000;
    else if (tcg_has_work())
        timeout = 0;
    else if (!use_icount)
        timeout = 5000;
    else {
     /* XXX: use timeout computed from timers */
        int64_t add;
        int64_t delta;
        /* Advance virtual time to the next event.  */
        if (use_icount == 1) {
            /* When not using an adaptive execution frequency
               we tend to get badly out of sync with real time,
               so just delay for a reasonable amount of time.  */
            delta = 0;
        } else {
            delta = cpu_get_icount() - cpu_get_clock();
        }
        if (delta > 0) {
            /* If virtual time is ahead of real time then just
               wait for IO.  */
            timeout = (delta / 1000000) + 1;
        } else {
            /* Wait for either IO to occur or the next
               timer event.  */
            add = qemu_next_deadline();
            /* We advance the timer before checking for IO.
               Limit the amount we advance so that early IO
               activity won't get the guest too far ahead.  */
            if (add > 10000000)
                add = 10000000;
            delta += add;
            add = (add + (1 << icount_time_shift) - 1)
                  >> icount_time_shift;
            qemu_icount += add;
            timeout = delta / 1000000;
            if (timeout < 0)
                timeout = 0;
        }
    }

    return timeout;
#else /* CONFIG_IOTHREAD */
    return 1000;
#endif
}

static int vm_can_run(void)
{
    if (powerdown_requested)
        return 0;
    if (reset_requested)
        return 0;
    if (shutdown_requested)
        return 0;
    if (debug_requested)
        return 0;
    return 1;
}

qemu_irq qemu_system_powerdown;

static void main_loop(void)
{
    int r;

#ifdef CONFIG_IOTHREAD
    qemu_system_ready = 1;
    qemu_cond_broadcast(&qemu_system_cond);
#endif

    for (;;) {
        do {
#ifdef CONFIG_PROFILER
            int64_t ti;
#endif
#ifndef CONFIG_IOTHREAD
            tcg_cpu_exec();
#endif
#ifdef CONFIG_PROFILER
            ti = profile_getclock();
#endif
            main_loop_wait(qemu_calculate_timeout());
#ifdef CONFIG_PROFILER
            dev_time += profile_getclock() - ti;
#endif
        } while (vm_can_run());

        if (qemu_debug_requested())
            vm_stop(EXCP_DEBUG);
        if (qemu_shutdown_requested()) {
            if (no_shutdown) {
                vm_stop(0);
                no_shutdown = 0;
            } else
                break;
        }
        if (qemu_reset_requested()) {
            pause_all_vcpus();
            qemu_system_reset();
            resume_all_vcpus();
        }
        if (qemu_powerdown_requested()) {
            qemu_irq_raise(qemu_system_powerdown);
        }
        if ((r = qemu_vmstop_requested()))
            vm_stop(r);
    }
    pause_all_vcpus();
}

static void version(void)
{
    printf("QEMU PC emulator version " QEMU_VERSION QEMU_PKGVERSION ", Copyright (c) 2003-2008 Fabrice Bellard\n");
}

static void QEMU_NORETURN help(int exitcode)
{
    version();
    printf("usage: %s [options] [disk_image]\n"
           "\n"
           "'disk_image' is a raw hard image image for IDE hard disk 0\n"
           "\n"
#define DEF(option, opt_arg, opt_enum, opt_help)        \
           opt_help
#define DEFHEADING(text) stringify(text) "\n"
#include "qemu-options.h"
#undef DEF
#undef DEFHEADING
#undef GEN_DOCS
           "\n"
           "During emulation, the following keys are useful:\n"
           "ctrl-alt-f      toggle full screen\n"
           "ctrl-alt-n      switch to virtual console 'n'\n"
           "ctrl-alt        toggle mouse and keyboard grab\n"
           "\n"
           "When using -nographic, press 'ctrl-a h' to get some help.\n"
           ,
           "qemu",
           DEFAULT_RAM_SIZE,
#ifndef _WIN32
           DEFAULT_NETWORK_SCRIPT,
           DEFAULT_NETWORK_DOWN_SCRIPT,
#endif
           DEFAULT_GDBSTUB_PORT,
           "/tmp/qemu.log");
    exit(exitcode);
}

#define HAS_ARG 0x0001

enum {
#define DEF(option, opt_arg, opt_enum, opt_help)        \
    opt_enum,
#define DEFHEADING(text)
#include "qemu-options.h"
#undef DEF
#undef DEFHEADING
#undef GEN_DOCS
};

typedef struct QEMUOption {
    const char *name;
    int flags;
    int index;
} QEMUOption;

static const QEMUOption qemu_options[] = {
    { "h", 0, QEMU_OPTION_h },
#define DEF(option, opt_arg, opt_enum, opt_help)        \
    { option, opt_arg, opt_enum },
#define DEFHEADING(text)
#include "qemu-options.h"
#undef DEF
#undef DEFHEADING
#undef GEN_DOCS
    { NULL },
};

#ifdef HAS_AUDIO
struct soundhw soundhw[] = {
#ifdef HAS_AUDIO_CHOICE
#if defined(TARGET_I386) || defined(TARGET_MIPS)
    {
        "pcspk",
        "PC speaker",
        0,
        1,
        { .init_isa = pcspk_audio_init }
    },
#endif

#ifdef CONFIG_SB16
    {
        "sb16",
        "Creative Sound Blaster 16",
        0,
        1,
        { .init_isa = SB16_init }
    },
#endif

#ifdef CONFIG_CS4231A
    {
        "cs4231a",
        "CS4231A",
        0,
        1,
        { .init_isa = cs4231a_init }
    },
#endif

#ifdef CONFIG_ADLIB
    {
        "adlib",
#ifdef HAS_YMF262
        "Yamaha YMF262 (OPL3)",
#else
        "Yamaha YM3812 (OPL2)",
#endif
        0,
        1,
        { .init_isa = Adlib_init }
    },
#endif

#ifdef CONFIG_GUS
    {
        "gus",
        "Gravis Ultrasound GF1",
        0,
        1,
        { .init_isa = GUS_init }
    },
#endif

#ifdef CONFIG_AC97
    {
        "ac97",
        "Intel 82801AA AC97 Audio",
        0,
        0,
        { .init_pci = ac97_init }
    },
#endif

#ifdef CONFIG_ES1370
    {
        "es1370",
        "ENSONIQ AudioPCI ES1370",
        0,
        0,
        { .init_pci = es1370_init }
    },
#endif

#endif /* HAS_AUDIO_CHOICE */

    { NULL, NULL, 0, 0, { NULL } }
};

static void select_soundhw (const char *optarg)
{
    struct soundhw *c;

    if (*optarg == '?') {
    show_valid_cards:

        printf ("Valid sound card names (comma separated):\n");
        for (c = soundhw; c->name; ++c) {
            printf ("%-11s %s\n", c->name, c->descr);
        }
        printf ("\n-soundhw all will enable all of the above\n");
        exit (*optarg != '?');
    }
    else {
        size_t l;
        const char *p;
        char *e;
        int bad_card = 0;

        if (!strcmp (optarg, "all")) {
            for (c = soundhw; c->name; ++c) {
                c->enabled = 1;
            }
            return;
        }

        p = optarg;
        while (*p) {
            e = strchr (p, ',');
            l = !e ? strlen (p) : (size_t) (e - p);

            for (c = soundhw; c->name; ++c) {
                if (!strncmp (c->name, p, l) && !c->name[l]) {
                    c->enabled = 1;
                    break;
                }
            }

            if (!c->name) {
                if (l > 80) {
                    fprintf (stderr,
                             "Unknown sound card name (too big to show)\n");
                }
                else {
                    fprintf (stderr, "Unknown sound card name `%.*s'\n",
                             (int) l, p);
                }
                bad_card = 1;
            }
            p += l + (e != NULL);
        }

        if (bad_card)
            goto show_valid_cards;
    }
}
#endif

static void select_vgahw (const char *p)
{
    const char *opts;

    vga_interface_type = VGA_NONE;
    if (strstart(p, "std", &opts)) {
        vga_interface_type = VGA_STD;
    } else if (strstart(p, "cirrus", &opts)) {
        vga_interface_type = VGA_CIRRUS;
    } else if (strstart(p, "vmware", &opts)) {
        vga_interface_type = VGA_VMWARE;
    } else if (strstart(p, "xenfb", &opts)) {
        vga_interface_type = VGA_XENFB;
    } else if (!strstart(p, "none", &opts)) {
    invalid_vga:
        fprintf(stderr, "Unknown vga type: %s\n", p);
        exit(1);
    }
    while (*opts) {
        const char *nextopt;

        if (strstart(opts, ",retrace=", &nextopt)) {
            opts = nextopt;
            if (strstart(opts, "dumb", &nextopt))
                vga_retrace_method = VGA_RETRACE_DUMB;
            else if (strstart(opts, "precise", &nextopt))
                vga_retrace_method = VGA_RETRACE_PRECISE;
            else goto invalid_vga;
        } else goto invalid_vga;
        opts = nextopt;
    }
}

#ifdef TARGET_I386
static int balloon_parse(const char *arg)
{
    QemuOpts *opts;

    if (strcmp(arg, "none") == 0) {
        return 0;
    }

    if (!strncmp(arg, "virtio", 6)) {
        if (arg[6] == ',') {
            /* have params -> parse them */
            opts = qemu_opts_parse(&qemu_device_opts, arg+7, NULL);
            if (!opts)
                return  -1;
        } else {
            /* create empty opts */
            opts = qemu_opts_create(&qemu_device_opts, NULL, 0);
        }
        qemu_opt_set(opts, "driver", "virtio-balloon-pci");
        return 0;
    }

    return -1;
}
#endif

#ifdef _WIN32
static BOOL WINAPI QEMU_NORETURN qemu_ctrl_handler(DWORD type)
{
    exit(STATUS_CONTROL_C_EXIT);
}
#endif

int qemu_uuid_parse(const char *str, uint8_t *uuid)
{
    int ret;

    if(strlen(str) != 36)
        return -1;

    ret = sscanf(str, UUID_FMT, &uuid[0], &uuid[1], &uuid[2], &uuid[3],
            &uuid[4], &uuid[5], &uuid[6], &uuid[7], &uuid[8], &uuid[9],
            &uuid[10], &uuid[11], &uuid[12], &uuid[13], &uuid[14], &uuid[15]);

    if(ret != 16)
        return -1;

#ifdef TARGET_I386
    smbios_add_field(1, offsetof(struct smbios_type_1, uuid), 16, uuid);
#endif

    return 0;
}

<<<<<<< HEAD
#define MAX_NET_CLIENTS 32

#if defined(CONFIG_RUBY)
/* Ruby interface for QEMU. See README.EXT for programming example. */
#warning mit ruby
#include <ruby.h>

static VALUE qemu_open(int argc, VALUE *argv, VALUE klass)
{
  int i;
  for (i = 0; i < argc; i++) {
    argv[i] = StringValue(argv[i]);
    fprintf(stderr, "argv[%d] = %s\n", i, StringValuePtr(argv[i]));
  }
    //~ if (rb_scan_args(argc, argv, "11", &file, &vmode) == 1) {
        //~ mode = 0666;            /* default value */
    //~ }
  return INT2FIX(argc);
}

void Init_qemu(void)
{
  printf("%s\n", __func__);
  VALUE cQEMU = rb_define_class("QEMU", rb_cObject);
  rb_define_singleton_method(cQEMU, "run", qemu_open, -1);
#if 0
  rb_define_method();
#endif
}
#endif /* CONFIG_RUBY */

#if defined(CONFIG_DLL)
BOOL APIENTRY DllMain(HINSTANCE hModule, DWORD ul_reason_for_call, LPVOID data)
{
  return FALSE;
}
#endif

=======
>>>>>>> 6a957025
#ifndef _WIN32

static void termsig_handler(int signal)
{
    qemu_system_shutdown_request();
}

static void sigchld_handler(int signal)
{
    waitpid(-1, NULL, WNOHANG);
}

static void sighandler_setup(void)
{
    struct sigaction act;

    memset(&act, 0, sizeof(act));
    act.sa_handler = termsig_handler;
    sigaction(SIGINT,  &act, NULL);
    sigaction(SIGHUP,  &act, NULL);
    sigaction(SIGTERM, &act, NULL);

    act.sa_handler = sigchld_handler;
    act.sa_flags = SA_NOCLDSTOP;
    sigaction(SIGCHLD, &act, NULL);
}

#endif

#ifdef _WIN32
/* Look for support files in the same directory as the executable.  */
static char *find_datadir(const char *argv0)
{
    char *p;
    char buf[MAX_PATH];
    DWORD len;

    len = GetModuleFileName(NULL, buf, sizeof(buf) - 1);
    if (len == 0) {
        return NULL;
    }

    buf[len] = 0;
    p = buf + len - 1;
    while (p != buf && *p != '\\')
        p--;
    *p = 0;
    if (access(buf, R_OK) == 0) {
        return qemu_strdup(buf);
    }
    return NULL;
}
#else /* !_WIN32 */

/* Find a likely location for support files using the location of the binary.
   For installed binaries this will be "$bindir/../share/qemu".  When
   running from the build tree this will be "$bindir/../pc-bios".  */
#define SHARE_SUFFIX "/share/qemu"
#define BUILD_SUFFIX "/pc-bios"
static char *find_datadir(const char *argv0)
{
    char *dir;
    char *p = NULL;
    char *res;
    char buf[PATH_MAX];
    size_t max_len;

#if defined(__linux__)
    {
        int len;
        len = readlink("/proc/self/exe", buf, sizeof(buf) - 1);
        if (len > 0) {
            buf[len] = 0;
            p = buf;
        }
    }
#elif defined(__FreeBSD__)
    {
        int len;
        len = readlink("/proc/curproc/file", buf, sizeof(buf) - 1);
        if (len > 0) {
            buf[len] = 0;
            p = buf;
        }
    }
#endif
    /* If we don't have any way of figuring out the actual executable
       location then try argv[0].  */
    if (!p) {
        p = realpath(argv0, buf);
        if (!p) {
            return NULL;
        }
    }
    dir = dirname(p);
    dir = dirname(dir);

    max_len = strlen(dir) +
        MAX(strlen(SHARE_SUFFIX), strlen(BUILD_SUFFIX)) + 1;
    res = qemu_mallocz(max_len);
    snprintf(res, max_len, "%s%s", dir, SHARE_SUFFIX);
    if (access(res, R_OK)) {
        snprintf(res, max_len, "%s%s", dir, BUILD_SUFFIX);
        if (access(res, R_OK)) {
            qemu_free(res);
            res = NULL;
        }
    }

    return res;
}
#undef SHARE_SUFFIX
#undef BUILD_SUFFIX
#endif

char *qemu_find_file(int type, const char *name)
{
    int len;
    const char *subdir;
    char *buf;

    /* If name contains path separators then try it as a straight path.  */
    if ((strchr(name, '/') || strchr(name, '\\'))
        && access(name, R_OK) == 0) {
        return qemu_strdup(name);
    }
    switch (type) {
    case QEMU_FILE_TYPE_BIOS:
        subdir = "";
        break;
    case QEMU_FILE_TYPE_KEYMAP:
        subdir = "keymaps/";
        break;
    default:
        abort();
    }
    len = strlen(data_dir) + strlen(name) + strlen(subdir) + 2;
    buf = qemu_mallocz(len);
    snprintf(buf, len, "%s/%s%s", data_dir, subdir, name);
    if (access(buf, R_OK)) {
        qemu_free(buf);
        return NULL;
    }
    return buf;
}

static int device_init_func(QemuOpts *opts, void *opaque)
{
    DeviceState *dev;

    dev = qdev_device_add(opts);
    if (!dev)
        return -1;
    return 0;
}

struct device_config {
    enum {
        DEV_USB,       /* -usbdevice   */
        DEV_BT,        /* -bt          */
    } type;
    const char *cmdline;
    QTAILQ_ENTRY(device_config) next;
};
QTAILQ_HEAD(, device_config) device_configs = QTAILQ_HEAD_INITIALIZER(device_configs);

static void add_device_config(int type, const char *cmdline)
{
    struct device_config *conf;

    conf = qemu_mallocz(sizeof(*conf));
    conf->type = type;
    conf->cmdline = cmdline;
    QTAILQ_INSERT_TAIL(&device_configs, conf, next);
}

static int foreach_device_config(int type, int (*func)(const char *cmdline))
{
    struct device_config *conf;
    int rc;

    QTAILQ_FOREACH(conf, &device_configs, next) {
        if (conf->type != type)
            continue;
        rc = func(conf->cmdline);
        if (0 != rc)
            return rc;
    }
    return 0;
}

int main(int argc, char **argv, char **envp)
{
    const char *gdbstub_dev = NULL;
    uint32_t boot_devices_bitmap = 0;
    int i;
    int snapshot, linux_boot, net_boot;
    const char *initrd_filename;
    const char *kernel_filename, *kernel_cmdline;
    char boot_devices[33] = "cad"; /* default to HD->floppy->CD-ROM */
    DisplayState *ds;
    DisplayChangeListener *dcl;
    int cyls, heads, secs, translation;
    QemuOpts *hda_opts = NULL, *opts;
    int optind;
    const char *r, *optarg;
    CharDriverState *monitor_hds[MAX_MONITOR_DEVICES];
    const char *monitor_devices[MAX_MONITOR_DEVICES];
    int monitor_device_index;
    const char *serial_devices[MAX_SERIAL_PORTS];
    int serial_device_index;
    const char *parallel_devices[MAX_PARALLEL_PORTS];
    int parallel_device_index;
    const char *virtio_consoles[MAX_VIRTIO_CONSOLES];
    int virtio_console_index;
    const char *loadvm = NULL;
    QEMUMachine *machine;
    const char *cpu_model;
#ifndef _WIN32
    int fds[2];
#endif
    int tb_size;
    const char *pid_file = NULL;
    const char *incoming = NULL;
#ifndef _WIN32
    int fd = 0;
#ifndef _WIN32
    struct passwd *pwd = NULL;
#endif
#ifdef CONFIG_CHROOT
    const char *chroot_dir = NULL;
#endif
    const char *run_as = NULL;
#endif
    CPUState *env;
    int show_vnc_port = 0;

    init_clocks();

    qemu_errors_to_file(stderr);
    qemu_cache_utils_init(envp);

    QLIST_INIT (&vm_change_state_head);
#ifndef _WIN32
    {
        struct sigaction act;
        sigfillset(&act.sa_mask);
        act.sa_flags = 0;
        act.sa_handler = SIG_IGN;
        sigaction(SIGPIPE, &act, NULL);
    }
#else
    SetConsoleCtrlHandler(qemu_ctrl_handler, TRUE);
    /* Note: cpu_interrupt() is currently not SMP safe, so we force
       QEMU to run on a single CPU */
    {
        HANDLE h;
        DWORD mask, smask;
        int i;
        h = GetCurrentProcess();
        if (GetProcessAffinityMask(h, &mask, &smask)) {
            for(i = 0; i < 32; i++) {
                if (mask & (1 << i))
                    break;
            }
            if (i != 32) {
                mask = 1 << i;
                SetProcessAffinityMask(h, mask);
            }
        }
    }
#endif

    module_call_init(MODULE_INIT_MACHINE);
    machine = 0;
    optarg = strrchr(argv[0], '/');
    if (optarg != 0) {
        machine = find_machine(optarg + 1);
    }
    if (!machine) {
        machine = first_machine;
        machine = find_default_machine();
    }
    cpu_model = NULL;
    initrd_filename = NULL;
    ram_size = 0;
    snapshot = 0;
    kernel_filename = NULL;
    kernel_cmdline = "";
    cyls = heads = secs = 0;
    translation = BIOS_ATA_TRANSLATION_AUTO;

    serial_devices[0] = "vc:80Cx24C";
    for(i = 1; i < MAX_SERIAL_PORTS; i++)
        serial_devices[i] = NULL;
    serial_device_index = 0;

    parallel_devices[0] = "vc:80Cx24C";
    for(i = 1; i < MAX_PARALLEL_PORTS; i++)
        parallel_devices[i] = NULL;
    parallel_device_index = 0;

    for(i = 0; i < MAX_VIRTIO_CONSOLES; i++)
        virtio_consoles[i] = NULL;
    virtio_console_index = 0;

    monitor_devices[0] = "vc:132Cx43C";
    for (i = 1; i < MAX_MONITOR_DEVICES; i++) {
        monitor_devices[i] = NULL;
    }
    monitor_device_index = 0;

    for (i = 0; i < MAX_NODES; i++) {
        node_mem[i] = 0;
        node_cpumask[i] = 0;
    }

    nb_numa_nodes = 0;
    nb_nics = 0;

    tb_size = 0;
    autostart= 1;

    optind = 1;
    for(;;) {
        if (optind >= argc)
            break;
        r = argv[optind];
        if (r[0] != '-') {
	    hda_opts = drive_add(argv[optind++], HD_ALIAS, 0);
        } else {
            const QEMUOption *popt;

            optind++;
            /* Treat --foo the same as -foo.  */
            if (r[1] == '-')
                r++;
            popt = qemu_options;
            for(;;) {
                if (!popt->name) {
                    fprintf(stderr, "%s: invalid option -- '%s'\n",
                            argv[0], r);
                    exit(1);
                }
                if (!strcmp(popt->name, r + 1))
                    break;
                popt++;
            }
            if (popt->flags & HAS_ARG) {
                if (optind >= argc) {
                    fprintf(stderr, "%s: option '%s' requires an argument\n",
                            argv[0], r);
                    exit(1);
                }
                optarg = argv[optind++];
            } else {
                optarg = NULL;
            }

            switch(popt->index) {
            case QEMU_OPTION_M:
                machine = find_machine(optarg);
                if (!machine) {
                    QEMUMachine *m;
                    printf("Supported machines are:\n");
                    for(m = first_machine; m != NULL; m = m->next) {
                        if (m->alias)
                            printf("%-10s %s (alias of %s)\n",
                                   m->alias, m->desc, m->name);
                        printf("%-10s %s%s\n",
                               m->name, m->desc,
                               m->is_default ? " (default)" : "");
                    }
                    exit(*optarg != '?');
                }
                break;
            case QEMU_OPTION_cpu:
                /* hw initialization will check this */
                if (*optarg == '?') {
/* XXX: implement xxx_cpu_list for targets that still miss it */
#if defined(cpu_list)
                    cpu_list(stdout, &fprintf);
#else
                    printf("Target ignores cpu selection\n");
#endif
                    exit(0);
                } else {
                    cpu_model = optarg;
                }
                break;
            case QEMU_OPTION_initrd:
                initrd_filename = optarg;
                break;
            case QEMU_OPTION_hda:
                if (cyls == 0)
                    hda_opts = drive_add(optarg, HD_ALIAS, 0);
                else
                    hda_opts = drive_add(optarg, HD_ALIAS
			     ",cyls=%d,heads=%d,secs=%d%s",
                             0, cyls, heads, secs,
                             translation == BIOS_ATA_TRANSLATION_LBA ?
                                 ",trans=lba" :
                             translation == BIOS_ATA_TRANSLATION_NONE ?
                                 ",trans=none" : "");
                 break;
            case QEMU_OPTION_hdb:
            case QEMU_OPTION_hdc:
            case QEMU_OPTION_hdd:
                drive_add(optarg, HD_ALIAS, popt->index - QEMU_OPTION_hda);
                break;
            case QEMU_OPTION_drive:
                drive_add(NULL, "%s", optarg);
	        break;
            case QEMU_OPTION_set:
                if (qemu_set_option(optarg) != 0)
                    exit(1);
	        break;
            case QEMU_OPTION_mtdblock:
                drive_add(optarg, MTD_ALIAS);
                break;
            case QEMU_OPTION_sd:
                drive_add(optarg, SD_ALIAS);
                break;
            case QEMU_OPTION_pflash:
                drive_add(optarg, PFLASH_ALIAS);
                break;
            case QEMU_OPTION_snapshot:
                snapshot = 1;
                break;
            case QEMU_OPTION_hdachs:
                {
                    const char *p;
                    p = optarg;
                    cyls = strtol(p, (char **)&p, 0);
                    if (cyls < 1 || cyls > 16383)
                        goto chs_fail;
                    if (*p != ',')
                        goto chs_fail;
                    p++;
                    heads = strtol(p, (char **)&p, 0);
                    if (heads < 1 || heads > 16)
                        goto chs_fail;
                    if (*p != ',')
                        goto chs_fail;
                    p++;
                    secs = strtol(p, (char **)&p, 0);
                    if (secs < 1 || secs > 63)
                        goto chs_fail;
                    if (*p == ',') {
                        p++;
                        if (!strcmp(p, "none"))
                            translation = BIOS_ATA_TRANSLATION_NONE;
                        else if (!strcmp(p, "lba"))
                            translation = BIOS_ATA_TRANSLATION_LBA;
                        else if (!strcmp(p, "auto"))
                            translation = BIOS_ATA_TRANSLATION_AUTO;
                        else
                            goto chs_fail;
                    } else if (*p != '\0') {
                    chs_fail:
                        fprintf(stderr, "qemu: invalid physical CHS format\n");
                        exit(1);
                    }
		    if (hda_opts != NULL) {
                        char num[16];
                        snprintf(num, sizeof(num), "%d", cyls);
                        qemu_opt_set(hda_opts, "cyls", num);
                        snprintf(num, sizeof(num), "%d", heads);
                        qemu_opt_set(hda_opts, "heads", num);
                        snprintf(num, sizeof(num), "%d", secs);
                        qemu_opt_set(hda_opts, "secs", num);
                        if (translation == BIOS_ATA_TRANSLATION_LBA)
                            qemu_opt_set(hda_opts, "trans", "lba");
                        if (translation == BIOS_ATA_TRANSLATION_NONE)
                            qemu_opt_set(hda_opts, "trans", "none");
                    }
                }
                break;
            case QEMU_OPTION_numa:
                if (nb_numa_nodes >= MAX_NODES) {
                    fprintf(stderr, "qemu: too many NUMA nodes\n");
                    exit(1);
                }
                numa_add(optarg);
                break;
            case QEMU_OPTION_nographic:
                display_type = DT_NOGRAPHIC;
                break;
#ifdef CONFIG_CURSES
            case QEMU_OPTION_curses:
                display_type = DT_CURSES;
                break;
#endif
            case QEMU_OPTION_portrait:
                graphic_rotate = 1;
                break;
            case QEMU_OPTION_kernel:
                kernel_filename = optarg;
                break;
            case QEMU_OPTION_append:
                kernel_cmdline = optarg;
                break;
            case QEMU_OPTION_cdrom:
                drive_add(optarg, CDROM_ALIAS);
                break;
            case QEMU_OPTION_boot:
                {
                    static const char * const params[] = {
                        "order", "once", "menu", NULL
                    };
                    char buf[sizeof(boot_devices)];
                    char *standard_boot_devices;
                    int legacy = 0;

                    if (!strchr(optarg, '=')) {
                        legacy = 1;
                        pstrcpy(buf, sizeof(buf), optarg);
                    } else if (check_params(buf, sizeof(buf), params, optarg) < 0) {
                        fprintf(stderr,
                                "qemu: unknown boot parameter '%s' in '%s'\n",
                                buf, optarg);
                        exit(1);
                    }

                    if (legacy ||
                        get_param_value(buf, sizeof(buf), "order", optarg)) {
                        boot_devices_bitmap = parse_bootdevices(buf);
                        pstrcpy(boot_devices, sizeof(boot_devices), buf);
                    }
                    if (!legacy) {
                        if (get_param_value(buf, sizeof(buf),
                                            "once", optarg)) {
                            boot_devices_bitmap |= parse_bootdevices(buf);
                            standard_boot_devices = qemu_strdup(boot_devices);
                            pstrcpy(boot_devices, sizeof(boot_devices), buf);
                            qemu_register_reset(restore_boot_devices,
                                                standard_boot_devices);
                        }
                        if (get_param_value(buf, sizeof(buf),
                                            "menu", optarg)) {
                            if (!strcmp(buf, "on")) {
                                boot_menu = 1;
                            } else if (!strcmp(buf, "off")) {
                                boot_menu = 0;
                            } else {
                                fprintf(stderr,
                                        "qemu: invalid option value '%s'\n",
                                        buf);
                                exit(1);
                            }
                        }
                    }
                }
                break;
            case QEMU_OPTION_fda:
            case QEMU_OPTION_fdb:
                drive_add(optarg, FD_ALIAS, popt->index - QEMU_OPTION_fda);
                break;
#ifdef TARGET_I386
            case QEMU_OPTION_no_fd_bootchk:
                fd_bootchk = 0;
                break;
#endif
            case QEMU_OPTION_net:
                if (net_client_parse(optarg) == -1) {
                    exit(1);
                }
                break;
#ifdef CONFIG_SLIRP
            case QEMU_OPTION_tftp:
                legacy_tftp_prefix = optarg;
                break;
            case QEMU_OPTION_bootp:
                legacy_bootp_filename = optarg;
                break;
#ifndef _WIN32
            case QEMU_OPTION_smb:
                if (net_slirp_smb(optarg) < 0)
                    exit(1);
                break;
#endif
            case QEMU_OPTION_redir:
                if (net_slirp_redir(optarg) < 0)
                    exit(1);
                break;
#endif
            case QEMU_OPTION_bt:
                add_device_config(DEV_BT, optarg);
                break;
#ifdef HAS_AUDIO
            case QEMU_OPTION_audio_help:
                AUD_help ();
                exit (0);
                break;
            case QEMU_OPTION_soundhw:
                select_soundhw (optarg);
                break;
#endif
            case QEMU_OPTION_h:
                help(0);
                break;
            case QEMU_OPTION_version:
                version();
                exit(0);
                break;
            case QEMU_OPTION_m: {
                uint64_t value;
                char *ptr;

                value = strtoul(optarg, &ptr, 10);
                switch (*ptr) {
                case 0: case 'M': case 'm':
                    value <<= 20;
                    break;
                case 'G': case 'g':
                    value <<= 30;
                    break;
                default:
                    fprintf(stderr, "qemu: invalid ram size: %s\n", optarg);
                    exit(1);
                }

                /* On 32-bit hosts, QEMU is limited by virtual address space */
                if (value > (2047 << 20) && HOST_LONG_BITS == 32) {
                    fprintf(stderr, "qemu: at most 2047 MB RAM can be simulated\n");
                    exit(1);
                }
                if (value != (uint64_t)(ram_addr_t)value) {
                    fprintf(stderr, "qemu: ram size too large\n");
                    exit(1);
                }
                ram_size = value;
                break;
            }
            case QEMU_OPTION_d:
                {
                    int mask;
                    const CPULogItem *item;

                    mask = cpu_str_to_log_mask(optarg);
                    if (!mask) {
                        printf("Log items (comma separated):\n");
                    for(item = cpu_log_items; item->mask != 0; item++) {
                        printf("%-10s %s\n", item->name, item->help);
                    }
                    exit(1);
                    }
                    cpu_set_log(mask);
                }
                break;
            case QEMU_OPTION_s:
                gdbstub_dev = "tcp::" DEFAULT_GDBSTUB_PORT;
                break;
            case QEMU_OPTION_gdb:
                gdbstub_dev = optarg;
                break;
            case QEMU_OPTION_L:
                data_dir = optarg;
                break;
            case QEMU_OPTION_bios:
                bios_name = optarg;
                break;
            case QEMU_OPTION_singlestep:
                singlestep = 1;
                break;
            case QEMU_OPTION_S:
                autostart = 0;
                break;
#ifndef _WIN32
	    case QEMU_OPTION_k:
		keyboard_layout = optarg;
		break;
#endif
            case QEMU_OPTION_localtime:
                rtc_utc = 0;
                break;
            case QEMU_OPTION_vga:
                select_vgahw (optarg);
                break;
#if defined(TARGET_PPC) || defined(TARGET_SPARC)
            case QEMU_OPTION_g:
                {
                    const char *p;
                    int w, h, depth;
                    p = optarg;
                    w = strtol(p, (char **)&p, 10);
                    if (w <= 0) {
                    graphic_error:
                        fprintf(stderr, "qemu: invalid resolution or depth\n");
                        exit(1);
                    }
                    if (*p != 'x')
                        goto graphic_error;
                    p++;
                    h = strtol(p, (char **)&p, 10);
                    if (h <= 0)
                        goto graphic_error;
                    if (*p == 'x') {
                        p++;
                        depth = strtol(p, (char **)&p, 10);
                        if (depth != 8 && depth != 15 && depth != 16 &&
                            depth != 24 && depth != 32)
                            goto graphic_error;
                    } else if (*p == '\0') {
                        depth = graphic_depth;
                    } else {
                        goto graphic_error;
                    }

                    graphic_width = w;
                    graphic_height = h;
                    graphic_depth = depth;
                }
                break;
#endif
            case QEMU_OPTION_echr:
                {
                    char *r;
                    term_escape_char = strtol(optarg, &r, 0);
                    if (r == optarg)
                        printf("Bad argument to echr\n");
                    break;
                }
            case QEMU_OPTION_monitor:
                if (monitor_device_index >= MAX_MONITOR_DEVICES) {
                    fprintf(stderr, "qemu: too many monitor devices\n");
                    exit(1);
                }
                monitor_devices[monitor_device_index] = optarg;
                monitor_device_index++;
                break;
            case QEMU_OPTION_chardev:
                opts = qemu_opts_parse(&qemu_chardev_opts, optarg, "backend");
                if (!opts) {
                    fprintf(stderr, "parse error: %s\n", optarg);
                    exit(1);
                }
                if (qemu_chr_open_opts(opts, NULL) == NULL) {
                    exit(1);
                }
                break;
            case QEMU_OPTION_serial:
                if (serial_device_index >= MAX_SERIAL_PORTS) {
                    fprintf(stderr, "qemu: too many serial ports\n");
                    exit(1);
                }
                serial_devices[serial_device_index] = optarg;
                serial_device_index++;
                break;
            case QEMU_OPTION_watchdog:
                if (watchdog) {
                    fprintf(stderr,
                            "qemu: only one watchdog option may be given\n");
                    return 1;
                }
                watchdog = optarg;
                break;
            case QEMU_OPTION_watchdog_action:
                if (select_watchdog_action(optarg) == -1) {
                    fprintf(stderr, "Unknown -watchdog-action parameter\n");
                    exit(1);
                }
                break;
            case QEMU_OPTION_virtiocon:
                if (virtio_console_index >= MAX_VIRTIO_CONSOLES) {
                    fprintf(stderr, "qemu: too many virtio consoles\n");
                    exit(1);
                }
                virtio_consoles[virtio_console_index] = optarg;
                virtio_console_index++;
                break;
            case QEMU_OPTION_parallel:
                if (parallel_device_index >= MAX_PARALLEL_PORTS) {
                    fprintf(stderr, "qemu: too many parallel ports\n");
                    exit(1);
                }
                parallel_devices[parallel_device_index] = optarg;
                parallel_device_index++;
                break;
	    case QEMU_OPTION_loadvm:
		loadvm = optarg;
		break;
            case QEMU_OPTION_full_screen:
                full_screen = 1;
                break;
#ifdef CONFIG_SDL
            case QEMU_OPTION_no_frame:
                no_frame = 1;
                break;
            case QEMU_OPTION_alt_grab:
                alt_grab = 1;
                break;
            case QEMU_OPTION_ctrl_grab:
                ctrl_grab = 1;
                break;
            case QEMU_OPTION_no_quit:
                no_quit = 1;
                break;
            case QEMU_OPTION_sdl:
                display_type = DT_SDL;
                break;
#endif
            case QEMU_OPTION_pidfile:
                pid_file = optarg;
                break;
#ifdef TARGET_I386
            case QEMU_OPTION_win2k_hack:
                win2k_install_hack = 1;
                break;
            case QEMU_OPTION_rtc_td_hack:
                rtc_td_hack = 1;
                break;
            case QEMU_OPTION_acpitable:
                if(acpi_table_add(optarg) < 0) {
                    fprintf(stderr, "Wrong acpi table provided\n");
                    exit(1);
                }
                break;
            case QEMU_OPTION_smbios:
                if(smbios_entry_add(optarg) < 0) {
                    fprintf(stderr, "Wrong smbios provided\n");
                    exit(1);
                }
                break;
#endif
#ifdef CONFIG_KVM
            case QEMU_OPTION_enable_kvm:
                kvm_allowed = 1;
                break;
#endif
            case QEMU_OPTION_usb:
                usb_enabled = 1;
                break;
            case QEMU_OPTION_usbdevice:
                usb_enabled = 1;
                add_device_config(DEV_USB, optarg);
                break;
            case QEMU_OPTION_device:
                if (!qemu_opts_parse(&qemu_device_opts, optarg, "driver")) {
                    exit(1);
                }
                break;
            case QEMU_OPTION_smp:
                smp_parse(optarg);
                if (smp_cpus < 1) {
                    fprintf(stderr, "Invalid number of CPUs\n");
                    exit(1);
                }
                if (max_cpus < smp_cpus) {
                    fprintf(stderr, "maxcpus must be equal to or greater than "
                            "smp\n");
                    exit(1);
                }
                if (max_cpus > 255) {
                    fprintf(stderr, "Unsupported number of maxcpus\n");
                    exit(1);
                }
                break;
	    case QEMU_OPTION_vnc:
                display_type = DT_VNC;
		vnc_display = optarg;
		break;
#ifdef TARGET_I386
            case QEMU_OPTION_no_acpi:
                acpi_enabled = 0;
                break;
            case QEMU_OPTION_no_hpet:
                no_hpet = 1;
                break;
            case QEMU_OPTION_balloon:
                if (balloon_parse(optarg) < 0) {
                    fprintf(stderr, "Unknown -balloon argument %s\n", optarg);
                    exit(1);
                }
                break;
#endif
            case QEMU_OPTION_no_reboot:
                no_reboot = 1;
                break;
            case QEMU_OPTION_no_shutdown:
                no_shutdown = 1;
                break;
            case QEMU_OPTION_show_cursor:
                cursor_hide = 0;
                break;
            case QEMU_OPTION_uuid:
                if(qemu_uuid_parse(optarg, qemu_uuid) < 0) {
                    fprintf(stderr, "Fail to parse UUID string."
                            " Wrong format.\n");
                    exit(1);
                }
                break;
#ifndef _WIN32
	    case QEMU_OPTION_daemonize:
		daemonize = 1;
		break;
#endif
	    case QEMU_OPTION_option_rom:
		if (nb_option_roms >= MAX_OPTION_ROMS) {
		    fprintf(stderr, "Too many option ROMs\n");
		    exit(1);
		}
		option_rom[nb_option_roms] = optarg;
		nb_option_roms++;
		break;
#if defined(TARGET_ARM) || defined(TARGET_M68K)
            case QEMU_OPTION_semihosting:
                semihosting_enabled = 1;
                break;
#endif
            case QEMU_OPTION_name:
                qemu_name = qemu_strdup(optarg);
		 {
		     char *p = strchr(qemu_name, ',');
		     if (p != NULL) {
		        *p++ = 0;
			if (strncmp(p, "process=", 8)) {
			    fprintf(stderr, "Unknown subargument %s to -name", p);
			    exit(1);
			}
			p += 8;
			set_proc_name(p);
		     }	
		 }	
                break;
#if defined(TARGET_SPARC) || defined(TARGET_PPC)
            case QEMU_OPTION_prom_env:
                if (nb_prom_envs >= MAX_PROM_ENVS) {
                    fprintf(stderr, "Too many prom variables\n");
                    exit(1);
                }
                prom_envs[nb_prom_envs] = optarg;
                nb_prom_envs++;
                break;
#endif
#ifdef TARGET_ARM
            case QEMU_OPTION_old_param:
                old_param = 1;
                break;
#endif
            case QEMU_OPTION_clock:
                configure_alarms(optarg);
                break;
            case QEMU_OPTION_startdate:
                configure_rtc_date_offset(optarg, 1);
                break;
            case QEMU_OPTION_rtc:
                opts = qemu_opts_parse(&qemu_rtc_opts, optarg, NULL);
                if (!opts) {
                    fprintf(stderr, "parse error: %s\n", optarg);
                    exit(1);
                }
                configure_rtc(opts);
                break;
            case QEMU_OPTION_tb_size:
                tb_size = strtol(optarg, NULL, 0);
                if (tb_size < 0)
                    tb_size = 0;
                break;
            case QEMU_OPTION_icount:
                use_icount = 1;
                if (strcmp(optarg, "auto") == 0) {
                    icount_time_shift = -1;
                } else {
                    icount_time_shift = strtol(optarg, NULL, 0);
                }
                break;
            case QEMU_OPTION_incoming:
                incoming = optarg;
                break;
#ifdef CONFIG_CHROOT
            case QEMU_OPTION_chroot:
                chroot_dir = optarg;
                break;
            case QEMU_OPTION_runas:
                run_as = optarg;
                break;
#endif
#ifdef CONFIG_XEN
            case QEMU_OPTION_xen_domid:
                xen_domid = atoi(optarg);
                break;
            case QEMU_OPTION_xen_create:
                xen_mode = XEN_CREATE;
                break;
            case QEMU_OPTION_xen_attach:
                xen_mode = XEN_ATTACH;
                break;
#endif
            }
        }
    }

    /* If no data_dir is specified then try to find it relative to the
       executable path.  */
    if (!data_dir) {
        data_dir = find_datadir(argv[0]);
    }
    /* If all else fails use the install patch specified when building.  */
    if (!data_dir) {
        data_dir = CONFIG_QEMU_SHAREDIR;
    }

    /*
     * Default to max_cpus = smp_cpus, in case the user doesn't
     * specify a max_cpus value.
     */
    if (!max_cpus)
        max_cpus = smp_cpus;

    machine->max_cpus = machine->max_cpus ?: 1; /* Default to UP */
    if (smp_cpus > machine->max_cpus) {
        fprintf(stderr, "Number of SMP cpus requested (%d), exceeds max cpus "
                "supported by machine `%s' (%d)\n", smp_cpus,  machine->name,
                machine->max_cpus);
        exit(1);
    }

    if (display_type == DT_NOGRAPHIC) {
       if (serial_device_index == 0)
           serial_devices[0] = "stdio";
       if (parallel_device_index == 0)
           parallel_devices[0] = "null";
       if (strncmp(monitor_devices[0], "vc", 2) == 0) {
           monitor_devices[0] = "stdio";
       }
    }

#ifndef _WIN32
    if (daemonize) {
	pid_t pid;

	if (pipe(fds) == -1)
	    exit(1);

	pid = fork();
	if (pid > 0) {
	    uint8_t status;
	    ssize_t len;

	    close(fds[1]);

	again:
            len = read(fds[0], &status, 1);
            if (len == -1 && (errno == EINTR))
                goto again;

            if (len != 1)
                exit(1);
            else if (status == 1) {
                fprintf(stderr, "Could not acquire pidfile: %s\n", strerror(errno));
                exit(1);
            } else
                exit(0);
	} else if (pid < 0)
            exit(1);

	setsid();

	pid = fork();
	if (pid > 0)
	    exit(0);
	else if (pid < 0)
	    exit(1);

	umask(027);

        signal(SIGTSTP, SIG_IGN);
        signal(SIGTTOU, SIG_IGN);
        signal(SIGTTIN, SIG_IGN);
    }

    if (pid_file && qemu_create_pidfile(pid_file) != 0) {
        if (daemonize) {
            uint8_t status = 1;
            write(fds[1], &status, 1);
        } else
            fprintf(stderr, "Could not acquire pid file: %s\n", strerror(errno));
        exit(1);
    }
#endif

    if (kvm_enabled()) {
        int ret;

        ret = kvm_init(smp_cpus);
        if (ret < 0) {
            fprintf(stderr, "failed to initialize KVM\n");
            exit(1);
        }
    }

    if (qemu_init_main_loop()) {
        fprintf(stderr, "qemu_init_main_loop failed\n");
        exit(1);
    }
    linux_boot = (kernel_filename != NULL);

    if (!linux_boot && *kernel_cmdline != '\0') {
        fprintf(stderr, "-append only allowed with -kernel option\n");
        exit(1);
    }

    if (!linux_boot && initrd_filename != NULL) {
        fprintf(stderr, "-initrd only allowed with -kernel option\n");
        exit(1);
    }

#ifndef _WIN32
    /* Win32 doesn't support line-buffering and requires size >= 2 */
    setvbuf(stdout, NULL, _IOLBF, 0);
    setvbuf(stderr, NULL, _IOLBF, 0);
#endif

    if (init_timer_alarm() < 0) {
        fprintf(stderr, "could not initialize alarm timer\n");
        exit(1);
    }
    if (use_icount && icount_time_shift < 0) {
        use_icount = 2;
        /* 125MIPS seems a reasonable initial guess at the guest speed.
           It will be corrected fairly quickly anyway.  */
        icount_time_shift = 3;
        init_icount_adjust();
    }

#ifdef _WIN32
    socket_init();
#endif

    if (net_init_clients() < 0) {
        exit(1);
    }

    net_boot = (boot_devices_bitmap >> ('n' - 'a')) & 0xF;
    net_set_boot_mask(net_boot);

    /* init the bluetooth world */
    if (foreach_device_config(DEV_BT, bt_parse))
        exit(1);

    /* init the memory */
    if (ram_size == 0)
        ram_size = DEFAULT_RAM_SIZE * 1024 * 1024;

    /* init the dynamic translator */
    cpu_exec_init_all(tb_size * 1024 * 1024);

    bdrv_init();

    /* we always create the cdrom drive, even if no disk is there */
    drive_add(NULL, CDROM_ALIAS);

    /* we always create at least one floppy */
    drive_add(NULL, FD_ALIAS, 0);

    /* we always create one sd slot, even if no card is in it */
    drive_add(NULL, SD_ALIAS);

    /* open the virtual block devices */
    if (snapshot)
        qemu_opts_foreach(&qemu_drive_opts, drive_enable_snapshot, NULL, 0);
    if (qemu_opts_foreach(&qemu_drive_opts, drive_init_func, machine, 1) != 0)
        exit(1);

    vmstate_register(0, &vmstate_timers ,&timers_state);
    register_savevm_live("ram", 0, 3, ram_save_live, NULL, ram_load, NULL);

    /* Maintain compatibility with multiple stdio monitors */
    if (!strcmp(monitor_devices[0],"stdio")) {
        for (i = 0; i < MAX_SERIAL_PORTS; i++) {
            const char *devname = serial_devices[i];
            if (devname && !strcmp(devname,"mon:stdio")) {
                monitor_devices[0] = NULL;
                break;
            } else if (devname && !strcmp(devname,"stdio")) {
                monitor_devices[0] = NULL;
                serial_devices[i] = "mon:stdio";
                break;
            }
        }
    }

    if (nb_numa_nodes > 0) {
        int i;

        if (nb_numa_nodes > smp_cpus) {
            nb_numa_nodes = smp_cpus;
        }

        /* If no memory size if given for any node, assume the default case
         * and distribute the available memory equally across all nodes
         */
        for (i = 0; i < nb_numa_nodes; i++) {
            if (node_mem[i] != 0)
                break;
        }
        if (i == nb_numa_nodes) {
            uint64_t usedmem = 0;

            /* On Linux, the each node's border has to be 8MB aligned,
             * the final node gets the rest.
             */
            for (i = 0; i < nb_numa_nodes - 1; i++) {
                node_mem[i] = (ram_size / nb_numa_nodes) & ~((1 << 23UL) - 1);
                usedmem += node_mem[i];
            }
            node_mem[i] = ram_size - usedmem;
        }

        for (i = 0; i < nb_numa_nodes; i++) {
            if (node_cpumask[i] != 0)
                break;
        }
        /* assigning the VCPUs round-robin is easier to implement, guest OSes
         * must cope with this anyway, because there are BIOSes out there in
         * real machines which also use this scheme.
         */
        if (i == nb_numa_nodes) {
            for (i = 0; i < smp_cpus; i++) {
                node_cpumask[i % nb_numa_nodes] |= 1 << i;
            }
        }
    }

    for (i = 0; i < MAX_MONITOR_DEVICES; i++) {
        const char *devname = monitor_devices[i];
        if (devname && strcmp(devname, "none")) {
            char label[32];
            if (i == 0) {
                snprintf(label, sizeof(label), "monitor");
            } else {
                snprintf(label, sizeof(label), "monitor%d", i);
            }
            monitor_hds[i] = qemu_chr_open(label, devname, NULL);
            if (!monitor_hds[i]) {
                fprintf(stderr, "qemu: could not open monitor device '%s'\n",
                        devname);
                exit(1);
            }
        }
    }

    for(i = 0; i < MAX_SERIAL_PORTS; i++) {
        const char *devname = serial_devices[i];
        if (devname && strcmp(devname, "none")) {
            char label[32];
            snprintf(label, sizeof(label), "serial%d", i);
            serial_hds[i] = qemu_chr_open(label, devname, NULL);
            if (!serial_hds[i]) {
                fprintf(stderr, "qemu: could not open serial device '%s': %s\n",
                        devname, strerror(errno));
                exit(1);
            }
        }
    }

    for(i = 0; i < MAX_PARALLEL_PORTS; i++) {
        const char *devname = parallel_devices[i];
        if (devname && strcmp(devname, "none")) {
            char label[32];
            snprintf(label, sizeof(label), "parallel%d", i);
            parallel_hds[i] = qemu_chr_open(label, devname, NULL);
            if (!parallel_hds[i]) {
                fprintf(stderr, "qemu: could not open parallel device '%s': %s\n",
                        devname, strerror(errno));
                exit(1);
            }
        }
    }

    for(i = 0; i < MAX_VIRTIO_CONSOLES; i++) {
        const char *devname = virtio_consoles[i];
        if (devname && strcmp(devname, "none")) {
            char label[32];
            snprintf(label, sizeof(label), "virtcon%d", i);
            virtcon_hds[i] = qemu_chr_open(label, devname, NULL);
            if (!virtcon_hds[i]) {
                fprintf(stderr, "qemu: could not open virtio console '%s': %s\n",
                        devname, strerror(errno));
                exit(1);
            }
        }
    }

    module_call_init(MODULE_INIT_DEVICE);

    if (watchdog) {
        i = select_watchdog(watchdog);
        if (i > 0)
            exit (i == 1 ? 1 : 0);
    }

    if (machine->compat_props) {
        qdev_prop_register_compat(machine->compat_props);
    }
    machine->init(ram_size, boot_devices,
                  kernel_filename, kernel_cmdline, initrd_filename, cpu_model);


#ifndef _WIN32
    /* must be after terminal init, SDL library changes signal handlers */
    sighandler_setup();
#endif

    for (env = first_cpu; env != NULL; env = env->next_cpu) {
        for (i = 0; i < nb_numa_nodes; i++) {
            if (node_cpumask[i] & (1 << env->cpu_index)) {
                env->numa_node = i;
            }
        }
    }

    current_machine = machine;

    /* init USB devices */
    if (usb_enabled) {
        if (foreach_device_config(DEV_USB, usb_parse) < 0)
            exit(1);
    }

    /* init generic devices */
    if (qemu_opts_foreach(&qemu_device_opts, device_init_func, NULL, 1) != 0)
        exit(1);

    if (!display_state)
        dumb_display_init();
    /* just use the first displaystate for the moment */
    ds = display_state;

    if (display_type == DT_DEFAULT) {
#if defined(CONFIG_SDL) || defined(CONFIG_COCOA)
        display_type = DT_SDL;
#else
        display_type = DT_VNC;
        vnc_display = "localhost:0,to=99";
        show_vnc_port = 1;
#endif
    }
        

    switch (display_type) {
    case DT_NOGRAPHIC:
        break;
#if defined(CONFIG_CURSES)
    case DT_CURSES:
        curses_display_init(ds, full_screen);
        break;
#endif
#if defined(CONFIG_SDL)
    case DT_SDL:
        sdl_display_init(ds, full_screen, no_frame);
        break;
#elif defined(CONFIG_COCOA)
    case DT_SDL:
        cocoa_display_init(ds, full_screen);
        break;
#endif
    case DT_VNC:
        vnc_display_init(ds);
        if (vnc_display_open(ds, vnc_display) < 0)
            exit(1);

        if (show_vnc_port) {
            printf("VNC server running on `%s'\n", vnc_display_local_addr(ds));
        }
        break;
    default:
        break;
    }
    dpy_resize(ds);

    dcl = ds->listeners;
    while (dcl != NULL) {
        if (dcl->dpy_refresh != NULL) {
            ds->gui_timer = qemu_new_timer(rt_clock, gui_update, ds);
            qemu_mod_timer(ds->gui_timer, qemu_get_clock(rt_clock));
        }
        dcl = dcl->next;
    }

    if (display_type == DT_NOGRAPHIC || display_type == DT_VNC) {
        nographic_timer = qemu_new_timer(rt_clock, nographic_update, NULL);
        qemu_mod_timer(nographic_timer, qemu_get_clock(rt_clock));
    }

    text_consoles_set_display(display_state);
    qemu_chr_initial_reset();

    for (i = 0; i < MAX_MONITOR_DEVICES; i++) {
        if (monitor_devices[i] && monitor_hds[i]) {
            monitor_init(monitor_hds[i],
                         MONITOR_USE_READLINE |
                         ((i == 0) ? MONITOR_IS_DEFAULT : 0));
        }
    }

    for(i = 0; i < MAX_SERIAL_PORTS; i++) {
        const char *devname = serial_devices[i];
        if (devname && strcmp(devname, "none")) {
            if (strstart(devname, "vc", 0)) {
                qemu_chr_printf(serial_hds[i], "serial%d console\r\n", i);
            }
        }
    }

    for(i = 0; i < MAX_PARALLEL_PORTS; i++) {
        const char *devname = parallel_devices[i];
        if (devname && strcmp(devname, "none")) {
            if (strstart(devname, "vc", 0)) {
                qemu_chr_printf(parallel_hds[i], "parallel%d console\r\n", i);
            }
        }
    }

    for(i = 0; i < MAX_VIRTIO_CONSOLES; i++) {
        const char *devname = virtio_consoles[i];
        if (virtcon_hds[i] && devname) {
            if (strstart(devname, "vc", 0)) {
                qemu_chr_printf(virtcon_hds[i], "virtio console%d\r\n", i);
            }
        }
    }

    if (gdbstub_dev && gdbserver_start(gdbstub_dev) < 0) {
        fprintf(stderr, "qemu: could not open gdbserver on device '%s'\n",
                gdbstub_dev);
        exit(1);
    }

    qdev_machine_creation_done();

<<<<<<< HEAD
=======
    rom_load_all();

>>>>>>> 6a957025
    if (loadvm) {
        if (load_vmstate(cur_mon, loadvm) < 0) {
            autostart = 0;
        }
    }

    if (incoming) {
        qemu_start_incoming_migration(incoming);
    } else if (autostart) {
        vm_start();
    }

#ifndef _WIN32
    if (daemonize) {
	uint8_t status = 0;
	ssize_t len;

    again1:
	len = write(fds[1], &status, 1);
	if (len == -1 && (errno == EINTR))
	    goto again1;

	if (len != 1)
	    exit(1);

	chdir("/");
	TFR(fd = open("/dev/null", O_RDWR));
	if (fd == -1)
	    exit(1);
    }

    if (run_as) {
        pwd = getpwnam(run_as);
        if (!pwd) {
            fprintf(stderr, "User \"%s\" doesn't exist\n", run_as);
            exit(1);
        }
    }

#ifdef CONFIG_CHROOT
    if (chroot_dir) {
        if (chroot(chroot_dir) < 0) {
            fprintf(stderr, "chroot failed\n");
            exit(1);
        }
        chdir("/");
    }
#endif

    if (run_as) {
        if (setgid(pwd->pw_gid) < 0) {
            fprintf(stderr, "Failed to setgid(%d)\n", pwd->pw_gid);
            exit(1);
        }
        if (setuid(pwd->pw_uid) < 0) {
            fprintf(stderr, "Failed to setuid(%d)\n", pwd->pw_uid);
            exit(1);
        }
        if (setuid(0) != -1) {
            fprintf(stderr, "Dropping privileges failed\n");
            exit(1);
        }
    }

    if (daemonize) {
        dup2(fd, 0);
        dup2(fd, 1);
        dup2(fd, 2);

        close(fd);
    }
#endif

    main_loop();
    quit_timers();
    net_cleanup();

    return 0;
}<|MERGE_RESOLUTION|>--- conflicted
+++ resolved
@@ -3706,15 +3706,9 @@
 {
     CPUState *env = _env;
     QemuThread this;
-<<<<<<< HEAD
 
     qemu_thread_self(&this);
 
-=======
- 
-    qemu_thread_self(&this);
- 
->>>>>>> 6a957025
     return qemu_thread_equal(&this, env->thread);
 }
 
@@ -4548,7 +4542,6 @@
     return 0;
 }
 
-<<<<<<< HEAD
 #define MAX_NET_CLIENTS 32
 
 #if defined(CONFIG_RUBY)
@@ -4587,8 +4580,6 @@
 }
 #endif
 
-=======
->>>>>>> 6a957025
 #ifndef _WIN32
 
 static void termsig_handler(int signal)
@@ -6021,11 +6012,8 @@
 
     qdev_machine_creation_done();
 
-<<<<<<< HEAD
-=======
     rom_load_all();
 
->>>>>>> 6a957025
     if (loadvm) {
         if (load_vmstate(cur_mon, loadvm) < 0) {
             autostart = 0;
