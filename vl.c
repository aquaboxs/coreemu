/*
 * QEMU System Emulator
 *
 * Copyright (c) 2003-2008 Fabrice Bellard
 *
 * Permission is hereby granted, free of charge, to any person obtaining a copy
 * of this software and associated documentation files (the "Software"), to deal
 * in the Software without restriction, including without limitation the rights
 * to use, copy, modify, merge, publish, distribute, sublicense, and/or sell
 * copies of the Software, and to permit persons to whom the Software is
 * furnished to do so, subject to the following conditions:
 *
 * The above copyright notice and this permission notice shall be included in
 * all copies or substantial portions of the Software.
 *
 * THE SOFTWARE IS PROVIDED "AS IS", WITHOUT WARRANTY OF ANY KIND, EXPRESS OR
 * IMPLIED, INCLUDING BUT NOT LIMITED TO THE WARRANTIES OF MERCHANTABILITY,
 * FITNESS FOR A PARTICULAR PURPOSE AND NONINFRINGEMENT. IN NO EVENT SHALL
 * THE AUTHORS OR COPYRIGHT HOLDERS BE LIABLE FOR ANY CLAIM, DAMAGES OR OTHER
 * LIABILITY, WHETHER IN AN ACTION OF CONTRACT, TORT OR OTHERWISE, ARISING FROM,
 * OUT OF OR IN CONNECTION WITH THE SOFTWARE OR THE USE OR OTHER DEALINGS IN
 * THE SOFTWARE.
 */
#include <unistd.h>
#include <fcntl.h>
#include <signal.h>
#include <time.h>
#include <errno.h>
#include <sys/time.h>
#include <zlib.h>

/* Needed early for CONFIG_BSD etc. */
#include "config-host.h"

#ifndef _WIN32
#include <libgen.h>
#include <sys/times.h>
#include <sys/wait.h>
#include <termios.h>
#include <sys/mman.h>
#include <sys/ioctl.h>
#include <sys/resource.h>
#include <sys/socket.h>
#include <netinet/in.h>
#include <net/if.h>
#include <arpa/inet.h>
#include <dirent.h>
#include <netdb.h>
#include <sys/select.h>
#ifdef CONFIG_BSD
#include <sys/stat.h>
#if defined(__FreeBSD__) || defined(__FreeBSD_kernel__) || defined(__DragonFly__)
#include <libutil.h>
#include <sys/sysctl.h>
#else
#include <util.h>
#endif
#else
#ifdef __linux__
#include <pty.h>
#include <malloc.h>

#include <linux/ppdev.h>
#include <linux/parport.h>
#endif
#ifdef __sun__
#include <sys/stat.h>
#include <sys/ethernet.h>
#include <sys/sockio.h>
#include <netinet/arp.h>
#include <netinet/in_systm.h>
#include <netinet/ip.h>
#include <netinet/ip_icmp.h> // must come after ip.h
#include <netinet/udp.h>
#include <netinet/tcp.h>
#include <net/if.h>
#include <syslog.h>
#include <stropts.h>
/* See MySQL bug #7156 (http://bugs.mysql.com/bug.php?id=7156) for
   discussion about Solaris header problems */
extern int madvise(caddr_t, size_t, int);
#endif
#endif
#endif

#if defined(__OpenBSD__)
#include <util.h>
#endif

#if defined(CONFIG_VDE)
#include <libvdeplug.h>
#endif

#ifndef _WIN32
# define CONFIG_CHROOT
#endif

#ifdef _WIN32
#include <windows.h>
#endif

#ifdef CONFIG_SDL
#if defined(__APPLE__) || defined(main)
#include <SDL.h>
int qemu_main(int argc, char **argv, char **envp);
int main(int argc, char **argv)
{
    return qemu_main(argc, argv, NULL);
}
#undef main
#define main qemu_main
#endif
#endif /* CONFIG_SDL */

#ifdef CONFIG_COCOA
#undef main
#define main qemu_main
#endif /* CONFIG_COCOA */

#include "hw/hw.h"
#include "hw/boards.h"
#include "hw/usb.h"
#include "hw/pcmcia.h"
#include "hw/pc.h"
#include "hw/isa.h"
#include "hw/baum.h"
#include "hw/bt.h"
#include "hw/watchdog.h"
#include "hw/smbios.h"
#include "hw/xen.h"
#include "hw/qdev.h"
#include "hw/loader.h"
#include "bt-host.h"
#include "net.h"
#include "net/slirp.h"
#include "monitor.h"
#include "console.h"
#include "sysemu.h"
#include "gdbstub.h"
#include "qemu-timer.h"
#include "qemu-char.h"
#include "cache-utils.h"
#include "block.h"
#include "block_int.h"
#include "block-migration.h"
#include "dma.h"
#include "audio/audio.h"
#include "migration.h"
#include "kvm.h"
#include "qemu-option.h"
#include "qemu-config.h"
#include "qemu-objects.h"
#include "qemu-options.h"
#ifdef CONFIG_LINUX
#include "fsdev/qemu-fsdev.h"
#endif

#include "disas.h"

#include "qemu_socket.h"

#include "slirp/libslirp.h"

#include "qemu-queue.h"
#include "cpus.h"
#include "arch_init.h"

//#define DEBUG_NET
//#define DEBUG_SLIRP

#define DEFAULT_RAM_SIZE 128

#define MAX_VIRTIO_CONSOLES 1

static const char *data_dir;
const char *bios_name = NULL;
/* Note: drives_table[MAX_DRIVES] is a dummy block driver if none available
   to store the VM snapshots */
struct drivelist drives = QTAILQ_HEAD_INITIALIZER(drives);
struct driveoptlist driveopts = QTAILQ_HEAD_INITIALIZER(driveopts);
enum vga_retrace_method vga_retrace_method = VGA_RETRACE_DUMB;
DisplayType display_type = DT_DEFAULT;
const char* keyboard_layout = NULL;
ram_addr_t ram_size;
const char *mem_path = NULL;
#ifdef MAP_POPULATE
int mem_prealloc = 0; /* force preallocation of physical target memory */
#endif
int nb_nics;
NICInfo nd_table[MAX_NICS];
int vm_running;
int autostart;
static int rtc_utc = 1;
static int rtc_date_offset = -1; /* -1 means no change */
QEMUClock *rtc_clock;
int vga_interface_type = VGA_NONE;
static int full_screen = 0;
#ifdef CONFIG_SDL
static int no_frame = 0;
#endif
int no_quit = 0;
CharDriverState *serial_hds[MAX_SERIAL_PORTS];
CharDriverState *parallel_hds[MAX_PARALLEL_PORTS];
CharDriverState *virtcon_hds[MAX_VIRTIO_CONSOLES];
int win2k_install_hack = 0;
int rtc_td_hack = 0;
int usb_enabled = 0;
int singlestep = 0;
int smp_cpus = 1;
int max_cpus = 0;
int smp_cores = 1;
int smp_threads = 1;
const char *vnc_display;
int acpi_enabled = 1;
int no_hpet = 0;
int fd_bootchk = 1;
int no_reboot = 0;
int no_shutdown = 0;
int cursor_hide = 1;
int graphic_rotate = 0;
uint8_t irq0override = 1;
const char *watchdog;
const char *option_rom[MAX_OPTION_ROMS];
int nb_option_roms;
int semihosting_enabled = 0;
int old_param = 0;
const char *qemu_name;
int alt_grab = 0;
int ctrl_grab = 0;
unsigned int nb_prom_envs = 0;
const char *prom_envs[MAX_PROM_ENVS];
int boot_menu;

int nb_numa_nodes;
uint64_t node_mem[MAX_NODES];
uint64_t node_cpumask[MAX_NODES];

static QEMUTimer *nographic_timer;

uint8_t qemu_uuid[16];

static QEMUBootSetHandler *boot_set_handler;
static void *boot_set_opaque;

int kvm_allowed = 0;
uint32_t xen_domid;
enum xen_mode xen_mode = XEN_EMULATE;

static int default_serial = 1;
static int default_parallel = 1;
static int default_virtcon = 1;
static int default_monitor = 1;
static int default_vga = 1;
static int default_floppy = 1;
static int default_cdrom = 1;
static int default_sdcard = 1;

static struct {
    const char *driver;
    int *flag;
} default_list[] = {
    { .driver = "isa-serial",           .flag = &default_serial    },
    { .driver = "isa-parallel",         .flag = &default_parallel  },
    { .driver = "isa-fdc",              .flag = &default_floppy    },
    { .driver = "ide-drive",            .flag = &default_cdrom     },
    { .driver = "virtio-serial-pci",    .flag = &default_virtcon   },
    { .driver = "virtio-serial-s390",   .flag = &default_virtcon   },
    { .driver = "virtio-serial",        .flag = &default_virtcon   },
    { .driver = "VGA",                  .flag = &default_vga       },
    { .driver = "cirrus-vga",           .flag = &default_vga       },
    { .driver = "vmware-svga",          .flag = &default_vga       },
};

static int default_driver_check(QemuOpts *opts, void *opaque)
{
    const char *driver = qemu_opt_get(opts, "driver");
    int i;

    if (!driver)
        return 0;
    for (i = 0; i < ARRAY_SIZE(default_list); i++) {
        if (strcmp(default_list[i].driver, driver) != 0)
            continue;
        *(default_list[i].flag) = 0;
    }
    return 0;
}

/***********************************************************/
/* real time host monotonic timer */

/* compute with 96 bit intermediate result: (a*b)/c */
uint64_t muldiv64(uint64_t a, uint32_t b, uint32_t c)
{
    union {
        uint64_t ll;
        struct {
#ifdef HOST_WORDS_BIGENDIAN
            uint32_t high, low;
#else
            uint32_t low, high;
#endif
        } l;
    } u, res;
    uint64_t rl, rh;

    u.ll = a;
    rl = (uint64_t)u.l.low * (uint64_t)b;
    rh = (uint64_t)u.l.high * (uint64_t)b;
    rh += (rl >> 32);
    res.l.high = rh / c;
    res.l.low = (((rh % c) << 32) + (rl & 0xffffffff)) / c;
    return res.ll;
}

/***********************************************************/
/* host time/date access */
void qemu_get_timedate(struct tm *tm, int offset)
{
    time_t ti;
    struct tm *ret;

    time(&ti);
    ti += offset;
    if (rtc_date_offset == -1) {
        if (rtc_utc)
            ret = gmtime(&ti);
        else
            ret = localtime(&ti);
    } else {
        ti -= rtc_date_offset;
        ret = gmtime(&ti);
    }

    memcpy(tm, ret, sizeof(struct tm));
}

int qemu_timedate_diff(struct tm *tm)
{
    time_t seconds;

    if (rtc_date_offset == -1)
        if (rtc_utc)
            seconds = mktimegm(tm);
        else
            seconds = mktime(tm);
    else
        seconds = mktimegm(tm) + rtc_date_offset;

    return seconds - time(NULL);
}

void rtc_change_mon_event(struct tm *tm)
{
    QObject *data;

    data = qobject_from_jsonf("{ 'offset': %d }", qemu_timedate_diff(tm));
    monitor_protocol_event(QEVENT_RTC_CHANGE, data);
    qobject_decref(data);
}

static void configure_rtc_date_offset(const char *startdate, int legacy)
{
    time_t rtc_start_date;
    struct tm tm;

    if (!strcmp(startdate, "now") && legacy) {
        rtc_date_offset = -1;
    } else {
        if (sscanf(startdate, "%d-%d-%dT%d:%d:%d",
                   &tm.tm_year,
                   &tm.tm_mon,
                   &tm.tm_mday,
                   &tm.tm_hour,
                   &tm.tm_min,
                   &tm.tm_sec) == 6) {
            /* OK */
        } else if (sscanf(startdate, "%d-%d-%d",
                          &tm.tm_year,
                          &tm.tm_mon,
                          &tm.tm_mday) == 3) {
            tm.tm_hour = 0;
            tm.tm_min = 0;
            tm.tm_sec = 0;
        } else {
            goto date_fail;
        }
        tm.tm_year -= 1900;
        tm.tm_mon--;
        rtc_start_date = mktimegm(&tm);
        if (rtc_start_date == -1) {
        date_fail:
            fprintf(stderr, "Invalid date format. Valid formats are:\n"
                            "'2006-06-17T16:01:21' or '2006-06-17'\n");
            exit(1);
        }
        rtc_date_offset = time(NULL) - rtc_start_date;
    }
}

static void configure_rtc(QemuOpts *opts)
{
    const char *value;

    value = qemu_opt_get(opts, "base");
    if (value) {
        if (!strcmp(value, "utc")) {
            rtc_utc = 1;
        } else if (!strcmp(value, "localtime")) {
            rtc_utc = 0;
        } else {
            configure_rtc_date_offset(value, 0);
        }
    }
    value = qemu_opt_get(opts, "clock");
    if (value) {
        if (!strcmp(value, "host")) {
            rtc_clock = host_clock;
        } else if (!strcmp(value, "vm")) {
            rtc_clock = vm_clock;
        } else {
            fprintf(stderr, "qemu: invalid option value '%s'\n", value);
            exit(1);
        }
    }
    value = qemu_opt_get(opts, "driftfix");
    if (value) {
        if (!strcmp(value, "slew")) {
            rtc_td_hack = 1;
        } else if (!strcmp(value, "none")) {
            rtc_td_hack = 0;
        } else {
            fprintf(stderr, "qemu: invalid option value '%s'\n", value);
            exit(1);
        }
    }
}

/***********************************************************/
/* Bluetooth support */
static int nb_hcis;
static int cur_hci;
static struct HCIInfo *hci_table[MAX_NICS];

static struct bt_vlan_s {
    struct bt_scatternet_s net;
    int id;
    struct bt_vlan_s *next;
} *first_bt_vlan;

/* find or alloc a new bluetooth "VLAN" */
static struct bt_scatternet_s *qemu_find_bt_vlan(int id)
{
    struct bt_vlan_s **pvlan, *vlan;
    for (vlan = first_bt_vlan; vlan != NULL; vlan = vlan->next) {
        if (vlan->id == id)
            return &vlan->net;
    }
    vlan = qemu_mallocz(sizeof(struct bt_vlan_s));
    vlan->id = id;
    pvlan = &first_bt_vlan;
    while (*pvlan != NULL)
        pvlan = &(*pvlan)->next;
    *pvlan = vlan;
    return &vlan->net;
}

static void null_hci_send(struct HCIInfo *hci, const uint8_t *data, int len)
{
}

static int null_hci_addr_set(struct HCIInfo *hci, const uint8_t *bd_addr)
{
    return -ENOTSUP;
}

static struct HCIInfo null_hci = {
    .cmd_send = null_hci_send,
    .sco_send = null_hci_send,
    .acl_send = null_hci_send,
    .bdaddr_set = null_hci_addr_set,
};

struct HCIInfo *qemu_next_hci(void)
{
    if (cur_hci == nb_hcis)
        return &null_hci;

    return hci_table[cur_hci++];
}

static struct HCIInfo *hci_init(const char *str)
{
    char *endp;
    struct bt_scatternet_s *vlan = 0;

    if (!strcmp(str, "null"))
        /* null */
        return &null_hci;
    else if (!strncmp(str, "host", 4) && (str[4] == '\0' || str[4] == ':'))
        /* host[:hciN] */
        return bt_host_hci(str[4] ? str + 5 : "hci0");
    else if (!strncmp(str, "hci", 3)) {
        /* hci[,vlan=n] */
        if (str[3]) {
            if (!strncmp(str + 3, ",vlan=", 6)) {
                vlan = qemu_find_bt_vlan(strtol(str + 9, &endp, 0));
                if (*endp)
                    vlan = 0;
            }
        } else
            vlan = qemu_find_bt_vlan(0);
        if (vlan)
           return bt_new_hci(vlan);
    }

    fprintf(stderr, "qemu: Unknown bluetooth HCI `%s'.\n", str);

    return 0;
}

static int bt_hci_parse(const char *str)
{
    struct HCIInfo *hci;
    bdaddr_t bdaddr;

    if (nb_hcis >= MAX_NICS) {
        fprintf(stderr, "qemu: Too many bluetooth HCIs (max %i).\n", MAX_NICS);
        return -1;
    }

    hci = hci_init(str);
    if (!hci)
        return -1;

    bdaddr.b[0] = 0x52;
    bdaddr.b[1] = 0x54;
    bdaddr.b[2] = 0x00;
    bdaddr.b[3] = 0x12;
    bdaddr.b[4] = 0x34;
    bdaddr.b[5] = 0x56 + nb_hcis;
    hci->bdaddr_set(hci, bdaddr.b);

    hci_table[nb_hcis++] = hci;

    return 0;
}

static void bt_vhci_add(int vlan_id)
{
    struct bt_scatternet_s *vlan = qemu_find_bt_vlan(vlan_id);

    if (!vlan->slave)
        fprintf(stderr, "qemu: warning: adding a VHCI to "
                        "an empty scatternet %i\n", vlan_id);

    bt_vhci_init(bt_new_hci(vlan));
}

static struct bt_device_s *bt_device_add(const char *opt)
{
    struct bt_scatternet_s *vlan;
    int vlan_id = 0;
    char *endp = strstr(opt, ",vlan=");
    int len = (endp ? endp - opt : strlen(opt)) + 1;
    char devname[10];

    pstrcpy(devname, MIN(sizeof(devname), len), opt);

    if (endp) {
        vlan_id = strtol(endp + 6, &endp, 0);
        if (*endp) {
            fprintf(stderr, "qemu: unrecognised bluetooth vlan Id\n");
            return 0;
        }
    }

    vlan = qemu_find_bt_vlan(vlan_id);

    if (!vlan->slave)
        fprintf(stderr, "qemu: warning: adding a slave device to "
                        "an empty scatternet %i\n", vlan_id);

    if (!strcmp(devname, "keyboard"))
        return bt_keyboard_init(vlan);

    fprintf(stderr, "qemu: unsupported bluetooth device `%s'\n", devname);
    return 0;
}

static int bt_parse(const char *opt)
{
    const char *endp, *p;
    int vlan;

    if (strstart(opt, "hci", &endp)) {
        if (!*endp || *endp == ',') {
            if (*endp)
                if (!strstart(endp, ",vlan=", 0))
                    opt = endp + 1;

            return bt_hci_parse(opt);
       }
    } else if (strstart(opt, "vhci", &endp)) {
        if (!*endp || *endp == ',') {
            if (*endp) {
                if (strstart(endp, ",vlan=", &p)) {
                    vlan = strtol(p, (char **) &endp, 0);
                    if (*endp) {
                        fprintf(stderr, "qemu: bad scatternet '%s'\n", p);
                        return 1;
                    }
                } else {
                    fprintf(stderr, "qemu: bad parameter '%s'\n", endp + 1);
                    return 1;
                }
            } else
                vlan = 0;

            bt_vhci_add(vlan);
            return 0;
        }
    } else if (strstart(opt, "device:", &endp))
        return !bt_device_add(endp);

    fprintf(stderr, "qemu: bad bluetooth parameter '%s'\n", opt);
    return 1;
}

/***********************************************************/
/* QEMU Block devices */

#define HD_ALIAS "index=%d,media=disk"
#define CDROM_ALIAS "index=2,media=cdrom"
#define FD_ALIAS "index=%d,if=floppy"
#define PFLASH_ALIAS "if=pflash"
#define MTD_ALIAS "if=mtd"
#define SD_ALIAS "index=0,if=sd"

QemuOpts *drive_add(const char *file, const char *fmt, ...)
{
    va_list ap;
    char optstr[1024];
    QemuOpts *opts;

    va_start(ap, fmt);
    vsnprintf(optstr, sizeof(optstr), fmt, ap);
    va_end(ap);

    opts = qemu_opts_parse(&qemu_drive_opts, optstr, 0);
    if (!opts) {
        return NULL;
    }
    if (file)
        qemu_opt_set(opts, "file", file);
    return opts;
}

DriveInfo *drive_get(BlockInterfaceType type, int bus, int unit)
{
    DriveInfo *dinfo;

    /* seek interface, bus and unit */

    QTAILQ_FOREACH(dinfo, &drives, next) {
        if (dinfo->type == type &&
	    dinfo->bus == bus &&
	    dinfo->unit == unit)
            return dinfo;
    }

    return NULL;
}

DriveInfo *drive_get_by_id(const char *id)
{
    DriveInfo *dinfo;

    QTAILQ_FOREACH(dinfo, &drives, next) {
        if (strcmp(id, dinfo->id))
            continue;
        return dinfo;
    }
    return NULL;
}

int drive_get_max_bus(BlockInterfaceType type)
{
    int max_bus;
    DriveInfo *dinfo;

    max_bus = -1;
    QTAILQ_FOREACH(dinfo, &drives, next) {
        if(dinfo->type == type &&
           dinfo->bus > max_bus)
            max_bus = dinfo->bus;
    }
    return max_bus;
}

const char *drive_get_serial(BlockDriverState *bdrv)
{
    DriveInfo *dinfo;

    QTAILQ_FOREACH(dinfo, &drives, next) {
        if (dinfo->bdrv == bdrv)
            return dinfo->serial;
    }

    return "\0";
}

BlockInterfaceErrorAction drive_get_on_error(
    BlockDriverState *bdrv, int is_read)
{
    DriveInfo *dinfo;

    QTAILQ_FOREACH(dinfo, &drives, next) {
        if (dinfo->bdrv == bdrv)
            return is_read ? dinfo->on_read_error : dinfo->on_write_error;
    }

    return is_read ? BLOCK_ERR_REPORT : BLOCK_ERR_STOP_ENOSPC;
}

static void bdrv_format_print(void *opaque, const char *name)
{
    fprintf(stderr, " %s", name);
}

void drive_uninit(DriveInfo *dinfo)
{
    qemu_opts_del(dinfo->opts);
    bdrv_delete(dinfo->bdrv);
    QTAILQ_REMOVE(&drives, dinfo, next);
    qemu_free(dinfo);
}

static int parse_block_error_action(const char *buf, int is_read)
{
    if (!strcmp(buf, "ignore")) {
        return BLOCK_ERR_IGNORE;
    } else if (!is_read && !strcmp(buf, "enospc")) {
        return BLOCK_ERR_STOP_ENOSPC;
    } else if (!strcmp(buf, "stop")) {
        return BLOCK_ERR_STOP_ANY;
    } else if (!strcmp(buf, "report")) {
        return BLOCK_ERR_REPORT;
    } else {
        fprintf(stderr, "qemu: '%s' invalid %s error action\n",
            buf, is_read ? "read" : "write");
        return -1;
    }
}

DriveInfo *drive_init(QemuOpts *opts, void *opaque,
                      int *fatal_error)
{
    const char *buf;
    const char *file = NULL;
    char devname[128];
    const char *serial;
    const char *mediastr = "";
    BlockInterfaceType type;
    enum { MEDIA_DISK, MEDIA_CDROM } media;
    int bus_id, unit_id;
    int cyls, heads, secs, translation;
    BlockDriver *drv = NULL;
    QEMUMachine *machine = opaque;
    int max_devs;
    int index;
    int ro = 0;
    int bdrv_flags = 0;
    int on_read_error, on_write_error;
    const char *devaddr;
    DriveInfo *dinfo;
    int snapshot = 0;

    *fatal_error = 1;

    translation = BIOS_ATA_TRANSLATION_AUTO;

    if (machine && machine->use_scsi) {
        type = IF_SCSI;
        max_devs = MAX_SCSI_DEVS;
        pstrcpy(devname, sizeof(devname), "scsi");
    } else {
        type = IF_IDE;
        max_devs = MAX_IDE_DEVS;
        pstrcpy(devname, sizeof(devname), "ide");
    }
    media = MEDIA_DISK;

    /* extract parameters */
    bus_id  = qemu_opt_get_number(opts, "bus", 0);
    unit_id = qemu_opt_get_number(opts, "unit", -1);
    index   = qemu_opt_get_number(opts, "index", -1);

    cyls  = qemu_opt_get_number(opts, "cyls", 0);
    heads = qemu_opt_get_number(opts, "heads", 0);
    secs  = qemu_opt_get_number(opts, "secs", 0);

    snapshot = qemu_opt_get_bool(opts, "snapshot", 0);
    ro = qemu_opt_get_bool(opts, "readonly", 0);

    file = qemu_opt_get(opts, "file");
    serial = qemu_opt_get(opts, "serial");

    if ((buf = qemu_opt_get(opts, "if")) != NULL) {
        pstrcpy(devname, sizeof(devname), buf);
        if (!strcmp(buf, "ide")) {
	    type = IF_IDE;
            max_devs = MAX_IDE_DEVS;
        } else if (!strcmp(buf, "scsi")) {
	    type = IF_SCSI;
            max_devs = MAX_SCSI_DEVS;
        } else if (!strcmp(buf, "floppy")) {
	    type = IF_FLOPPY;
            max_devs = 0;
        } else if (!strcmp(buf, "pflash")) {
	    type = IF_PFLASH;
            max_devs = 0;
	} else if (!strcmp(buf, "mtd")) {
	    type = IF_MTD;
            max_devs = 0;
	} else if (!strcmp(buf, "sd")) {
	    type = IF_SD;
            max_devs = 0;
        } else if (!strcmp(buf, "virtio")) {
            type = IF_VIRTIO;
            max_devs = 0;
	} else if (!strcmp(buf, "xen")) {
	    type = IF_XEN;
            max_devs = 0;
	} else if (!strcmp(buf, "none")) {
	    type = IF_NONE;
            max_devs = 0;
	} else {
            fprintf(stderr, "qemu: unsupported bus type '%s'\n", buf);
            return NULL;
	}
    }

    if (cyls || heads || secs) {
        if (cyls < 1 || (type == IF_IDE && cyls > 16383)) {
            fprintf(stderr, "qemu: '%s' invalid physical cyls number\n", buf);
	    return NULL;
	}
        if (heads < 1 || (type == IF_IDE && heads > 16)) {
            fprintf(stderr, "qemu: '%s' invalid physical heads number\n", buf);
	    return NULL;
	}
        if (secs < 1 || (type == IF_IDE && secs > 63)) {
            fprintf(stderr, "qemu: '%s' invalid physical secs number\n", buf);
	    return NULL;
	}
    }

    if ((buf = qemu_opt_get(opts, "trans")) != NULL) {
        if (!cyls) {
            fprintf(stderr,
                    "qemu: '%s' trans must be used with cyls,heads and secs\n",
                    buf);
            return NULL;
        }
        if (!strcmp(buf, "none"))
            translation = BIOS_ATA_TRANSLATION_NONE;
        else if (!strcmp(buf, "lba"))
            translation = BIOS_ATA_TRANSLATION_LBA;
        else if (!strcmp(buf, "auto"))
            translation = BIOS_ATA_TRANSLATION_AUTO;
	else {
            fprintf(stderr, "qemu: '%s' invalid translation type\n", buf);
	    return NULL;
	}
    }

    if ((buf = qemu_opt_get(opts, "media")) != NULL) {
        if (!strcmp(buf, "disk")) {
	    media = MEDIA_DISK;
	} else if (!strcmp(buf, "cdrom")) {
            if (cyls || secs || heads) {
                fprintf(stderr,
                        "qemu: '%s' invalid physical CHS format\n", buf);
	        return NULL;
            }
	    media = MEDIA_CDROM;
	} else {
	    fprintf(stderr, "qemu: '%s' invalid media\n", buf);
	    return NULL;
	}
    }

    if ((buf = qemu_opt_get(opts, "cache")) != NULL) {
        if (!strcmp(buf, "off") || !strcmp(buf, "none")) {
            bdrv_flags |= BDRV_O_NOCACHE;
        } else if (!strcmp(buf, "writeback")) {
            bdrv_flags |= BDRV_O_CACHE_WB;
        } else if (!strcmp(buf, "unsafe")) {
            bdrv_flags |= BDRV_O_CACHE_WB;
            bdrv_flags |= BDRV_O_NO_FLUSH;
        } else if (!strcmp(buf, "writethrough")) {
            /* this is the default */
        } else {
           fprintf(stderr, "qemu: invalid cache option\n");
           return NULL;
        }
    }

#ifdef CONFIG_LINUX_AIO
    if ((buf = qemu_opt_get(opts, "aio")) != NULL) {
        if (!strcmp(buf, "native")) {
            bdrv_flags |= BDRV_O_NATIVE_AIO;
        } else if (!strcmp(buf, "threads")) {
            /* this is the default */
        } else {
           fprintf(stderr, "qemu: invalid aio option\n");
           return NULL;
        }
    }
#endif

    if ((buf = qemu_opt_get(opts, "format")) != NULL) {
       if (strcmp(buf, "?") == 0) {
            fprintf(stderr, "qemu: Supported formats:");
            bdrv_iterate_format(bdrv_format_print, NULL);
            fprintf(stderr, "\n");
	    return NULL;
        }
        drv = bdrv_find_whitelisted_format(buf);
        if (!drv) {
            fprintf(stderr, "qemu: '%s' invalid format\n", buf);
            return NULL;
        }
    }

    on_write_error = BLOCK_ERR_STOP_ENOSPC;
    if ((buf = qemu_opt_get(opts, "werror")) != NULL) {
        if (type != IF_IDE && type != IF_SCSI && type != IF_VIRTIO && type != IF_NONE) {
            fprintf(stderr, "werror is no supported by this format\n");
            return NULL;
        }

        on_write_error = parse_block_error_action(buf, 0);
        if (on_write_error < 0) {
            return NULL;
        }
    }

    on_read_error = BLOCK_ERR_REPORT;
    if ((buf = qemu_opt_get(opts, "rerror")) != NULL) {
        if (type != IF_IDE && type != IF_VIRTIO && type != IF_NONE) {
            fprintf(stderr, "rerror is no supported by this format\n");
            return NULL;
        }

        on_read_error = parse_block_error_action(buf, 1);
        if (on_read_error < 0) {
            return NULL;
        }
    }

    if ((devaddr = qemu_opt_get(opts, "addr")) != NULL) {
        if (type != IF_VIRTIO) {
            fprintf(stderr, "addr is not supported\n");
            return NULL;
        }
    }

    /* compute bus and unit according index */

    if (index != -1) {
        if (bus_id != 0 || unit_id != -1) {
            fprintf(stderr,
                    "qemu: index cannot be used with bus and unit\n");
            return NULL;
        }
        if (max_devs == 0)
        {
            unit_id = index;
            bus_id = 0;
        } else {
            unit_id = index % max_devs;
            bus_id = index / max_devs;
        }
    }

    /* if user doesn't specify a unit_id,
     * try to find the first free
     */

    if (unit_id == -1) {
       unit_id = 0;
       while (drive_get(type, bus_id, unit_id) != NULL) {
           unit_id++;
           if (max_devs && unit_id >= max_devs) {
               unit_id -= max_devs;
               bus_id++;
           }
       }
    }

    /* check unit id */

    if (max_devs && unit_id >= max_devs) {
        fprintf(stderr, "qemu: unit %d too big (max is %d)\n",
                unit_id, max_devs - 1);
        return NULL;
    }

    /*
     * ignore multiple definitions
     */

    if (drive_get(type, bus_id, unit_id) != NULL) {
        *fatal_error = 0;
        return NULL;
    }

    /* init */

    dinfo = qemu_mallocz(sizeof(*dinfo));
    if ((buf = qemu_opts_id(opts)) != NULL) {
        dinfo->id = qemu_strdup(buf);
    } else {
        /* no id supplied -> create one */
        dinfo->id = qemu_mallocz(32);
        if (type == IF_IDE || type == IF_SCSI)
            mediastr = (media == MEDIA_CDROM) ? "-cd" : "-hd";
        if (max_devs)
            snprintf(dinfo->id, 32, "%s%i%s%i",
                     devname, bus_id, mediastr, unit_id);
        else
            snprintf(dinfo->id, 32, "%s%s%i",
                     devname, mediastr, unit_id);
    }
    dinfo->bdrv = bdrv_new(dinfo->id);
    dinfo->devaddr = devaddr;
    dinfo->type = type;
    dinfo->bus = bus_id;
    dinfo->unit = unit_id;
    dinfo->on_read_error = on_read_error;
    dinfo->on_write_error = on_write_error;
    dinfo->opts = opts;
    if (serial)
        strncpy(dinfo->serial, serial, sizeof(serial));
    QTAILQ_INSERT_TAIL(&drives, dinfo, next);

    switch(type) {
    case IF_IDE:
    case IF_SCSI:
    case IF_XEN:
    case IF_NONE:
        switch(media) {
	case MEDIA_DISK:
            if (cyls != 0) {
                bdrv_set_geometry_hint(dinfo->bdrv, cyls, heads, secs);
                bdrv_set_translation_hint(dinfo->bdrv, translation);
            }
	    break;
	case MEDIA_CDROM:
            bdrv_set_type_hint(dinfo->bdrv, BDRV_TYPE_CDROM);
	    break;
	}
        break;
    case IF_SD:
        /* FIXME: This isn't really a floppy, but it's a reasonable
           approximation.  */
    case IF_FLOPPY:
        bdrv_set_type_hint(dinfo->bdrv, BDRV_TYPE_FLOPPY);
        break;
    case IF_PFLASH:
    case IF_MTD:
        break;
    case IF_VIRTIO:
        /* add virtio block device */
        opts = qemu_opts_create(&qemu_device_opts, NULL, 0);
        qemu_opt_set(opts, "driver", "virtio-blk-pci");
        qemu_opt_set(opts, "drive", dinfo->id);
        if (devaddr)
            qemu_opt_set(opts, "addr", devaddr);
        break;
    case IF_COUNT:
        abort();
    }
    if (!file) {
        *fatal_error = 0;
        return NULL;
    }
    if (snapshot) {
        /* always use cache=unsafe with snapshot */
        bdrv_flags &= ~BDRV_O_CACHE_MASK;
        bdrv_flags |= (BDRV_O_SNAPSHOT|BDRV_O_CACHE_WB|BDRV_O_NO_FLUSH);
    }

    if (media == MEDIA_CDROM) {
        /* CDROM is fine for any interface, don't check.  */
        ro = 1;
    } else if (ro == 1) {
        if (type != IF_SCSI && type != IF_VIRTIO && type != IF_FLOPPY && type != IF_NONE) {
            fprintf(stderr, "qemu: readonly flag not supported for drive with this interface\n");
            return NULL;
        }
    }

    bdrv_flags |= ro ? 0 : BDRV_O_RDWR;

    if (bdrv_open(dinfo->bdrv, file, bdrv_flags, drv) < 0) {
        fprintf(stderr, "qemu: could not open disk image %s: %s\n",
                        file, strerror(errno));
        return NULL;
    }

    if (bdrv_key_required(dinfo->bdrv))
        autostart = 0;
    *fatal_error = 0;
    return dinfo;
}

static int drive_init_func(QemuOpts *opts, void *opaque)
{
    QEMUMachine *machine = opaque;
    int fatal_error = 0;

    if (drive_init(opts, machine, &fatal_error) == NULL) {
        if (fatal_error)
            return 1;
    }
    return 0;
}

static int drive_enable_snapshot(QemuOpts *opts, void *opaque)
{
    if (NULL == qemu_opt_get(opts, "snapshot")) {
        qemu_opt_set(opts, "snapshot", "on");
    }
    return 0;
}

void qemu_register_boot_set(QEMUBootSetHandler *func, void *opaque)
{
    boot_set_handler = func;
    boot_set_opaque = opaque;
}

int qemu_boot_set(const char *boot_devices)
{
    if (!boot_set_handler) {
        return -EINVAL;
    }
    return boot_set_handler(boot_set_opaque, boot_devices);
}

static void validate_bootdevices(char *devices)
{
    /* We just do some generic consistency checks */
    const char *p;
    int bitmap = 0;

    for (p = devices; *p != '\0'; p++) {
        /* Allowed boot devices are:
         * a-b: floppy disk drives
         * c-f: IDE disk drives
         * g-m: machine implementation dependant drives
         * n-p: network devices
         * It's up to each machine implementation to check if the given boot
         * devices match the actual hardware implementation and firmware
         * features.
         */
        if (*p < 'a' || *p > 'p') {
            fprintf(stderr, "Invalid boot device '%c'\n", *p);
            exit(1);
        }
        if (bitmap & (1 << (*p - 'a'))) {
            fprintf(stderr, "Boot device '%c' was given twice\n", *p);
            exit(1);
        }
        bitmap |= 1 << (*p - 'a');
    }
}

static void restore_boot_devices(void *opaque)
{
    char *standard_boot_devices = opaque;
    static int first = 1;

    /* Restore boot order and remove ourselves after the first boot */
    if (first) {
        first = 0;
        return;
    }

    qemu_boot_set(standard_boot_devices);

    qemu_unregister_reset(restore_boot_devices, standard_boot_devices);
    qemu_free(standard_boot_devices);
}

static void numa_add(const char *optarg)
{
    char option[128];
    char *endptr;
    unsigned long long value, endvalue;
    int nodenr;

    optarg = get_opt_name(option, 128, optarg, ',') + 1;
    if (!strcmp(option, "node")) {
        if (get_param_value(option, 128, "nodeid", optarg) == 0) {
            nodenr = nb_numa_nodes;
        } else {
            nodenr = strtoull(option, NULL, 10);
        }

        if (get_param_value(option, 128, "mem", optarg) == 0) {
            node_mem[nodenr] = 0;
        } else {
            value = strtoull(option, &endptr, 0);
            switch (*endptr) {
            case 0: case 'M': case 'm':
                value <<= 20;
                break;
            case 'G': case 'g':
                value <<= 30;
                break;
            }
            node_mem[nodenr] = value;
        }
        if (get_param_value(option, 128, "cpus", optarg) == 0) {
            node_cpumask[nodenr] = 0;
        } else {
            value = strtoull(option, &endptr, 10);
            if (value >= 64) {
                value = 63;
                fprintf(stderr, "only 64 CPUs in NUMA mode supported.\n");
            } else {
                if (*endptr == '-') {
                    endvalue = strtoull(endptr+1, &endptr, 10);
                    if (endvalue >= 63) {
                        endvalue = 62;
                        fprintf(stderr,
                            "only 63 CPUs in NUMA mode supported.\n");
                    }
                    value = (2ULL << endvalue) - (1ULL << value);
                } else {
                    value = 1ULL << value;
                }
            }
            node_cpumask[nodenr] = value;
        }
        nb_numa_nodes++;
    }
    return;
}

static void smp_parse(const char *optarg)
{
    int smp, sockets = 0, threads = 0, cores = 0;
    char *endptr;
    char option[128];

    smp = strtoul(optarg, &endptr, 10);
    if (endptr != optarg) {
        if (*endptr == ',') {
            endptr++;
        }
    }
    if (get_param_value(option, 128, "sockets", endptr) != 0)
        sockets = strtoull(option, NULL, 10);
    if (get_param_value(option, 128, "cores", endptr) != 0)
        cores = strtoull(option, NULL, 10);
    if (get_param_value(option, 128, "threads", endptr) != 0)
        threads = strtoull(option, NULL, 10);
    if (get_param_value(option, 128, "maxcpus", endptr) != 0)
        max_cpus = strtoull(option, NULL, 10);

    /* compute missing values, prefer sockets over cores over threads */
    if (smp == 0 || sockets == 0) {
        sockets = sockets > 0 ? sockets : 1;
        cores = cores > 0 ? cores : 1;
        threads = threads > 0 ? threads : 1;
        if (smp == 0) {
            smp = cores * threads * sockets;
        }
    } else {
        if (cores == 0) {
            threads = threads > 0 ? threads : 1;
            cores = smp / (sockets * threads);
        } else {
            if (sockets) {
                threads = smp / (cores * sockets);
            }
        }
    }
    smp_cpus = smp;
    smp_cores = cores > 0 ? cores : 1;
    smp_threads = threads > 0 ? threads : 1;
    if (max_cpus == 0)
        max_cpus = smp_cpus;
}

/***********************************************************/
/* USB devices */

static int usb_device_add(const char *devname, int is_hotplug)
{
    const char *p;
    USBDevice *dev = NULL;

    if (!usb_enabled)
        return -1;

    /* drivers with .usbdevice_name entry in USBDeviceInfo */
    dev = usbdevice_create(devname);
    if (dev)
        goto done;

    /* the other ones */
    if (strstart(devname, "host:", &p)) {
        dev = usb_host_device_open(p);
    } else if (!strcmp(devname, "bt") || strstart(devname, "bt:", &p)) {
        dev = usb_bt_init(devname[2] ? hci_init(p) :
                        bt_new_hci(qemu_find_bt_vlan(0)));
    } else {
        return -1;
    }
    if (!dev)
        return -1;

done:
    return 0;
}

static int usb_device_del(const char *devname)
{
    int bus_num, addr;
    const char *p;

    if (strstart(devname, "host:", &p))
        return usb_host_device_close(p);

    if (!usb_enabled)
        return -1;

    p = strchr(devname, '.');
    if (!p)
        return -1;
    bus_num = strtoul(devname, NULL, 0);
    addr = strtoul(p + 1, NULL, 0);

    return usb_device_delete_addr(bus_num, addr);
}

static int usb_parse(const char *cmdline)
{
    int r;
    r = usb_device_add(cmdline, 0);
    if (r < 0) {
        fprintf(stderr, "qemu: could not add USB device '%s'\n", cmdline);
    }
    return r;
}

void do_usb_add(Monitor *mon, const QDict *qdict)
{
    const char *devname = qdict_get_str(qdict, "devname");
    if (usb_device_add(devname, 1) < 0) {
        error_report("could not add USB device '%s'", devname);
    }
}

void do_usb_del(Monitor *mon, const QDict *qdict)
{
    const char *devname = qdict_get_str(qdict, "devname");
    if (usb_device_del(devname) < 0) {
        error_report("could not delete USB device '%s'", devname);
    }
}

/***********************************************************/
/* PCMCIA/Cardbus */

static struct pcmcia_socket_entry_s {
    PCMCIASocket *socket;
    struct pcmcia_socket_entry_s *next;
} *pcmcia_sockets = 0;

void pcmcia_socket_register(PCMCIASocket *socket)
{
    struct pcmcia_socket_entry_s *entry;

    entry = qemu_malloc(sizeof(struct pcmcia_socket_entry_s));
    entry->socket = socket;
    entry->next = pcmcia_sockets;
    pcmcia_sockets = entry;
}

void pcmcia_socket_unregister(PCMCIASocket *socket)
{
    struct pcmcia_socket_entry_s *entry, **ptr;

    ptr = &pcmcia_sockets;
    for (entry = *ptr; entry; ptr = &entry->next, entry = *ptr)
        if (entry->socket == socket) {
            *ptr = entry->next;
            qemu_free(entry);
        }
}

void pcmcia_info(Monitor *mon)
{
    struct pcmcia_socket_entry_s *iter;

    if (!pcmcia_sockets)
        monitor_printf(mon, "No PCMCIA sockets\n");

    for (iter = pcmcia_sockets; iter; iter = iter->next)
        monitor_printf(mon, "%s: %s\n", iter->socket->slot_string,
                       iter->socket->attached ? iter->socket->card_string :
                       "Empty");
}

/***********************************************************/
/* I/O handling */

typedef struct IOHandlerRecord {
    int fd;
    IOCanReadHandler *fd_read_poll;
    IOHandler *fd_read;
    IOHandler *fd_write;
    int deleted;
    void *opaque;
    /* temporary data */
    struct pollfd *ufd;
    QLIST_ENTRY(IOHandlerRecord) next;
} IOHandlerRecord;

static QLIST_HEAD(, IOHandlerRecord) io_handlers =
    QLIST_HEAD_INITIALIZER(io_handlers);


/* XXX: fd_read_poll should be suppressed, but an API change is
   necessary in the character devices to suppress fd_can_read(). */
int qemu_set_fd_handler2(int fd,
                         IOCanReadHandler *fd_read_poll,
                         IOHandler *fd_read,
                         IOHandler *fd_write,
                         void *opaque)
{
    IOHandlerRecord *ioh;

    if (!fd_read && !fd_write) {
        QLIST_FOREACH(ioh, &io_handlers, next) {
            if (ioh->fd == fd) {
                ioh->deleted = 1;
                break;
            }
        }
    } else {
        QLIST_FOREACH(ioh, &io_handlers, next) {
            if (ioh->fd == fd)
                goto found;
        }
        ioh = qemu_mallocz(sizeof(IOHandlerRecord));
        QLIST_INSERT_HEAD(&io_handlers, ioh, next);
    found:
        ioh->fd = fd;
        ioh->fd_read_poll = fd_read_poll;
        ioh->fd_read = fd_read;
        ioh->fd_write = fd_write;
        ioh->opaque = opaque;
        ioh->deleted = 0;
    }
    return 0;
}

int qemu_set_fd_handler(int fd,
                        IOHandler *fd_read,
                        IOHandler *fd_write,
                        void *opaque)
{
    return qemu_set_fd_handler2(fd, NULL, fd_read, fd_write, opaque);
}

/***********************************************************/
/* machine registration */

static QEMUMachine *first_machine = NULL;
QEMUMachine *current_machine = NULL;

int qemu_register_machine(QEMUMachine *m)
{
    QEMUMachine **pm;
    pm = &first_machine;
    while (*pm != NULL)
        pm = &(*pm)->next;
    m->next = NULL;
    *pm = m;
    return 0;
}

static QEMUMachine *find_machine(const char *name)
{
    QEMUMachine *m;

    for(m = first_machine; m != NULL; m = m->next) {
        if (!strcmp(m->name, name))
            return m;
        if (m->alias && !strcmp(m->alias, name))
            return m;
    }
    return NULL;
}

static QEMUMachine *find_default_machine(void)
{
    QEMUMachine *m;

    for(m = first_machine; m != NULL; m = m->next) {
        if (m->is_default) {
            return m;
        }
    }
    return NULL;
}

/***********************************************************/
/* main execution loop */

static void gui_update(void *opaque)
{
    uint64_t interval = GUI_REFRESH_INTERVAL;
    DisplayState *ds = opaque;
    DisplayChangeListener *dcl = ds->listeners;

    qemu_flush_coalesced_mmio_buffer();
    dpy_refresh(ds);

    while (dcl != NULL) {
        if (dcl->gui_timer_interval &&
            dcl->gui_timer_interval < interval)
            interval = dcl->gui_timer_interval;
        dcl = dcl->next;
    }
    qemu_mod_timer(ds->gui_timer, interval + qemu_get_clock(rt_clock));
}

static void nographic_update(void *opaque)
{
    uint64_t interval = GUI_REFRESH_INTERVAL;

    qemu_flush_coalesced_mmio_buffer();
    qemu_mod_timer(nographic_timer, interval + qemu_get_clock(rt_clock));
}

struct vm_change_state_entry {
    VMChangeStateHandler *cb;
    void *opaque;
    QLIST_ENTRY (vm_change_state_entry) entries;
};

static QLIST_HEAD(vm_change_state_head, vm_change_state_entry) vm_change_state_head;

VMChangeStateEntry *qemu_add_vm_change_state_handler(VMChangeStateHandler *cb,
                                                     void *opaque)
{
    VMChangeStateEntry *e;

    e = qemu_mallocz(sizeof (*e));

    e->cb = cb;
    e->opaque = opaque;
    QLIST_INSERT_HEAD(&vm_change_state_head, e, entries);
    return e;
}

void qemu_del_vm_change_state_handler(VMChangeStateEntry *e)
{
    QLIST_REMOVE (e, entries);
    qemu_free (e);
}

void vm_state_notify(int running, int reason)
{
    VMChangeStateEntry *e;

    for (e = vm_change_state_head.lh_first; e; e = e->entries.le_next) {
        e->cb(e->opaque, running, reason);
    }
}

void vm_start(void)
{
    if (!vm_running) {
        cpu_enable_ticks();
        vm_running = 1;
        vm_state_notify(1, 0);
        resume_all_vcpus();
        monitor_protocol_event(QEVENT_RESUME, NULL);
    }
}

/* reset/shutdown handler */

typedef struct QEMUResetEntry {
    QTAILQ_ENTRY(QEMUResetEntry) entry;
    QEMUResetHandler *func;
    void *opaque;
} QEMUResetEntry;

static QTAILQ_HEAD(reset_handlers, QEMUResetEntry) reset_handlers =
    QTAILQ_HEAD_INITIALIZER(reset_handlers);
static int reset_requested;
static int shutdown_requested;
static int powerdown_requested;
int debug_requested;
int vmstop_requested;

int qemu_shutdown_requested(void)
{
    int r = shutdown_requested;
    shutdown_requested = 0;
    return r;
}

int qemu_reset_requested(void)
{
    int r = reset_requested;
    reset_requested = 0;
    return r;
}

int qemu_powerdown_requested(void)
{
    int r = powerdown_requested;
    powerdown_requested = 0;
    return r;
}

static int qemu_debug_requested(void)
{
    int r = debug_requested;
    debug_requested = 0;
    return r;
}

static int qemu_vmstop_requested(void)
{
    int r = vmstop_requested;
    vmstop_requested = 0;
    return r;
}

void qemu_register_reset(QEMUResetHandler *func, void *opaque)
{
    QEMUResetEntry *re = qemu_mallocz(sizeof(QEMUResetEntry));

    re->func = func;
    re->opaque = opaque;
    QTAILQ_INSERT_TAIL(&reset_handlers, re, entry);
}

void qemu_unregister_reset(QEMUResetHandler *func, void *opaque)
{
    QEMUResetEntry *re;

    QTAILQ_FOREACH(re, &reset_handlers, entry) {
        if (re->func == func && re->opaque == opaque) {
            QTAILQ_REMOVE(&reset_handlers, re, entry);
            qemu_free(re);
            return;
        }
    }
}

void qemu_system_reset(void)
{
    QEMUResetEntry *re, *nre;

    /* reset all devices */
    QTAILQ_FOREACH_SAFE(re, &reset_handlers, entry, nre) {
        re->func(re->opaque);
    }
    monitor_protocol_event(QEVENT_RESET, NULL);
    cpu_synchronize_all_post_reset();
}

void qemu_system_reset_request(void)
{
    if (no_reboot) {
        shutdown_requested = 1;
    } else {
        reset_requested = 1;
    }
    qemu_notify_event();
}

void qemu_system_shutdown_request(void)
{
    shutdown_requested = 1;
    qemu_notify_event();
}

void qemu_system_powerdown_request(void)
{
    powerdown_requested = 1;
    qemu_notify_event();
}

void main_loop_wait(int nonblocking)
{
    IOHandlerRecord *ioh;
    fd_set rfds, wfds, xfds;
    int ret, nfds;
    struct timeval tv;
    int timeout;

    if (nonblocking)
        timeout = 0;
    else {
        timeout = qemu_calculate_timeout();
        qemu_bh_update_timeout(&timeout);
    }

    os_host_main_loop_wait(&timeout);

    /* poll any events */
    /* XXX: separate device handlers from system ones */
    nfds = -1;
    FD_ZERO(&rfds);
    FD_ZERO(&wfds);
    FD_ZERO(&xfds);
    QLIST_FOREACH(ioh, &io_handlers, next) {
        if (ioh->deleted)
            continue;
        if (ioh->fd_read &&
            (!ioh->fd_read_poll ||
             ioh->fd_read_poll(ioh->opaque) != 0)) {
            FD_SET(ioh->fd, &rfds);
            if (ioh->fd > nfds)
                nfds = ioh->fd;
        }
        if (ioh->fd_write) {
            FD_SET(ioh->fd, &wfds);
            if (ioh->fd > nfds)
                nfds = ioh->fd;
        }
    }

    tv.tv_sec = timeout / 1000;
    tv.tv_usec = (timeout % 1000) * 1000;

    slirp_select_fill(&nfds, &rfds, &wfds, &xfds);

    qemu_mutex_unlock_iothread();
    ret = select(nfds + 1, &rfds, &wfds, &xfds, &tv);
    qemu_mutex_lock_iothread();
    if (ret > 0) {
        IOHandlerRecord *pioh;

        QLIST_FOREACH_SAFE(ioh, &io_handlers, next, pioh) {
            if (ioh->deleted) {
                QLIST_REMOVE(ioh, next);
                qemu_free(ioh);
                continue;
            }
            if (ioh->fd_read && FD_ISSET(ioh->fd, &rfds)) {
                ioh->fd_read(ioh->opaque);
            }
            if (ioh->fd_write && FD_ISSET(ioh->fd, &wfds)) {
                ioh->fd_write(ioh->opaque);
            }
        }
    }

    slirp_select_poll(&rfds, &wfds, &xfds, (ret < 0));

    qemu_run_all_timers();

    /* Check bottom-halves last in case any of the earlier events triggered
       them.  */
    qemu_bh_poll();

}

static int vm_can_run(void)
{
    if (powerdown_requested)
        return 0;
    if (reset_requested)
        return 0;
    if (shutdown_requested)
        return 0;
    if (debug_requested)
        return 0;
    return 1;
}

qemu_irq qemu_system_powerdown;

static void main_loop(void)
{
    int r;

    qemu_main_loop_start();

    for (;;) {
        do {
            bool nonblocking = false;
#ifdef CONFIG_PROFILER
            int64_t ti;
#endif
#ifndef CONFIG_IOTHREAD
            nonblocking = tcg_cpu_exec();
#endif
#ifdef CONFIG_PROFILER
            ti = profile_getclock();
#endif
            main_loop_wait(nonblocking);
#ifdef CONFIG_PROFILER
            dev_time += profile_getclock() - ti;
#endif
        } while (vm_can_run());

        if ((r = qemu_debug_requested())) {
            vm_stop(r);
        }
        if (qemu_shutdown_requested()) {
            monitor_protocol_event(QEVENT_SHUTDOWN, NULL);
            if (no_shutdown) {
                vm_stop(0);
                no_shutdown = 0;
            } else
                break;
        }
        if (qemu_reset_requested()) {
            pause_all_vcpus();
            qemu_system_reset();
            resume_all_vcpus();
        }
        if (qemu_powerdown_requested()) {
            monitor_protocol_event(QEVENT_POWERDOWN, NULL);
            qemu_irq_raise(qemu_system_powerdown);
        }
        if ((r = qemu_vmstop_requested())) {
            vm_stop(r);
        }
    }
    pause_all_vcpus();
}

static void version(void)
{
    printf("QEMU emulator version " QEMU_VERSION QEMU_PKGVERSION ", Copyright (c) 2003-2008 Fabrice Bellard\n");
}

static void QEMU_NORETURN help(int exitcode)
{
    const char *options_help =
#define DEF(option, opt_arg, opt_enum, opt_help, arch_mask)     \
        opt_help
#define DEFHEADING(text) stringify(text) "\n"
#include "qemu-options.def"
#undef DEF
#undef DEFHEADING
#undef GEN_DOCS
        ;
    version();
    printf("usage: %s [options] [disk_image]\n"
           "\n"
           "'disk_image' is a raw hard disk image for IDE hard disk 0\n"
           "\n"
           "%s\n"
           "During emulation, the following keys are useful:\n"
           "ctrl-alt-f      toggle full screen\n"
           "ctrl-alt-n      switch to virtual console 'n'\n"
           "ctrl-alt        toggle mouse and keyboard grab\n"
           "\n"
           "When using -nographic, press 'ctrl-a h' to get some help.\n",
           "qemu",
           options_help);
    exit(exitcode);
}

#define HAS_ARG 0x0001

typedef struct QEMUOption {
    const char *name;
    int flags;
    int index;
    uint32_t arch_mask;
} QEMUOption;

static const QEMUOption qemu_options[] = {
    { "h", 0, QEMU_OPTION_h, QEMU_ARCH_ALL },
#define DEF(option, opt_arg, opt_enum, opt_help, arch_mask)     \
    { option, opt_arg, opt_enum, arch_mask },
#define DEFHEADING(text)
#include "qemu-options.def"
#undef DEF
#undef DEFHEADING
#undef GEN_DOCS
    { NULL },
};
static void select_vgahw (const char *p)
{
    const char *opts;

    default_vga = 0;
    vga_interface_type = VGA_NONE;
    if (strstart(p, "std", &opts)) {
        vga_interface_type = VGA_STD;
    } else if (strstart(p, "cirrus", &opts)) {
        vga_interface_type = VGA_CIRRUS;
    } else if (strstart(p, "vmware", &opts)) {
        vga_interface_type = VGA_VMWARE;
    } else if (strstart(p, "xenfb", &opts)) {
        vga_interface_type = VGA_XENFB;
    } else if (!strstart(p, "none", &opts)) {
    invalid_vga:
        fprintf(stderr, "Unknown vga type: %s\n", p);
        exit(1);
    }
    while (*opts) {
        const char *nextopt;

        if (strstart(opts, ",retrace=", &nextopt)) {
            opts = nextopt;
            if (strstart(opts, "dumb", &nextopt))
                vga_retrace_method = VGA_RETRACE_DUMB;
            else if (strstart(opts, "precise", &nextopt))
                vga_retrace_method = VGA_RETRACE_PRECISE;
            else goto invalid_vga;
        } else goto invalid_vga;
        opts = nextopt;
    }
}

static int balloon_parse(const char *arg)
{
    QemuOpts *opts;

    if (strcmp(arg, "none") == 0) {
        return 0;
    }

    if (!strncmp(arg, "virtio", 6)) {
        if (arg[6] == ',') {
            /* have params -> parse them */
            opts = qemu_opts_parse(&qemu_device_opts, arg+7, 0);
            if (!opts)
                return  -1;
        } else {
            /* create empty opts */
            opts = qemu_opts_create(&qemu_device_opts, NULL, 0);
        }
        qemu_opt_set(opts, "driver", "virtio-balloon-pci");
        return 0;
    }

    return -1;
}

<<<<<<< HEAD
#ifdef _WIN32
static BOOL WINAPI QEMU_NORETURN qemu_ctrl_handler(DWORD type)
{
    exit(STATUS_CONTROL_C_EXIT);
}
#endif

#if defined(CONFIG_RUBY)
/* Ruby interface for QEMU. See README.EXT for programming example. */
#warning mit ruby
#include <ruby.h>

static VALUE qemu_open(int argc, VALUE *argv, VALUE klass)
{
  int i;
  for (i = 0; i < argc; i++) {
    argv[i] = StringValue(argv[i]);
    fprintf(stderr, "argv[%d] = %s\n", i, StringValuePtr(argv[i]));
  }
    //~ if (rb_scan_args(argc, argv, "11", &file, &vmode) == 1) {
        //~ mode = 0666;            /* default value */
    //~ }
  return INT2FIX(argc);
}

void Init_qemu(void)
{
  printf("%s\n", __func__);
  VALUE cQEMU = rb_define_class("QEMU", rb_cObject);
  rb_define_singleton_method(cQEMU, "run", qemu_open, -1);
#if 0
  rb_define_method();
#endif
}
#endif /* CONFIG_RUBY */

#if defined(CONFIG_DLL)
BOOL APIENTRY DllMain(HINSTANCE hModule, DWORD ul_reason_for_call, LPVOID data)
{
  return FALSE;
}
#endif /* CONFIG_DLL */

#ifndef _WIN32

static void termsig_handler(int signal)
{
    qemu_system_shutdown_request();
}

static void sigchld_handler(int signal)
{
    waitpid(-1, NULL, WNOHANG);
}

static void sighandler_setup(void)
{
    struct sigaction act;

    memset(&act, 0, sizeof(act));
    act.sa_handler = termsig_handler;
    sigaction(SIGINT,  &act, NULL);
    sigaction(SIGHUP,  &act, NULL);
    sigaction(SIGTERM, &act, NULL);

    act.sa_handler = sigchld_handler;
    act.sa_flags = SA_NOCLDSTOP;
    sigaction(SIGCHLD, &act, NULL);
}

#endif

#ifdef _WIN32
/* Look for support files in the same directory as the executable.  */
static char *find_datadir(const char *argv0)
{
    char *p;
    char buf[MAX_PATH];
    DWORD len;

    len = GetModuleFileName(NULL, buf, sizeof(buf) - 1);
    if (len == 0) {
        return NULL;
    }

    buf[len] = 0;
    p = buf + len - 1;
    while (p != buf && *p != '\\')
        p--;
    *p = 0;
    if (access(buf, R_OK) == 0) {
        return qemu_strdup(buf);
    }
    return NULL;
}
#else /* !_WIN32 */

/* Find a likely location for support files using the location of the binary.
   For installed binaries this will be "$bindir/../share/qemu".  When
   running from the build tree this will be "$bindir/../pc-bios".  */
#define SHARE_SUFFIX "/share/qemu"
#define BUILD_SUFFIX "/pc-bios"
static char *find_datadir(const char *argv0)
{
    char *dir;
    char *p = NULL;
    char *res;
    char buf[PATH_MAX];
    size_t max_len;

#if defined(__linux__)
    {
        int len;
        len = readlink("/proc/self/exe", buf, sizeof(buf) - 1);
        if (len > 0) {
            buf[len] = 0;
            p = buf;
        }
    }
#elif defined(__FreeBSD__)
    {
        static int mib[4] = {CTL_KERN, KERN_PROC, KERN_PROC_PATHNAME, -1};
        size_t len = sizeof(buf) - 1;

        *buf = '\0';
        if (!sysctl(mib, sizeof(mib)/sizeof(*mib), buf, &len, NULL, 0) &&
            *buf) {
            buf[sizeof(buf) - 1] = '\0';
            p = buf;
        }
    }
#endif
    /* If we don't have any way of figuring out the actual executable
       location then try argv[0].  */
    if (!p) {
        p = realpath(argv0, buf);
        if (!p) {
            return NULL;
        }
    }
    dir = dirname(p);
    dir = dirname(dir);

    max_len = strlen(dir) +
        MAX(strlen(SHARE_SUFFIX), strlen(BUILD_SUFFIX)) + 1;
    res = qemu_mallocz(max_len);
    snprintf(res, max_len, "%s%s", dir, SHARE_SUFFIX);
    if (access(res, R_OK)) {
        snprintf(res, max_len, "%s%s", dir, BUILD_SUFFIX);
        if (access(res, R_OK)) {
            qemu_free(res);
            res = NULL;
        }
    }

    return res;
}
#undef SHARE_SUFFIX
#undef BUILD_SUFFIX
#endif

=======
>>>>>>> b0cb640a
char *qemu_find_file(int type, const char *name)
{
    int len;
    const char *subdir;
    char *buf;

    /* If name contains path separators then try it as a straight path.  */
    if ((strchr(name, '/') || strchr(name, '\\'))
        && access(name, R_OK) == 0) {
        return qemu_strdup(name);
    }
    switch (type) {
    case QEMU_FILE_TYPE_BIOS:
        subdir = "";
        break;
    case QEMU_FILE_TYPE_KEYMAP:
        subdir = "keymaps/";
        break;
    default:
        abort();
    }
    len = strlen(data_dir) + strlen(name) + strlen(subdir) + 2;
    buf = qemu_mallocz(len);
    snprintf(buf, len, "%s/%s%s", data_dir, subdir, name);
    if (access(buf, R_OK)) {
        qemu_free(buf);
        return NULL;
    }
    return buf;
}

static int device_help_func(QemuOpts *opts, void *opaque)
{
    return qdev_device_help(opts);
}

static int device_init_func(QemuOpts *opts, void *opaque)
{
    DeviceState *dev;

    dev = qdev_device_add(opts);
    if (!dev)
        return -1;
    return 0;
}

static int chardev_init_func(QemuOpts *opts, void *opaque)
{
    CharDriverState *chr;

    chr = qemu_chr_open_opts(opts, NULL);
    if (!chr)
        return -1;
    return 0;
}

#ifdef CONFIG_LINUX
static int fsdev_init_func(QemuOpts *opts, void *opaque)
{
    int ret;
    ret = qemu_fsdev_add(opts);

    return ret;
}
#endif

static int mon_init_func(QemuOpts *opts, void *opaque)
{
    CharDriverState *chr;
    const char *chardev;
    const char *mode;
    int flags;

    mode = qemu_opt_get(opts, "mode");
    if (mode == NULL) {
        mode = "readline";
    }
    if (strcmp(mode, "readline") == 0) {
        flags = MONITOR_USE_READLINE;
    } else if (strcmp(mode, "control") == 0) {
        flags = MONITOR_USE_CONTROL;
    } else {
        fprintf(stderr, "unknown monitor mode \"%s\"\n", mode);
        exit(1);
    }

    if (qemu_opt_get_bool(opts, "default", 0))
        flags |= MONITOR_IS_DEFAULT;

    chardev = qemu_opt_get(opts, "chardev");
    chr = qemu_chr_find(chardev);
    if (chr == NULL) {
        fprintf(stderr, "chardev \"%s\" not found\n", chardev);
        exit(1);
    }

    monitor_init(chr, flags);
    return 0;
}

static void monitor_parse(const char *optarg, const char *mode)
{
    static int monitor_device_index = 0;
    QemuOpts *opts;
    const char *p;
    char label[32];
    int def = 0;

    if (strstart(optarg, "chardev:", &p)) {
        snprintf(label, sizeof(label), "%s", p);
    } else {
        snprintf(label, sizeof(label), "compat_monitor%d",
                 monitor_device_index);
        if (monitor_device_index == 0) {
            def = 1;
        }
        opts = qemu_chr_parse_compat(label, optarg);
        if (!opts) {
            fprintf(stderr, "parse error: %s\n", optarg);
            exit(1);
        }
    }

    opts = qemu_opts_create(&qemu_mon_opts, label, 1);
    if (!opts) {
        fprintf(stderr, "duplicate chardev: %s\n", label);
        exit(1);
    }
    qemu_opt_set(opts, "mode", mode);
    qemu_opt_set(opts, "chardev", label);
    if (def)
        qemu_opt_set(opts, "default", "on");
    monitor_device_index++;
}

struct device_config {
    enum {
        DEV_USB,       /* -usbdevice     */
        DEV_BT,        /* -bt            */
        DEV_SERIAL,    /* -serial        */
        DEV_PARALLEL,  /* -parallel      */
        DEV_VIRTCON,   /* -virtioconsole */
        DEV_DEBUGCON,  /* -debugcon */
    } type;
    const char *cmdline;
    QTAILQ_ENTRY(device_config) next;
};
QTAILQ_HEAD(, device_config) device_configs = QTAILQ_HEAD_INITIALIZER(device_configs);

static void add_device_config(int type, const char *cmdline)
{
    struct device_config *conf;

    conf = qemu_mallocz(sizeof(*conf));
    conf->type = type;
    conf->cmdline = cmdline;
    QTAILQ_INSERT_TAIL(&device_configs, conf, next);
}

static int foreach_device_config(int type, int (*func)(const char *cmdline))
{
    struct device_config *conf;
    int rc;

    QTAILQ_FOREACH(conf, &device_configs, next) {
        if (conf->type != type)
            continue;
        rc = func(conf->cmdline);
        if (0 != rc)
            return rc;
    }
    return 0;
}

static int serial_parse(const char *devname)
{
    static int index = 0;
    char label[32];

    if (strcmp(devname, "none") == 0)
        return 0;
    if (index == MAX_SERIAL_PORTS) {
        fprintf(stderr, "qemu: too many serial ports\n");
        exit(1);
    }
    snprintf(label, sizeof(label), "serial%d", index);
    serial_hds[index] = qemu_chr_open(label, devname, NULL);
    if (!serial_hds[index]) {
        fprintf(stderr, "qemu: could not open serial device '%s': %s\n",
                devname, strerror(errno));
        return -1;
    }
    index++;
    return 0;
}

static int parallel_parse(const char *devname)
{
    static int index = 0;
    char label[32];

    if (strcmp(devname, "none") == 0)
        return 0;
    if (index == MAX_PARALLEL_PORTS) {
        fprintf(stderr, "qemu: too many parallel ports\n");
        exit(1);
    }
    snprintf(label, sizeof(label), "parallel%d", index);
    parallel_hds[index] = qemu_chr_open(label, devname, NULL);
    if (!parallel_hds[index]) {
        fprintf(stderr, "qemu: could not open parallel device '%s': %s\n",
                devname, strerror(errno));
        return -1;
    }
    index++;
    return 0;
}

static int virtcon_parse(const char *devname)
{
    static int index = 0;
    char label[32];
    QemuOpts *bus_opts, *dev_opts;

    if (strcmp(devname, "none") == 0)
        return 0;
    if (index == MAX_VIRTIO_CONSOLES) {
        fprintf(stderr, "qemu: too many virtio consoles\n");
        exit(1);
    }

    bus_opts = qemu_opts_create(&qemu_device_opts, NULL, 0);
    qemu_opt_set(bus_opts, "driver", "virtio-serial");

    dev_opts = qemu_opts_create(&qemu_device_opts, NULL, 0);
    qemu_opt_set(dev_opts, "driver", "virtconsole");

    snprintf(label, sizeof(label), "virtcon%d", index);
    virtcon_hds[index] = qemu_chr_open(label, devname, NULL);
    if (!virtcon_hds[index]) {
        fprintf(stderr, "qemu: could not open virtio console '%s': %s\n",
                devname, strerror(errno));
        return -1;
    }
    qemu_opt_set(dev_opts, "chardev", label);

    index++;
    return 0;
}

static int debugcon_parse(const char *devname)
{   
    QemuOpts *opts;

    if (!qemu_chr_open("debugcon", devname, NULL)) {
        exit(1);
    }
    opts = qemu_opts_create(&qemu_device_opts, "debugcon", 1);
    if (!opts) {
        fprintf(stderr, "qemu: already have a debugcon device\n");
        exit(1);
    }
    qemu_opt_set(opts, "driver", "isa-debugcon");
    qemu_opt_set(opts, "chardev", "debugcon");
    return 0;
}

static const QEMUOption *lookup_opt(int argc, char **argv,
                                    const char **poptarg, int *poptind)
{
    const QEMUOption *popt;
    int optind = *poptind;
    char *r = argv[optind];
    const char *optarg;

    loc_set_cmdline(argv, optind, 1);
    optind++;
    /* Treat --foo the same as -foo.  */
    if (r[1] == '-')
        r++;
    popt = qemu_options;
    for(;;) {
        if (!popt->name) {
            error_report("invalid option");
            exit(1);
        }
        if (!strcmp(popt->name, r + 1))
            break;
        popt++;
    }
    if (popt->flags & HAS_ARG) {
        if (optind >= argc) {
            error_report("requires an argument");
            exit(1);
        }
        optarg = argv[optind++];
        loc_set_cmdline(argv, optind - 2, 2);
    } else {
        optarg = NULL;
    }

    *poptarg = optarg;
    *poptind = optind;

    return popt;
}

int main(int argc, char **argv, char **envp)
{
    const char *gdbstub_dev = NULL;
    int i;
    int snapshot, linux_boot;
    const char *icount_option = NULL;
    const char *initrd_filename;
    const char *kernel_filename, *kernel_cmdline;
    char boot_devices[33] = "cad"; /* default to HD->floppy->CD-ROM */
    DisplayState *ds;
    DisplayChangeListener *dcl;
    int cyls, heads, secs, translation;
    QemuOpts *hda_opts = NULL, *opts;
    int optind;
    const char *optarg;
    const char *loadvm = NULL;
    QEMUMachine *machine;
    const char *cpu_model;
    int tb_size;
    const char *pid_file = NULL;
    const char *incoming = NULL;
<<<<<<< HEAD
#ifndef _WIN32
    int fd = 0;
#ifndef _WIN32
    struct passwd *pwd = NULL;
#endif
#ifdef CONFIG_CHROOT
    const char *chroot_dir = NULL;
#endif
    const char *run_as = NULL;
#endif
=======
>>>>>>> b0cb640a
    int show_vnc_port = 0;
    int defconfig = 1;

    error_set_progname(argv[0]);

    init_clocks();

    qemu_cache_utils_init(envp);

    QLIST_INIT (&vm_change_state_head);
    os_setup_early_signal_handling();

    module_call_init(MODULE_INIT_MACHINE);
    machine = 0;
    optarg = strrchr(argv[0], '/');
    if (optarg != 0) {
        machine = find_machine(optarg + 1);
    }
    if (!machine) {
        machine = first_machine;
        machine = find_default_machine();
    }
    cpu_model = NULL;
    initrd_filename = NULL;
    ram_size = 0;
    snapshot = 0;
    kernel_filename = NULL;
    kernel_cmdline = "";
    cyls = heads = secs = 0;
    translation = BIOS_ATA_TRANSLATION_AUTO;

    for (i = 0; i < MAX_NODES; i++) {
        node_mem[i] = 0;
        node_cpumask[i] = 0;
    }

    nb_numa_nodes = 0;
    nb_nics = 0;

    tb_size = 0;
    autostart= 1;

    /* first pass of option parsing */
    optind = 1;
    while (optind < argc) {
        if (argv[optind][0] != '-') {
            /* disk image */
            optind++;
            continue;
        } else {
            const QEMUOption *popt;

            popt = lookup_opt(argc, argv, &optarg, &optind);
            switch (popt->index) {
            case QEMU_OPTION_nodefconfig:
                defconfig=0;
                break;
            }
        }
    }

    if (defconfig) {
        int ret;

        ret = qemu_read_config_file(CONFIG_QEMU_CONFDIR "/qemu.conf");
        if (ret < 0 && ret != -ENOENT) {
            exit(1);
        }

        ret = qemu_read_config_file(arch_config_name);
        if (ret < 0 && ret != -ENOENT) {
            exit(1);
        }
    }
    cpudef_init();

    /* second pass of option parsing */
    optind = 1;
    for(;;) {
        if (optind >= argc)
            break;
        if (argv[optind][0] != '-') {
	    hda_opts = drive_add(argv[optind++], HD_ALIAS, 0);
        } else {
            const QEMUOption *popt;

            popt = lookup_opt(argc, argv, &optarg, &optind);
            if (!(popt->arch_mask & arch_type)) {
                printf("Option %s not supported for this target\n", popt->name);
                exit(1);
            }
            switch(popt->index) {
            case QEMU_OPTION_M:
                machine = find_machine(optarg);
                if (!machine) {
                    QEMUMachine *m;
                    printf("Supported machines are:\n");
                    for(m = first_machine; m != NULL; m = m->next) {
                        if (m->alias)
                            printf("%-10s %s (alias of %s)\n",
                                   m->alias, m->desc, m->name);
                        printf("%-10s %s%s\n",
                               m->name, m->desc,
                               m->is_default ? " (default)" : "");
                    }
                    exit(*optarg != '?');
                }
                break;
            case QEMU_OPTION_cpu:
                /* hw initialization will check this */
                if (*optarg == '?') {
                    list_cpus(stdout, &fprintf, optarg);
                    exit(0);
                } else {
                    cpu_model = optarg;
                }
                break;
            case QEMU_OPTION_initrd:
                initrd_filename = optarg;
                break;
            case QEMU_OPTION_hda:
                if (cyls == 0)
                    hda_opts = drive_add(optarg, HD_ALIAS, 0);
                else
                    hda_opts = drive_add(optarg, HD_ALIAS
			     ",cyls=%d,heads=%d,secs=%d%s",
                             0, cyls, heads, secs,
                             translation == BIOS_ATA_TRANSLATION_LBA ?
                                 ",trans=lba" :
                             translation == BIOS_ATA_TRANSLATION_NONE ?
                                 ",trans=none" : "");
                 break;
            case QEMU_OPTION_hdb:
            case QEMU_OPTION_hdc:
            case QEMU_OPTION_hdd:
                drive_add(optarg, HD_ALIAS, popt->index - QEMU_OPTION_hda);
                break;
            case QEMU_OPTION_drive:
                drive_add(NULL, "%s", optarg);
	        break;
            case QEMU_OPTION_set:
                if (qemu_set_option(optarg) != 0)
                    exit(1);
	        break;
            case QEMU_OPTION_global:
                if (qemu_global_option(optarg) != 0)
                    exit(1);
	        break;
            case QEMU_OPTION_mtdblock:
                drive_add(optarg, MTD_ALIAS);
                break;
            case QEMU_OPTION_sd:
                drive_add(optarg, SD_ALIAS);
                break;
            case QEMU_OPTION_pflash:
                drive_add(optarg, PFLASH_ALIAS);
                break;
            case QEMU_OPTION_snapshot:
                snapshot = 1;
                break;
            case QEMU_OPTION_hdachs:
                {
                    const char *p;
                    p = optarg;
                    cyls = strtol(p, (char **)&p, 0);
                    if (cyls < 1 || cyls > 16383)
                        goto chs_fail;
                    if (*p != ',')
                        goto chs_fail;
                    p++;
                    heads = strtol(p, (char **)&p, 0);
                    if (heads < 1 || heads > 16)
                        goto chs_fail;
                    if (*p != ',')
                        goto chs_fail;
                    p++;
                    secs = strtol(p, (char **)&p, 0);
                    if (secs < 1 || secs > 63)
                        goto chs_fail;
                    if (*p == ',') {
                        p++;
                        if (!strcmp(p, "none"))
                            translation = BIOS_ATA_TRANSLATION_NONE;
                        else if (!strcmp(p, "lba"))
                            translation = BIOS_ATA_TRANSLATION_LBA;
                        else if (!strcmp(p, "auto"))
                            translation = BIOS_ATA_TRANSLATION_AUTO;
                        else
                            goto chs_fail;
                    } else if (*p != '\0') {
                    chs_fail:
                        fprintf(stderr, "qemu: invalid physical CHS format\n");
                        exit(1);
                    }
		    if (hda_opts != NULL) {
                        char num[16];
                        snprintf(num, sizeof(num), "%d", cyls);
                        qemu_opt_set(hda_opts, "cyls", num);
                        snprintf(num, sizeof(num), "%d", heads);
                        qemu_opt_set(hda_opts, "heads", num);
                        snprintf(num, sizeof(num), "%d", secs);
                        qemu_opt_set(hda_opts, "secs", num);
                        if (translation == BIOS_ATA_TRANSLATION_LBA)
                            qemu_opt_set(hda_opts, "trans", "lba");
                        if (translation == BIOS_ATA_TRANSLATION_NONE)
                            qemu_opt_set(hda_opts, "trans", "none");
                    }
                }
                break;
            case QEMU_OPTION_numa:
                if (nb_numa_nodes >= MAX_NODES) {
                    fprintf(stderr, "qemu: too many NUMA nodes\n");
                    exit(1);
                }
                numa_add(optarg);
                break;
            case QEMU_OPTION_nographic:
                display_type = DT_NOGRAPHIC;
                break;
#ifdef CONFIG_CURSES
            case QEMU_OPTION_curses:
                display_type = DT_CURSES;
                break;
#endif
            case QEMU_OPTION_portrait:
                graphic_rotate = 1;
                break;
            case QEMU_OPTION_kernel:
                kernel_filename = optarg;
                break;
            case QEMU_OPTION_append:
                kernel_cmdline = optarg;
                break;
            case QEMU_OPTION_cdrom:
                drive_add(optarg, CDROM_ALIAS);
                break;
            case QEMU_OPTION_boot:
                {
                    static const char * const params[] = {
                        "order", "once", "menu", NULL
                    };
                    char buf[sizeof(boot_devices)];
                    char *standard_boot_devices;
                    int legacy = 0;

                    if (!strchr(optarg, '=')) {
                        legacy = 1;
                        pstrcpy(buf, sizeof(buf), optarg);
                    } else if (check_params(buf, sizeof(buf), params, optarg) < 0) {
                        fprintf(stderr,
                                "qemu: unknown boot parameter '%s' in '%s'\n",
                                buf, optarg);
                        exit(1);
                    }

                    if (legacy ||
                        get_param_value(buf, sizeof(buf), "order", optarg)) {
                        validate_bootdevices(buf);
                        pstrcpy(boot_devices, sizeof(boot_devices), buf);
                    }
                    if (!legacy) {
                        if (get_param_value(buf, sizeof(buf),
                                            "once", optarg)) {
                            validate_bootdevices(buf);
                            standard_boot_devices = qemu_strdup(boot_devices);
                            pstrcpy(boot_devices, sizeof(boot_devices), buf);
                            qemu_register_reset(restore_boot_devices,
                                                standard_boot_devices);
                        }
                        if (get_param_value(buf, sizeof(buf),
                                            "menu", optarg)) {
                            if (!strcmp(buf, "on")) {
                                boot_menu = 1;
                            } else if (!strcmp(buf, "off")) {
                                boot_menu = 0;
                            } else {
                                fprintf(stderr,
                                        "qemu: invalid option value '%s'\n",
                                        buf);
                                exit(1);
                            }
                        }
                    }
                }
                break;
            case QEMU_OPTION_fda:
            case QEMU_OPTION_fdb:
                drive_add(optarg, FD_ALIAS, popt->index - QEMU_OPTION_fda);
                break;
            case QEMU_OPTION_no_fd_bootchk:
                fd_bootchk = 0;
                break;
            case QEMU_OPTION_netdev:
                if (net_client_parse(&qemu_netdev_opts, optarg) == -1) {
                    exit(1);
                }
                break;
            case QEMU_OPTION_net:
                if (net_client_parse(&qemu_net_opts, optarg) == -1) {
                    exit(1);
                }
                break;
#ifdef CONFIG_SLIRP
            case QEMU_OPTION_tftp:
                legacy_tftp_prefix = optarg;
                break;
            case QEMU_OPTION_bootp:
                legacy_bootp_filename = optarg;
                break;
            case QEMU_OPTION_redir:
                if (net_slirp_redir(optarg) < 0)
                    exit(1);
                break;
#endif
            case QEMU_OPTION_bt:
                add_device_config(DEV_BT, optarg);
                break;
            case QEMU_OPTION_audio_help:
                if (!(audio_available())) {
                    printf("Option %s not supported for this target\n", popt->name);
                    exit(1);
                }
                AUD_help ();
                exit (0);
                break;
            case QEMU_OPTION_soundhw:
                if (!(audio_available())) {
                    printf("Option %s not supported for this target\n", popt->name);
                    exit(1);
                }
                select_soundhw (optarg);
                break;
            case QEMU_OPTION_h:
                help(0);
                break;
            case QEMU_OPTION_version:
                version();
                exit(0);
                break;
            case QEMU_OPTION_m: {
                uint64_t value;
                char *ptr;

                value = strtoul(optarg, &ptr, 10);
                switch (*ptr) {
                case 0: case 'M': case 'm':
                    value <<= 20;
                    break;
                case 'G': case 'g':
                    value <<= 30;
                    break;
                default:
                    fprintf(stderr, "qemu: invalid ram size: %s\n", optarg);
                    exit(1);
                }

                /* On 32-bit hosts, QEMU is limited by virtual address space */
                if (value > (2047 << 20) && HOST_LONG_BITS == 32) {
                    fprintf(stderr, "qemu: at most 2047 MB RAM can be simulated\n");
                    exit(1);
                }
                if (value != (uint64_t)(ram_addr_t)value) {
                    fprintf(stderr, "qemu: ram size too large\n");
                    exit(1);
                }
                ram_size = value;
                break;
            }
            case QEMU_OPTION_mempath:
                mem_path = optarg;
                break;
#ifdef MAP_POPULATE
            case QEMU_OPTION_mem_prealloc:
                mem_prealloc = 1;
                break;
#endif
            case QEMU_OPTION_d:
                set_cpu_log(optarg);
                break;
            case QEMU_OPTION_s:
                gdbstub_dev = "tcp::" DEFAULT_GDBSTUB_PORT;
                break;
            case QEMU_OPTION_gdb:
                gdbstub_dev = optarg;
                break;
            case QEMU_OPTION_L:
                data_dir = optarg;
                break;
            case QEMU_OPTION_bios:
                bios_name = optarg;
                break;
            case QEMU_OPTION_singlestep:
                singlestep = 1;
                break;
            case QEMU_OPTION_S:
                autostart = 0;
                break;
	    case QEMU_OPTION_k:
		keyboard_layout = optarg;
		break;
            case QEMU_OPTION_localtime:
                rtc_utc = 0;
                break;
            case QEMU_OPTION_vga:
                select_vgahw (optarg);
                break;
            case QEMU_OPTION_g:
                {
                    const char *p;
                    int w, h, depth;
                    p = optarg;
                    w = strtol(p, (char **)&p, 10);
                    if (w <= 0) {
                    graphic_error:
                        fprintf(stderr, "qemu: invalid resolution or depth\n");
                        exit(1);
                    }
                    if (*p != 'x')
                        goto graphic_error;
                    p++;
                    h = strtol(p, (char **)&p, 10);
                    if (h <= 0)
                        goto graphic_error;
                    if (*p == 'x') {
                        p++;
                        depth = strtol(p, (char **)&p, 10);
                        if (depth != 8 && depth != 15 && depth != 16 &&
                            depth != 24 && depth != 32)
                            goto graphic_error;
                    } else if (*p == '\0') {
                        depth = graphic_depth;
                    } else {
                        goto graphic_error;
                    }

                    graphic_width = w;
                    graphic_height = h;
                    graphic_depth = depth;
                }
                break;
            case QEMU_OPTION_echr:
                {
                    char *r;
                    term_escape_char = strtol(optarg, &r, 0);
                    if (r == optarg)
                        printf("Bad argument to echr\n");
                    break;
                }
            case QEMU_OPTION_monitor:
                monitor_parse(optarg, "readline");
                default_monitor = 0;
                break;
            case QEMU_OPTION_qmp:
                monitor_parse(optarg, "control");
                default_monitor = 0;
                break;
            case QEMU_OPTION_mon:
                opts = qemu_opts_parse(&qemu_mon_opts, optarg, 1);
                if (!opts) {
                    exit(1);
                }
                default_monitor = 0;
                break;
            case QEMU_OPTION_chardev:
                opts = qemu_opts_parse(&qemu_chardev_opts, optarg, 1);
                if (!opts) {
                    exit(1);
                }
                break;
#ifdef CONFIG_LINUX
            case QEMU_OPTION_fsdev:
                opts = qemu_opts_parse(&qemu_fsdev_opts, optarg, 1);
                if (!opts) {
                    fprintf(stderr, "parse error: %s\n", optarg);
                    exit(1);
                }
                break;
            case QEMU_OPTION_virtfs: {
                char *arg_fsdev = NULL;
                char *arg_9p = NULL;
                int len = 0;

                opts = qemu_opts_parse(&qemu_virtfs_opts, optarg, 1);
                if (!opts) {
                    fprintf(stderr, "parse error: %s\n", optarg);
                    exit(1);
                }

                len = strlen(",id=,path=");
                len += strlen(qemu_opt_get(opts, "fstype"));
                len += strlen(qemu_opt_get(opts, "mount_tag"));
                len += strlen(qemu_opt_get(opts, "path"));
                arg_fsdev = qemu_malloc((len + 1) * sizeof(*arg_fsdev));

                if (!arg_fsdev) {
                    fprintf(stderr, "No memory to parse -fsdev for %s\n",
                            optarg);
                    exit(1);
                }

                sprintf(arg_fsdev, "%s,id=%s,path=%s",
                                qemu_opt_get(opts, "fstype"),
                                qemu_opt_get(opts, "mount_tag"),
                                qemu_opt_get(opts, "path"));

                len = strlen("virtio-9p-pci,fsdev=,mount_tag=");
                len += 2*strlen(qemu_opt_get(opts, "mount_tag"));
                arg_9p = qemu_malloc((len + 1) * sizeof(*arg_9p));

                if (!arg_9p) {
                    fprintf(stderr, "No memory to parse -device for %s\n",
                            optarg);
                    exit(1);
                }

                sprintf(arg_9p, "virtio-9p-pci,fsdev=%s,mount_tag=%s",
                                qemu_opt_get(opts, "mount_tag"),
                                qemu_opt_get(opts, "mount_tag"));

                if (!qemu_opts_parse(&qemu_fsdev_opts, arg_fsdev, 1)) {
                    fprintf(stderr, "parse error [fsdev]: %s\n", optarg);
                    exit(1);
                }

                if (!qemu_opts_parse(&qemu_device_opts, arg_9p, 1)) {
                    fprintf(stderr, "parse error [device]: %s\n", optarg);
                    exit(1);
                }

                qemu_free(arg_fsdev);
                qemu_free(arg_9p);
                break;
            }
#endif
            case QEMU_OPTION_serial:
                add_device_config(DEV_SERIAL, optarg);
                default_serial = 0;
                if (strncmp(optarg, "mon:", 4) == 0) {
                    default_monitor = 0;
                }
                break;
            case QEMU_OPTION_watchdog:
                if (watchdog) {
                    fprintf(stderr,
                            "qemu: only one watchdog option may be given\n");
                    return 1;
                }
                watchdog = optarg;
                break;
            case QEMU_OPTION_watchdog_action:
                if (select_watchdog_action(optarg) == -1) {
                    fprintf(stderr, "Unknown -watchdog-action parameter\n");
                    exit(1);
                }
                break;
            case QEMU_OPTION_virtiocon:
                add_device_config(DEV_VIRTCON, optarg);
                default_virtcon = 0;
                if (strncmp(optarg, "mon:", 4) == 0) {
                    default_monitor = 0;
                }
                break;
            case QEMU_OPTION_parallel:
                add_device_config(DEV_PARALLEL, optarg);
                default_parallel = 0;
                if (strncmp(optarg, "mon:", 4) == 0) {
                    default_monitor = 0;
                }
                break;
            case QEMU_OPTION_debugcon:
                add_device_config(DEV_DEBUGCON, optarg);
                break;
	    case QEMU_OPTION_loadvm:
		loadvm = optarg;
		break;
            case QEMU_OPTION_full_screen:
                full_screen = 1;
                break;
#ifdef CONFIG_SDL
            case QEMU_OPTION_no_frame:
                no_frame = 1;
                break;
            case QEMU_OPTION_alt_grab:
                alt_grab = 1;
                break;
            case QEMU_OPTION_ctrl_grab:
                ctrl_grab = 1;
                break;
            case QEMU_OPTION_no_quit:
                no_quit = 1;
                break;
            case QEMU_OPTION_sdl:
                display_type = DT_SDL;
                break;
#endif
            case QEMU_OPTION_pidfile:
                pid_file = optarg;
                break;
            case QEMU_OPTION_win2k_hack:
                win2k_install_hack = 1;
                break;
            case QEMU_OPTION_rtc_td_hack:
                rtc_td_hack = 1;
                break;
            case QEMU_OPTION_acpitable:
                do_acpitable_option(optarg);
                break;
            case QEMU_OPTION_smbios:
                do_smbios_option(optarg);
                break;
            case QEMU_OPTION_enable_kvm:
                kvm_allowed = 1;
                break;
            case QEMU_OPTION_usb:
                usb_enabled = 1;
                break;
            case QEMU_OPTION_usbdevice:
                usb_enabled = 1;
                add_device_config(DEV_USB, optarg);
                break;
            case QEMU_OPTION_device:
                if (!qemu_opts_parse(&qemu_device_opts, optarg, 1)) {
                    exit(1);
                }
                break;
            case QEMU_OPTION_smp:
                smp_parse(optarg);
                if (smp_cpus < 1) {
                    fprintf(stderr, "Invalid number of CPUs\n");
                    exit(1);
                }
                if (max_cpus < smp_cpus) {
                    fprintf(stderr, "maxcpus must be equal to or greater than "
                            "smp\n");
                    exit(1);
                }
                if (max_cpus > 255) {
                    fprintf(stderr, "Unsupported number of maxcpus\n");
                    exit(1);
                }
                break;
	    case QEMU_OPTION_vnc:
                display_type = DT_VNC;
		vnc_display = optarg;
		break;
            case QEMU_OPTION_no_acpi:
                acpi_enabled = 0;
                break;
            case QEMU_OPTION_no_hpet:
                no_hpet = 1;
                break;
            case QEMU_OPTION_balloon:
                if (balloon_parse(optarg) < 0) {
                    fprintf(stderr, "Unknown -balloon argument %s\n", optarg);
                    exit(1);
                }
                break;
            case QEMU_OPTION_no_reboot:
                no_reboot = 1;
                break;
            case QEMU_OPTION_no_shutdown:
                no_shutdown = 1;
                break;
            case QEMU_OPTION_show_cursor:
                cursor_hide = 0;
                break;
            case QEMU_OPTION_uuid:
                if(qemu_uuid_parse(optarg, qemu_uuid) < 0) {
                    fprintf(stderr, "Fail to parse UUID string."
                            " Wrong format.\n");
                    exit(1);
                }
                break;
	    case QEMU_OPTION_option_rom:
		if (nb_option_roms >= MAX_OPTION_ROMS) {
		    fprintf(stderr, "Too many option ROMs\n");
		    exit(1);
		}
		option_rom[nb_option_roms] = optarg;
		nb_option_roms++;
		break;
            case QEMU_OPTION_semihosting:
                semihosting_enabled = 1;
                break;
            case QEMU_OPTION_name:
                qemu_name = qemu_strdup(optarg);
		 {
		     char *p = strchr(qemu_name, ',');
		     if (p != NULL) {
		        *p++ = 0;
			if (strncmp(p, "process=", 8)) {
			    fprintf(stderr, "Unknown subargument %s to -name", p);
			    exit(1);
			}
			p += 8;
			os_set_proc_name(p);
		     }	
		 }	
                break;
            case QEMU_OPTION_prom_env:
                if (nb_prom_envs >= MAX_PROM_ENVS) {
                    fprintf(stderr, "Too many prom variables\n");
                    exit(1);
                }
                prom_envs[nb_prom_envs] = optarg;
                nb_prom_envs++;
                break;
            case QEMU_OPTION_old_param:
                old_param = 1;
                break;
            case QEMU_OPTION_clock:
                configure_alarms(optarg);
                break;
            case QEMU_OPTION_startdate:
                configure_rtc_date_offset(optarg, 1);
                break;
            case QEMU_OPTION_rtc:
                opts = qemu_opts_parse(&qemu_rtc_opts, optarg, 0);
                if (!opts) {
                    exit(1);
                }
                configure_rtc(opts);
                break;
            case QEMU_OPTION_tb_size:
                tb_size = strtol(optarg, NULL, 0);
                if (tb_size < 0)
                    tb_size = 0;
                break;
            case QEMU_OPTION_icount:
                icount_option = optarg;
                break;
            case QEMU_OPTION_incoming:
                incoming = optarg;
                break;
            case QEMU_OPTION_nodefaults:
                default_serial = 0;
                default_parallel = 0;
                default_virtcon = 0;
                default_monitor = 0;
                default_vga = 0;
                default_net = 0;
                default_floppy = 0;
                default_cdrom = 0;
                default_sdcard = 0;
                break;
<<<<<<< HEAD
#ifdef CONFIG_CHROOT
            case QEMU_OPTION_chroot:
                chroot_dir = optarg;
                break;
            case QEMU_OPTION_runas:
                run_as = optarg;
                break;
#endif
=======
>>>>>>> b0cb640a
            case QEMU_OPTION_xen_domid:
                if (!(xen_available())) {
                    printf("Option %s not supported for this target\n", popt->name);
                    exit(1);
                }
                xen_domid = atoi(optarg);
                break;
            case QEMU_OPTION_xen_create:
                if (!(xen_available())) {
                    printf("Option %s not supported for this target\n", popt->name);
                    exit(1);
                }
                xen_mode = XEN_CREATE;
                break;
            case QEMU_OPTION_xen_attach:
                if (!(xen_available())) {
                    printf("Option %s not supported for this target\n", popt->name);
                    exit(1);
                }
                xen_mode = XEN_ATTACH;
                break;
            case QEMU_OPTION_readconfig:
                {
                    int ret = qemu_read_config_file(optarg);
                    if (ret < 0) {
                        fprintf(stderr, "read config %s: %s\n", optarg,
                            strerror(-ret));
                        exit(1);
                    }
                    break;
                }
            case QEMU_OPTION_writeconfig:
                {
                    FILE *fp;
                    if (strcmp(optarg, "-") == 0) {
                        fp = stdout;
                    } else {
                        fp = fopen(optarg, "w");
                        if (fp == NULL) {
                            fprintf(stderr, "open %s: %s\n", optarg, strerror(errno));
                            exit(1);
                        }
                    }
                    qemu_config_write(fp);
                    fclose(fp);
                    break;
                }
            default:
                os_parse_cmd_args(popt->index, optarg);
            }
        }
    }
    loc_set_none();

    /* If no data_dir is specified then try to find it relative to the
       executable path.  */
    if (!data_dir) {
        data_dir = os_find_datadir(argv[0]);
    }
    /* If all else fails use the install patch specified when building.  */
    if (!data_dir) {
        data_dir = CONFIG_QEMU_DATADIR;
    }

    /*
     * Default to max_cpus = smp_cpus, in case the user doesn't
     * specify a max_cpus value.
     */
    if (!max_cpus)
        max_cpus = smp_cpus;

    machine->max_cpus = machine->max_cpus ?: 1; /* Default to UP */
    if (smp_cpus > machine->max_cpus) {
        fprintf(stderr, "Number of SMP cpus requested (%d), exceeds max cpus "
                "supported by machine `%s' (%d)\n", smp_cpus,  machine->name,
                machine->max_cpus);
        exit(1);
    }

    qemu_opts_foreach(&qemu_device_opts, default_driver_check, NULL, 0);
    qemu_opts_foreach(&qemu_global_opts, default_driver_check, NULL, 0);

    if (machine->no_serial) {
        default_serial = 0;
    }
    if (machine->no_parallel) {
        default_parallel = 0;
    }
    if (!machine->use_virtcon) {
        default_virtcon = 0;
    }
    if (machine->no_vga) {
        default_vga = 0;
    }
    if (machine->no_floppy) {
        default_floppy = 0;
    }
    if (machine->no_cdrom) {
        default_cdrom = 0;
    }
    if (machine->no_sdcard) {
        default_sdcard = 0;
    }

    if (display_type == DT_NOGRAPHIC) {
        if (default_parallel)
            add_device_config(DEV_PARALLEL, "null");
        if (default_serial && default_monitor) {
            add_device_config(DEV_SERIAL, "mon:stdio");
        } else if (default_virtcon && default_monitor) {
            add_device_config(DEV_VIRTCON, "mon:stdio");
        } else {
            if (default_serial)
                add_device_config(DEV_SERIAL, "stdio");
            if (default_virtcon)
                add_device_config(DEV_VIRTCON, "stdio");
            if (default_monitor)
                monitor_parse("stdio", "readline");
        }
    } else {
        if (default_serial)
            add_device_config(DEV_SERIAL, "vc:80Cx24C");
        if (default_parallel)
            add_device_config(DEV_PARALLEL, "vc:80Cx24C");
        if (default_monitor)
            monitor_parse("vc:80Cx24C", "readline");
        if (default_virtcon)
            add_device_config(DEV_VIRTCON, "vc:80Cx24C");
    }
    if (default_vga)
        vga_interface_type = VGA_CIRRUS;

    socket_init();

    if (qemu_opts_foreach(&qemu_chardev_opts, chardev_init_func, NULL, 1) != 0)
        exit(1);
#ifdef CONFIG_LINUX
    if (qemu_opts_foreach(&qemu_fsdev_opts, fsdev_init_func, NULL, 1) != 0) {
        exit(1);
    }
#endif

    os_daemonize();

    if (pid_file && qemu_create_pidfile(pid_file) != 0) {
        os_pidfile_error();
        exit(1);
    }

    if (kvm_allowed) {
        int ret = kvm_init(smp_cpus);
        if (ret < 0) {
            if (!kvm_available()) {
                printf("KVM not supported for this target\n");
            } else {
                fprintf(stderr, "failed to initialize KVM: %s\n", strerror(-ret));
            }
            exit(1);
        }
    }

    if (qemu_init_main_loop()) {
        fprintf(stderr, "qemu_init_main_loop failed\n");
        exit(1);
    }
    linux_boot = (kernel_filename != NULL);

    if (!linux_boot && *kernel_cmdline != '\0') {
        fprintf(stderr, "-append only allowed with -kernel option\n");
        exit(1);
    }

    if (!linux_boot && initrd_filename != NULL) {
        fprintf(stderr, "-initrd only allowed with -kernel option\n");
        exit(1);
    }

<<<<<<< HEAD
#ifndef _WIN32
    /* Win32 doesn't support line-buffering and requires size >= 2 */
    setvbuf(stdout, NULL, _IOLBF, 0);
    setvbuf(stderr, NULL, _IOLBF, 0);
#endif
=======
    os_set_line_buffering();
>>>>>>> b0cb640a

    if (init_timer_alarm() < 0) {
        fprintf(stderr, "could not initialize alarm timer\n");
        exit(1);
    }
    configure_icount(icount_option);

    if (net_init_clients() < 0) {
        exit(1);
    }

    /* init the bluetooth world */
    if (foreach_device_config(DEV_BT, bt_parse))
        exit(1);

    /* init the memory */
    if (ram_size == 0)
        ram_size = DEFAULT_RAM_SIZE * 1024 * 1024;

    /* init the dynamic translator */
    cpu_exec_init_all(tb_size * 1024 * 1024);

    bdrv_init_with_whitelist();

    blk_mig_init();

    if (default_cdrom) {
        /* we always create the cdrom drive, even if no disk is there */
        drive_add(NULL, CDROM_ALIAS);
    }

    if (default_floppy) {
        /* we always create at least one floppy */
        drive_add(NULL, FD_ALIAS, 0);
    }

    if (default_sdcard) {
        /* we always create one sd slot, even if no card is in it */
        drive_add(NULL, SD_ALIAS);
    }

    /* open the virtual block devices */
    if (snapshot)
        qemu_opts_foreach(&qemu_drive_opts, drive_enable_snapshot, NULL, 0);
    if (qemu_opts_foreach(&qemu_drive_opts, drive_init_func, machine, 1) != 0)
        exit(1);

    register_savevm_live("ram", 0, 3, NULL, ram_save_live, NULL, 
                         ram_load, NULL);

    if (nb_numa_nodes > 0) {
        int i;

        if (nb_numa_nodes > smp_cpus) {
            nb_numa_nodes = smp_cpus;
        }

        /* If no memory size if given for any node, assume the default case
         * and distribute the available memory equally across all nodes
         */
        for (i = 0; i < nb_numa_nodes; i++) {
            if (node_mem[i] != 0)
                break;
        }
        if (i == nb_numa_nodes) {
            uint64_t usedmem = 0;

            /* On Linux, the each node's border has to be 8MB aligned,
             * the final node gets the rest.
             */
            for (i = 0; i < nb_numa_nodes - 1; i++) {
                node_mem[i] = (ram_size / nb_numa_nodes) & ~((1 << 23UL) - 1);
                usedmem += node_mem[i];
            }
            node_mem[i] = ram_size - usedmem;
        }

        for (i = 0; i < nb_numa_nodes; i++) {
            if (node_cpumask[i] != 0)
                break;
        }
        /* assigning the VCPUs round-robin is easier to implement, guest OSes
         * must cope with this anyway, because there are BIOSes out there in
         * real machines which also use this scheme.
         */
        if (i == nb_numa_nodes) {
            for (i = 0; i < smp_cpus; i++) {
                node_cpumask[i % nb_numa_nodes] |= 1 << i;
            }
        }
    }

    if (qemu_opts_foreach(&qemu_mon_opts, mon_init_func, NULL, 1) != 0) {
        exit(1);
    }

    if (foreach_device_config(DEV_SERIAL, serial_parse) < 0)
        exit(1);
    if (foreach_device_config(DEV_PARALLEL, parallel_parse) < 0)
        exit(1);
    if (foreach_device_config(DEV_VIRTCON, virtcon_parse) < 0)
        exit(1);
    if (foreach_device_config(DEV_DEBUGCON, debugcon_parse) < 0)
        exit(1);

    module_call_init(MODULE_INIT_DEVICE);

    if (qemu_opts_foreach(&qemu_device_opts, device_help_func, NULL, 0) != 0)
        exit(0);

    if (watchdog) {
        i = select_watchdog(watchdog);
        if (i > 0)
            exit (i == 1 ? 1 : 0);
    }

    if (machine->compat_props) {
        qdev_prop_register_global_list(machine->compat_props);
    }
    qemu_add_globals();

    machine->init(ram_size, boot_devices,
                  kernel_filename, kernel_cmdline, initrd_filename, cpu_model);

    cpu_synchronize_all_post_init();

    /* must be after terminal init, SDL library changes signal handlers */
    os_setup_signal_handling();

    set_numa_modes();

    current_machine = machine;

    /* init USB devices */
    if (usb_enabled) {
        if (foreach_device_config(DEV_USB, usb_parse) < 0)
            exit(1);
    }

    /* init generic devices */
    if (qemu_opts_foreach(&qemu_device_opts, device_init_func, NULL, 1) != 0)
        exit(1);

    net_check_clients();

    /* just use the first displaystate for the moment */
    ds = get_displaystate();

    if (display_type == DT_DEFAULT) {
#if defined(CONFIG_SDL) || defined(CONFIG_COCOA)
        display_type = DT_SDL;
#else
        display_type = DT_VNC;
        vnc_display = "localhost:0,to=99";
        show_vnc_port = 1;
#endif
    }
        

    switch (display_type) {
    case DT_NOGRAPHIC:
        break;
#if defined(CONFIG_CURSES)
    case DT_CURSES:
        curses_display_init(ds, full_screen);
        break;
#endif
#if defined(CONFIG_SDL)
    case DT_SDL:
        sdl_display_init(ds, full_screen, no_frame);
        break;
#elif defined(CONFIG_COCOA)
    case DT_SDL:
        cocoa_display_init(ds, full_screen);
        break;
#endif
    case DT_VNC:
        vnc_display_init(ds);
        if (vnc_display_open(ds, vnc_display) < 0)
            exit(1);

        if (show_vnc_port) {
            printf("VNC server running on `%s'\n", vnc_display_local_addr(ds));
        }
        break;
    default:
        break;
    }
    dpy_resize(ds);

    dcl = ds->listeners;
    while (dcl != NULL) {
        if (dcl->dpy_refresh != NULL) {
            ds->gui_timer = qemu_new_timer(rt_clock, gui_update, ds);
            qemu_mod_timer(ds->gui_timer, qemu_get_clock(rt_clock));
            break;
        }
        dcl = dcl->next;
    }

    if (display_type == DT_NOGRAPHIC || display_type == DT_VNC) {
        nographic_timer = qemu_new_timer(rt_clock, nographic_update, NULL);
        qemu_mod_timer(nographic_timer, qemu_get_clock(rt_clock));
    }

    text_consoles_set_display(ds);

    if (gdbstub_dev && gdbserver_start(gdbstub_dev) < 0) {
        fprintf(stderr, "qemu: could not open gdbserver on device '%s'\n",
                gdbstub_dev);
        exit(1);
    }

    qdev_machine_creation_done();

    if (rom_load_all() != 0) {
        fprintf(stderr, "rom loading failed\n");
        exit(1);
    }

    qemu_system_reset();
    if (loadvm) {
        if (load_vmstate(loadvm) < 0) {
            autostart = 0;
        }
    }

    if (incoming) {
        qemu_start_incoming_migration(incoming);
    } else if (autostart) {
        vm_start();
    }

<<<<<<< HEAD
#ifndef _WIN32
    if (daemonize) {
	uint8_t status = 0;
	ssize_t len;

    again1:
	len = write(fds[1], &status, 1);
	if (len == -1 && (errno == EINTR))
	    goto again1;

	if (len != 1)
	    exit(1);

        if (chdir("/")) {
            perror("not able to chdir to /");
            exit(1);
        }
	TFR(fd = qemu_open("/dev/null", O_RDWR));
	if (fd == -1)
	    exit(1);
    }

    if (run_as) {
        pwd = getpwnam(run_as);
        if (!pwd) {
            fprintf(stderr, "User \"%s\" doesn't exist\n", run_as);
            exit(1);
        }
    }

#ifdef CONFIG_CHROOT
    if (chroot_dir) {
        if (chroot(chroot_dir) < 0) {
            fprintf(stderr, "chroot failed\n");
            exit(1);
        }
        if (chdir("/")) {
            perror("not able to chdir to /");
            exit(1);
        }
    }
#endif

    if (run_as) {
        if (setgid(pwd->pw_gid) < 0) {
            fprintf(stderr, "Failed to setgid(%d)\n", pwd->pw_gid);
            exit(1);
        }
        if (setuid(pwd->pw_uid) < 0) {
            fprintf(stderr, "Failed to setuid(%d)\n", pwd->pw_uid);
            exit(1);
        }
        if (setuid(0) != -1) {
            fprintf(stderr, "Dropping privileges failed\n");
            exit(1);
        }
    }

    if (daemonize) {
        dup2(fd, 0);
        dup2(fd, 1);
        dup2(fd, 2);

        close(fd);
    }
#endif
=======
    os_setup_post();
>>>>>>> b0cb640a

    main_loop();
    quit_timers();
    net_cleanup();

    return 0;
}<|MERGE_RESOLUTION|>--- conflicted
+++ resolved
@@ -1960,14 +1960,6 @@
     return -1;
 }
 
-<<<<<<< HEAD
-#ifdef _WIN32
-static BOOL WINAPI QEMU_NORETURN qemu_ctrl_handler(DWORD type)
-{
-    exit(STATUS_CONTROL_C_EXIT);
-}
-#endif
-
 #if defined(CONFIG_RUBY)
 /* Ruby interface for QEMU. See README.EXT for programming example. */
 #warning mit ruby
@@ -2004,126 +1996,6 @@
 }
 #endif /* CONFIG_DLL */
 
-#ifndef _WIN32
-
-static void termsig_handler(int signal)
-{
-    qemu_system_shutdown_request();
-}
-
-static void sigchld_handler(int signal)
-{
-    waitpid(-1, NULL, WNOHANG);
-}
-
-static void sighandler_setup(void)
-{
-    struct sigaction act;
-
-    memset(&act, 0, sizeof(act));
-    act.sa_handler = termsig_handler;
-    sigaction(SIGINT,  &act, NULL);
-    sigaction(SIGHUP,  &act, NULL);
-    sigaction(SIGTERM, &act, NULL);
-
-    act.sa_handler = sigchld_handler;
-    act.sa_flags = SA_NOCLDSTOP;
-    sigaction(SIGCHLD, &act, NULL);
-}
-
-#endif
-
-#ifdef _WIN32
-/* Look for support files in the same directory as the executable.  */
-static char *find_datadir(const char *argv0)
-{
-    char *p;
-    char buf[MAX_PATH];
-    DWORD len;
-
-    len = GetModuleFileName(NULL, buf, sizeof(buf) - 1);
-    if (len == 0) {
-        return NULL;
-    }
-
-    buf[len] = 0;
-    p = buf + len - 1;
-    while (p != buf && *p != '\\')
-        p--;
-    *p = 0;
-    if (access(buf, R_OK) == 0) {
-        return qemu_strdup(buf);
-    }
-    return NULL;
-}
-#else /* !_WIN32 */
-
-/* Find a likely location for support files using the location of the binary.
-   For installed binaries this will be "$bindir/../share/qemu".  When
-   running from the build tree this will be "$bindir/../pc-bios".  */
-#define SHARE_SUFFIX "/share/qemu"
-#define BUILD_SUFFIX "/pc-bios"
-static char *find_datadir(const char *argv0)
-{
-    char *dir;
-    char *p = NULL;
-    char *res;
-    char buf[PATH_MAX];
-    size_t max_len;
-
-#if defined(__linux__)
-    {
-        int len;
-        len = readlink("/proc/self/exe", buf, sizeof(buf) - 1);
-        if (len > 0) {
-            buf[len] = 0;
-            p = buf;
-        }
-    }
-#elif defined(__FreeBSD__)
-    {
-        static int mib[4] = {CTL_KERN, KERN_PROC, KERN_PROC_PATHNAME, -1};
-        size_t len = sizeof(buf) - 1;
-
-        *buf = '\0';
-        if (!sysctl(mib, sizeof(mib)/sizeof(*mib), buf, &len, NULL, 0) &&
-            *buf) {
-            buf[sizeof(buf) - 1] = '\0';
-            p = buf;
-        }
-    }
-#endif
-    /* If we don't have any way of figuring out the actual executable
-       location then try argv[0].  */
-    if (!p) {
-        p = realpath(argv0, buf);
-        if (!p) {
-            return NULL;
-        }
-    }
-    dir = dirname(p);
-    dir = dirname(dir);
-
-    max_len = strlen(dir) +
-        MAX(strlen(SHARE_SUFFIX), strlen(BUILD_SUFFIX)) + 1;
-    res = qemu_mallocz(max_len);
-    snprintf(res, max_len, "%s%s", dir, SHARE_SUFFIX);
-    if (access(res, R_OK)) {
-        snprintf(res, max_len, "%s%s", dir, BUILD_SUFFIX);
-        if (access(res, R_OK)) {
-            qemu_free(res);
-            res = NULL;
-        }
-    }
-
-    return res;
-}
-#undef SHARE_SUFFIX
-#undef BUILD_SUFFIX
-#endif
-
-=======
->>>>>>> b0cb640a
 char *qemu_find_file(int type, const char *name)
 {
     int len;
@@ -2452,19 +2324,6 @@
     int tb_size;
     const char *pid_file = NULL;
     const char *incoming = NULL;
-<<<<<<< HEAD
-#ifndef _WIN32
-    int fd = 0;
-#ifndef _WIN32
-    struct passwd *pwd = NULL;
-#endif
-#ifdef CONFIG_CHROOT
-    const char *chroot_dir = NULL;
-#endif
-    const char *run_as = NULL;
-#endif
-=======
->>>>>>> b0cb640a
     int show_vnc_port = 0;
     int defconfig = 1;
 
@@ -3210,17 +3069,6 @@
                 default_cdrom = 0;
                 default_sdcard = 0;
                 break;
-<<<<<<< HEAD
-#ifdef CONFIG_CHROOT
-            case QEMU_OPTION_chroot:
-                chroot_dir = optarg;
-                break;
-            case QEMU_OPTION_runas:
-                run_as = optarg;
-                break;
-#endif
-=======
->>>>>>> b0cb640a
             case QEMU_OPTION_xen_domid:
                 if (!(xen_available())) {
                     printf("Option %s not supported for this target\n", popt->name);
@@ -3398,15 +3246,7 @@
         exit(1);
     }
 
-<<<<<<< HEAD
-#ifndef _WIN32
-    /* Win32 doesn't support line-buffering and requires size >= 2 */
-    setvbuf(stdout, NULL, _IOLBF, 0);
-    setvbuf(stderr, NULL, _IOLBF, 0);
-#endif
-=======
     os_set_line_buffering();
->>>>>>> b0cb640a
 
     if (init_timer_alarm() < 0) {
         fprintf(stderr, "could not initialize alarm timer\n");
@@ -3640,76 +3480,7 @@
         vm_start();
     }
 
-<<<<<<< HEAD
-#ifndef _WIN32
-    if (daemonize) {
-	uint8_t status = 0;
-	ssize_t len;
-
-    again1:
-	len = write(fds[1], &status, 1);
-	if (len == -1 && (errno == EINTR))
-	    goto again1;
-
-	if (len != 1)
-	    exit(1);
-
-        if (chdir("/")) {
-            perror("not able to chdir to /");
-            exit(1);
-        }
-	TFR(fd = qemu_open("/dev/null", O_RDWR));
-	if (fd == -1)
-	    exit(1);
-    }
-
-    if (run_as) {
-        pwd = getpwnam(run_as);
-        if (!pwd) {
-            fprintf(stderr, "User \"%s\" doesn't exist\n", run_as);
-            exit(1);
-        }
-    }
-
-#ifdef CONFIG_CHROOT
-    if (chroot_dir) {
-        if (chroot(chroot_dir) < 0) {
-            fprintf(stderr, "chroot failed\n");
-            exit(1);
-        }
-        if (chdir("/")) {
-            perror("not able to chdir to /");
-            exit(1);
-        }
-    }
-#endif
-
-    if (run_as) {
-        if (setgid(pwd->pw_gid) < 0) {
-            fprintf(stderr, "Failed to setgid(%d)\n", pwd->pw_gid);
-            exit(1);
-        }
-        if (setuid(pwd->pw_uid) < 0) {
-            fprintf(stderr, "Failed to setuid(%d)\n", pwd->pw_uid);
-            exit(1);
-        }
-        if (setuid(0) != -1) {
-            fprintf(stderr, "Dropping privileges failed\n");
-            exit(1);
-        }
-    }
-
-    if (daemonize) {
-        dup2(fd, 0);
-        dup2(fd, 1);
-        dup2(fd, 2);
-
-        close(fd);
-    }
-#endif
-=======
     os_setup_post();
->>>>>>> b0cb640a
 
     main_loop();
     quit_timers();
