--- conflicted
+++ resolved
@@ -6228,45 +6228,27 @@
         monitor_init(monitor_hd, MONITOR_USE_READLINE | MONITOR_IS_DEFAULT);
 
     for(i = 0; i < MAX_SERIAL_PORTS; i++) {
-<<<<<<< HEAD
-        if (serial_hds[i]) {
-            const char *devname = serial_hds[i]->filename;
-            if (strstart(devname, "vc", 0)) {
-=======
         const char *devname = serial_devices[i];
         if (devname && strcmp(devname, "none")) {
-            if (strstart(devname, "vc", 0))
->>>>>>> 727170b6
+            if (strstart(devname, "vc", 0)) {
                 qemu_chr_printf(serial_hds[i], "serial%d console\r\n", i);
             }
         }
     }
 
     for(i = 0; i < MAX_PARALLEL_PORTS; i++) {
-<<<<<<< HEAD
-        if (parallel_hds[i]) {
-            const char *devname = parallel_hds[i]->filename;
-            if (strstart(devname, "vc", 0)) {
-=======
         const char *devname = parallel_devices[i];
         if (devname && strcmp(devname, "none")) {
-            if (strstart(devname, "vc", 0))
->>>>>>> 727170b6
+            if (strstart(devname, "vc", 0)) {
                 qemu_chr_printf(parallel_hds[i], "parallel%d console\r\n", i);
             }
         }
     }
 
     for(i = 0; i < MAX_VIRTIO_CONSOLES; i++) {
-<<<<<<< HEAD
-        if (virtcon_hds[i]) {
-            const char *devname = virtcon_hds[i]->filename;
-            if (strstart(devname, "vc", 0)) {
-=======
         const char *devname = virtio_consoles[i];
         if (virtcon_hds[i] && devname) {
-            if (strstart(devname, "vc", 0))
->>>>>>> 727170b6
+            if (strstart(devname, "vc", 0)) {
                 qemu_chr_printf(virtcon_hds[i], "virtio console%d\r\n", i);
             }
         }
