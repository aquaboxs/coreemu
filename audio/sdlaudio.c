/*
 * QEMU SDL audio driver
 *
 * Copyright (c) 2004-2005 Vassili Karpov (malc)
 *
 * Permission is hereby granted, free of charge, to any person obtaining a copy
 * of this software and associated documentation files (the "Software"), to deal
 * in the Software without restriction, including without limitation the rights
 * to use, copy, modify, merge, publish, distribute, sublicense, and/or sell
 * copies of the Software, and to permit persons to whom the Software is
 * furnished to do so, subject to the following conditions:
 *
 * The above copyright notice and this permission notice shall be included in
 * all copies or substantial portions of the Software.
 *
 * THE SOFTWARE IS PROVIDED "AS IS", WITHOUT WARRANTY OF ANY KIND, EXPRESS OR
 * IMPLIED, INCLUDING BUT NOT LIMITED TO THE WARRANTIES OF MERCHANTABILITY,
 * FITNESS FOR A PARTICULAR PURPOSE AND NONINFRINGEMENT. IN NO EVENT SHALL
 * THE AUTHORS OR COPYRIGHT HOLDERS BE LIABLE FOR ANY CLAIM, DAMAGES OR OTHER
 * LIABILITY, WHETHER IN AN ACTION OF CONTRACT, TORT OR OTHERWISE, ARISING FROM,
 * OUT OF OR IN CONNECTION WITH THE SOFTWARE OR THE USE OR OTHER DEALINGS IN
 * THE SOFTWARE.
 */
#include <SDL.h>
#include <SDL_thread.h>
#include "qemu-common.h"
#include "audio.h"

#ifndef _WIN32
#ifdef __sun__
#define _POSIX_PTHREAD_SEMANTICS 1
#elif defined(__OpenBSD__) || defined(__FreeBSD__) || defined(__DragonFly__)
#include <pthread.h>
#endif
#include <signal.h>
#endif

#define AUDIO_CAP "sdl"
#include "audio_int.h"

typedef struct SDLVoiceOut {
    HWVoiceOut hw;
    int live;
    int rpos;
    int decr;
} SDLVoiceOut;

static struct {
    int nb_samples;
} conf = {
    .nb_samples = 1024
};

static struct SDLAudioState {
    int exit;
    SDL_mutex *mutex;
    SDL_sem *sem;
    int initialized;
} glob_sdl;
typedef struct SDLAudioState SDLAudioState;

static void GCC_FMT_ATTR (1, 2) sdl_logerr (const char *fmt, ...)
{
    va_list ap;

    va_start (ap, fmt);
    AUD_vlog (AUDIO_CAP, fmt, ap);
    va_end (ap);

    AUD_log (AUDIO_CAP, "Reason: %s\n", SDL_GetError ());
}

static int sdl_lock (SDLAudioState *s, const char *forfn)
{
    if (SDL_LockMutex (s->mutex)) {
        sdl_logerr ("SDL_LockMutex for %s failed\n", forfn);
        return -1;
    }
    return 0;
}

static int sdl_unlock (SDLAudioState *s, const char *forfn)
{
    if (SDL_UnlockMutex (s->mutex)) {
        sdl_logerr ("SDL_UnlockMutex for %s failed\n", forfn);
        return -1;
    }
    return 0;
}

static int sdl_post (SDLAudioState *s, const char *forfn)
{
    if (SDL_SemPost (s->sem)) {
        sdl_logerr ("SDL_SemPost for %s failed\n", forfn);
        return -1;
    }
    return 0;
}

static int sdl_wait (SDLAudioState *s, const char *forfn)
{
    if (SDL_SemWait (s->sem)) {
        sdl_logerr ("SDL_SemWait for %s failed\n", forfn);
        return -1;
    }
    return 0;
}

static int sdl_unlock_and_post (SDLAudioState *s, const char *forfn)
{
    if (sdl_unlock (s, forfn)) {
        return -1;
    }

    return sdl_post (s, forfn);
}

static int aud_to_sdlfmt (audfmt_e fmt)
{
    switch (fmt) {
    case AUD_FMT_S8:
        return AUDIO_S8;

    case AUD_FMT_U8:
        return AUDIO_U8;

    case AUD_FMT_S16:
        return AUDIO_S16LSB;

    case AUD_FMT_U16:
        return AUDIO_U16LSB;

    default:
        dolog ("Internal logic error: Bad audio format %d\n", fmt);
#ifdef DEBUG_AUDIO
        abort ();
#endif
        return AUDIO_U8;
    }
}

<<<<<<< HEAD
static int sdl_to_audfmt (int sdlfmt, audfmt_e *fmt, int *endianness)
=======
static int sdl_to_audfmt(int sdlfmt, audfmt_e *fmt, int *endianness)
>>>>>>> 2917dce4
{
    switch (sdlfmt) {
    case AUDIO_S8:
        *endianness = 0;
        *fmt = AUD_FMT_S8;
        break;

    case AUDIO_U8:
        *endianness = 0;
        *fmt = AUD_FMT_U8;
        break;

    case AUDIO_S16LSB:
        *endianness = 0;
        *fmt = AUD_FMT_S16;
        break;

    case AUDIO_U16LSB:
        *endianness = 0;
        *fmt = AUD_FMT_U16;
        break;

    case AUDIO_S16MSB:
        *endianness = 1;
        *fmt = AUD_FMT_S16;
        break;

    case AUDIO_U16MSB:
        *endianness = 1;
        *fmt = AUD_FMT_U16;
        break;

    default:
        dolog ("Unrecognized SDL audio format %d\n", sdlfmt);
        return -1;
    }

    return 0;
}

static int sdl_open (SDL_AudioSpec *req, SDL_AudioSpec *obt)
{
    int status;
#ifndef _WIN32
    int err;
    sigset_t new, old;

    /* Make sure potential threads created by SDL don't hog signals.  */
    err = sigfillset (&new);
    if (err) {
        dolog ("sdl_open: sigfillset failed: %s\n", strerror (errno));
        return -1;
    }
    err = pthread_sigmask (SIG_BLOCK, &new, &old);
    if (err) {
        dolog ("sdl_open: pthread_sigmask failed: %s\n", strerror (err));
        return -1;
    }
#endif

    status = SDL_OpenAudio (req, obt);
    if (status) {
        sdl_logerr ("SDL_OpenAudio failed\n");
    }

#ifndef _WIN32
    err = pthread_sigmask (SIG_SETMASK, &old, NULL);
    if (err) {
        dolog ("sdl_open: pthread_sigmask (restore) failed: %s\n",
               strerror (errno));
        /* We have failed to restore original signal mask, all bets are off,
           so exit the process */
        exit (EXIT_FAILURE);
    }
#endif
    return status;
}

static void sdl_close (SDLAudioState *s)
{
    if (s->initialized) {
        sdl_lock (s, "sdl_close");
        s->exit = 1;
        sdl_unlock_and_post (s, "sdl_close");
        SDL_PauseAudio (1);
        SDL_CloseAudio ();
        s->initialized = 0;
    }
}

static void sdl_callback (void *opaque, Uint8 *buf, int len)
{
    SDLVoiceOut *sdl = opaque;
    SDLAudioState *s = &glob_sdl;
    HWVoiceOut *hw = &sdl->hw;
    int samples = len >> hw->info.shift;

    if (s->exit) {
        return;
    }

    while (samples) {
        int to_mix, decr;

        /* dolog ("in callback samples=%d\n", samples); */
        sdl_wait (s, "sdl_callback");
        if (s->exit) {
            return;
        }

        if (sdl_lock (s, "sdl_callback")) {
            return;
        }

        if (audio_bug (AUDIO_FUNC, sdl->live < 0 || sdl->live > hw->samples)) {
            dolog ("sdl->live=%d hw->samples=%d\n",
                   sdl->live, hw->samples);
            return;
        }

        if (!sdl->live) {
            goto again;
        }

        /* dolog ("in callback live=%d\n", live); */
        to_mix = audio_MIN (samples, sdl->live);
        decr = to_mix;
        while (to_mix) {
            int chunk = audio_MIN (to_mix, hw->samples - hw->rpos);
            struct st_sample *src = hw->mix_buf + hw->rpos;

            /* dolog ("in callback to_mix %d, chunk %d\n", to_mix, chunk); */
            hw->clip (buf, src, chunk);
            sdl->rpos = (sdl->rpos + chunk) % hw->samples;
            to_mix -= chunk;
            buf += chunk << hw->info.shift;
        }
        samples -= decr;
        sdl->live -= decr;
        sdl->decr += decr;

    again:
        if (sdl_unlock (s, "sdl_callback")) {
            return;
        }
    }
    /* dolog ("done len=%d\n", len); */
}

static int sdl_write_out (SWVoiceOut *sw, void *buf, int len)
{
    return audio_pcm_sw_write (sw, buf, len);
}

static int sdl_run_out (HWVoiceOut *hw, int live)
{
    int decr;
    SDLVoiceOut *sdl = (SDLVoiceOut *) hw;
    SDLAudioState *s = &glob_sdl;

    if (sdl_lock (s, "sdl_run_out")) {
        return 0;
    }

    if (sdl->decr > live) {
        ldebug ("sdl->decr %d live %d sdl->live %d\n",
                sdl->decr,
                live,
                sdl->live);
    }

    decr = audio_MIN (sdl->decr, live);
    sdl->decr -= decr;

    sdl->live = live - decr;
    hw->rpos = sdl->rpos;

    if (sdl->live > 0) {
        sdl_unlock_and_post (s, "sdl_run_out");
    }
    else {
        sdl_unlock (s, "sdl_run_out");
    }
    return decr;
}

static void sdl_fini_out (HWVoiceOut *hw)
{
    (void) hw;

    sdl_close (&glob_sdl);
}

static int sdl_init_out (HWVoiceOut *hw, struct audsettings *as)
{
    SDLVoiceOut *sdl = (SDLVoiceOut *) hw;
    SDLAudioState *s = &glob_sdl;
    SDL_AudioSpec req, obt;
    int endianness;
    int err;
    audfmt_e effective_fmt;
    struct audsettings obt_as;

    req.freq = as->freq;
    req.format = aud_to_sdlfmt (as->fmt);
    req.channels = as->nchannels;
    req.samples = conf.nb_samples;
    req.callback = sdl_callback;
    req.userdata = sdl;

    if (sdl_open (&req, &obt)) {
        return -1;
    }

<<<<<<< HEAD
    err = sdl_to_audfmt (obt.format, &effective_fmt, &endianness);
=======
    err = sdl_to_audfmt(obt.format, &effective_fmt, &endianness);
>>>>>>> 2917dce4
    if (err) {
        sdl_close (s);
        return -1;
    }

    obt_as.freq = obt.freq;
    obt_as.nchannels = obt.channels;
    obt_as.fmt = effective_fmt;
    obt_as.endianness = endianness;

    audio_pcm_init_info (&hw->info, &obt_as);
    hw->samples = obt.samples;

    s->initialized = 1;
    s->exit = 0;
    SDL_PauseAudio (0);
    return 0;
}

static int sdl_ctl_out (HWVoiceOut *hw, int cmd, ...)
{
    (void) hw;

    switch (cmd) {
    case VOICE_ENABLE:
        SDL_PauseAudio (0);
        break;

    case VOICE_DISABLE:
        SDL_PauseAudio (1);
        break;
    }
    return 0;
}

static void *sdl_audio_init (void)
{
    SDLAudioState *s = &glob_sdl;

    if (SDL_InitSubSystem (SDL_INIT_AUDIO)) {
        sdl_logerr ("SDL failed to initialize audio subsystem\n");
        return NULL;
    }

    s->mutex = SDL_CreateMutex ();
    if (!s->mutex) {
        sdl_logerr ("Failed to create SDL mutex\n");
        SDL_QuitSubSystem (SDL_INIT_AUDIO);
        return NULL;
    }

    s->sem = SDL_CreateSemaphore (0);
    if (!s->sem) {
        sdl_logerr ("Failed to create SDL semaphore\n");
        SDL_DestroyMutex (s->mutex);
        SDL_QuitSubSystem (SDL_INIT_AUDIO);
        return NULL;
    }

    return s;
}

static void sdl_audio_fini (void *opaque)
{
    SDLAudioState *s = opaque;
    sdl_close (s);
    SDL_DestroySemaphore (s->sem);
    SDL_DestroyMutex (s->mutex);
    SDL_QuitSubSystem (SDL_INIT_AUDIO);
}

static struct audio_option sdl_options[] = {
    {
        .name  = "SAMPLES",
        .tag   = AUD_OPT_INT,
        .valp  = &conf.nb_samples,
        .descr = "Size of SDL buffer in samples"
    },
    { /* End of list */ }
};

static struct audio_pcm_ops sdl_pcm_ops = {
    .init_out = sdl_init_out,
    .fini_out = sdl_fini_out,
    .run_out  = sdl_run_out,
    .write    = sdl_write_out,
    .ctl_out  = sdl_ctl_out,
};

struct audio_driver sdl_audio_driver = {
    .name           = "sdl",
    .descr          = "SDL http://www.libsdl.org",
    .options        = sdl_options,
    .init           = sdl_audio_init,
    .fini           = sdl_audio_fini,
    .pcm_ops        = &sdl_pcm_ops,
    .can_be_default = 1,
    .max_voices_out = 1,
    .max_voices_in  = 0,
    .voice_size_out = sizeof (SDLVoiceOut),
    .voice_size_in  = 0
};<|MERGE_RESOLUTION|>--- conflicted
+++ resolved
@@ -139,11 +139,7 @@
     }
 }
 
-<<<<<<< HEAD
-static int sdl_to_audfmt (int sdlfmt, audfmt_e *fmt, int *endianness)
-=======
 static int sdl_to_audfmt(int sdlfmt, audfmt_e *fmt, int *endianness)
->>>>>>> 2917dce4
 {
     switch (sdlfmt) {
     case AUDIO_S8:
@@ -358,11 +354,7 @@
         return -1;
     }
 
-<<<<<<< HEAD
-    err = sdl_to_audfmt (obt.format, &effective_fmt, &endianness);
-=======
     err = sdl_to_audfmt(obt.format, &effective_fmt, &endianness);
->>>>>>> 2917dce4
     if (err) {
         sdl_close (s);
         return -1;
