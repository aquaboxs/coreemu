/*
 * internal execution defines for qemu
 *
 *  Copyright (c) 2003 Fabrice Bellard
 *
 * This library is free software; you can redistribute it and/or
 * modify it under the terms of the GNU Lesser General Public
 * License as published by the Free Software Foundation; either
 * version 2 of the License, or (at your option) any later version.
 *
 * This library is distributed in the hope that it will be useful,
 * but WITHOUT ANY WARRANTY; without even the implied warranty of
 * MERCHANTABILITY or FITNESS FOR A PARTICULAR PURPOSE.  See the GNU
 * Lesser General Public License for more details.
 *
 * You should have received a copy of the GNU Lesser General Public
 * License along with this library; if not, see <http://www.gnu.org/licenses/>.
 */

#ifndef _EXEC_ALL_H_
#define _EXEC_ALL_H_

#include "qemu-common.h"

/* allow to see translation results - the slowdown should be negligible, so we leave it */
#define DEBUG_DISAS

/* Page tracking code uses ram addresses in system mode, and virtual
   addresses in userspace mode.  Define tb_page_addr_t to be an appropriate
   type.  */
#if defined(CONFIG_USER_ONLY)
typedef abi_ulong tb_page_addr_t;
#else
typedef ram_addr_t tb_page_addr_t;
#endif

/* is_jmp field values */
#define DISAS_NEXT    0 /* next instruction can be analyzed */
#define DISAS_JUMP    1 /* only pc was modified dynamically */
#define DISAS_UPDATE  2 /* cpu state was modified dynamically */
#define DISAS_TB_JUMP 3 /* only pc was modified statically */

struct TranslationBlock;
typedef struct TranslationBlock TranslationBlock;

/* XXX: make safe guess about sizes */
#define MAX_OP_PER_INSTR 208

#if HOST_LONG_BITS == 32
#define MAX_OPC_PARAM_PER_ARG 2
#else
#define MAX_OPC_PARAM_PER_ARG 1
#endif
#define MAX_OPC_PARAM_IARGS 4
#define MAX_OPC_PARAM_OARGS 1
#define MAX_OPC_PARAM_ARGS (MAX_OPC_PARAM_IARGS + MAX_OPC_PARAM_OARGS)

/* A Call op needs up to 4 + 2N parameters on 32-bit archs,
 * and up to 4 + N parameters on 64-bit archs
 * (N = number of input arguments + output arguments).  */
#define MAX_OPC_PARAM (4 + (MAX_OPC_PARAM_PER_ARG * MAX_OPC_PARAM_ARGS))
#define OPC_BUF_SIZE 640
#define OPC_MAX_SIZE (OPC_BUF_SIZE - MAX_OP_PER_INSTR)

/* Maximum size a TCG op can expand to.  This is complicated because a
   single op may require several host instructions and register reloads.
   For now take a wild guess at 192 bytes, which should allow at least
   a couple of fixup instructions per argument.  */
#define TCG_MAX_OP_SIZE 192

#define OPPARAM_BUF_SIZE (OPC_BUF_SIZE * MAX_OPC_PARAM)

extern target_ulong gen_opc_pc[OPC_BUF_SIZE];
extern uint8_t gen_opc_instr_start[OPC_BUF_SIZE];
extern uint16_t gen_opc_icount[OPC_BUF_SIZE];

#include "qemu-log.h"

void gen_intermediate_code(CPUState *env, struct TranslationBlock *tb);
void gen_intermediate_code_pc(CPUState *env, struct TranslationBlock *tb);
void restore_state_to_opc(CPUState *env, struct TranslationBlock *tb,
                          int pc_pos);

void cpu_gen_init(void);
int cpu_gen_code(CPUState *env, struct TranslationBlock *tb,
                 int *gen_code_size_ptr);
int cpu_restore_state(struct TranslationBlock *tb,
                      CPUState *env, uintptr_t searched_pc);
void QEMU_NORETURN cpu_resume_from_signal(CPUState *env1, void *puc);
void QEMU_NORETURN cpu_io_recompile(CPUState *env, void *retaddr);
TranslationBlock *tb_gen_code(CPUState *env,
                              target_ulong pc, target_ulong cs_base, int flags,
                              int cflags);
void cpu_exec_init(CPUState *env);
void QEMU_NORETURN cpu_loop_exit(CPUState *env1);
int page_unprotect(target_ulong address, unsigned long pc, void *puc);
void tb_invalidate_phys_page_range(tb_page_addr_t start, tb_page_addr_t end,
                                   int is_cpu_write_access);
void tlb_flush_page(CPUState *env, target_ulong addr);
void tlb_flush(CPUState *env, int flush_global);
#if !defined(CONFIG_USER_ONLY)
void tlb_set_page(CPUState *env, target_ulong vaddr,
                  target_phys_addr_t paddr, int prot,
                  int mmu_idx, target_ulong size);
#endif

#define CODE_GEN_ALIGN           16 /* must be >= of the size of a icache line */

#define CODE_GEN_PHYS_HASH_BITS     15
#define CODE_GEN_PHYS_HASH_SIZE     (1 << CODE_GEN_PHYS_HASH_BITS)

#define MIN_CODE_GEN_BUFFER_SIZE     (1024 * 1024)

/* estimated block size for TB allocation */
/* XXX: use a per code average code fragment size and modulate it
   according to the host CPU */
#if defined(CONFIG_SOFTMMU)
#define CODE_GEN_AVG_BLOCK_SIZE 128
#else
#define CODE_GEN_AVG_BLOCK_SIZE 64
#endif

#if defined(_ARCH_PPC) || defined(__x86_64__) || defined(__arm__) || defined(__i386__)
#define USE_DIRECT_JUMP
#elif defined(CONFIG_TCG_INTERPRETER)
#define USE_DIRECT_JUMP
#endif

struct TranslationBlock {
    target_ulong pc;   /* simulated PC corresponding to this block (EIP + CS base) */
    target_ulong cs_base; /* CS base for this block */
    uint64_t flags; /* flags defining in which context the code was generated */
    uint16_t size;      /* size of target code for this block (1 <=
                           size <= TARGET_PAGE_SIZE) */
    uint16_t cflags;    /* compile flags */
#define CF_COUNT_MASK  0x7fff
#define CF_LAST_IO     0x8000 /* Last insn may be an IO access.  */

    uint8_t *tc_ptr;    /* pointer to the translated code */
    /* next matching tb for physical address. */
    struct TranslationBlock *phys_hash_next;
    /* first and second physical page containing code. The lower bit
       of the pointer tells the index in page_next[] */
    struct TranslationBlock *page_next[2];
    tb_page_addr_t page_addr[2];

    /* the following data are used to directly call another TB from
       the code of this one. */
    uint16_t tb_next_offset[2]; /* offset of original jump target */
#ifdef USE_DIRECT_JUMP
    uint16_t tb_jmp_offset[2]; /* offset of jump instruction */
#else
    unsigned long tb_next[2]; /* address of jump generated code */
#endif
    /* list of TBs jumping to this one. This is a circular list using
       the two least significant bits of the pointers to tell what is
       the next pointer: 0 = jmp_next[0], 1 = jmp_next[1], 2 =
       jmp_first */
    struct TranslationBlock *jmp_next[2];
    struct TranslationBlock *jmp_first;
    uint32_t icount;
};

static inline unsigned int tb_jmp_cache_hash_page(target_ulong pc)
{
    target_ulong tmp;
    tmp = pc ^ (pc >> (TARGET_PAGE_BITS - TB_JMP_PAGE_BITS));
    return (tmp >> (TARGET_PAGE_BITS - TB_JMP_PAGE_BITS)) & TB_JMP_PAGE_MASK;
}

static inline unsigned int tb_jmp_cache_hash_func(target_ulong pc)
{
    target_ulong tmp;
    tmp = pc ^ (pc >> (TARGET_PAGE_BITS - TB_JMP_PAGE_BITS));
    return (((tmp >> (TARGET_PAGE_BITS - TB_JMP_PAGE_BITS)) & TB_JMP_PAGE_MASK)
	    | (tmp & TB_JMP_ADDR_MASK));
}

static inline unsigned int tb_phys_hash_func(tb_page_addr_t pc)
{
    return (pc >> 2) & (CODE_GEN_PHYS_HASH_SIZE - 1);
}

void tb_free(TranslationBlock *tb);
void tb_flush(CPUState *env);
void tb_link_page(TranslationBlock *tb,
                  tb_page_addr_t phys_pc, tb_page_addr_t phys_page2);
void tb_phys_invalidate(TranslationBlock *tb, tb_page_addr_t page_addr);

extern TranslationBlock *tb_phys_hash[CODE_GEN_PHYS_HASH_SIZE];

#if defined(USE_DIRECT_JUMP)

#if defined(CONFIG_TCG_INTERPRETER)
<<<<<<< HEAD
static inline void tb_set_jmp_target1(uintptr_t jmp_addr, unsigned long addr)
=======
static inline void tb_set_jmp_target1(uintptr_t jmp_addr, uintptr_t addr)
>>>>>>> 932eacc1
{
    /* patch the branch destination */
    *(uint32_t *)jmp_addr = addr - (jmp_addr + 4);
    /* no need to flush icache explicitly */
}
#elif defined(_ARCH_PPC)
<<<<<<< HEAD
void ppc_tb_set_jmp_target(uintptr_t jmp_addr, unsigned long addr);
=======
void ppc_tb_set_jmp_target(unsigned long jmp_addr, unsigned long addr);
>>>>>>> 932eacc1
#define tb_set_jmp_target1 ppc_tb_set_jmp_target
#elif defined(__i386__) || defined(__x86_64__)
static inline void tb_set_jmp_target1(uintptr_t jmp_addr, unsigned long addr)
{
    /* patch the branch destination */
    *(uint32_t *)jmp_addr = addr - (jmp_addr + 4);
    /* no need to flush icache explicitly */
}
#elif defined(__arm__)
static inline void tb_set_jmp_target1(uintptr_t jmp_addr, unsigned long addr)
{
#if !QEMU_GNUC_PREREQ(4, 1)
    register unsigned long _beg __asm ("a1");
    register unsigned long _end __asm ("a2");
    register unsigned long _flg __asm ("a3");
#endif

    /* we could use a ldr pc, [pc, #-4] kind of branch and avoid the flush */
    *(uint32_t *)jmp_addr =
        (*(uint32_t *)jmp_addr & ~0xffffff)
        | (((addr - (jmp_addr + 8)) >> 2) & 0xffffff);

#if QEMU_GNUC_PREREQ(4, 1)
    __builtin___clear_cache((char *) jmp_addr, (char *) jmp_addr + 4);
#else
    /* flush icache */
    _beg = jmp_addr;
    _end = jmp_addr + 4;
    _flg = 0;
    __asm __volatile__ ("swi 0x9f0002" : : "r" (_beg), "r" (_end), "r" (_flg));
#endif
}
#else
#error tb_set_jmp_target1 is missing
#endif

static inline void tb_set_jmp_target(TranslationBlock *tb,
                                     int n, unsigned long addr)
{
    unsigned long offset;

    offset = tb->tb_jmp_offset[n];
    tb_set_jmp_target1((uintptr_t)(tb->tc_ptr + offset), addr);
}

#else

/* set the jump target */
static inline void tb_set_jmp_target(TranslationBlock *tb,
                                     int n, unsigned long addr)
{
    tb->tb_next[n] = addr;
}

#endif

static inline void tb_add_jump(TranslationBlock *tb, int n,
                               TranslationBlock *tb_next)
{
    /* NOTE: this test is only needed for thread safety */
    if (!tb->jmp_next[n]) {
        /* patch the native jump address */
        tb_set_jmp_target(tb, n, (uintptr_t)tb_next->tc_ptr);

        /* add in TB jmp circular list */
        tb->jmp_next[n] = tb_next->jmp_first;
        tb_next->jmp_first = (TranslationBlock *)((uintptr_t)(tb) | (n));
    }
}

TranslationBlock *tb_find_pc(unsigned long pc_ptr);

#include "qemu-lock.h"

extern spinlock_t tb_lock;

extern int tb_invalidated_flag;

/* The return address may point to the start of the next instruction.
   Subtracting one gets us the call instruction itself.  */
#if defined(CONFIG_TCG_INTERPRETER)
<<<<<<< HEAD
extern uint8_t * tci_tb_ptr;
# define GETPC() ((void *)tci_tb_ptr)
#elif defined(__s390__) && !defined(__s390x__)
# define GETPC() ((void*)(((uintptr_t)__builtin_return_address(0) & 0x7fffffffUL) - 1))
=======
/* Alpha and SH4 user mode emulations and Softmmu call GETPC().
   For all others, GETPC remains undefined (which makes TCI a little faster. */
# if defined(CONFIG_SOFTMMU) || defined(TARGET_ALPHA) || defined(TARGET_SH4)
extern void *tci_tb_ptr;
#  define GETPC() tci_tb_ptr
# endif
#elif defined(__s390__) && !defined(__s390x__)
# define GETPC() ((void*)(((unsigned long)__builtin_return_address(0) & 0x7fffffffUL) - 1))
>>>>>>> 932eacc1
#elif defined(__arm__)
/* Thumb return addresses have the low bit set, so we need to subtract two.
   This is still safe in ARM mode because instructions are 4 bytes.  */
# define GETPC() ((void *)((uintptr_t)__builtin_return_address(0) - 2))
#else
# define GETPC() ((void *)((uintptr_t)__builtin_return_address(0) - 1))
#endif

#if !defined(CONFIG_USER_ONLY)

extern CPUWriteMemoryFunc *io_mem_write[IO_MEM_NB_ENTRIES][4];
extern CPUReadMemoryFunc *io_mem_read[IO_MEM_NB_ENTRIES][4];
extern void *io_mem_opaque[IO_MEM_NB_ENTRIES];

void tlb_fill(CPUState *env1, target_ulong addr, int is_write, int mmu_idx,
              void *retaddr);

#include "softmmu_defs.h"

#define ACCESS_TYPE (NB_MMU_MODES + 1)
#define MEMSUFFIX _code
#define env cpu_single_env

#define DATA_SIZE 1
#include "softmmu_header.h"

#define DATA_SIZE 2
#include "softmmu_header.h"

#define DATA_SIZE 4
#include "softmmu_header.h"

#define DATA_SIZE 8
#include "softmmu_header.h"

#undef ACCESS_TYPE
#undef MEMSUFFIX
#undef env

#endif

#if defined(CONFIG_USER_ONLY)
static inline tb_page_addr_t get_page_addr_code(CPUState *env1, target_ulong addr)
{
    return addr;
}
#else
/* NOTE: this function can trigger an exception */
/* NOTE2: the returned address is not exactly the physical address: it
   is the offset relative to phys_ram_base */
static inline tb_page_addr_t get_page_addr_code(CPUState *env1, target_ulong addr)
{
    int mmu_idx, page_index, pd;
    void *p;

    page_index = (addr >> TARGET_PAGE_BITS) & (CPU_TLB_SIZE - 1);
    mmu_idx = cpu_mmu_index(env1);
    if (unlikely(env1->tlb_table[mmu_idx][page_index].addr_code !=
                 (addr & TARGET_PAGE_MASK))) {
        ldub_code(addr);
    }
    pd = env1->tlb_table[mmu_idx][page_index].addr_code & ~TARGET_PAGE_MASK;
    if (pd > IO_MEM_ROM && !(pd & IO_MEM_ROMD)) {
#if defined(TARGET_ALPHA) || defined(TARGET_MIPS) || defined(TARGET_SPARC)
        cpu_unassigned_access(env1, addr, 0, 1, 0, 4);
#else
        cpu_abort(env1, "Trying to execute code outside RAM or ROM at 0x" TARGET_FMT_lx "\n", addr);
#endif
    }
    p = (void *)((uintptr_t)addr + env1->tlb_table[mmu_idx][page_index].addend);
    return qemu_ram_addr_from_host_nofail(p);
}
#endif

typedef void (CPUDebugExcpHandler)(CPUState *env);

CPUDebugExcpHandler *cpu_set_debug_excp_handler(CPUDebugExcpHandler *handler);

/* vl.c */
extern int singlestep;

/* cpu-exec.c */
extern volatile sig_atomic_t exit_request;

/* Deterministic execution requires that IO only be performed on the last
   instruction of a TB so that interrupts take effect immediately.  */
static inline int can_do_io(CPUState *env)
{
    if (!use_icount) {
        return 1;
    }
    /* If not executing code then assume we are ok.  */
    if (!env->current_tb) {
        return 1;
    }
    return env->can_do_io != 0;
}

#endif<|MERGE_RESOLUTION|>--- conflicted
+++ resolved
@@ -192,22 +192,14 @@
 #if defined(USE_DIRECT_JUMP)
 
 #if defined(CONFIG_TCG_INTERPRETER)
-<<<<<<< HEAD
-static inline void tb_set_jmp_target1(uintptr_t jmp_addr, unsigned long addr)
-=======
 static inline void tb_set_jmp_target1(uintptr_t jmp_addr, uintptr_t addr)
->>>>>>> 932eacc1
 {
     /* patch the branch destination */
     *(uint32_t *)jmp_addr = addr - (jmp_addr + 4);
     /* no need to flush icache explicitly */
 }
 #elif defined(_ARCH_PPC)
-<<<<<<< HEAD
 void ppc_tb_set_jmp_target(uintptr_t jmp_addr, unsigned long addr);
-=======
-void ppc_tb_set_jmp_target(unsigned long jmp_addr, unsigned long addr);
->>>>>>> 932eacc1
 #define tb_set_jmp_target1 ppc_tb_set_jmp_target
 #elif defined(__i386__) || defined(__x86_64__)
 static inline void tb_set_jmp_target1(uintptr_t jmp_addr, unsigned long addr)
@@ -289,12 +281,6 @@
 /* The return address may point to the start of the next instruction.
    Subtracting one gets us the call instruction itself.  */
 #if defined(CONFIG_TCG_INTERPRETER)
-<<<<<<< HEAD
-extern uint8_t * tci_tb_ptr;
-# define GETPC() ((void *)tci_tb_ptr)
-#elif defined(__s390__) && !defined(__s390x__)
-# define GETPC() ((void*)(((uintptr_t)__builtin_return_address(0) & 0x7fffffffUL) - 1))
-=======
 /* Alpha and SH4 user mode emulations and Softmmu call GETPC().
    For all others, GETPC remains undefined (which makes TCI a little faster. */
 # if defined(CONFIG_SOFTMMU) || defined(TARGET_ALPHA) || defined(TARGET_SH4)
@@ -302,8 +288,7 @@
 #  define GETPC() tci_tb_ptr
 # endif
 #elif defined(__s390__) && !defined(__s390x__)
-# define GETPC() ((void*)(((unsigned long)__builtin_return_address(0) & 0x7fffffffUL) - 1))
->>>>>>> 932eacc1
+# define GETPC() ((void*)(((uintptr_t)__builtin_return_address(0) & 0x7fffffffUL) - 1))
 #elif defined(__arm__)
 /* Thumb return addresses have the low bit set, so we need to subtract two.
    This is still safe in ARM mode because instructions are 4 bytes.  */
