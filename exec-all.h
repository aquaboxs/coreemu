--- conflicted
+++ resolved
@@ -87,13 +87,8 @@
 int cpu_restore_state(struct TranslationBlock *tb,
                       CPUArchState *env, uintptr_t searched_pc);
 void QEMU_NORETURN cpu_resume_from_signal(CPUArchState *env1, void *puc);
-<<<<<<< HEAD
-void QEMU_NORETURN cpu_io_recompile(CPUArchState *env, void *retaddr);
+void QEMU_NORETURN cpu_io_recompile(CPUArchState *env, uintptr_t retaddr);
 TranslationBlock *tb_gen_code(CPUArchState *env,
-=======
-void QEMU_NORETURN cpu_io_recompile(CPUArchState *env, uintptr_t retaddr);
-TranslationBlock *tb_gen_code(CPUArchState *env, 
->>>>>>> da12872a
                               target_ulong pc, target_ulong cs_base, int flags,
                               int cflags);
 void cpu_exec_init(CPUArchState *env);
