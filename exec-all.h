--- conflicted
+++ resolved
@@ -86,17 +86,9 @@
 int cpu_restore_state(struct TranslationBlock *tb,
                       CPUState *env, unsigned long searched_pc,
                       void *puc);
-<<<<<<< HEAD
-int cpu_restore_state_copy(struct TranslationBlock *tb,
-                           CPUState *env, unsigned long searched_pc,
-                           void *puc);
 void QEMU_NORETURN cpu_resume_from_signal(CPUState *env1, void *puc);
 void QEMU_NORETURN cpu_io_recompile(CPUState *env, void *retaddr);
-=======
-void cpu_resume_from_signal(CPUState *env1, void *puc);
-void cpu_io_recompile(CPUState *env, void *retaddr);
->>>>>>> 04906034
-TranslationBlock *tb_gen_code(CPUState *env, 
+TranslationBlock *tb_gen_code(CPUState *env,
                               target_ulong pc, target_ulong cs_base, int flags,
                               int cflags);
 void cpu_exec_init(CPUState *env);
