--- conflicted
+++ resolved
@@ -85,27 +85,15 @@
 int cpu_gen_code(CPUArchState *env, struct TranslationBlock *tb,
                  int *gen_code_size_ptr);
 int cpu_restore_state(struct TranslationBlock *tb,
-<<<<<<< HEAD
-                      CPUState *env, uintptr_t searched_pc);
-void QEMU_NORETURN cpu_resume_from_signal(CPUState *env1, void *puc);
-void QEMU_NORETURN cpu_io_recompile(CPUState *env, void *retaddr);
-TranslationBlock *tb_gen_code(CPUState *env,
-                              target_ulong pc, target_ulong cs_base, int flags,
-                              int cflags);
-void cpu_exec_init(CPUState *env);
-void QEMU_NORETURN cpu_loop_exit(CPUState *env1);
-int page_unprotect(target_ulong address, uintptr_t pc, void *puc);
-=======
-                      CPUArchState *env, unsigned long searched_pc);
-void cpu_resume_from_signal(CPUArchState *env1, void *puc);
-void cpu_io_recompile(CPUArchState *env, void *retaddr);
-TranslationBlock *tb_gen_code(CPUArchState *env, 
+                      CPUArchState *env, uintptr_t searched_pc);
+void QEMU_NORETURN cpu_resume_from_signal(CPUArchState *env1, void *puc);
+void QEMU_NORETURN cpu_io_recompile(CPUArchState *env, void *retaddr);
+TranslationBlock *tb_gen_code(CPUArchState *env,
                               target_ulong pc, target_ulong cs_base, int flags,
                               int cflags);
 void cpu_exec_init(CPUArchState *env);
 void QEMU_NORETURN cpu_loop_exit(CPUArchState *env1);
-int page_unprotect(target_ulong address, unsigned long pc, void *puc);
->>>>>>> ae7d54d4
+int page_unprotect(target_ulong address, uintptr_t pc, void *puc);
 void tb_invalidate_phys_page_range(tb_page_addr_t start, tb_page_addr_t end,
                                    int is_cpu_write_access);
 void tlb_flush_page(CPUArchState *env, target_ulong addr);
