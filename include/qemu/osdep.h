--- conflicted
+++ resolved
@@ -228,8 +228,6 @@
 static inline unsigned long qemu_getauxval(unsigned long type) { return 0; }
 #endif
 
-<<<<<<< HEAD
-=======
 /**
  * qemu_init_auxval:
  * @envp: the third argument to main
@@ -244,5 +242,4 @@
 
 void qemu_set_tty_echo(int fd, bool echo);
 
->>>>>>> 2f61120c
 #endif