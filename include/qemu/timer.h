#ifndef QEMU_TIMER_H
#define QEMU_TIMER_H

#include "qemu/typedefs.h"
#include "qemu-common.h"
#include "qemu/notify.h"

/* timers */

#define SCALE_MS 1000000
#define SCALE_US 1000
#define SCALE_NS 1

/**
 * QEMUClockType:
 *
 * The following clock types are available:
 *
 * @QEMU_CLOCK_REALTIME: Real time clock
 *
 * The real time clock should be used only for stuff which does not
 * change the virtual machine state, as it is run even if the virtual
 * machine is stopped. The real time clock has a frequency of 1000
 * Hz.
 *
 * @QEMU_CLOCK_VIRTUAL: virtual clock
 *
 * The virtual clock is only run during the emulation. It is stopped
 * when the virtual machine is stopped. Virtual timers use a high
 * precision clock, usually cpu cycles (use ticks_per_sec).
 *
 * @QEMU_CLOCK_HOST: host clock
 *
 * The host clock should be use for device models that emulate accurate
 * real time sources. It will continue to run when the virtual machine
 * is suspended, and it will reflect system time changes the host may
 * undergo (e.g. due to NTP). The host clock has the same precision as
 * the virtual clock.
 */

typedef enum {
    QEMU_CLOCK_REALTIME = 0,
    QEMU_CLOCK_VIRTUAL = 1,
    QEMU_CLOCK_HOST = 2,
    QEMU_CLOCK_MAX
} QEMUClockType;

typedef struct QEMUTimerList QEMUTimerList;

struct QEMUTimerListGroup {
    QEMUTimerList *tl[QEMU_CLOCK_MAX];
};

typedef void QEMUTimerCB(void *opaque);
typedef void QEMUTimerListNotifyCB(void *opaque);

struct QEMUTimer {
    int64_t expire_time;        /* in nanoseconds */
    QEMUTimerList *timer_list;
    QEMUTimerCB *cb;
    void *opaque;
    QEMUTimer *next;
    int scale;
};

extern QEMUTimerListGroup main_loop_tlg;

/*
 * QEMUClockType
 */

/*
 * qemu_clock_get_ns;
 * @type: the clock type
 *
 * Get the nanosecond value of a clock with
 * type @type
 *
 * Returns: the clock value in nanoseconds
 */
int64_t qemu_clock_get_ns(QEMUClockType type);

/**
 * qemu_clock_get_ms;
 * @type: the clock type
 *
 * Get the millisecond value of a clock with
 * type @type
 *
 * Returns: the clock value in milliseconds
 */
static inline int64_t qemu_clock_get_ms(QEMUClockType type)
{
    return qemu_clock_get_ns(type) / SCALE_MS;
}

/**
 * qemu_clock_get_us;
 * @type: the clock type
 *
 * Get the microsecond value of a clock with
 * type @type
 *
 * Returns: the clock value in microseconds
 */
static inline int64_t qemu_clock_get_us(QEMUClockType type)
{
    return qemu_clock_get_ns(type) / SCALE_US;
}

/**
 * qemu_clock_has_timers:
 * @type: the clock type
 *
 * Determines whether a clock's default timer list
 * has timers attached
 *
 * Returns: true if the clock's default timer list
 * has timers attached
 */
bool qemu_clock_has_timers(QEMUClockType type);

/**
 * qemu_clock_expired:
 * @type: the clock type
 *
 * Determines whether a clock's default timer list
 * has an expired clock.
 *
 * Returns: true if the clock's default timer list has
 * an expired timer
 */
bool qemu_clock_expired(QEMUClockType type);

/**
 * qemu_clock_use_for_deadline:
 * @type: the clock type
 *
 * Determine whether a clock should be used for deadline
 * calculations. Some clocks, for instance vm_clock with
 * use_icount set, do not count in nanoseconds. Such clocks
 * are not used for deadline calculations, and are presumed
 * to interrupt any poll using qemu_notify/aio_notify
 * etc.
 *
 * Returns: true if the clock runs in nanoseconds and
 * should be used for a deadline.
 */
bool qemu_clock_use_for_deadline(QEMUClockType type);

/**
 * qemu_clock_deadline_ns_all:
 * @type: the clock type
 *
 * Calculate the deadline across all timer lists associated
 * with a clock (as opposed to just the default one)
 * in nanoseconds, or -1 if no timer is set to expire.
 *
 * Returns: time until expiry in nanoseconds or -1
 */
int64_t qemu_clock_deadline_ns_all(QEMUClockType type);

/**
 * qemu_clock_get_main_loop_timerlist:
 * @type: the clock type
 *
 * Return the default timer list assocatiated with a clock.
 *
 * Returns: the default timer list
 */
QEMUTimerList *qemu_clock_get_main_loop_timerlist(QEMUClockType type);

/**
 * qemu_clock_nofify:
 * @type: the clock type
 *
 * Call the notifier callback connected with the default timer
 * list linked to the clock, or qemu_notify() if none.
 */
void qemu_clock_notify(QEMUClockType type);

/**
 * qemu_clock_enable:
 * @type: the clock type
 * @enabled: true to enable, false to disable
 *
 * Enable or disable a clock
 */
void qemu_clock_enable(QEMUClockType type, bool enabled);

/**
 * qemu_clock_warp:
 * @type: the clock type
 *
 * Warp a clock to a new value
 */
void qemu_clock_warp(QEMUClockType type);

/**
 * qemu_clock_register_reset_notifier:
 * @type: the clock type
 * @notifier: the notifier function
 *
 * Register a notifier function to call when the clock
 * concerned is reset.
 */
void qemu_clock_register_reset_notifier(QEMUClockType type,
                                        Notifier *notifier);

/**
 * qemu_clock_unregister_reset_notifier:
 * @type: the clock type
 * @notifier: the notifier function
 *
 * Unregister a notifier function to call when the clock
 * concerned is reset.
 */
void qemu_clock_unregister_reset_notifier(QEMUClockType type,
                                          Notifier *notifier);

/**
 * qemu_clock_run_timers:
 * @type: clock on which to operate
 *
 * Run all the timers associated with the default timer list
 * of a clock.
 *
 * Returns: true if any timer ran.
 */
bool qemu_clock_run_timers(QEMUClockType type);

/**
 * qemu_clock_run_all_timers:
 *
 * Run all the timers associated with the default timer list
 * of every clock.
 *
 * Returns: true if any timer ran.
 */
bool qemu_clock_run_all_timers(void);

/*
 * QEMUTimerList
 */

/**
 * timerlist_new:
 * @type: the clock type to associate with the timerlist
 * @cb: the callback to call on notification
 * @opaque: the opaque pointer to pass to the callback
 *
 * Create a new timerlist associated with the clock of
 * type @type.
 *
 * Returns: a pointer to the QEMUTimerList created
 */
QEMUTimerList *timerlist_new(QEMUClockType type,
                             QEMUTimerListNotifyCB *cb, void *opaque);

/**
 * timerlist_free:
 * @timer_list: the timer list to free
 *
 * Frees a timer_list. It must have no active timers.
 */
void timerlist_free(QEMUTimerList *timer_list);

/**
 * timerlist_has_timers:
 * @timer_list: the timer list to operate on
 *
 * Determine whether a timer list has active timers
 *
 * Returns: true if the timer list has timers.
 */
bool timerlist_has_timers(QEMUTimerList *timer_list);

/**
 * timerlist_expired:
 * @timer_list: the timer list to operate on
 *
 * Determine whether a timer list has any timers which
 * are expired.
 *
 * Returns: true if the timer list has timers which
 * have expired.
 */
bool timerlist_expired(QEMUTimerList *timer_list);

/**
 * timerlist_deadline_ns:
 * @timer_list: the timer list to operate on
 *
 * Determine the deadline for a timer_list, i.e.
 * the number of nanoseconds until the first timer
 * expires. Return -1 if there are no timers.
 *
 * Returns: the number of nanoseconds until the earliest
 * timer expires -1 if none
 */
int64_t timerlist_deadline_ns(QEMUTimerList *timer_list);

/**
 * timerlist_get_clock:
 * @timer_list: the timer list to operate on
 *
 * Determine the clock type associated with a timer list.
 *
 * Returns: the clock type associated with the
 * timer list.
 */
QEMUClockType timerlist_get_clock(QEMUTimerList *timer_list);

/**
 * timerlist_run_timers:
 * @timer_list: the timer list to use
 *
 * Call all expired timers associated with the timer list.
 *
 * Returns: true if any timer expired
 */
bool timerlist_run_timers(QEMUTimerList *timer_list);

/**
 * timerlist_notify:
 * @timer_list: the timer list to use
 *
 * call the notifier callback associated with the timer list.
 */
void timerlist_notify(QEMUTimerList *timer_list);

/*
 * QEMUTimerListGroup
 */

/**
 * timerlistgroup_init:
 * @tlg: the timer list group
 * @cb: the callback to call when a notify is required
 * @opaque: the opaque pointer to be passed to the callback.
 *
 * Initialise a timer list group. This must already be
 * allocated in memory and zeroed. The notifier callback is
 * called whenever a clock in the timer list group is
 * reenabled or whenever a timer associated with any timer
 * list is modified. If @cb is specified as null, qemu_notify()
 * is used instead.
 */
void timerlistgroup_init(QEMUTimerListGroup *tlg,
                         QEMUTimerListNotifyCB *cb, void *opaque);

/**
 * timerlistgroup_deinit:
 * @tlg: the timer list group
 *
 * Deinitialise a timer list group. This must already be
 * initialised. Note the memory is not freed.
 */
void timerlistgroup_deinit(QEMUTimerListGroup *tlg);

/**
 * timerlistgroup_run_timers:
 * @tlg: the timer list group
 *
 * Run the timers associated with a timer list group.
 * This will run timers on multiple clocks.
 *
 * Returns: true if any timer callback ran
 */
bool timerlistgroup_run_timers(QEMUTimerListGroup *tlg);

/**
 * timerlistgroup_deadline_ns:
 * @tlg: the timer list group
 *
 * Determine the deadline of the soonest timer to
 * expire associated with any timer list linked to
 * the timer list group. Only clocks suitable for
 * deadline calculation are included.
 *
 * Returns: the deadline in nanoseconds or -1 if no
 * timers are to expire.
 */
int64_t timerlistgroup_deadline_ns(QEMUTimerListGroup *tlg);

/*
 * QEMUTimer
 */

/**
 * timer_init:
 * @ts: the timer to be initialised
 * @timer_list: the timer list to attach the timer to
 * @scale: the scale value for the tiemr
 * @cb: the callback to be called when the timer expires
 * @opaque: the opaque pointer to be passed to the callback
 *
 * Initialise a new timer and associate it with @timer_list.
 * The caller is responsible for allocating the memory.
 *
 * You need not call an explicit deinit call. Simply make
 * sure it is not on a list with timer_del.
 */
void timer_init(QEMUTimer *ts,
                QEMUTimerList *timer_list, int scale,
                QEMUTimerCB *cb, void *opaque);

/**
 * timer_new_tl:
 * @timer_list: the timer list to attach the timer to
 * @scale: the scale value for the tiemr
 * @cb: the callback to be called when the timer expires
 * @opaque: the opaque pointer to be passed to the callback
 *
 * Creeate a new timer and associate it with @timer_list.
 * The memory is allocated by the function.
 *
 * This is not the preferred interface unless you know you
 * are going to call timer_free. Use timer_init instead.
 *
 * Returns: a pointer to the timer
 */
static inline QEMUTimer *timer_new_tl(QEMUTimerList *timer_list,
                                      int scale,
                                      QEMUTimerCB *cb,
                                      void *opaque)
{
    QEMUTimer *ts = g_malloc0(sizeof(QEMUTimer));
    timer_init(ts, timer_list, scale, cb, opaque);
    return ts;
}

/**
 * timer_new:
 * @type: the clock type to use
 * @scale: the scale value for the tiemr
 * @cb: the callback to be called when the timer expires
 * @opaque: the opaque pointer to be passed to the callback
 *
 * Creeate a new timer and associate it with the default
 * timer list for the clock type @type.
 *
 * Returns: a pointer to the timer
 */
static inline QEMUTimer *timer_new(QEMUClockType type, int scale,
                                   QEMUTimerCB *cb, void *opaque)
{
    return timer_new_tl(main_loop_tlg.tl[type], scale, cb, opaque);
}

/**
 * timer_new_ns:
 * @clock: the clock to associate with the timer
 * @callback: the callback to call when the timer expires
 * @opaque: the opaque pointer to pass to the callback
 *
 * Create a new timer with nanosecond scale on the default timer list
 * associated with the clock.
 *
 * Returns: a pointer to the newly created timer
 */
static inline QEMUTimer *timer_new_ns(QEMUClockType type, QEMUTimerCB *cb,
                                      void *opaque)
{
    return timer_new(type, SCALE_NS, cb, opaque);
}

<<<<<<< HEAD
static inline QEMUTimer *qemu_new_timer_us(QEMUClock *clock, QEMUTimerCB *cb,
                                           void *opaque)
{
    return qemu_new_timer(clock, SCALE_US, cb, opaque);
}

static inline int64_t qemu_get_clock_ms(QEMUClock *clock)
=======
/**
 * timer_new_us:
 * @clock: the clock to associate with the timer
 * @callback: the callback to call when the timer expires
 * @opaque: the opaque pointer to pass to the callback
 *
 * Create a new timer with microsecond scale on the default timer list
 * associated with the clock.
 *
 * Returns: a pointer to the newly created timer
 */
static inline QEMUTimer *timer_new_us(QEMUClockType type, QEMUTimerCB *cb,
                                      void *opaque)
>>>>>>> f7ad538e
{
    return timer_new(type, SCALE_US, cb, opaque);
}

<<<<<<< HEAD
static inline int64_t qemu_get_clock_us(QEMUClock *clock)
{
    return qemu_get_clock_ns(clock) / SCALE_US;
}

=======
/**
 * timer_new_ms:
 * @clock: the clock to associate with the timer
 * @callback: the callback to call when the timer expires
 * @opaque: the opaque pointer to pass to the callback
 *
 * Create a new timer with millisecond scale on the default timer list
 * associated with the clock.
 *
 * Returns: a pointer to the newly created timer
 */
static inline QEMUTimer *timer_new_ms(QEMUClockType type, QEMUTimerCB *cb,
                                      void *opaque)
{
    return timer_new(type, SCALE_MS, cb, opaque);
}

/**
 * timer_free:
 * @ts: the timer
 *
 * Free a timer (it must not be on the active list)
 */
void timer_free(QEMUTimer *ts);

/**
 * timer_del:
 * @ts: the timer
 *
 * Delete a timer from the active list.
 */
void timer_del(QEMUTimer *ts);

/**
 * timer_mod_ns:
 * @ts: the timer
 * @expire_time: the expiry time in nanoseconds
 *
 * Modify a timer to expire at @expire_time
 */
void timer_mod_ns(QEMUTimer *ts, int64_t expire_time);

/**
 * timer_mod:
 * @ts: the timer
 * @expire_time: the expire time in the units associated with the timer
 *
 * Modify a timer to expiry at @expire_time, taking into
 * account the scale associated with the timer.
 */
void timer_mod(QEMUTimer *ts, int64_t expire_timer);

/**
 * timer_pending:
 * @ts: the timer
 *
 * Determines whether a timer is pending (i.e. is on the
 * active list of timers, whether or not it has not yet expired).
 *
 * Returns: true if the timer is pending
 */
bool timer_pending(QEMUTimer *ts);

/**
 * timer_expired:
 * @ts: the timer
 *
 * Determines whether a timer has expired.
 *
 * Returns: true if the timer has expired
 */
bool timer_expired(QEMUTimer *timer_head, int64_t current_time);

/**
 * timer_expire_time_ns:
 * @ts: the timer
 *
 * Determine the expiry time of a timer
 *
 * Returns: the expiry time in nanoseconds
 */
uint64_t timer_expire_time_ns(QEMUTimer *ts);

/**
 * timer_get:
 * @f: the file
 * @ts: the timer
 *
 * Read a timer @ts from a file @f
 */
void timer_get(QEMUFile *f, QEMUTimer *ts);

/**
 * timer_put:
 * @f: the file
 * @ts: the timer
 */
void timer_put(QEMUFile *f, QEMUTimer *ts);

/*
 * General utility functions
 */

/**
 * qemu_timeout_ns_to_ms:
 * @ns: nanosecond timeout value
 *
 * Convert a nanosecond timeout value (or -1) to
 * a millisecond value (or -1), always rounding up.
 *
 * Returns: millisecond timeout value
 */
int qemu_timeout_ns_to_ms(int64_t ns);

/**
 * qemu_poll_ns:
 * @fds: Array of file descriptors
 * @nfds: number of file descriptors
 * @timeout: timeout in nanoseconds
 *
 * Perform a poll like g_poll but with a timeout in nanoseconds.
 * See g_poll documentation for further details.
 *
 * Returns: number of fds ready
 */
int qemu_poll_ns(GPollFD *fds, guint nfds, int64_t timeout);

/**
 * qemu_soonest_timeout:
 * @timeout1: first timeout in nanoseconds (or -1 for infinite)
 * @timeout2: second timeout in nanoseconds (or -1 for infinite)
 *
 * Calculates the soonest of two timeout values. -1 means infinite, which
 * is later than any other value.
 *
 * Returns: soonest timeout value in nanoseconds (or -1 for infinite)
 */
static inline int64_t qemu_soonest_timeout(int64_t timeout1, int64_t timeout2)
{
    /* we can abuse the fact that -1 (which means infinite) is a maximal
     * value when cast to unsigned. As this is disgusting, it's kept in
     * one inline function.
     */
    return ((uint64_t) timeout1 < (uint64_t) timeout2) ? timeout1 : timeout2;
}

/**
 * initclocks:
 *
 * Initialise the clock & timer infrastructure
 */
void init_clocks(void);

int64_t cpu_get_ticks(void);
void cpu_enable_ticks(void);
void cpu_disable_ticks(void);

>>>>>>> f7ad538e
static inline int64_t get_ticks_per_sec(void)
{
    return 1000000000LL;
}

/*
 * Low level clock functions
 */

/* real time host monotonic timer */
static inline int64_t get_clock_realtime(void)
{
    struct timeval tv;

    gettimeofday(&tv, NULL);
    return tv.tv_sec * 1000000000LL + (tv.tv_usec * 1000);
}

/* Warning: don't insert tracepoints into these functions, they are
   also used by simpletrace backend and tracepoints would cause
   an infinite recursion! */
#ifdef _WIN32
extern int64_t clock_freq;

static inline int64_t get_clock(void)
{
    LARGE_INTEGER ti;
    QueryPerformanceCounter(&ti);
    return muldiv64(ti.QuadPart, get_ticks_per_sec(), clock_freq);
}

#else

extern int use_rt_clock;

static inline int64_t get_clock(void)
{
#ifdef CLOCK_MONOTONIC
    if (use_rt_clock) {
        struct timespec ts;
        clock_gettime(CLOCK_MONOTONIC, &ts);
        return ts.tv_sec * 1000000000LL + ts.tv_nsec;
    } else
#endif
    {
        /* XXX: using gettimeofday leads to problems if the date
           changes, so it should be avoided. */
        return get_clock_realtime();
    }
}
#endif

/* icount */
int64_t cpu_get_icount(void);
int64_t cpu_get_clock(void);

/*******************************************/
/* host CPU ticks (if available) */

#if defined(_ARCH_PPC)

static inline int64_t cpu_get_real_ticks(void)
{
    int64_t retval;
#ifdef _ARCH_PPC64
    /* This reads timebase in one 64bit go and includes Cell workaround from:
       http://ozlabs.org/pipermail/linuxppc-dev/2006-October/027052.html
    */
    __asm__ __volatile__ ("mftb    %0\n\t"
                          "cmpwi   %0,0\n\t"
                          "beq-    $-8"
                          : "=r" (retval));
#else
    /* http://ozlabs.org/pipermail/linuxppc-dev/1999-October/003889.html */
    unsigned long junk;
    __asm__ __volatile__ ("mfspr   %1,269\n\t"  /* mftbu */
                          "mfspr   %L0,268\n\t" /* mftb */
                          "mfspr   %0,269\n\t"  /* mftbu */
                          "cmpw    %0,%1\n\t"
                          "bne     $-16"
                          : "=r" (retval), "=r" (junk));
#endif
    return retval;
}

#elif defined(__i386__)

static inline int64_t cpu_get_real_ticks(void)
{
    int64_t val;
    asm volatile ("rdtsc" : "=A" (val));
    return val;
}

#elif defined(__x86_64__)

static inline int64_t cpu_get_real_ticks(void)
{
    uint32_t low,high;
    int64_t val;
    asm volatile("rdtsc" : "=a" (low), "=d" (high));
    val = high;
    val <<= 32;
    val |= low;
    return val;
}

#elif defined(__hppa__)

static inline int64_t cpu_get_real_ticks(void)
{
    int val;
    asm volatile ("mfctl %%cr16, %0" : "=r"(val));
    return val;
}

#elif defined(__ia64)

static inline int64_t cpu_get_real_ticks(void)
{
    int64_t val;
    asm volatile ("mov %0 = ar.itc" : "=r"(val) :: "memory");
    return val;
}

#elif defined(__s390__)

static inline int64_t cpu_get_real_ticks(void)
{
    int64_t val;
    asm volatile("stck 0(%1)" : "=m" (val) : "a" (&val) : "cc");
    return val;
}

#elif defined(__sparc__)

static inline int64_t cpu_get_real_ticks (void)
{
#if defined(_LP64)
    uint64_t        rval;
    asm volatile("rd %%tick,%0" : "=r"(rval));
    return rval;
#else
    /* We need an %o or %g register for this.  For recent enough gcc
       there is an "h" constraint for that.  Don't bother with that.  */
    union {
        uint64_t i64;
        struct {
            uint32_t high;
            uint32_t low;
        }       i32;
    } rval;
    asm volatile("rd %%tick,%%g1; srlx %%g1,32,%0; mov %%g1,%1"
                 : "=r"(rval.i32.high), "=r"(rval.i32.low) : : "g1");
    return rval.i64;
#endif
}

#elif defined(__mips__) && \
    ((defined(__mips_isa_rev) && __mips_isa_rev >= 2) || defined(__linux__))
/*
 * binutils wants to use rdhwr only on mips32r2
 * but as linux kernel emulate it, it's fine
 * to use it.
 *
 */
#define MIPS_RDHWR(rd, value) {                         \
        __asm__ __volatile__ (".set   push\n\t"         \
                              ".set mips32r2\n\t"       \
                              "rdhwr  %0, "rd"\n\t"     \
                              ".set   pop"              \
                              : "=r" (value));          \
    }

static inline int64_t cpu_get_real_ticks(void)
{
    /* On kernels >= 2.6.25 rdhwr <reg>, $2 and $3 are emulated */
    uint32_t count;
    static uint32_t cyc_per_count = 0;

    if (!cyc_per_count) {
        MIPS_RDHWR("$3", cyc_per_count);
    }

    MIPS_RDHWR("$2", count);
    return (int64_t)(count * cyc_per_count);
}

#elif defined(__alpha__)

static inline int64_t cpu_get_real_ticks(void)
{
    uint64_t cc;
    uint32_t cur, ofs;

    asm volatile("rpcc %0" : "=r"(cc));
    cur = cc;
    ofs = cc >> 32;
    return cur - ofs;
}

#else
/* The host CPU doesn't have an easily accessible cycle counter.
   Just return a monotonically increasing value.  This will be
   totally wrong, but hopefully better than nothing.  */
static inline int64_t cpu_get_real_ticks (void)
{
    static int64_t ticks = 0;
    return ticks++;
}
#endif

#ifdef CONFIG_PROFILER
static inline int64_t profile_getclock(void)
{
    return cpu_get_real_ticks();
}

extern int64_t qemu_time, qemu_time_start;
extern int64_t tlb_flush_time;
extern int64_t dev_time;
#endif

#endif<|MERGE_RESOLUTION|>--- conflicted
+++ resolved
@@ -465,15 +465,6 @@
     return timer_new(type, SCALE_NS, cb, opaque);
 }
 
-<<<<<<< HEAD
-static inline QEMUTimer *qemu_new_timer_us(QEMUClock *clock, QEMUTimerCB *cb,
-                                           void *opaque)
-{
-    return qemu_new_timer(clock, SCALE_US, cb, opaque);
-}
-
-static inline int64_t qemu_get_clock_ms(QEMUClock *clock)
-=======
 /**
  * timer_new_us:
  * @clock: the clock to associate with the timer
@@ -487,18 +478,10 @@
  */
 static inline QEMUTimer *timer_new_us(QEMUClockType type, QEMUTimerCB *cb,
                                       void *opaque)
->>>>>>> f7ad538e
 {
     return timer_new(type, SCALE_US, cb, opaque);
 }
 
-<<<<<<< HEAD
-static inline int64_t qemu_get_clock_us(QEMUClock *clock)
-{
-    return qemu_get_clock_ns(clock) / SCALE_US;
-}
-
-=======
 /**
  * timer_new_ms:
  * @clock: the clock to associate with the timer
@@ -656,7 +639,6 @@
 void cpu_enable_ticks(void);
 void cpu_disable_ticks(void);
 
->>>>>>> f7ad538e
 static inline int64_t get_ticks_per_sec(void)
 {
     return 1000000000LL;
