/*
 * Error reporting
 *
 * Copyright (C) 2010 Red Hat Inc.
 *
 * Authors:
 *  Markus Armbruster <armbru@redhat.com>,
 *
 * This work is licensed under the terms of the GNU GPL, version 2 or later.
 * See the COPYING file in the top-level directory.
 */

#ifndef QEMU_ERROR_H
#define QEMU_ERROR_H

#include <stdarg.h>
<<<<<<< HEAD
=======
#include <stdbool.h>
>>>>>>> 541bbb07
#include "qemu/compiler.h"

typedef struct Location {
    /* all members are private to qemu-error.c */
    enum { LOC_NONE, LOC_CMDLINE, LOC_FILE } kind;
    int num;
    const void *ptr;
    struct Location *prev;
} Location;

Location *loc_push_restore(Location *loc);
Location *loc_push_none(Location *loc);
Location *loc_pop(Location *loc);
Location *loc_save(Location *loc);
void loc_restore(Location *loc);
void loc_set_none(void);
void loc_set_cmdline(char **argv, int idx, int cnt);
void loc_set_file(const char *fname, int lno);

void error_vprintf(const char *fmt, va_list ap) GCC_FMT_ATTR(1, 0);
void error_printf(const char *fmt, ...) GCC_FMT_ATTR(1, 2);
void error_printf_unless_qmp(const char *fmt, ...) GCC_FMT_ATTR(1, 2);
void error_set_progname(const char *argv0);
void error_report(const char *fmt, ...) GCC_FMT_ATTR(1, 2);
const char *error_get_progname(void);
extern bool enable_timestamp_msg;

#endif<|MERGE_RESOLUTION|>--- conflicted
+++ resolved
@@ -14,10 +14,7 @@
 #define QEMU_ERROR_H
 
 #include <stdarg.h>
-<<<<<<< HEAD
-=======
 #include <stdbool.h>
->>>>>>> 541bbb07
 #include "qemu/compiler.h"
 
 typedef struct Location {
