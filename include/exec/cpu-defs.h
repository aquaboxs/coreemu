--- conflicted
+++ resolved
@@ -187,12 +187,7 @@
     int exception_index;                                                \
                                                                         \
     CPUArchState *next_cpu; /* next CPU sharing TB cache */                 \
-<<<<<<< HEAD
-    uint32_t host_tid; /* host thread ID */                             \
-    int running; /* Nonzero if cpu is currently running(usermode).  */  \
     int bigendian; /* Endianness, 0 = little endian, 1 = big endian. */ \
-=======
->>>>>>> 7d2a929f
     /* user data */                                                     \
     void *opaque;                                                       \
                                                                         \
