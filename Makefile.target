--- conflicted
+++ resolved
@@ -22,7 +22,6 @@
 
 PROGS=$(QEMU_PROG)
 
-<<<<<<< HEAD
 ifdef CONFIG_MY_EXTENSIONS # TODO
 ifndef CONFIG_LINUX_USER
 ifndef CONFIG_WIN32
@@ -43,14 +42,6 @@
 endif # !CONFIG_LINUX_USER
 endif # !CONFIG_MY_EXTENSIONS
 
-# cc-option
-# Usage: CFLAGS+=$(call cc-option, $(CFLAGS), -falign-functions=0, -malign-functions=0)
-
-cc-option = $(shell if $(CC) $(1) $(2) -S -o /dev/null -xc /dev/null \
-              > /dev/null 2>&1; then echo "$(2)"; else echo "$(3)"; fi ;)
-
-=======
->>>>>>> 6e489f3f
 HELPER_CFLAGS=
 
 ifeq ($(ARCH),i386)
@@ -207,90 +198,6 @@
 VPATH+=:$(SRC_PATH)/linux-user:$(SRC_PATH)/linux-user/$(TARGET_ABI_DIR)
 CPPFLAGS+=-I$(SRC_PATH)/linux-user -I$(SRC_PATH)/linux-user/$(TARGET_ABI_DIR)
 
-<<<<<<< HEAD
-ifdef CONFIG_STATIC
-LDFLAGS+=-static
-endif
-
-ifeq ($(ARCH),i386)
-ifdef TARGET_GPROF
-USE_I386_LD=y
-endif
-ifdef CONFIG_STATIC
-USE_I386_LD=y
-endif
-ifdef USE_I386_LD
-LDFLAGS+=-Wl,-T,$(SRC_PATH)/$(ARCH).ld
-else
-# WARNING: this LDFLAGS is _very_ tricky : qemu is an ELF shared object
-# that the kernel ELF loader considers as an executable. I think this
-# is the simplest way to make it self virtualizable!
-LDFLAGS+=-Wl,-shared
-endif
-endif
-
-ifeq ($(ARCH),x86_64)
-LDFLAGS+=-Wl,-T,$(SRC_PATH)/$(ARCH).ld
-endif
-
-ifeq ($(ARCH),ppc)
-LDFLAGS+=-Wl,-T,$(SRC_PATH)/$(ARCH).ld
-endif
-
-ifeq ($(ARCH),ppc64)
-LDFLAGS+=-Wl,-T,$(SRC_PATH)/$(ARCH).ld
-endif
-
-ifeq ($(ARCH),s390)
-LDFLAGS+=-Wl,-T,$(SRC_PATH)/$(ARCH).ld
-endif
-ifeq ($(ARCH),s390x)
-LDFLAGS+=-Wl,-T,$(SRC_PATH)/$(ARCH).ld
-endif
-
-ifeq ($(ARCH),sparc)
-# -static is used to avoid g1/g3 usage by the dynamic linker	
-LDFLAGS+=-Wl,-T,$(SRC_PATH)/$(ARCH).ld -static
-endif
-
-ifeq ($(ARCH),sparc64)
-LDFLAGS+=-Wl,-T,$(SRC_PATH)/$(ARCH).ld
-endif
-
-ifeq ($(ARCH),alpha)
-LDFLAGS+=-Wl,-T,$(SRC_PATH)/$(ARCH).ld
-endif
-
-ifeq ($(ARCH),ia64)
-LDFLAGS+=-Wl,-G0 -Wl,-T,$(SRC_PATH)/$(ARCH).ld
-endif
-
-ifeq ($(ARCH),arm)
-LDFLAGS+=-Wl,-T,$(SRC_PATH)/$(ARCH).ld
-endif
-
-ifeq ($(ARCH),m68k)
-LDFLAGS+=-Wl,-T,$(SRC_PATH)/$(ARCH).ld
-endif
-
-ifeq ($(ARCH),mips)
-ifeq ($(WORDS_BIGENDIAN),yes)
-LDFLAGS+=-Wl,-T,$(SRC_PATH)/$(ARCH).ld
-else
-LDFLAGS+=-Wl,-T,$(SRC_PATH)/$(ARCH)el.ld
-endif
-endif
-
-ifeq ($(ARCH),mips64)
-ifeq ($(WORDS_BIGENDIAN),yes)
-LDFLAGS+=-Wl,-T,$(SRC_PATH)/$(ARCH).ld
-else
-LDFLAGS+=-Wl,-T,$(SRC_PATH)/$(ARCH)el.ld
-endif
-endif
-
-=======
->>>>>>> 6e489f3f
 # profiling code
 ifdef TARGET_GPROF
 LDFLAGS+=-p
@@ -360,90 +267,6 @@
 VPATH+=:$(SRC_PATH)/bsd-user
 CPPFLAGS+=-I$(SRC_PATH)/bsd-user -I$(SRC_PATH)/bsd-user/$(TARGET_ARCH)
 
-<<<<<<< HEAD
-ifdef CONFIG_STATIC
-LDFLAGS+=-static
-endif
-
-ifeq ($(ARCH),i386)
-ifdef TARGET_GPROF
-USE_I386_LD=y
-endif
-ifdef CONFIG_STATIC
-USE_I386_LD=y
-endif
-ifdef USE_I386_LD
-LDFLAGS+=-Wl,-T,$(SRC_PATH)/$(ARCH).ld
-else
-# WARNING: this LDFLAGS is _very_ tricky : qemu is an ELF shared object
-# that the kernel ELF loader considers as an executable. I think this
-# is the simplest way to make it self virtualizable!
-LDFLAGS+=-Wl,-shared
-endif
-endif
-
-ifeq ($(ARCH),x86_64)
-LDFLAGS+=-Wl,-T,$(SRC_PATH)/$(ARCH).ld
-endif
-
-ifeq ($(ARCH),ppc)
-LDFLAGS+=-Wl,-T,$(SRC_PATH)/$(ARCH).ld
-endif
-
-ifeq ($(ARCH),ppc64)
-LDFLAGS+=-Wl,-T,$(SRC_PATH)/$(ARCH).ld
-endif
-
-ifeq ($(ARCH),s390)
-LDFLAGS+=-Wl,-T,$(SRC_PATH)/$(ARCH).ld
-endif
-ifeq ($(ARCH),s390x)
-LDFLAGS+=-Wl,-T,$(SRC_PATH)/$(ARCH).ld
-endif
-
-ifeq ($(ARCH),sparc)
-# -static is used to avoid g1/g3 usage by the dynamic linker
-LDFLAGS+=-Wl,-T,$(SRC_PATH)/$(ARCH).ld -static
-endif
-
-ifeq ($(ARCH),sparc64)
-LDFLAGS+=-Wl,-T,$(SRC_PATH)/$(ARCH).ld
-endif
-
-ifeq ($(ARCH),alpha)
-LDFLAGS+=-Wl,-T,$(SRC_PATH)/$(ARCH).ld
-endif
-
-ifeq ($(ARCH),ia64)
-LDFLAGS+=-Wl,-G0 -Wl,-T,$(SRC_PATH)/$(ARCH).ld
-endif
-
-ifeq ($(ARCH),arm)
-LDFLAGS+=-Wl,-T,$(SRC_PATH)/$(ARCH).ld
-endif
-
-ifeq ($(ARCH),m68k)
-LDFLAGS+=-Wl,-T,$(SRC_PATH)/$(ARCH).ld
-endif
-
-ifeq ($(ARCH),mips)
-ifeq ($(WORDS_BIGENDIAN),yes)
-LDFLAGS+=-Wl,-T,$(SRC_PATH)/$(ARCH).ld
-else
-LDFLAGS+=-Wl,-T,$(SRC_PATH)/$(ARCH)el.ld
-endif
-endif
-
-ifeq ($(ARCH),mips64)
-ifeq ($(WORDS_BIGENDIAN),yes)
-LDFLAGS+=-Wl,-T,$(SRC_PATH)/$(ARCH).ld
-else
-LDFLAGS+=-Wl,-T,$(SRC_PATH)/$(ARCH)el.ld
-endif
-endif
-
-=======
->>>>>>> 6e489f3f
 obj-y = main.o bsdload.o elfload.o mmap.o path.o signal.o strace.o syscall.o \
         gdbstub.o gdbstub-xml.o ioport-user.o
 obj-y += uaccess.o
