--- conflicted
+++ resolved
@@ -236,12 +236,8 @@
 obj-mips-y += vga.o i8259.o
 obj-mips-y += g364fb.o jazz_led.o
 obj-mips-y += gt64xxx.o mc146818rtc.o
-<<<<<<< HEAD
-obj-mips-y += piix4.o cirrus_vga.o
+obj-mips-y += cirrus_vga.o
 obj-mips-$(CONFIG_AR7) += ar7.o
-=======
-obj-mips-y += cirrus_vga.o
->>>>>>> 08af49da
 obj-mips-$(CONFIG_FULONG) += bonito.o vt82c686.o mips_fulong2e.o
 
 obj-microblaze-y = petalogix_s3adsp1800_mmu.o
