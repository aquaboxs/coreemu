/*
 *  SH4 emulation
 *
 *  Copyright (c) 2005 Samuel Tardieu
 *
 * This library is free software; you can redistribute it and/or
 * modify it under the terms of the GNU Lesser General Public
 * License as published by the Free Software Foundation; either
 * version 2 of the License, or (at your option) any later version.
 *
 * This library is distributed in the hope that it will be useful,
 * but WITHOUT ANY WARRANTY; without even the implied warranty of
 * MERCHANTABILITY or FITNESS FOR A PARTICULAR PURPOSE.  See the GNU
 * Lesser General Public License for more details.
 *
 * You should have received a copy of the GNU Lesser General Public
 * License along with this library; if not, see <http://www.gnu.org/licenses/>.
 */
<<<<<<< HEAD

#include "qemu-common.h"
#include "dyngen-exec.h"
=======
#include <assert.h>
#include <stdlib.h>
#include "cpu.h"
>>>>>>> 89c33337
#include "helper.h"

static void cpu_restore_state_from_retaddr(CPUSH4State *env, uintptr_t retaddr)
{
    TranslationBlock *tb;

    if (retaddr) {
        tb = tb_find_pc(retaddr);
        if (tb) {
            /* the PC is inside the translated code. It means that we have
               a virtual CPU fault */
            cpu_restore_state(tb, env, retaddr);
        }
    }
}

#ifndef CONFIG_USER_ONLY
#include "softmmu_exec.h"

#define MMUSUFFIX _mmu

#define SHIFT 0
#include "softmmu_template.h"

#define SHIFT 1
#include "softmmu_template.h"

#define SHIFT 2
#include "softmmu_template.h"

#define SHIFT 3
#include "softmmu_template.h"

void tlb_fill(CPUSH4State *env, target_ulong addr, int is_write, int mmu_idx,
              uintptr_t retaddr)
{
    int ret;

    ret = cpu_sh4_handle_mmu_fault(env, addr, is_write, mmu_idx);
    if (ret) {
        /* now we have a real cpu fault */
        cpu_restore_state_from_retaddr(env, retaddr);
        cpu_loop_exit(env);
    }
}

#endif

<<<<<<< HEAD
#ifdef CONFIG_USER_ONLY
void QEMU_NORETURN helper_ldtlb(void)
#else
void helper_ldtlb(void)
#endif
=======
void helper_ldtlb(CPUSH4State *env)
>>>>>>> 89c33337
{
#ifdef CONFIG_USER_ONLY
    /* XXXXX */
    cpu_abort(env, "Unhandled ldtlb");
#else
    cpu_load_tlb(env);
#endif
}

<<<<<<< HEAD
static inline QEMU_NORETURN void raise_exception(int index, uintptr_t retaddr)
=======
static inline void raise_exception(CPUSH4State *env, int index,
                                   uintptr_t retaddr)
>>>>>>> 89c33337
{
    env->exception_index = index;
    cpu_restore_state_from_retaddr(env, retaddr);
    cpu_loop_exit(env);
}

<<<<<<< HEAD
void QEMU_NORETURN helper_raise_illegal_instruction(void)
=======
void helper_raise_illegal_instruction(CPUSH4State *env)
>>>>>>> 89c33337
{
    raise_exception(env, 0x180, GETPC());
}

<<<<<<< HEAD
void QEMU_NORETURN helper_raise_slot_illegal_instruction(void)
=======
void helper_raise_slot_illegal_instruction(CPUSH4State *env)
>>>>>>> 89c33337
{
    raise_exception(env, 0x1a0, GETPC());
}

<<<<<<< HEAD
void QEMU_NORETURN helper_raise_fpu_disable(void)
=======
void helper_raise_fpu_disable(CPUSH4State *env)
>>>>>>> 89c33337
{
    raise_exception(env, 0x800, GETPC());
}

<<<<<<< HEAD
void QEMU_NORETURN helper_raise_slot_fpu_disable(void)
=======
void helper_raise_slot_fpu_disable(CPUSH4State *env)
>>>>>>> 89c33337
{
    raise_exception(env, 0x820, GETPC());
}

<<<<<<< HEAD
void QEMU_NORETURN helper_debug(void)
=======
void helper_debug(CPUSH4State *env)
>>>>>>> 89c33337
{
    env->exception_index = EXCP_DEBUG;
    cpu_loop_exit(env);
}

<<<<<<< HEAD
void QEMU_NORETURN helper_sleep(uint32_t next_pc)
=======
void helper_sleep(CPUSH4State *env, uint32_t next_pc)
>>>>>>> 89c33337
{
    env->halted = 1;
    env->in_sleep = 1;
    env->exception_index = EXCP_HLT;
    env->pc = next_pc;
    cpu_loop_exit(env);
}

<<<<<<< HEAD
void QEMU_NORETURN helper_trapa(uint32_t tra)
=======
void helper_trapa(CPUSH4State *env, uint32_t tra)
>>>>>>> 89c33337
{
    env->tra = tra << 2;
    raise_exception(env, 0x160, GETPC());
}

void helper_movcal(CPUSH4State *env, uint32_t address, uint32_t value)
{
    if (cpu_sh4_is_cached (env, address))
    {
	memory_content *r = malloc (sizeof(memory_content));
	r->address = address;
	r->value = value;
	r->next = NULL;

	*(env->movcal_backup_tail) = r;
	env->movcal_backup_tail = &(r->next);
    }
}

void helper_discard_movcal_backup(CPUSH4State *env)
{
    memory_content *current = env->movcal_backup;

    while(current)
    {
	memory_content *next = current->next;
	free (current);
	env->movcal_backup = current = next;
	if (current == NULL)
	    env->movcal_backup_tail = &(env->movcal_backup);
    }
}

void helper_ocbi(CPUSH4State *env, uint32_t address)
{
    memory_content **current = &(env->movcal_backup);
    while (*current)
    {
	uint32_t a = (*current)->address;
	if ((a & ~0x1F) == (address & ~0x1F))
	{
	    memory_content *next = (*current)->next;
<<<<<<< HEAD
	    stl(a, (*current)->value);

=======
            cpu_stl_data(env, a, (*current)->value);
	    
>>>>>>> 89c33337
	    if (next == NULL)
	    {
		env->movcal_backup_tail = current;
	    }

	    free (*current);
	    *current = next;
	    break;
	}
    }
}

uint32_t helper_addc(CPUSH4State *env, uint32_t arg0, uint32_t arg1)
{
    uint32_t tmp0, tmp1;

    tmp1 = arg0 + arg1;
    tmp0 = arg1;
    arg1 = tmp1 + (env->sr & 1);
    if (tmp0 > tmp1)
	env->sr |= SR_T;
    else
	env->sr &= ~SR_T;
    if (tmp1 > arg1)
	env->sr |= SR_T;
    return arg1;
}

uint32_t helper_addv(CPUSH4State *env, uint32_t arg0, uint32_t arg1)
{
    uint32_t dest, src, ans;

    if ((int32_t) arg1 >= 0)
	dest = 0;
    else
	dest = 1;
    if ((int32_t) arg0 >= 0)
	src = 0;
    else
	src = 1;
    src += dest;
    arg1 += arg0;
    if ((int32_t) arg1 >= 0)
	ans = 0;
    else
	ans = 1;
    ans += dest;
    if (src == 0 || src == 2) {
	if (ans == 1)
	    env->sr |= SR_T;
	else
	    env->sr &= ~SR_T;
    } else
	env->sr &= ~SR_T;
    return arg1;
}

#define T (env->sr & SR_T)
#define Q (env->sr & SR_Q ? 1 : 0)
#define M (env->sr & SR_M ? 1 : 0)
#define SETT env->sr |= SR_T
#define CLRT env->sr &= ~SR_T
#define SETQ env->sr |= SR_Q
#define CLRQ env->sr &= ~SR_Q
#define SETM env->sr |= SR_M
#define CLRM env->sr &= ~SR_M

uint32_t helper_div1(CPUSH4State *env, uint32_t arg0, uint32_t arg1)
{
    uint32_t tmp0, tmp2;
    uint8_t old_q, tmp1 = 0xff;

    //printf("div1 arg0=0x%08x arg1=0x%08x M=%d Q=%d T=%d\n", arg0, arg1, M, Q, T);
    old_q = Q;
    if ((0x80000000 & arg1) != 0)
	SETQ;
    else
	CLRQ;
    tmp2 = arg0;
    arg1 <<= 1;
    arg1 |= T;
    switch (old_q) {
    case 0:
	switch (M) {
	case 0:
	    tmp0 = arg1;
	    arg1 -= tmp2;
	    tmp1 = arg1 > tmp0;
	    switch (Q) {
	    case 0:
		if (tmp1)
		    SETQ;
		else
		    CLRQ;
		break;
	    case 1:
		if (tmp1 == 0)
		    SETQ;
		else
		    CLRQ;
		break;
	    }
	    break;
	case 1:
	    tmp0 = arg1;
	    arg1 += tmp2;
	    tmp1 = arg1 < tmp0;
	    switch (Q) {
	    case 0:
		if (tmp1 == 0)
		    SETQ;
		else
		    CLRQ;
		break;
	    case 1:
		if (tmp1)
		    SETQ;
		else
		    CLRQ;
		break;
	    }
	    break;
	}
	break;
    case 1:
	switch (M) {
	case 0:
	    tmp0 = arg1;
	    arg1 += tmp2;
	    tmp1 = arg1 < tmp0;
	    switch (Q) {
	    case 0:
		if (tmp1)
		    SETQ;
		else
		    CLRQ;
		break;
	    case 1:
		if (tmp1 == 0)
		    SETQ;
		else
		    CLRQ;
		break;
	    }
	    break;
	case 1:
	    tmp0 = arg1;
	    arg1 -= tmp2;
	    tmp1 = arg1 > tmp0;
	    switch (Q) {
	    case 0:
		if (tmp1 == 0)
		    SETQ;
		else
		    CLRQ;
		break;
	    case 1:
		if (tmp1)
		    SETQ;
		else
		    CLRQ;
		break;
	    }
	    break;
	}
	break;
    }
    if (Q == M)
	SETT;
    else
	CLRT;
    //printf("Output: arg1=0x%08x M=%d Q=%d T=%d\n", arg1, M, Q, T);
    return arg1;
}

void helper_macl(CPUSH4State *env, uint32_t arg0, uint32_t arg1)
{
    int64_t res;

    res = ((uint64_t) env->mach << 32) | env->macl;
    res += (int64_t) (int32_t) arg0 *(int64_t) (int32_t) arg1;
    env->mach = (res >> 32) & 0xffffffff;
    env->macl = res & 0xffffffff;
    if (env->sr & SR_S) {
	if (res < 0)
	    env->mach |= 0xffff0000;
	else
	    env->mach &= 0x00007fff;
    }
}

void helper_macw(CPUSH4State *env, uint32_t arg0, uint32_t arg1)
{
    int64_t res;

    res = ((uint64_t) env->mach << 32) | env->macl;
    res += (int64_t) (int16_t) arg0 *(int64_t) (int16_t) arg1;
    env->mach = (res >> 32) & 0xffffffff;
    env->macl = res & 0xffffffff;
    if (env->sr & SR_S) {
	if (res < -0x80000000) {
	    env->mach = 1;
	    env->macl = 0x80000000;
	} else if (res > 0x000000007fffffff) {
	    env->mach = 1;
	    env->macl = 0x7fffffff;
	}
    }
}

uint32_t helper_subc(CPUSH4State *env, uint32_t arg0, uint32_t arg1)
{
    uint32_t tmp0, tmp1;

    tmp1 = arg1 - arg0;
    tmp0 = arg1;
    arg1 = tmp1 - (env->sr & SR_T);
    if (tmp0 < tmp1)
	env->sr |= SR_T;
    else
	env->sr &= ~SR_T;
    if (tmp1 < arg1)
	env->sr |= SR_T;
    return arg1;
}

uint32_t helper_subv(CPUSH4State *env, uint32_t arg0, uint32_t arg1)
{
    int32_t dest, src, ans;

    if ((int32_t) arg1 >= 0)
	dest = 0;
    else
	dest = 1;
    if ((int32_t) arg0 >= 0)
	src = 0;
    else
	src = 1;
    src += dest;
    arg1 -= arg0;
    if ((int32_t) arg1 >= 0)
	ans = 0;
    else
	ans = 1;
    ans += dest;
    if (src == 1) {
	if (ans == 1)
	    env->sr |= SR_T;
	else
	    env->sr &= ~SR_T;
    } else
	env->sr &= ~SR_T;
    return arg1;
}

static inline void set_t(CPUSH4State *env)
{
    env->sr |= SR_T;
}

static inline void clr_t(CPUSH4State *env)
{
    env->sr &= ~SR_T;
}

void helper_ld_fpscr(CPUSH4State *env, uint32_t val)
{
    env->fpscr = val & FPSCR_MASK;
    if ((val & FPSCR_RM_MASK) == FPSCR_RM_ZERO) {
	set_float_rounding_mode(float_round_to_zero, &env->fp_status);
    } else {
	set_float_rounding_mode(float_round_nearest_even, &env->fp_status);
    }
    set_flush_to_zero((val & FPSCR_DN) != 0, &env->fp_status);
}

static void update_fpscr(CPUSH4State *env, uintptr_t retaddr)
{
    int xcpt, cause, enable;

    xcpt = get_float_exception_flags(&env->fp_status);

    /* Clear the flag entries */
    env->fpscr &= ~FPSCR_FLAG_MASK;

    if (unlikely(xcpt)) {
        if (xcpt & float_flag_invalid) {
            env->fpscr |= FPSCR_FLAG_V;
        }
        if (xcpt & float_flag_divbyzero) {
            env->fpscr |= FPSCR_FLAG_Z;
        }
        if (xcpt & float_flag_overflow) {
            env->fpscr |= FPSCR_FLAG_O;
        }
        if (xcpt & float_flag_underflow) {
            env->fpscr |= FPSCR_FLAG_U;
        }
        if (xcpt & float_flag_inexact) {
            env->fpscr |= FPSCR_FLAG_I;
        }

        /* Accumulate in cause entries */
        env->fpscr |= (env->fpscr & FPSCR_FLAG_MASK)
                      << (FPSCR_CAUSE_SHIFT - FPSCR_FLAG_SHIFT);

        /* Generate an exception if enabled */
        cause = (env->fpscr & FPSCR_CAUSE_MASK) >> FPSCR_CAUSE_SHIFT;
        enable = (env->fpscr & FPSCR_ENABLE_MASK) >> FPSCR_ENABLE_SHIFT;
        if (cause & enable) {
            cpu_restore_state_from_retaddr(env, retaddr);
            env->exception_index = 0x120;
            cpu_loop_exit(env);
        }
    }
}

float32 helper_fabs_FT(float32 t0)
{
    return float32_abs(t0);
}

float64 helper_fabs_DT(float64 t0)
{
    return float64_abs(t0);
}

float32 helper_fadd_FT(CPUSH4State *env, float32 t0, float32 t1)
{
    set_float_exception_flags(0, &env->fp_status);
    t0 = float32_add(t0, t1, &env->fp_status);
    update_fpscr(env, GETPC());
    return t0;
}

float64 helper_fadd_DT(CPUSH4State *env, float64 t0, float64 t1)
{
    set_float_exception_flags(0, &env->fp_status);
    t0 = float64_add(t0, t1, &env->fp_status);
    update_fpscr(env, GETPC());
    return t0;
}

void helper_fcmp_eq_FT(CPUSH4State *env, float32 t0, float32 t1)
{
    int relation;

    set_float_exception_flags(0, &env->fp_status);
    relation = float32_compare(t0, t1, &env->fp_status);
    if (unlikely(relation == float_relation_unordered)) {
        update_fpscr(env, GETPC());
    } else if (relation == float_relation_equal) {
        set_t(env);
    } else {
        clr_t(env);
    }
}

void helper_fcmp_eq_DT(CPUSH4State *env, float64 t0, float64 t1)
{
    int relation;

    set_float_exception_flags(0, &env->fp_status);
    relation = float64_compare(t0, t1, &env->fp_status);
    if (unlikely(relation == float_relation_unordered)) {
        update_fpscr(env, GETPC());
    } else if (relation == float_relation_equal) {
        set_t(env);
    } else {
        clr_t(env);
    }
}

void helper_fcmp_gt_FT(CPUSH4State *env, float32 t0, float32 t1)
{
    int relation;

    set_float_exception_flags(0, &env->fp_status);
    relation = float32_compare(t0, t1, &env->fp_status);
    if (unlikely(relation == float_relation_unordered)) {
        update_fpscr(env, GETPC());
    } else if (relation == float_relation_greater) {
        set_t(env);
    } else {
        clr_t(env);
    }
}

void helper_fcmp_gt_DT(CPUSH4State *env, float64 t0, float64 t1)
{
    int relation;

    set_float_exception_flags(0, &env->fp_status);
    relation = float64_compare(t0, t1, &env->fp_status);
    if (unlikely(relation == float_relation_unordered)) {
        update_fpscr(env, GETPC());
    } else if (relation == float_relation_greater) {
        set_t(env);
    } else {
        clr_t(env);
    }
}

float64 helper_fcnvsd_FT_DT(CPUSH4State *env, float32 t0)
{
    float64 ret;
    set_float_exception_flags(0, &env->fp_status);
    ret = float32_to_float64(t0, &env->fp_status);
    update_fpscr(env, GETPC());
    return ret;
}

float32 helper_fcnvds_DT_FT(CPUSH4State *env, float64 t0)
{
    float32 ret;
    set_float_exception_flags(0, &env->fp_status);
    ret = float64_to_float32(t0, &env->fp_status);
    update_fpscr(env, GETPC());
    return ret;
}

float32 helper_fdiv_FT(CPUSH4State *env, float32 t0, float32 t1)
{
    set_float_exception_flags(0, &env->fp_status);
    t0 = float32_div(t0, t1, &env->fp_status);
    update_fpscr(env, GETPC());
    return t0;
}

float64 helper_fdiv_DT(CPUSH4State *env, float64 t0, float64 t1)
{
    set_float_exception_flags(0, &env->fp_status);
    t0 = float64_div(t0, t1, &env->fp_status);
    update_fpscr(env, GETPC());
    return t0;
}

float32 helper_float_FT(CPUSH4State *env, uint32_t t0)
{
    float32 ret;
    set_float_exception_flags(0, &env->fp_status);
    ret = int32_to_float32(t0, &env->fp_status);
    update_fpscr(env, GETPC());
    return ret;
}

float64 helper_float_DT(CPUSH4State *env, uint32_t t0)
{
    float64 ret;
    set_float_exception_flags(0, &env->fp_status);
    ret = int32_to_float64(t0, &env->fp_status);
    update_fpscr(env, GETPC());
    return ret;
}

float32 helper_fmac_FT(CPUSH4State *env, float32 t0, float32 t1, float32 t2)
{
    set_float_exception_flags(0, &env->fp_status);
    t0 = float32_mul(t0, t1, &env->fp_status);
    t0 = float32_add(t0, t2, &env->fp_status);
    update_fpscr(env, GETPC());
    return t0;
}

float32 helper_fmul_FT(CPUSH4State *env, float32 t0, float32 t1)
{
    set_float_exception_flags(0, &env->fp_status);
    t0 = float32_mul(t0, t1, &env->fp_status);
    update_fpscr(env, GETPC());
    return t0;
}

float64 helper_fmul_DT(CPUSH4State *env, float64 t0, float64 t1)
{
    set_float_exception_flags(0, &env->fp_status);
    t0 = float64_mul(t0, t1, &env->fp_status);
    update_fpscr(env, GETPC());
    return t0;
}

float32 helper_fneg_T(float32 t0)
{
    return float32_chs(t0);
}

float32 helper_fsqrt_FT(CPUSH4State *env, float32 t0)
{
    set_float_exception_flags(0, &env->fp_status);
    t0 = float32_sqrt(t0, &env->fp_status);
    update_fpscr(env, GETPC());
    return t0;
}

float64 helper_fsqrt_DT(CPUSH4State *env, float64 t0)
{
    set_float_exception_flags(0, &env->fp_status);
    t0 = float64_sqrt(t0, &env->fp_status);
    update_fpscr(env, GETPC());
    return t0;
}

float32 helper_fsub_FT(CPUSH4State *env, float32 t0, float32 t1)
{
    set_float_exception_flags(0, &env->fp_status);
    t0 = float32_sub(t0, t1, &env->fp_status);
    update_fpscr(env, GETPC());
    return t0;
}

float64 helper_fsub_DT(CPUSH4State *env, float64 t0, float64 t1)
{
    set_float_exception_flags(0, &env->fp_status);
    t0 = float64_sub(t0, t1, &env->fp_status);
    update_fpscr(env, GETPC());
    return t0;
}

uint32_t helper_ftrc_FT(CPUSH4State *env, float32 t0)
{
    uint32_t ret;
    set_float_exception_flags(0, &env->fp_status);
    ret = float32_to_int32_round_to_zero(t0, &env->fp_status);
    update_fpscr(env, GETPC());
    return ret;
}

uint32_t helper_ftrc_DT(CPUSH4State *env, float64 t0)
{
    uint32_t ret;
    set_float_exception_flags(0, &env->fp_status);
    ret = float64_to_int32_round_to_zero(t0, &env->fp_status);
    update_fpscr(env, GETPC());
    return ret;
}

void helper_fipr(CPUSH4State *env, uint32_t m, uint32_t n)
{
    int bank, i;
    float32 r, p;

    bank = (env->sr & FPSCR_FR) ? 16 : 0;
    r = float32_zero;
    set_float_exception_flags(0, &env->fp_status);

    for (i = 0 ; i < 4 ; i++) {
        p = float32_mul(env->fregs[bank + m + i],
                        env->fregs[bank + n + i],
                        &env->fp_status);
        r = float32_add(r, p, &env->fp_status);
    }
    update_fpscr(env, GETPC());

    env->fregs[bank + n + 3] = r;
}

void helper_ftrv(CPUSH4State *env, uint32_t n)
{
    int bank_matrix, bank_vector;
    int i, j;
    float32 r[4];
    float32 p;

    bank_matrix = (env->sr & FPSCR_FR) ? 0 : 16;
    bank_vector = (env->sr & FPSCR_FR) ? 16 : 0;
    set_float_exception_flags(0, &env->fp_status);
    for (i = 0 ; i < 4 ; i++) {
        r[i] = float32_zero;
        for (j = 0 ; j < 4 ; j++) {
            p = float32_mul(env->fregs[bank_matrix + 4 * j + i],
                            env->fregs[bank_vector + j],
                            &env->fp_status);
            r[i] = float32_add(r[i], p, &env->fp_status);
        }
    }
    update_fpscr(env, GETPC());

    for (i = 0 ; i < 4 ; i++) {
        env->fregs[bank_vector + i] = r[i];
    }
}<|MERGE_RESOLUTION|>--- conflicted
+++ resolved
@@ -16,15 +16,8 @@
  * You should have received a copy of the GNU Lesser General Public
  * License along with this library; if not, see <http://www.gnu.org/licenses/>.
  */
-<<<<<<< HEAD
-
-#include "qemu-common.h"
-#include "dyngen-exec.h"
-=======
-#include <assert.h>
-#include <stdlib.h>
+
 #include "cpu.h"
->>>>>>> 89c33337
 #include "helper.h"
 
 static void cpu_restore_state_from_retaddr(CPUSH4State *env, uintptr_t retaddr)
@@ -73,15 +66,11 @@
 
 #endif
 
-<<<<<<< HEAD
 #ifdef CONFIG_USER_ONLY
-void QEMU_NORETURN helper_ldtlb(void)
+void QEMU_NORETURN helper_ldtlb(CPUSH4State *env)
 #else
-void helper_ldtlb(void)
+void helper_ldtlb(CPUSH4State *env)
 #endif
-=======
-void helper_ldtlb(CPUSH4State *env)
->>>>>>> 89c33337
 {
 #ifdef CONFIG_USER_ONLY
     /* XXXXX */
@@ -91,69 +80,41 @@
 #endif
 }
 
-<<<<<<< HEAD
-static inline QEMU_NORETURN void raise_exception(int index, uintptr_t retaddr)
-=======
-static inline void raise_exception(CPUSH4State *env, int index,
-                                   uintptr_t retaddr)
->>>>>>> 89c33337
+static inline QEMU_NORETURN void raise_exception(CPUSH4State *env, int index,
+                                                 uintptr_t retaddr)
 {
     env->exception_index = index;
     cpu_restore_state_from_retaddr(env, retaddr);
     cpu_loop_exit(env);
 }
 
-<<<<<<< HEAD
-void QEMU_NORETURN helper_raise_illegal_instruction(void)
-=======
-void helper_raise_illegal_instruction(CPUSH4State *env)
->>>>>>> 89c33337
+void QEMU_NORETURN helper_raise_illegal_instruction(CPUSH4State *env)
 {
     raise_exception(env, 0x180, GETPC());
 }
 
-<<<<<<< HEAD
-void QEMU_NORETURN helper_raise_slot_illegal_instruction(void)
-=======
-void helper_raise_slot_illegal_instruction(CPUSH4State *env)
->>>>>>> 89c33337
+void QEMU_NORETURN helper_raise_slot_illegal_instruction(CPUSH4State *env)
 {
     raise_exception(env, 0x1a0, GETPC());
 }
 
-<<<<<<< HEAD
-void QEMU_NORETURN helper_raise_fpu_disable(void)
-=======
-void helper_raise_fpu_disable(CPUSH4State *env)
->>>>>>> 89c33337
+void QEMU_NORETURN helper_raise_fpu_disable(CPUSH4State *env)
 {
     raise_exception(env, 0x800, GETPC());
 }
 
-<<<<<<< HEAD
-void QEMU_NORETURN helper_raise_slot_fpu_disable(void)
-=======
-void helper_raise_slot_fpu_disable(CPUSH4State *env)
->>>>>>> 89c33337
+void QEMU_NORETURN helper_raise_slot_fpu_disable(CPUSH4State *env)
 {
     raise_exception(env, 0x820, GETPC());
 }
 
-<<<<<<< HEAD
-void QEMU_NORETURN helper_debug(void)
-=======
-void helper_debug(CPUSH4State *env)
->>>>>>> 89c33337
+void QEMU_NORETURN helper_debug(CPUSH4State *env)
 {
     env->exception_index = EXCP_DEBUG;
     cpu_loop_exit(env);
 }
 
-<<<<<<< HEAD
-void QEMU_NORETURN helper_sleep(uint32_t next_pc)
-=======
-void helper_sleep(CPUSH4State *env, uint32_t next_pc)
->>>>>>> 89c33337
+void QEMU_NORETURN helper_sleep(CPUSH4State *env, uint32_t next_pc)
 {
     env->halted = 1;
     env->in_sleep = 1;
@@ -162,11 +123,7 @@
     cpu_loop_exit(env);
 }
 
-<<<<<<< HEAD
-void QEMU_NORETURN helper_trapa(uint32_t tra)
-=======
-void helper_trapa(CPUSH4State *env, uint32_t tra)
->>>>>>> 89c33337
+void QEMU_NORETURN helper_trapa(CPUSH4State *env, uint32_t tra)
 {
     env->tra = tra << 2;
     raise_exception(env, 0x160, GETPC());
@@ -209,13 +166,8 @@
 	if ((a & ~0x1F) == (address & ~0x1F))
 	{
 	    memory_content *next = (*current)->next;
-<<<<<<< HEAD
-	    stl(a, (*current)->value);
-
-=======
             cpu_stl_data(env, a, (*current)->value);
 	    
->>>>>>> 89c33337
 	    if (next == NULL)
 	    {
 		env->movcal_backup_tail = current;
