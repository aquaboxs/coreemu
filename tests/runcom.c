/*
 * Simple example of use of vm86: launch a basic .com DOS executable
 */
#include <stdlib.h>
#include <stdio.h>
#include <string.h>
#include <inttypes.h>
#include <unistd.h>
#include <fcntl.h>
#include <sys/mman.h>
#include <signal.h>

#include <linux/unistd.h>
#include <asm/vm86.h>

<<<<<<< HEAD
#if !defined(O_BINARY)
# define O_BINARY 0
#endif

//#define SIGTEST
=======
extern int vm86 (unsigned long int subfunction,
		 struct vm86plus_struct *info);
>>>>>>> 2b2e59e6

#define VIF_MASK                0x00080000

//#define SIGTEST

#define COM_BASE_ADDR    0x10100

static void QEMU_NORETURN usage(void)
{
    printf("runcom version 0.1 (c) 2003 Fabrice Bellard\n"
           "usage: runcom file.com\n"
           "VM86 Run simple .com DOS executables (linux vm86 test mode)\n");
    exit(1);
}

static inline void set_bit(uint8_t *a, unsigned int bit)
{
    a[bit / 8] |= (1 << (bit % 8));
}

static inline uint8_t *seg_to_linear(unsigned int seg, unsigned int reg)
{
    return (uint8_t *)((seg << 4) + (reg & 0xffff));
}

static inline void pushw(struct vm86_regs *r, int val)
{
    r->esp = (r->esp & ~0xffff) | ((r->esp - 2) & 0xffff);
    *(uint16_t *)seg_to_linear(r->ss, r->esp) = val;
}

void dump_regs(struct vm86_regs *r)
{
    fprintf(stderr,
            "EAX=%08lx EBX=%08lx ECX=%08lx EDX=%08lx\n"
            "ESI=%08lx EDI=%08lx EBP=%08lx ESP=%08lx\n"
            "EIP=%08lx EFL=%08lx\n"
            "CS=%04x DS=%04x ES=%04x SS=%04x FS=%04x GS=%04x\n",
            r->eax, r->ebx, r->ecx, r->edx, r->esi, r->edi, r->ebp, r->esp,
            r->eip, r->eflags,
            r->cs, r->ds, r->es, r->ss, r->fs, r->gs);
}

#ifdef SIGTEST
void alarm_handler(int sig)
{
    fprintf(stderr, "alarm signal=%d\n", sig);
    alarm(1);
}
#endif

int main(int argc, char **argv)
{
    uint8_t *vm86_mem;
    const char *filename;
    int fd, ret, seg;
    struct vm86plus_struct ctx;
    struct vm86_regs *r;

    if (argc != 2)
        usage();
    filename = argv[1];

    vm86_mem = mmap((void *)0x00000000, 0x110000,
                    PROT_WRITE | PROT_READ | PROT_EXEC,
                    MAP_FIXED | MAP_ANON | MAP_PRIVATE, -1, 0);
    if (vm86_mem == MAP_FAILED) {
        perror("mmap");
        exit(1);
    }
#ifdef SIGTEST
    {
        struct sigaction act;

        act.sa_handler = alarm_handler;
        sigemptyset(&act.sa_mask);
        act.sa_flags = 0;
        sigaction(SIGALRM, &act, NULL);
        alarm(1);
    }
#endif

    /* load the MSDOS .com executable */
    fd = open(filename, O_RDONLY | O_BINARY);
    if (fd < 0) {
        perror(filename);
        exit(1);
    }
    ret = read(fd, vm86_mem + COM_BASE_ADDR, 65536 - 256);
    if (ret < 0) {
        perror("read");
        exit(1);
    }
    close(fd);

    memset(&ctx, 0, sizeof(ctx));
    /* init basic registers */
    r = &ctx.regs;
    r->eip = 0x100;
    r->esp = 0xfffe;
    seg = (COM_BASE_ADDR - 0x100) >> 4;
    r->cs = seg;
    r->ss = seg;
    r->ds = seg;
    r->es = seg;
    r->fs = seg;
    r->gs = seg;
    r->eflags = VIF_MASK;

    /* put return code */
    set_bit((uint8_t *)&ctx.int_revectored, 0x21);
    *seg_to_linear(r->cs, 0) = 0xb4; /* mov ah, $0 */
    *seg_to_linear(r->cs, 1) = 0x00;
    *seg_to_linear(r->cs, 2) = 0xcd; /* int $0x21 */
    *seg_to_linear(r->cs, 3) = 0x21;
    pushw(&ctx.regs, 0x0000);

    /* the value of these registers seem to be assumed by pi_10.com */
    r->esi = 0x100;
    r->ecx = 0xff;
    r->ebp = 0x0900;
    r->edi = 0xfffe;

    for(;;) {
        ret = vm86(VM86_ENTER, &ctx);
        switch(VM86_TYPE(ret)) {
        case VM86_INTx:
            {
                int int_num, ah;

                int_num = VM86_ARG(ret);
                if (int_num != 0x21)
                    goto unknown_int;
                ah = (r->eax >> 8) & 0xff;
                switch(ah) {
                case 0x00: /* exit */
                    exit(0);
                case 0x02: /* write char */
                    {
                        uint8_t c = r->edx;
                        write(1, &c, 1);
                    }
                    break;
                case 0x09: /* write string */
                    {
                        uint8_t c;
                        for(;;) {
                            c = *seg_to_linear(r->ds, r->edx);
                            if (c == '$')
                                break;
                            write(1, &c, 1);
                        }
                        r->eax = (r->eax & ~0xff) | '$';
                    }
                    break;
                default:
                unknown_int:
                    fprintf(stderr, "unsupported int 0x%02x\n", int_num);
                    dump_regs(&ctx.regs);
                    //                    exit(1);
                }
            }
            break;
        case VM86_SIGNAL:
            /* a signal came, we just ignore that */
            break;
        case VM86_STI:
            break;
        default:
            fprintf(stderr, "unhandled vm86 return code (0x%x)\n", ret);
            dump_regs(&ctx.regs);
            exit(1);
        }
    }
}<|MERGE_RESOLUTION|>--- conflicted
+++ resolved
@@ -13,16 +13,12 @@
 #include <linux/unistd.h>
 #include <asm/vm86.h>
 
-<<<<<<< HEAD
 #if !defined(O_BINARY)
 # define O_BINARY 0
 #endif
 
-//#define SIGTEST
-=======
 extern int vm86 (unsigned long int subfunction,
 		 struct vm86plus_struct *info);
->>>>>>> 2b2e59e6
 
 #define VIF_MASK                0x00080000
 
