QA output created by 037

== creating backing file for COW tests ==
<<<<<<< HEAD
Formatting 'TEST_DIR/t.IMGFMT', fmt=IMGFMT size=134217728
qemu-io> wrote 512/512 bytes at offset 0
=======
Formatting 'TEST_DIR/t.IMGFMT', fmt=IMGFMT size=134217728 
wrote 512/512 bytes at offset 0
>>>>>>> 0a0ee0b9
512 bytes, X ops; XX:XX:XX.X (XXX YYY/sec and XXX ops/sec)
wrote 512/512 bytes at offset 512
512 bytes, X ops; XX:XX:XX.X (XXX YYY/sec and XXX ops/sec)
wrote 512/512 bytes at offset 1024
512 bytes, X ops; XX:XX:XX.X (XXX YYY/sec and XXX ops/sec)
wrote 512/512 bytes at offset 1536
512 bytes, X ops; XX:XX:XX.X (XXX YYY/sec and XXX ops/sec)
wrote 512/512 bytes at offset 2048
512 bytes, X ops; XX:XX:XX.X (XXX YYY/sec and XXX ops/sec)
wrote 512/512 bytes at offset 2560
512 bytes, X ops; XX:XX:XX.X (XXX YYY/sec and XXX ops/sec)
wrote 512/512 bytes at offset 3072
512 bytes, X ops; XX:XX:XX.X (XXX YYY/sec and XXX ops/sec)
wrote 512/512 bytes at offset 3584
512 bytes, X ops; XX:XX:XX.X (XXX YYY/sec and XXX ops/sec)
wrote 512/512 bytes at offset 4096
512 bytes, X ops; XX:XX:XX.X (XXX YYY/sec and XXX ops/sec)
wrote 512/512 bytes at offset 4608
512 bytes, X ops; XX:XX:XX.X (XXX YYY/sec and XXX ops/sec)
wrote 512/512 bytes at offset 5120
512 bytes, X ops; XX:XX:XX.X (XXX YYY/sec and XXX ops/sec)
wrote 512/512 bytes at offset 5632
512 bytes, X ops; XX:XX:XX.X (XXX YYY/sec and XXX ops/sec)
wrote 512/512 bytes at offset 6144
512 bytes, X ops; XX:XX:XX.X (XXX YYY/sec and XXX ops/sec)
wrote 512/512 bytes at offset 6656
512 bytes, X ops; XX:XX:XX.X (XXX YYY/sec and XXX ops/sec)
wrote 512/512 bytes at offset 7168
512 bytes, X ops; XX:XX:XX.X (XXX YYY/sec and XXX ops/sec)
wrote 512/512 bytes at offset 7680
512 bytes, X ops; XX:XX:XX.X (XXX YYY/sec and XXX ops/sec)
wrote 512/512 bytes at offset 8192
512 bytes, X ops; XX:XX:XX.X (XXX YYY/sec and XXX ops/sec)
wrote 512/512 bytes at offset 8704
512 bytes, X ops; XX:XX:XX.X (XXX YYY/sec and XXX ops/sec)
wrote 512/512 bytes at offset 9216
512 bytes, X ops; XX:XX:XX.X (XXX YYY/sec and XXX ops/sec)
wrote 512/512 bytes at offset 9728
512 bytes, X ops; XX:XX:XX.X (XXX YYY/sec and XXX ops/sec)
wrote 512/512 bytes at offset 10240
512 bytes, X ops; XX:XX:XX.X (XXX YYY/sec and XXX ops/sec)
wrote 512/512 bytes at offset 10752
512 bytes, X ops; XX:XX:XX.X (XXX YYY/sec and XXX ops/sec)
wrote 512/512 bytes at offset 11264
512 bytes, X ops; XX:XX:XX.X (XXX YYY/sec and XXX ops/sec)
wrote 512/512 bytes at offset 11776
512 bytes, X ops; XX:XX:XX.X (XXX YYY/sec and XXX ops/sec)
wrote 512/512 bytes at offset 12288
512 bytes, X ops; XX:XX:XX.X (XXX YYY/sec and XXX ops/sec)
wrote 512/512 bytes at offset 12800
512 bytes, X ops; XX:XX:XX.X (XXX YYY/sec and XXX ops/sec)
wrote 512/512 bytes at offset 13312
512 bytes, X ops; XX:XX:XX.X (XXX YYY/sec and XXX ops/sec)
wrote 512/512 bytes at offset 13824
512 bytes, X ops; XX:XX:XX.X (XXX YYY/sec and XXX ops/sec)
wrote 512/512 bytes at offset 14336
512 bytes, X ops; XX:XX:XX.X (XXX YYY/sec and XXX ops/sec)
wrote 512/512 bytes at offset 14848
512 bytes, X ops; XX:XX:XX.X (XXX YYY/sec and XXX ops/sec)
wrote 512/512 bytes at offset 15360
512 bytes, X ops; XX:XX:XX.X (XXX YYY/sec and XXX ops/sec)
wrote 512/512 bytes at offset 15872
512 bytes, X ops; XX:XX:XX.X (XXX YYY/sec and XXX ops/sec)
wrote 512/512 bytes at offset 16384
512 bytes, X ops; XX:XX:XX.X (XXX YYY/sec and XXX ops/sec)
wrote 512/512 bytes at offset 16896
512 bytes, X ops; XX:XX:XX.X (XXX YYY/sec and XXX ops/sec)
wrote 512/512 bytes at offset 17408
512 bytes, X ops; XX:XX:XX.X (XXX YYY/sec and XXX ops/sec)
wrote 512/512 bytes at offset 17920
512 bytes, X ops; XX:XX:XX.X (XXX YYY/sec and XXX ops/sec)
wrote 512/512 bytes at offset 18432
512 bytes, X ops; XX:XX:XX.X (XXX YYY/sec and XXX ops/sec)
wrote 512/512 bytes at offset 18944
512 bytes, X ops; XX:XX:XX.X (XXX YYY/sec and XXX ops/sec)
wrote 512/512 bytes at offset 19456
512 bytes, X ops; XX:XX:XX.X (XXX YYY/sec and XXX ops/sec)
wrote 512/512 bytes at offset 19968
512 bytes, X ops; XX:XX:XX.X (XXX YYY/sec and XXX ops/sec)
wrote 512/512 bytes at offset 20480
512 bytes, X ops; XX:XX:XX.X (XXX YYY/sec and XXX ops/sec)
wrote 512/512 bytes at offset 20992
512 bytes, X ops; XX:XX:XX.X (XXX YYY/sec and XXX ops/sec)
wrote 512/512 bytes at offset 21504
512 bytes, X ops; XX:XX:XX.X (XXX YYY/sec and XXX ops/sec)
wrote 512/512 bytes at offset 22016
512 bytes, X ops; XX:XX:XX.X (XXX YYY/sec and XXX ops/sec)
wrote 512/512 bytes at offset 22528
512 bytes, X ops; XX:XX:XX.X (XXX YYY/sec and XXX ops/sec)
wrote 512/512 bytes at offset 23040
512 bytes, X ops; XX:XX:XX.X (XXX YYY/sec and XXX ops/sec)
wrote 512/512 bytes at offset 23552
512 bytes, X ops; XX:XX:XX.X (XXX YYY/sec and XXX ops/sec)
wrote 512/512 bytes at offset 24064
512 bytes, X ops; XX:XX:XX.X (XXX YYY/sec and XXX ops/sec)
wrote 512/512 bytes at offset 24576
512 bytes, X ops; XX:XX:XX.X (XXX YYY/sec and XXX ops/sec)
wrote 512/512 bytes at offset 25088
512 bytes, X ops; XX:XX:XX.X (XXX YYY/sec and XXX ops/sec)
wrote 512/512 bytes at offset 25600
512 bytes, X ops; XX:XX:XX.X (XXX YYY/sec and XXX ops/sec)
wrote 512/512 bytes at offset 26112
512 bytes, X ops; XX:XX:XX.X (XXX YYY/sec and XXX ops/sec)
wrote 512/512 bytes at offset 26624
512 bytes, X ops; XX:XX:XX.X (XXX YYY/sec and XXX ops/sec)
wrote 512/512 bytes at offset 27136
512 bytes, X ops; XX:XX:XX.X (XXX YYY/sec and XXX ops/sec)
wrote 512/512 bytes at offset 27648
512 bytes, X ops; XX:XX:XX.X (XXX YYY/sec and XXX ops/sec)
wrote 512/512 bytes at offset 28160
512 bytes, X ops; XX:XX:XX.X (XXX YYY/sec and XXX ops/sec)
wrote 512/512 bytes at offset 28672
512 bytes, X ops; XX:XX:XX.X (XXX YYY/sec and XXX ops/sec)
wrote 512/512 bytes at offset 29184
512 bytes, X ops; XX:XX:XX.X (XXX YYY/sec and XXX ops/sec)
wrote 512/512 bytes at offset 29696
512 bytes, X ops; XX:XX:XX.X (XXX YYY/sec and XXX ops/sec)
wrote 512/512 bytes at offset 30208
512 bytes, X ops; XX:XX:XX.X (XXX YYY/sec and XXX ops/sec)
wrote 512/512 bytes at offset 30720
512 bytes, X ops; XX:XX:XX.X (XXX YYY/sec and XXX ops/sec)
wrote 512/512 bytes at offset 31232
512 bytes, X ops; XX:XX:XX.X (XXX YYY/sec and XXX ops/sec)
wrote 512/512 bytes at offset 31744
512 bytes, X ops; XX:XX:XX.X (XXX YYY/sec and XXX ops/sec)
wrote 512/512 bytes at offset 32256
512 bytes, X ops; XX:XX:XX.X (XXX YYY/sec and XXX ops/sec)
wrote 512/512 bytes at offset 32768
512 bytes, X ops; XX:XX:XX.X (XXX YYY/sec and XXX ops/sec)
wrote 512/512 bytes at offset 33280
512 bytes, X ops; XX:XX:XX.X (XXX YYY/sec and XXX ops/sec)
wrote 512/512 bytes at offset 33792
512 bytes, X ops; XX:XX:XX.X (XXX YYY/sec and XXX ops/sec)
wrote 512/512 bytes at offset 34304
512 bytes, X ops; XX:XX:XX.X (XXX YYY/sec and XXX ops/sec)
wrote 512/512 bytes at offset 34816
512 bytes, X ops; XX:XX:XX.X (XXX YYY/sec and XXX ops/sec)
wrote 512/512 bytes at offset 35328
512 bytes, X ops; XX:XX:XX.X (XXX YYY/sec and XXX ops/sec)
wrote 512/512 bytes at offset 35840
512 bytes, X ops; XX:XX:XX.X (XXX YYY/sec and XXX ops/sec)
wrote 512/512 bytes at offset 36352
512 bytes, X ops; XX:XX:XX.X (XXX YYY/sec and XXX ops/sec)
wrote 512/512 bytes at offset 36864
512 bytes, X ops; XX:XX:XX.X (XXX YYY/sec and XXX ops/sec)
wrote 512/512 bytes at offset 37376
512 bytes, X ops; XX:XX:XX.X (XXX YYY/sec and XXX ops/sec)
wrote 512/512 bytes at offset 37888
512 bytes, X ops; XX:XX:XX.X (XXX YYY/sec and XXX ops/sec)
wrote 512/512 bytes at offset 38400
512 bytes, X ops; XX:XX:XX.X (XXX YYY/sec and XXX ops/sec)
wrote 512/512 bytes at offset 38912
512 bytes, X ops; XX:XX:XX.X (XXX YYY/sec and XXX ops/sec)
wrote 512/512 bytes at offset 39424
512 bytes, X ops; XX:XX:XX.X (XXX YYY/sec and XXX ops/sec)
wrote 512/512 bytes at offset 39936
512 bytes, X ops; XX:XX:XX.X (XXX YYY/sec and XXX ops/sec)
wrote 512/512 bytes at offset 40448
512 bytes, X ops; XX:XX:XX.X (XXX YYY/sec and XXX ops/sec)
wrote 512/512 bytes at offset 40960
512 bytes, X ops; XX:XX:XX.X (XXX YYY/sec and XXX ops/sec)
wrote 512/512 bytes at offset 41472
512 bytes, X ops; XX:XX:XX.X (XXX YYY/sec and XXX ops/sec)
wrote 512/512 bytes at offset 41984
512 bytes, X ops; XX:XX:XX.X (XXX YYY/sec and XXX ops/sec)
wrote 512/512 bytes at offset 42496
512 bytes, X ops; XX:XX:XX.X (XXX YYY/sec and XXX ops/sec)
wrote 512/512 bytes at offset 43008
512 bytes, X ops; XX:XX:XX.X (XXX YYY/sec and XXX ops/sec)
wrote 512/512 bytes at offset 43520
512 bytes, X ops; XX:XX:XX.X (XXX YYY/sec and XXX ops/sec)
wrote 512/512 bytes at offset 44032
512 bytes, X ops; XX:XX:XX.X (XXX YYY/sec and XXX ops/sec)
wrote 512/512 bytes at offset 44544
512 bytes, X ops; XX:XX:XX.X (XXX YYY/sec and XXX ops/sec)
wrote 512/512 bytes at offset 45056
512 bytes, X ops; XX:XX:XX.X (XXX YYY/sec and XXX ops/sec)
wrote 512/512 bytes at offset 45568
512 bytes, X ops; XX:XX:XX.X (XXX YYY/sec and XXX ops/sec)
wrote 512/512 bytes at offset 46080
512 bytes, X ops; XX:XX:XX.X (XXX YYY/sec and XXX ops/sec)
wrote 512/512 bytes at offset 46592
512 bytes, X ops; XX:XX:XX.X (XXX YYY/sec and XXX ops/sec)
wrote 512/512 bytes at offset 47104
512 bytes, X ops; XX:XX:XX.X (XXX YYY/sec and XXX ops/sec)
wrote 512/512 bytes at offset 47616
512 bytes, X ops; XX:XX:XX.X (XXX YYY/sec and XXX ops/sec)
wrote 512/512 bytes at offset 48128
512 bytes, X ops; XX:XX:XX.X (XXX YYY/sec and XXX ops/sec)
wrote 512/512 bytes at offset 48640
512 bytes, X ops; XX:XX:XX.X (XXX YYY/sec and XXX ops/sec)
wrote 512/512 bytes at offset 49152
512 bytes, X ops; XX:XX:XX.X (XXX YYY/sec and XXX ops/sec)
wrote 512/512 bytes at offset 49664
512 bytes, X ops; XX:XX:XX.X (XXX YYY/sec and XXX ops/sec)
wrote 512/512 bytes at offset 50176
512 bytes, X ops; XX:XX:XX.X (XXX YYY/sec and XXX ops/sec)
wrote 512/512 bytes at offset 50688
512 bytes, X ops; XX:XX:XX.X (XXX YYY/sec and XXX ops/sec)
wrote 512/512 bytes at offset 51200
512 bytes, X ops; XX:XX:XX.X (XXX YYY/sec and XXX ops/sec)
wrote 512/512 bytes at offset 51712
512 bytes, X ops; XX:XX:XX.X (XXX YYY/sec and XXX ops/sec)
wrote 512/512 bytes at offset 52224
512 bytes, X ops; XX:XX:XX.X (XXX YYY/sec and XXX ops/sec)
wrote 512/512 bytes at offset 52736
512 bytes, X ops; XX:XX:XX.X (XXX YYY/sec and XXX ops/sec)
wrote 512/512 bytes at offset 53248
512 bytes, X ops; XX:XX:XX.X (XXX YYY/sec and XXX ops/sec)
wrote 512/512 bytes at offset 53760
512 bytes, X ops; XX:XX:XX.X (XXX YYY/sec and XXX ops/sec)
wrote 512/512 bytes at offset 54272
512 bytes, X ops; XX:XX:XX.X (XXX YYY/sec and XXX ops/sec)
wrote 512/512 bytes at offset 54784
512 bytes, X ops; XX:XX:XX.X (XXX YYY/sec and XXX ops/sec)
wrote 512/512 bytes at offset 55296
512 bytes, X ops; XX:XX:XX.X (XXX YYY/sec and XXX ops/sec)
wrote 512/512 bytes at offset 55808
512 bytes, X ops; XX:XX:XX.X (XXX YYY/sec and XXX ops/sec)
wrote 512/512 bytes at offset 56320
512 bytes, X ops; XX:XX:XX.X (XXX YYY/sec and XXX ops/sec)
wrote 512/512 bytes at offset 56832
512 bytes, X ops; XX:XX:XX.X (XXX YYY/sec and XXX ops/sec)
wrote 512/512 bytes at offset 57344
512 bytes, X ops; XX:XX:XX.X (XXX YYY/sec and XXX ops/sec)
wrote 512/512 bytes at offset 57856
512 bytes, X ops; XX:XX:XX.X (XXX YYY/sec and XXX ops/sec)
wrote 512/512 bytes at offset 58368
512 bytes, X ops; XX:XX:XX.X (XXX YYY/sec and XXX ops/sec)
wrote 512/512 bytes at offset 58880
512 bytes, X ops; XX:XX:XX.X (XXX YYY/sec and XXX ops/sec)
wrote 512/512 bytes at offset 59392
512 bytes, X ops; XX:XX:XX.X (XXX YYY/sec and XXX ops/sec)
wrote 512/512 bytes at offset 59904
512 bytes, X ops; XX:XX:XX.X (XXX YYY/sec and XXX ops/sec)
wrote 512/512 bytes at offset 60416
512 bytes, X ops; XX:XX:XX.X (XXX YYY/sec and XXX ops/sec)
wrote 512/512 bytes at offset 60928
512 bytes, X ops; XX:XX:XX.X (XXX YYY/sec and XXX ops/sec)
wrote 512/512 bytes at offset 61440
512 bytes, X ops; XX:XX:XX.X (XXX YYY/sec and XXX ops/sec)
wrote 512/512 bytes at offset 61952
512 bytes, X ops; XX:XX:XX.X (XXX YYY/sec and XXX ops/sec)
wrote 512/512 bytes at offset 62464
512 bytes, X ops; XX:XX:XX.X (XXX YYY/sec and XXX ops/sec)
wrote 512/512 bytes at offset 62976
512 bytes, X ops; XX:XX:XX.X (XXX YYY/sec and XXX ops/sec)
wrote 512/512 bytes at offset 63488
512 bytes, X ops; XX:XX:XX.X (XXX YYY/sec and XXX ops/sec)
wrote 512/512 bytes at offset 64000
512 bytes, X ops; XX:XX:XX.X (XXX YYY/sec and XXX ops/sec)
wrote 512/512 bytes at offset 64512
512 bytes, X ops; XX:XX:XX.X (XXX YYY/sec and XXX ops/sec)
wrote 512/512 bytes at offset 65024
512 bytes, X ops; XX:XX:XX.X (XXX YYY/sec and XXX ops/sec)
wrote 512/512 bytes at offset 65536
512 bytes, X ops; XX:XX:XX.X (XXX YYY/sec and XXX ops/sec)
wrote 512/512 bytes at offset 66048
512 bytes, X ops; XX:XX:XX.X (XXX YYY/sec and XXX ops/sec)
wrote 512/512 bytes at offset 66560
512 bytes, X ops; XX:XX:XX.X (XXX YYY/sec and XXX ops/sec)
wrote 512/512 bytes at offset 67072
512 bytes, X ops; XX:XX:XX.X (XXX YYY/sec and XXX ops/sec)
wrote 512/512 bytes at offset 67584
512 bytes, X ops; XX:XX:XX.X (XXX YYY/sec and XXX ops/sec)
wrote 512/512 bytes at offset 68096
512 bytes, X ops; XX:XX:XX.X (XXX YYY/sec and XXX ops/sec)
wrote 512/512 bytes at offset 68608
512 bytes, X ops; XX:XX:XX.X (XXX YYY/sec and XXX ops/sec)
wrote 512/512 bytes at offset 69120
512 bytes, X ops; XX:XX:XX.X (XXX YYY/sec and XXX ops/sec)
wrote 512/512 bytes at offset 69632
512 bytes, X ops; XX:XX:XX.X (XXX YYY/sec and XXX ops/sec)
wrote 512/512 bytes at offset 70144
512 bytes, X ops; XX:XX:XX.X (XXX YYY/sec and XXX ops/sec)
wrote 512/512 bytes at offset 70656
512 bytes, X ops; XX:XX:XX.X (XXX YYY/sec and XXX ops/sec)
wrote 512/512 bytes at offset 71168
512 bytes, X ops; XX:XX:XX.X (XXX YYY/sec and XXX ops/sec)
wrote 512/512 bytes at offset 71680
512 bytes, X ops; XX:XX:XX.X (XXX YYY/sec and XXX ops/sec)
wrote 512/512 bytes at offset 72192
512 bytes, X ops; XX:XX:XX.X (XXX YYY/sec and XXX ops/sec)
wrote 512/512 bytes at offset 72704
512 bytes, X ops; XX:XX:XX.X (XXX YYY/sec and XXX ops/sec)
wrote 512/512 bytes at offset 73216
512 bytes, X ops; XX:XX:XX.X (XXX YYY/sec and XXX ops/sec)
wrote 512/512 bytes at offset 73728
512 bytes, X ops; XX:XX:XX.X (XXX YYY/sec and XXX ops/sec)
wrote 512/512 bytes at offset 74240
512 bytes, X ops; XX:XX:XX.X (XXX YYY/sec and XXX ops/sec)
wrote 512/512 bytes at offset 74752
512 bytes, X ops; XX:XX:XX.X (XXX YYY/sec and XXX ops/sec)
wrote 512/512 bytes at offset 75264
512 bytes, X ops; XX:XX:XX.X (XXX YYY/sec and XXX ops/sec)
wrote 512/512 bytes at offset 75776
512 bytes, X ops; XX:XX:XX.X (XXX YYY/sec and XXX ops/sec)
wrote 512/512 bytes at offset 76288
512 bytes, X ops; XX:XX:XX.X (XXX YYY/sec and XXX ops/sec)
wrote 512/512 bytes at offset 76800
512 bytes, X ops; XX:XX:XX.X (XXX YYY/sec and XXX ops/sec)
wrote 512/512 bytes at offset 77312
512 bytes, X ops; XX:XX:XX.X (XXX YYY/sec and XXX ops/sec)
wrote 512/512 bytes at offset 77824
512 bytes, X ops; XX:XX:XX.X (XXX YYY/sec and XXX ops/sec)
wrote 512/512 bytes at offset 78336
512 bytes, X ops; XX:XX:XX.X (XXX YYY/sec and XXX ops/sec)
wrote 512/512 bytes at offset 78848
512 bytes, X ops; XX:XX:XX.X (XXX YYY/sec and XXX ops/sec)
wrote 512/512 bytes at offset 79360
512 bytes, X ops; XX:XX:XX.X (XXX YYY/sec and XXX ops/sec)
wrote 512/512 bytes at offset 79872
512 bytes, X ops; XX:XX:XX.X (XXX YYY/sec and XXX ops/sec)
wrote 512/512 bytes at offset 80384
512 bytes, X ops; XX:XX:XX.X (XXX YYY/sec and XXX ops/sec)
wrote 512/512 bytes at offset 80896
512 bytes, X ops; XX:XX:XX.X (XXX YYY/sec and XXX ops/sec)
wrote 512/512 bytes at offset 81408
512 bytes, X ops; XX:XX:XX.X (XXX YYY/sec and XXX ops/sec)
wrote 512/512 bytes at offset 81920
512 bytes, X ops; XX:XX:XX.X (XXX YYY/sec and XXX ops/sec)
wrote 512/512 bytes at offset 82432
512 bytes, X ops; XX:XX:XX.X (XXX YYY/sec and XXX ops/sec)
wrote 512/512 bytes at offset 82944
512 bytes, X ops; XX:XX:XX.X (XXX YYY/sec and XXX ops/sec)
wrote 512/512 bytes at offset 83456
512 bytes, X ops; XX:XX:XX.X (XXX YYY/sec and XXX ops/sec)
wrote 512/512 bytes at offset 83968
512 bytes, X ops; XX:XX:XX.X (XXX YYY/sec and XXX ops/sec)
wrote 512/512 bytes at offset 84480
512 bytes, X ops; XX:XX:XX.X (XXX YYY/sec and XXX ops/sec)
wrote 512/512 bytes at offset 84992
512 bytes, X ops; XX:XX:XX.X (XXX YYY/sec and XXX ops/sec)
wrote 512/512 bytes at offset 85504
512 bytes, X ops; XX:XX:XX.X (XXX YYY/sec and XXX ops/sec)
wrote 512/512 bytes at offset 86016
512 bytes, X ops; XX:XX:XX.X (XXX YYY/sec and XXX ops/sec)
wrote 512/512 bytes at offset 86528
512 bytes, X ops; XX:XX:XX.X (XXX YYY/sec and XXX ops/sec)
wrote 512/512 bytes at offset 87040
512 bytes, X ops; XX:XX:XX.X (XXX YYY/sec and XXX ops/sec)
wrote 512/512 bytes at offset 87552
512 bytes, X ops; XX:XX:XX.X (XXX YYY/sec and XXX ops/sec)
wrote 512/512 bytes at offset 88064
512 bytes, X ops; XX:XX:XX.X (XXX YYY/sec and XXX ops/sec)
wrote 512/512 bytes at offset 88576
512 bytes, X ops; XX:XX:XX.X (XXX YYY/sec and XXX ops/sec)
wrote 512/512 bytes at offset 89088
512 bytes, X ops; XX:XX:XX.X (XXX YYY/sec and XXX ops/sec)
wrote 512/512 bytes at offset 89600
512 bytes, X ops; XX:XX:XX.X (XXX YYY/sec and XXX ops/sec)
wrote 512/512 bytes at offset 90112
512 bytes, X ops; XX:XX:XX.X (XXX YYY/sec and XXX ops/sec)
wrote 512/512 bytes at offset 90624
512 bytes, X ops; XX:XX:XX.X (XXX YYY/sec and XXX ops/sec)
wrote 512/512 bytes at offset 91136
512 bytes, X ops; XX:XX:XX.X (XXX YYY/sec and XXX ops/sec)
wrote 512/512 bytes at offset 91648
512 bytes, X ops; XX:XX:XX.X (XXX YYY/sec and XXX ops/sec)
wrote 512/512 bytes at offset 92160
512 bytes, X ops; XX:XX:XX.X (XXX YYY/sec and XXX ops/sec)
wrote 512/512 bytes at offset 92672
512 bytes, X ops; XX:XX:XX.X (XXX YYY/sec and XXX ops/sec)
wrote 512/512 bytes at offset 93184
512 bytes, X ops; XX:XX:XX.X (XXX YYY/sec and XXX ops/sec)
wrote 512/512 bytes at offset 93696
512 bytes, X ops; XX:XX:XX.X (XXX YYY/sec and XXX ops/sec)
wrote 512/512 bytes at offset 94208
512 bytes, X ops; XX:XX:XX.X (XXX YYY/sec and XXX ops/sec)
wrote 512/512 bytes at offset 94720
512 bytes, X ops; XX:XX:XX.X (XXX YYY/sec and XXX ops/sec)
wrote 512/512 bytes at offset 95232
512 bytes, X ops; XX:XX:XX.X (XXX YYY/sec and XXX ops/sec)
wrote 512/512 bytes at offset 95744
512 bytes, X ops; XX:XX:XX.X (XXX YYY/sec and XXX ops/sec)
wrote 512/512 bytes at offset 96256
512 bytes, X ops; XX:XX:XX.X (XXX YYY/sec and XXX ops/sec)
wrote 512/512 bytes at offset 96768
512 bytes, X ops; XX:XX:XX.X (XXX YYY/sec and XXX ops/sec)
wrote 512/512 bytes at offset 97280
512 bytes, X ops; XX:XX:XX.X (XXX YYY/sec and XXX ops/sec)
wrote 512/512 bytes at offset 97792
512 bytes, X ops; XX:XX:XX.X (XXX YYY/sec and XXX ops/sec)
wrote 512/512 bytes at offset 98304
512 bytes, X ops; XX:XX:XX.X (XXX YYY/sec and XXX ops/sec)
wrote 512/512 bytes at offset 98816
512 bytes, X ops; XX:XX:XX.X (XXX YYY/sec and XXX ops/sec)
wrote 512/512 bytes at offset 99328
512 bytes, X ops; XX:XX:XX.X (XXX YYY/sec and XXX ops/sec)
wrote 512/512 bytes at offset 99840
512 bytes, X ops; XX:XX:XX.X (XXX YYY/sec and XXX ops/sec)
wrote 512/512 bytes at offset 100352
512 bytes, X ops; XX:XX:XX.X (XXX YYY/sec and XXX ops/sec)
wrote 512/512 bytes at offset 100864
512 bytes, X ops; XX:XX:XX.X (XXX YYY/sec and XXX ops/sec)
wrote 512/512 bytes at offset 101376
512 bytes, X ops; XX:XX:XX.X (XXX YYY/sec and XXX ops/sec)
wrote 512/512 bytes at offset 101888
512 bytes, X ops; XX:XX:XX.X (XXX YYY/sec and XXX ops/sec)
wrote 512/512 bytes at offset 102400
512 bytes, X ops; XX:XX:XX.X (XXX YYY/sec and XXX ops/sec)
wrote 512/512 bytes at offset 102912
512 bytes, X ops; XX:XX:XX.X (XXX YYY/sec and XXX ops/sec)
wrote 512/512 bytes at offset 103424
512 bytes, X ops; XX:XX:XX.X (XXX YYY/sec and XXX ops/sec)
wrote 512/512 bytes at offset 103936
512 bytes, X ops; XX:XX:XX.X (XXX YYY/sec and XXX ops/sec)
wrote 512/512 bytes at offset 104448
512 bytes, X ops; XX:XX:XX.X (XXX YYY/sec and XXX ops/sec)
wrote 512/512 bytes at offset 104960
512 bytes, X ops; XX:XX:XX.X (XXX YYY/sec and XXX ops/sec)
wrote 512/512 bytes at offset 105472
512 bytes, X ops; XX:XX:XX.X (XXX YYY/sec and XXX ops/sec)
wrote 512/512 bytes at offset 105984
512 bytes, X ops; XX:XX:XX.X (XXX YYY/sec and XXX ops/sec)
wrote 512/512 bytes at offset 106496
512 bytes, X ops; XX:XX:XX.X (XXX YYY/sec and XXX ops/sec)
wrote 512/512 bytes at offset 107008
512 bytes, X ops; XX:XX:XX.X (XXX YYY/sec and XXX ops/sec)
wrote 512/512 bytes at offset 107520
512 bytes, X ops; XX:XX:XX.X (XXX YYY/sec and XXX ops/sec)
wrote 512/512 bytes at offset 108032
512 bytes, X ops; XX:XX:XX.X (XXX YYY/sec and XXX ops/sec)
wrote 512/512 bytes at offset 108544
512 bytes, X ops; XX:XX:XX.X (XXX YYY/sec and XXX ops/sec)
wrote 512/512 bytes at offset 109056
512 bytes, X ops; XX:XX:XX.X (XXX YYY/sec and XXX ops/sec)
wrote 512/512 bytes at offset 109568
512 bytes, X ops; XX:XX:XX.X (XXX YYY/sec and XXX ops/sec)
wrote 512/512 bytes at offset 110080
512 bytes, X ops; XX:XX:XX.X (XXX YYY/sec and XXX ops/sec)
wrote 512/512 bytes at offset 110592
512 bytes, X ops; XX:XX:XX.X (XXX YYY/sec and XXX ops/sec)
wrote 512/512 bytes at offset 111104
512 bytes, X ops; XX:XX:XX.X (XXX YYY/sec and XXX ops/sec)
wrote 512/512 bytes at offset 111616
512 bytes, X ops; XX:XX:XX.X (XXX YYY/sec and XXX ops/sec)
wrote 512/512 bytes at offset 112128
512 bytes, X ops; XX:XX:XX.X (XXX YYY/sec and XXX ops/sec)
wrote 512/512 bytes at offset 112640
512 bytes, X ops; XX:XX:XX.X (XXX YYY/sec and XXX ops/sec)
wrote 512/512 bytes at offset 113152
512 bytes, X ops; XX:XX:XX.X (XXX YYY/sec and XXX ops/sec)
wrote 512/512 bytes at offset 113664
512 bytes, X ops; XX:XX:XX.X (XXX YYY/sec and XXX ops/sec)
wrote 512/512 bytes at offset 114176
512 bytes, X ops; XX:XX:XX.X (XXX YYY/sec and XXX ops/sec)
wrote 512/512 bytes at offset 114688
512 bytes, X ops; XX:XX:XX.X (XXX YYY/sec and XXX ops/sec)
wrote 512/512 bytes at offset 115200
512 bytes, X ops; XX:XX:XX.X (XXX YYY/sec and XXX ops/sec)
wrote 512/512 bytes at offset 115712
512 bytes, X ops; XX:XX:XX.X (XXX YYY/sec and XXX ops/sec)
wrote 512/512 bytes at offset 116224
512 bytes, X ops; XX:XX:XX.X (XXX YYY/sec and XXX ops/sec)
wrote 512/512 bytes at offset 116736
512 bytes, X ops; XX:XX:XX.X (XXX YYY/sec and XXX ops/sec)
wrote 512/512 bytes at offset 117248
512 bytes, X ops; XX:XX:XX.X (XXX YYY/sec and XXX ops/sec)
wrote 512/512 bytes at offset 117760
512 bytes, X ops; XX:XX:XX.X (XXX YYY/sec and XXX ops/sec)
wrote 512/512 bytes at offset 118272
512 bytes, X ops; XX:XX:XX.X (XXX YYY/sec and XXX ops/sec)
wrote 512/512 bytes at offset 118784
512 bytes, X ops; XX:XX:XX.X (XXX YYY/sec and XXX ops/sec)
wrote 512/512 bytes at offset 119296
512 bytes, X ops; XX:XX:XX.X (XXX YYY/sec and XXX ops/sec)
wrote 512/512 bytes at offset 119808
512 bytes, X ops; XX:XX:XX.X (XXX YYY/sec and XXX ops/sec)
wrote 512/512 bytes at offset 120320
512 bytes, X ops; XX:XX:XX.X (XXX YYY/sec and XXX ops/sec)
wrote 512/512 bytes at offset 120832
512 bytes, X ops; XX:XX:XX.X (XXX YYY/sec and XXX ops/sec)
wrote 512/512 bytes at offset 121344
512 bytes, X ops; XX:XX:XX.X (XXX YYY/sec and XXX ops/sec)
wrote 512/512 bytes at offset 121856
512 bytes, X ops; XX:XX:XX.X (XXX YYY/sec and XXX ops/sec)
wrote 512/512 bytes at offset 122368
512 bytes, X ops; XX:XX:XX.X (XXX YYY/sec and XXX ops/sec)
wrote 512/512 bytes at offset 122880
512 bytes, X ops; XX:XX:XX.X (XXX YYY/sec and XXX ops/sec)
wrote 512/512 bytes at offset 123392
512 bytes, X ops; XX:XX:XX.X (XXX YYY/sec and XXX ops/sec)
wrote 512/512 bytes at offset 123904
512 bytes, X ops; XX:XX:XX.X (XXX YYY/sec and XXX ops/sec)
wrote 512/512 bytes at offset 124416
512 bytes, X ops; XX:XX:XX.X (XXX YYY/sec and XXX ops/sec)
wrote 512/512 bytes at offset 124928
512 bytes, X ops; XX:XX:XX.X (XXX YYY/sec and XXX ops/sec)
wrote 512/512 bytes at offset 125440
512 bytes, X ops; XX:XX:XX.X (XXX YYY/sec and XXX ops/sec)
wrote 512/512 bytes at offset 125952
512 bytes, X ops; XX:XX:XX.X (XXX YYY/sec and XXX ops/sec)
wrote 512/512 bytes at offset 126464
512 bytes, X ops; XX:XX:XX.X (XXX YYY/sec and XXX ops/sec)
wrote 512/512 bytes at offset 126976
512 bytes, X ops; XX:XX:XX.X (XXX YYY/sec and XXX ops/sec)
wrote 512/512 bytes at offset 127488
512 bytes, X ops; XX:XX:XX.X (XXX YYY/sec and XXX ops/sec)
wrote 512/512 bytes at offset 128000
512 bytes, X ops; XX:XX:XX.X (XXX YYY/sec and XXX ops/sec)
wrote 512/512 bytes at offset 128512
512 bytes, X ops; XX:XX:XX.X (XXX YYY/sec and XXX ops/sec)
wrote 512/512 bytes at offset 129024
512 bytes, X ops; XX:XX:XX.X (XXX YYY/sec and XXX ops/sec)
wrote 512/512 bytes at offset 129536
512 bytes, X ops; XX:XX:XX.X (XXX YYY/sec and XXX ops/sec)
wrote 512/512 bytes at offset 130048
512 bytes, X ops; XX:XX:XX.X (XXX YYY/sec and XXX ops/sec)
wrote 512/512 bytes at offset 130560
512 bytes, X ops; XX:XX:XX.X (XXX YYY/sec and XXX ops/sec)
<<<<<<< HEAD
qemu-io> Formatting 'TEST_DIR/t.IMGFMT', fmt=IMGFMT size=6442450944 backing_file='TEST_DIR/t.IMGFMT.base'
=======
Formatting 'TEST_DIR/t.IMGFMT', fmt=IMGFMT size=6442450944 backing_file='TEST_DIR/t.IMGFMT.base' 
>>>>>>> 0a0ee0b9

== COW in a single cluster ==
wrote 2048/2048 bytes at offset 0
2 KiB, X ops; XX:XX:XX.X (XXX YYY/sec and XXX ops/sec)
wrote 2048/2048 bytes at offset 6144
2 KiB, X ops; XX:XX:XX.X (XXX YYY/sec and XXX ops/sec)
wrote 2048/2048 bytes at offset 9216
2 KiB, X ops; XX:XX:XX.X (XXX YYY/sec and XXX ops/sec)
read 2048/2048 bytes at offset 0
2 KiB, X ops; XX:XX:XX.X (XXX YYY/sec and XXX ops/sec)
read 512/512 bytes at offset 2048
512 bytes, X ops; XX:XX:XX.X (XXX YYY/sec and XXX ops/sec)
read 512/512 bytes at offset 2560
512 bytes, X ops; XX:XX:XX.X (XXX YYY/sec and XXX ops/sec)
read 512/512 bytes at offset 3072
512 bytes, X ops; XX:XX:XX.X (XXX YYY/sec and XXX ops/sec)
read 512/512 bytes at offset 3584
512 bytes, X ops; XX:XX:XX.X (XXX YYY/sec and XXX ops/sec)
read 512/512 bytes at offset 4096
512 bytes, X ops; XX:XX:XX.X (XXX YYY/sec and XXX ops/sec)
read 512/512 bytes at offset 4608
512 bytes, X ops; XX:XX:XX.X (XXX YYY/sec and XXX ops/sec)
read 512/512 bytes at offset 5120
512 bytes, X ops; XX:XX:XX.X (XXX YYY/sec and XXX ops/sec)
read 512/512 bytes at offset 5632
512 bytes, X ops; XX:XX:XX.X (XXX YYY/sec and XXX ops/sec)
read 2048/2048 bytes at offset 6144
2 KiB, X ops; XX:XX:XX.X (XXX YYY/sec and XXX ops/sec)
read 512/512 bytes at offset 8192
512 bytes, X ops; XX:XX:XX.X (XXX YYY/sec and XXX ops/sec)
read 512/512 bytes at offset 8704
512 bytes, X ops; XX:XX:XX.X (XXX YYY/sec and XXX ops/sec)
read 2048/2048 bytes at offset 9216
2 KiB, X ops; XX:XX:XX.X (XXX YYY/sec and XXX ops/sec)
read 512/512 bytes at offset 11264
512 bytes, X ops; XX:XX:XX.X (XXX YYY/sec and XXX ops/sec)
read 512/512 bytes at offset 11776
512 bytes, X ops; XX:XX:XX.X (XXX YYY/sec and XXX ops/sec)
<<<<<<< HEAD
qemu-io>
=======

>>>>>>> 0a0ee0b9
== COW in two-cluster allocations ==
wrote 6144/6144 bytes at offset 16384
6 KiB, X ops; XX:XX:XX.X (XXX YYY/sec and XXX ops/sec)
wrote 6144/6144 bytes at offset 26624
6 KiB, X ops; XX:XX:XX.X (XXX YYY/sec and XXX ops/sec)
wrote 5120/5120 bytes at offset 33792
5 KiB, X ops; XX:XX:XX.X (XXX YYY/sec and XXX ops/sec)
read 6144/6144 bytes at offset 16384
6 KiB, X ops; XX:XX:XX.X (XXX YYY/sec and XXX ops/sec)
read 512/512 bytes at offset 22528
512 bytes, X ops; XX:XX:XX.X (XXX YYY/sec and XXX ops/sec)
read 512/512 bytes at offset 23040
512 bytes, X ops; XX:XX:XX.X (XXX YYY/sec and XXX ops/sec)
read 512/512 bytes at offset 23552
512 bytes, X ops; XX:XX:XX.X (XXX YYY/sec and XXX ops/sec)
read 512/512 bytes at offset 24064
512 bytes, X ops; XX:XX:XX.X (XXX YYY/sec and XXX ops/sec)
read 512/512 bytes at offset 24576
512 bytes, X ops; XX:XX:XX.X (XXX YYY/sec and XXX ops/sec)
read 512/512 bytes at offset 25088
512 bytes, X ops; XX:XX:XX.X (XXX YYY/sec and XXX ops/sec)
read 512/512 bytes at offset 25600
512 bytes, X ops; XX:XX:XX.X (XXX YYY/sec and XXX ops/sec)
read 512/512 bytes at offset 26112
512 bytes, X ops; XX:XX:XX.X (XXX YYY/sec and XXX ops/sec)
read 6144/6144 bytes at offset 26624
6 KiB, X ops; XX:XX:XX.X (XXX YYY/sec and XXX ops/sec)
read 512/512 bytes at offset 32768
512 bytes, X ops; XX:XX:XX.X (XXX YYY/sec and XXX ops/sec)
read 512/512 bytes at offset 33280
512 bytes, X ops; XX:XX:XX.X (XXX YYY/sec and XXX ops/sec)
read 5120/5120 bytes at offset 33792
5 KiB, X ops; XX:XX:XX.X (XXX YYY/sec and XXX ops/sec)
read 512/512 bytes at offset 38912
512 bytes, X ops; XX:XX:XX.X (XXX YYY/sec and XXX ops/sec)
read 512/512 bytes at offset 39424
512 bytes, X ops; XX:XX:XX.X (XXX YYY/sec and XXX ops/sec)
read 512/512 bytes at offset 39936
512 bytes, X ops; XX:XX:XX.X (XXX YYY/sec and XXX ops/sec)
read 512/512 bytes at offset 40448
512 bytes, X ops; XX:XX:XX.X (XXX YYY/sec and XXX ops/sec)
<<<<<<< HEAD
qemu-io>
=======

>>>>>>> 0a0ee0b9
== COW in multi-cluster allocations ==
wrote 15360/15360 bytes at offset 49152
15 KiB, X ops; XX:XX:XX.X (XXX YYY/sec and XXX ops/sec)
wrote 14336/14336 bytes at offset 67584
14 KiB, X ops; XX:XX:XX.X (XXX YYY/sec and XXX ops/sec)
wrote 15360/15360 bytes at offset 84992
15 KiB, X ops; XX:XX:XX.X (XXX YYY/sec and XXX ops/sec)
read 15360/15360 bytes at offset 49152
15 KiB, X ops; XX:XX:XX.X (XXX YYY/sec and XXX ops/sec)
read 512/512 bytes at offset 64512
512 bytes, X ops; XX:XX:XX.X (XXX YYY/sec and XXX ops/sec)
read 512/512 bytes at offset 65024
512 bytes, X ops; XX:XX:XX.X (XXX YYY/sec and XXX ops/sec)
read 512/512 bytes at offset 65536
512 bytes, X ops; XX:XX:XX.X (XXX YYY/sec and XXX ops/sec)
read 512/512 bytes at offset 66048
512 bytes, X ops; XX:XX:XX.X (XXX YYY/sec and XXX ops/sec)
read 512/512 bytes at offset 66560
512 bytes, X ops; XX:XX:XX.X (XXX YYY/sec and XXX ops/sec)
read 512/512 bytes at offset 67072
512 bytes, X ops; XX:XX:XX.X (XXX YYY/sec and XXX ops/sec)
read 14336/14336 bytes at offset 67584
14 KiB, X ops; XX:XX:XX.X (XXX YYY/sec and XXX ops/sec)
read 512/512 bytes at offset 81920
512 bytes, X ops; XX:XX:XX.X (XXX YYY/sec and XXX ops/sec)
read 512/512 bytes at offset 82432
512 bytes, X ops; XX:XX:XX.X (XXX YYY/sec and XXX ops/sec)
read 512/512 bytes at offset 82944
512 bytes, X ops; XX:XX:XX.X (XXX YYY/sec and XXX ops/sec)
read 512/512 bytes at offset 83456
512 bytes, X ops; XX:XX:XX.X (XXX YYY/sec and XXX ops/sec)
read 512/512 bytes at offset 83968
512 bytes, X ops; XX:XX:XX.X (XXX YYY/sec and XXX ops/sec)
read 512/512 bytes at offset 84480
512 bytes, X ops; XX:XX:XX.X (XXX YYY/sec and XXX ops/sec)
read 15360/15360 bytes at offset 84992
15 KiB, X ops; XX:XX:XX.X (XXX YYY/sec and XXX ops/sec)
read 512/512 bytes at offset 100352
512 bytes, X ops; XX:XX:XX.X (XXX YYY/sec and XXX ops/sec)
read 512/512 bytes at offset 100864
512 bytes, X ops; XX:XX:XX.X (XXX YYY/sec and XXX ops/sec)
read 512/512 bytes at offset 101376
512 bytes, X ops; XX:XX:XX.X (XXX YYY/sec and XXX ops/sec)
read 512/512 bytes at offset 101888
512 bytes, X ops; XX:XX:XX.X (XXX YYY/sec and XXX ops/sec)
No errors were found on the image.
*** done<|MERGE_RESOLUTION|>--- conflicted
+++ resolved
@@ -1,13 +1,8 @@
 QA output created by 037
 
 == creating backing file for COW tests ==
-<<<<<<< HEAD
-Formatting 'TEST_DIR/t.IMGFMT', fmt=IMGFMT size=134217728
-qemu-io> wrote 512/512 bytes at offset 0
-=======
 Formatting 'TEST_DIR/t.IMGFMT', fmt=IMGFMT size=134217728 
 wrote 512/512 bytes at offset 0
->>>>>>> 0a0ee0b9
 512 bytes, X ops; XX:XX:XX.X (XXX YYY/sec and XXX ops/sec)
 wrote 512/512 bytes at offset 512
 512 bytes, X ops; XX:XX:XX.X (XXX YYY/sec and XXX ops/sec)
@@ -519,11 +514,7 @@
 512 bytes, X ops; XX:XX:XX.X (XXX YYY/sec and XXX ops/sec)
 wrote 512/512 bytes at offset 130560
 512 bytes, X ops; XX:XX:XX.X (XXX YYY/sec and XXX ops/sec)
-<<<<<<< HEAD
-qemu-io> Formatting 'TEST_DIR/t.IMGFMT', fmt=IMGFMT size=6442450944 backing_file='TEST_DIR/t.IMGFMT.base'
-=======
 Formatting 'TEST_DIR/t.IMGFMT', fmt=IMGFMT size=6442450944 backing_file='TEST_DIR/t.IMGFMT.base' 
->>>>>>> 0a0ee0b9
 
 == COW in a single cluster ==
 wrote 2048/2048 bytes at offset 0
@@ -562,11 +553,7 @@
 512 bytes, X ops; XX:XX:XX.X (XXX YYY/sec and XXX ops/sec)
 read 512/512 bytes at offset 11776
 512 bytes, X ops; XX:XX:XX.X (XXX YYY/sec and XXX ops/sec)
-<<<<<<< HEAD
-qemu-io>
-=======
 
->>>>>>> 0a0ee0b9
 == COW in two-cluster allocations ==
 wrote 6144/6144 bytes at offset 16384
 6 KiB, X ops; XX:XX:XX.X (XXX YYY/sec and XXX ops/sec)
@@ -608,11 +595,7 @@
 512 bytes, X ops; XX:XX:XX.X (XXX YYY/sec and XXX ops/sec)
 read 512/512 bytes at offset 40448
 512 bytes, X ops; XX:XX:XX.X (XXX YYY/sec and XXX ops/sec)
-<<<<<<< HEAD
-qemu-io>
-=======
 
->>>>>>> 0a0ee0b9
 == COW in multi-cluster allocations ==
 wrote 15360/15360 bytes at offset 49152
 15 KiB, X ops; XX:XX:XX.X (XXX YYY/sec and XXX ops/sec)
