--- conflicted
+++ resolved
@@ -9,13 +9,9 @@
 #ifndef XEN_MAPCACHE_H
 #define XEN_MAPCACHE_H
 
-<<<<<<< HEAD
-#if defined(CONFIG_MAPCACHE)
-=======
 #include <stdlib.h>
 
 #ifdef CONFIG_XEN
->>>>>>> c886edfb
 
 void xen_map_cache_init(void);
 uint8_t *xen_map_cache(target_phys_addr_t phys_addr, target_phys_addr_t size,
@@ -26,12 +22,6 @@
 
 #else
 
-<<<<<<< HEAD
-static inline uint8_t *xen_map_cache(target_phys_addr_t phys_addr,
-                                     target_phys_addr_t size, uint8_t lock)
-{
-    return NULL;
-=======
 static inline void xen_map_cache_init(void)
 {
 }
@@ -41,29 +31,21 @@
                                      uint8_t lock)
 {
     abort();
->>>>>>> c886edfb
 }
 
 static inline ram_addr_t xen_ram_addr_from_mapcache(void *ptr)
 {
-<<<<<<< HEAD
-    return 0;
-=======
     abort();
->>>>>>> c886edfb
 }
 
 static inline void xen_invalidate_map_cache_entry(uint8_t *buffer)
 {
 }
 
-<<<<<<< HEAD
-=======
 static inline void xen_invalidate_map_cache(void)
 {
 }
 
->>>>>>> c886edfb
 #endif
 
 #endif /* !XEN_MAPCACHE_H */