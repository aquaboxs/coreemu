--- conflicted
+++ resolved
@@ -544,14 +544,10 @@
 }
 #endif
 
-<<<<<<< HEAD
-static void QEMU_NORETURN do_quit(Monitor *mon, const QDict *qdict)
-=======
 /**
  * do_quit(): Quit QEMU execution
  */
-static void do_quit(Monitor *mon, const QDict *qdict, QObject **ret_data)
->>>>>>> ad323081
+static void QEMU_NORETURN do_quit(Monitor *mon, const QDict *qdict, QObject **ret_data)
 {
     exit(0);
 }
