--- conflicted
+++ resolved
@@ -18,10 +18,7 @@
  */
 #include "cpu.h"
 #include "exec/helper-proto.h"
-<<<<<<< HEAD
-=======
 #include "exec/cpu_ldst.h"
->>>>>>> 50809c8b
 
 #include "helper_regs.h"
 
