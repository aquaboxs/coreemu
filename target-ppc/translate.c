--- conflicted
+++ resolved
@@ -8825,12 +8825,7 @@
 
 /*****************************************************************************/
 /* Misc PowerPC helpers */
-<<<<<<< HEAD
-void cpu_dump_state (CPUState *env, FILE *f,
-                     fprintf_function cpu_fprintf,
-=======
 void cpu_dump_state (CPUState *env, FILE *f, fprintf_function cpu_fprintf,
->>>>>>> 4f25ac5f
                      int flags)
 {
 #define RGPL  4
@@ -8845,15 +8840,9 @@
                 TARGET_FMT_lx " idx %d\n", env->msr, env->spr[SPR_HID0],
                 env->hflags, env->mmu_idx);
 #if !defined(NO_TIMER_DUMP)
-<<<<<<< HEAD
-    cpu_fprintf(f, "TB %08x %08" PRIx64
-#if !defined(CONFIG_USER_ONLY)
-                " DECR %08x"
-=======
     cpu_fprintf(f, "TB %08" PRIu32 " %08" PRIu64
 #if !defined(CONFIG_USER_ONLY)
                 " DECR %08" PRIu32
->>>>>>> 4f25ac5f
 #endif
                 "\n",
                 cpu_ppc_load_tbu(env), cpu_ppc_load_tbl(env)
@@ -8903,12 +8892,7 @@
 #undef RFPL
 }
 
-<<<<<<< HEAD
-void cpu_dump_statistics (CPUState *env, FILE*f,
-                          fprintf_function cpu_fprintf,
-=======
 void cpu_dump_statistics (CPUState *env, FILE*f, fprintf_function cpu_fprintf,
->>>>>>> 4f25ac5f
                           int flags)
 {
 #if defined(DO_PPC_STATISTICS)
