#!/bin/sh
#
# qemu configure script (c) 2003 Fabrice Bellard
#
# set temporary file name
if test ! -z "$TMPDIR" ; then
    TMPDIR1="${TMPDIR}"
elif test ! -z "$TEMPDIR" ; then
    TMPDIR1="${TEMPDIR}"
else
    TMPDIR1="/tmp"
fi

TMPC="${TMPDIR1}/qemu-conf-${RANDOM}-$$-${RANDOM}.c"
TMPO="${TMPDIR1}/qemu-conf-${RANDOM}-$$-${RANDOM}.o"
TMPE="${TMPDIR1}/qemu-conf-${RANDOM}-$$-${RANDOM}.exe"

# NB: do not call "exit" in the trap handler; this is buggy with some shells;
# see <1285349658-3122-1-git-send-email-loic.minier@linaro.org>
trap "rm -f $TMPC $TMPO $TMPE" EXIT INT QUIT TERM
rm -f config.log

# Print a helpful header at the top of config.log
echo "# QEMU configure log $(date)" >> config.log
printf "# Configured with:" >> config.log
printf " '%s'" "$0" "$@" >> config.log
echo >> config.log
echo "#" >> config.log

error_exit() {
    echo
    echo "ERROR: $1"
    while test -n "$2"; do
        echo "       $2"
        shift
    done
    echo
    exit 1
}

do_cc() {
    # Run the compiler, capturing its output to the log.
    echo $cc "$@" >> config.log
    $cc "$@" >> config.log 2>&1 || return $?
    # Test passed. If this is an --enable-werror build, rerun
    # the test with -Werror and bail out if it fails. This
    # makes warning-generating-errors in configure test code
    # obvious to developers.
    if test "$werror" != "yes"; then
        return 0
    fi
    # Don't bother rerunning the compile if we were already using -Werror
    case "$*" in
        *-Werror*)
           return 0
        ;;
    esac
    echo $cc -Werror "$@" >> config.log
    $cc -Werror "$@" >> config.log 2>&1 && return $?
    error_exit "configure test passed without -Werror but failed with -Werror." \
        "This is probably a bug in the configure script. The failing command" \
        "will be at the bottom of config.log." \
        "You can run configure with --disable-werror to bypass this check."
}

compile_object() {
  do_cc $QEMU_CFLAGS -c -o $TMPO $TMPC
}

compile_prog() {
  local_cflags="$1"
  local_ldflags="$2"
  do_cc $QEMU_CFLAGS $local_cflags -o $TMPE $TMPC $LDFLAGS $local_ldflags
}

# symbolically link $1 to $2.  Portable version of "ln -sf".
symlink() {
  rm -rf "$2"
  mkdir -p "$(dirname "$2")"
  ln -s "$1" "$2"
}

# check whether a command is available to this shell (may be either an
# executable or a builtin)
has() {
    type "$1" >/dev/null 2>&1
}

# search for an executable in PATH
path_of() {
    local_command="$1"
    local_ifs="$IFS"
    local_dir=""

    # pathname has a dir component?
    if [ "${local_command#*/}" != "$local_command" ]; then
        if [ -x "$local_command" ] && [ ! -d "$local_command" ]; then
            echo "$local_command"
            return 0
        fi
    fi
    if [ -z "$local_command" ]; then
        return 1
    fi

    IFS=:
    for local_dir in $PATH; do
        if [ -x "$local_dir/$local_command" ] && [ ! -d "$local_dir/$local_command" ]; then
            echo "$local_dir/$local_command"
            IFS="${local_ifs:-$(printf ' \t\n')}"
            return 0
        fi
    done
    # not found
    IFS="${local_ifs:-$(printf ' \t\n')}"
    return 1
}

# default parameters
source_path=`dirname "$0"`
cpu=""
interp_prefix="/usr/gnemul/qemu-%M"
static="no"
cross_prefix=""
audio_drv_list=""
block_drv_rw_whitelist=""
block_drv_ro_whitelist=""
host_cc="cc"
libs_softmmu=""
libs_tools=""
audio_pt_int=""
audio_win_int=""
cc_i386=i386-pc-linux-gnu-gcc
libs_qga=""
debug_info="yes"

# Don't accept a target_list environment variable.
unset target_list

# Default value for a variable defining feature "foo".
#  * foo="no"  feature will only be used if --enable-foo arg is given
#  * foo=""    feature will be searched for, and if found, will be used
#              unless --disable-foo is given
#  * foo="yes" this value will only be set by --enable-foo flag.
#              feature will searched for,
#              if not found, configure exits with error
#
# Always add --enable-foo and --disable-foo command line args.
# Distributions want to ensure that several features are compiled in, and it
# is impossible without a --enable-foo that exits if a feature is not found.

bluez=""
brlapi=""
curl=""
curses=""
docs=""
fdt=""
pixman=""
sdl=""
virtfs=""
vnc="yes"
sparse="no"
uuid=""
vde=""
vnc_tls=""
vnc_sasl=""
vnc_jpeg=""
vnc_png=""
vnc_ws=""
xen=""
xen_ctrl_version=""
xen_pci_passthrough=""
linux_aio=""
cap_ng=""
attr=""
libattr=""
xfs=""

vhost_net="no"
vhost_scsi="no"
kvm="no"
rdma=""
gprof="no"
debug_tcg="no"
debug="no"
strip_opt="yes"
tcg_interpreter="no"
bigendian="no"
mingw32="no"
gcov="no"
gcov_tool="gcov"
EXESUF=""
prefix="/usr/local"
mandir="\${prefix}/share/man"
datadir="\${prefix}/share"
qemu_docdir="\${prefix}/share/doc/qemu"
bindir="\${prefix}/bin"
libdir="\${prefix}/lib"
libexecdir="\${prefix}/libexec"
includedir="\${prefix}/include"
sysconfdir="\${prefix}/etc"
local_statedir="\${prefix}/var"
confsuffix="/qemu"
slirp="yes"
fmod_lib=""
fmod_inc=""
oss_lib=""
bsd="no"
haiku="no"
linux="no"
solaris="no"
profiler="no"
cocoa="no"
softmmu="yes"
linux_user="no"
bsd_user="no"
guest_base="yes"
uname_release=""
mixemu="no"
aix="no"
blobs="yes"
pkgversion=""
pie=""
zero_malloc=""
qom_cast_debug="yes"
trace_backend="nop"
trace_file="trace"
spice=""
rbd=""
smartcard_nss=""
libusb=""
usb_redir=""
glx=""
zlib="yes"
guest_agent=""
want_tools="yes"
libiscsi=""
coroutine=""
seccomp=""
glusterfs=""
glusterfs_discard="no"
virtio_blk_data_plane=""
gtk=""
gtkabi="2.0"
vte=""
tpm="no"
libssh2=""

# parse CC options first
for opt do
  optarg=`expr "x$opt" : 'x[^=]*=\(.*\)'`
  case "$opt" in
  --cross-prefix=*) cross_prefix="$optarg"
  ;;
  --cc=*) CC="$optarg"
  ;;
  --source-path=*) source_path="$optarg"
  ;;
  --cpu=*) cpu="$optarg"
  ;;
  --extra-cflags=*) QEMU_CFLAGS="$optarg $QEMU_CFLAGS"
                    EXTRA_CFLAGS="$optarg"
  ;;
  --extra-ldflags=*) LDFLAGS="$optarg $LDFLAGS"
                     EXTRA_LDFLAGS="$optarg"
  ;;
  --enable-debug-info) debug_info="yes"
  ;;
  --disable-debug-info) debug_info="no"
  ;;
  esac
done
# OS specific
# Using uname is really, really broken.  Once we have the right set of checks
# we can eliminate its usage altogether.

# Preferred compiler:
#  ${CC} (if set)
#  ${cross_prefix}gcc (if cross-prefix specified)
#  system compiler
if test -z "${CC}${cross_prefix}"; then
  cc="$host_cc"
else
  cc="${CC-${cross_prefix}gcc}"
fi

ar="${AR-${cross_prefix}ar}"
as="${AS-${cross_prefix}as}"
cpp="${CPP-$cc -E}"
objcopy="${OBJCOPY-${cross_prefix}objcopy}"
ld="${LD-${cross_prefix}ld}"
libtool="${LIBTOOL-${cross_prefix}libtool}"
strip="${STRIP-${cross_prefix}strip}"
windres="${WINDRES-${cross_prefix}windres}"
pkg_config_exe="${PKG_CONFIG-${cross_prefix}pkg-config}"
query_pkg_config() {
    "${pkg_config_exe}" ${QEMU_PKG_CONFIG_FLAGS} "$@"
}
pkg_config=query_pkg_config
sdl_config="${SDL_CONFIG-${cross_prefix}sdl-config}"

# default flags for all hosts
QEMU_CFLAGS="-fno-strict-aliasing $QEMU_CFLAGS"
QEMU_CFLAGS="-Wall -Wundef -Wwrite-strings -Wmissing-prototypes $QEMU_CFLAGS"
QEMU_CFLAGS="-Wmissing-format-attribute $QEMU_CFLAGS"
QEMU_CFLAGS="-Wstrict-prototypes -Wredundant-decls $QEMU_CFLAGS"
QEMU_CFLAGS="-Wno-unused-parameter $QEMU_CFLAGS"
QEMU_CFLAGS="-Wno-missing-field-initializers $QEMU_CFLAGS"
QEMU_CFLAGS="-Wno-sign-compare $QEMU_CFLAGS"
QEMU_CFLAGS="-Wno-override-init $QEMU_CFLAGS"
QEMU_CFLAGS="-Wno-error=format $QEMU_CFLAGS"
QEMU_CFLAGS="-Wno-error=format-extra-args $QEMU_CFLAGS"
QEMU_CFLAGS="-Wno-error=parentheses $QEMU_CFLAGS"
QEMU_CFLAGS="-Wextra $QEMU_CFLAGS"
QEMU_CFLAGS="-D_GNU_SOURCE -D_FILE_OFFSET_BITS=64 -D_LARGEFILE_SOURCE $QEMU_CFLAGS"
QEMU_INCLUDES="-I. -I\$(SRC_PATH) -I\$(SRC_PATH)/include"
if test "$debug_info" = "yes"; then
    CFLAGS="-g $CFLAGS"
    LDFLAGS="-g $LDFLAGS"
fi

# make source path absolute
source_path=`cd "$source_path"; pwd`

cc_macros=`$cc $QEMU_CFLAGS -E -dD - </dev/null`

check_define() {
cat > $TMPC <<EOF
#if !defined($1)
#error $1 not defined
#endif
int main(void) { return 0; }
EOF
  compile_object
}

if check_define __linux__ ; then
  targetos="Linux"
elif check_define _WIN32 ; then
  targetos='MINGW32'
elif check_define __OpenBSD__ ; then
  targetos='OpenBSD'
elif check_define __sun__ ; then
  targetos='SunOS'
elif check_define __HAIKU__ ; then
  targetos='Haiku'
else
  targetos=`uname -s`
fi

# Some host OSes need non-standard checks for which CPU to use.
# Note that these checks are broken for cross-compilation: if you're
# cross-compiling to one of these OSes then you'll need to specify
# the correct CPU with the --cpu option.
case $targetos in
Darwin)
  # on Leopard most of the system is 32-bit, so we have to ask the kernel if we can
  # run 64-bit userspace code.
  # If the user didn't specify a CPU explicitly and the kernel says this is
  # 64 bit hw, then assume x86_64. Otherwise fall through to the usual detection code.
  if test -z "$cpu" && test "$(sysctl -n hw.optional.x86_64)" = "1"; then
    cpu="x86_64"
  fi
  ;;
SunOS)
  # `uname -m` returns i86pc even on an x86_64 box, so default based on isainfo
  if test -z "$cpu" && test "$(isainfo -k)" = "amd64"; then
    cpu="x86_64"
  fi
esac

if test ! -z "$cpu" ; then
  # command line argument
  :
elif check_define __i386__ ; then
  cpu="i386"
elif check_define __x86_64__ ; then
  if check_define __ILP32__ ; then
    cpu="x32"
  else
    cpu="x86_64"
  fi
elif check_define __sparc__ ; then
  if check_define __arch64__ ; then
    cpu="sparc64"
  else
    cpu="sparc"
  fi
elif check_define _ARCH_PPC ; then
  if check_define _ARCH_PPC64 ; then
    cpu="ppc64"
  else
    cpu="ppc"
  fi
elif check_define __mips__ ; then
  if check_define __mips64 ; then
    cpu="mips64"
  else
    cpu="mips"
  fi
elif check_define __ia64__ ; then
  cpu="ia64"
elif check_define __s390__ ; then
  if check_define __s390x__ ; then
    cpu="s390x"
  else
    cpu="s390"
  fi
elif check_define __arm__ ; then
  cpu="arm"
elif check_define __aarch64__ ; then
  cpu="aarch64"
elif check_define __hppa__ ; then
  cpu="hppa"
else
  cpu=`uname -m`
fi

ARCH=
# Normalise host CPU name and set ARCH.
# Note that this case should only have supported host CPUs, not guests.
case "$cpu" in
  ia64|ppc|ppc64|s390|s390x|sparc64|x32)
    cpu="$cpu"
  ;;
  i386|i486|i586|i686|i86pc|BePC)
    cpu="i386"
  ;;
  x86_64|amd64)
    cpu="x86_64"
  ;;
  armv*b|armv*l|arm)
    cpu="arm"
  ;;
  aarch64)
    cpu="aarch64"
  ;;
  hppa|parisc|parisc64)
    cpu="hppa"
  ;;
  mips*)
    cpu="mips"
    if check_define __MIPSEL__ ; then
      cpu="${cpu}el"
    fi
  ;;
  sparc|sun4[cdmuv])
    cpu="sparc"
  ;;
  sh4)
    cpu="sh4"
    ;;
  *)
    # This will result in either an error or falling back to TCI later
    ARCH=unknown
  ;;
esac
if test -z "$ARCH"; then
  ARCH="$cpu"
fi

# OS specific

case $targetos in
CYGWIN*)
  mingw32="yes"
  QEMU_CFLAGS="-mno-cygwin $QEMU_CFLAGS"
  audio_possible_drivers="winwave sdl"
  audio_drv_list="winwave"
;;
MINGW32*)
  mingw32="yes"
  audio_possible_drivers="winwave dsound sdl fmod"
  audio_drv_list="winwave"
;;
GNU/kFreeBSD)
  bsd="yes"
  audio_drv_list="oss"
  audio_possible_drivers="oss sdl esd pa"
;;
FreeBSD)
  bsd="yes"
  make="${MAKE-gmake}"
  audio_drv_list="oss"
  audio_possible_drivers="oss sdl esd pa"
  # needed for kinfo_getvmmap(3) in libutil.h
  LIBS="-lutil $LIBS"
;;
DragonFly)
  bsd="yes"
  make="${MAKE-gmake}"
  audio_drv_list="oss"
  audio_possible_drivers="oss sdl esd pa"
;;
NetBSD)
  bsd="yes"
  make="${MAKE-gmake}"
  audio_drv_list="oss"
  audio_possible_drivers="oss sdl esd"
  oss_lib="-lossaudio"
;;
OpenBSD)
  bsd="yes"
  make="${MAKE-gmake}"
  audio_drv_list="sdl"
  audio_possible_drivers="sdl esd"
;;
Darwin)
  bsd="yes"
  darwin="yes"
  if [ "$cpu" = "x86_64" ] ; then
    QEMU_CFLAGS="-arch x86_64 $QEMU_CFLAGS"
    LDFLAGS="-arch x86_64 $LDFLAGS"
  else
    QEMU_CFLAGS="-mdynamic-no-pic $QEMU_CFLAGS"
  fi
  cocoa="yes"
  audio_drv_list="coreaudio"
  audio_possible_drivers="coreaudio sdl fmod"
  LDFLAGS="-framework CoreFoundation -framework IOKit $LDFLAGS"
  libs_softmmu="-F/System/Library/Frameworks -framework Cocoa -framework IOKit $libs_softmmu"
  # Disable attempts to use ObjectiveC features in os/object.h since they
  # won't work when we're compiling with gcc as a C compiler.
  QEMU_CFLAGS="-DOS_OBJECT_USE_OBJC=0 $QEMU_CFLAGS"
;;
SunOS)
  solaris="yes"
  make="${MAKE-gmake}"
  install="${INSTALL-ginstall}"
  ld="gld"
  smbd="${SMBD-/usr/sfw/sbin/smbd}"
  needs_libsunmath="no"
  solarisrev=`uname -r | cut -f2 -d.`
  if [ "$cpu" = "i386" -o "$cpu" = "x86_64" ] ; then
    if test "$solarisrev" -le 9 ; then
      if test -f /opt/SUNWspro/prod/lib/libsunmath.so.1; then
        needs_libsunmath="yes"
        QEMU_CFLAGS="-I/opt/SUNWspro/prod/include/cc $QEMU_CFLAGS"
        LDFLAGS="-L/opt/SUNWspro/prod/lib -R/opt/SUNWspro/prod/lib $LDFLAGS"
        LIBS="-lsunmath $LIBS"
      else
        error_exit "QEMU will not link correctly on Solaris 8/X86 or 9/x86 without" \
            "libsunmath from the Sun Studio compilers tools, due to a lack of" \
            "C99 math features in libm.so in Solaris 8/x86 and Solaris 9/x86" \
            "Studio 11 can be downloaded from www.sun.com."
      fi
    fi
  fi
  if test -f /usr/include/sys/soundcard.h ; then
    audio_drv_list="oss"
  fi
  audio_possible_drivers="oss sdl"
# needed for CMSG_ macros in sys/socket.h
  QEMU_CFLAGS="-D_XOPEN_SOURCE=600 $QEMU_CFLAGS"
# needed for TIOCWIN* defines in termios.h
  QEMU_CFLAGS="-D__EXTENSIONS__ $QEMU_CFLAGS"
  QEMU_CFLAGS="-std=gnu99 $QEMU_CFLAGS"
  solarisnetlibs="-lsocket -lnsl -lresolv"
  LIBS="$solarisnetlibs $LIBS"
  libs_qga="$solarisnetlibs $libs_qga"
;;
AIX)
  aix="yes"
  make="${MAKE-gmake}"
;;
Haiku)
  haiku="yes"
  QEMU_CFLAGS="-DB_USE_POSITIVE_POSIX_ERRORS $QEMU_CFLAGS"
  LIBS="-lposix_error_mapper -lnetwork $LIBS"
;;
*)
  audio_drv_list="oss"
  audio_possible_drivers="oss alsa sdl esd pa"
  linux="yes"
  linux_user="yes"
  usb="linux"
  kvm="yes"
  vhost_net="yes"
  vhost_scsi="yes"
  if [ "$cpu" = "i386" -o "$cpu" = "x86_64" -o "$cpu" = "x32" ] ; then
    audio_possible_drivers="$audio_possible_drivers fmod"
  fi
  QEMU_INCLUDES="-I\$(SRC_PATH)/linux-headers -I$(pwd)/linux-headers $QEMU_INCLUDES"
;;
esac

if [ "$bsd" = "yes" ] ; then
  if [ "$darwin" != "yes" ] ; then
    if [ "$targetos" != "FreeBSD" ]; then
      usb="bsd"
    fi
    bsd_user="yes"
  fi
fi

: ${make=${MAKE-make}}
: ${install=${INSTALL-install}}
: ${python=${PYTHON-python -B}}
: ${smbd=${SMBD-/usr/sbin/smbd}}

# Default objcc to clang if available, otherwise use CC
if has clang; then
  objcc=clang
else
  objcc="$cc"
fi

if test "$mingw32" = "yes" ; then
  EXESUF=".exe"
  QEMU_CFLAGS="-DWIN32_LEAN_AND_MEAN -DWINVER=0x501 $QEMU_CFLAGS"
  # enable C99/POSIX format strings (needs mingw32-runtime 3.15 or later)
  QEMU_CFLAGS="-D__USE_MINGW_ANSI_STDIO=1 $QEMU_CFLAGS"
  # MinGW-w64 needs _POSIX defined.
  QEMU_CFLAGS="-D_POSIX=1 $QEMU_CFLAGS"
  # MinGW needs -mthreads for TLS and macro _MT.
  QEMU_CFLAGS="-mthreads $QEMU_CFLAGS"
  QEMU_CFLAGS="-I\$(SRC_PATH)/hosts/w32/include $QEMU_CFLAGS"
  LIBS="-lwinmm -lws2_32 -liphlpapi $LIBS"
cat > $TMPC << EOF
int main(void) { return 0; }
EOF
  if compile_prog "" "-liberty" ; then
    LIBS="-liberty $LIBS"
  fi
  prefix="c:/Program Files/QEMU"
  mandir="\${prefix}"
  datadir="\${prefix}"
  qemu_docdir="\${prefix}"
  bindir="\${prefix}"
  sysconfdir="\${prefix}"
  local_statedir=
  confsuffix=""
  libs_qga="-lws2_32 -lwinmm -lpowrprof $libs_qga"
fi

werror=""

for opt do
  optarg=`expr "x$opt" : 'x[^=]*=\(.*\)'`
  case "$opt" in
  --help|-h) show_help=yes
  ;;
  --version|-V) exec cat $source_path/VERSION
  ;;
  --prefix=*) prefix="$optarg"
  ;;
  --interp-prefix=*) interp_prefix="$optarg"
  ;;
  --source-path=*)
  ;;
  --cross-prefix=*)
  ;;
  --cc=*)
  ;;
  --host-cc=*) host_cc="$optarg"
  ;;
  --objcc=*) objcc="$optarg"
  ;;
  --make=*) make="$optarg"
  ;;
  --install=*) install="$optarg"
  ;;
  --python=*) python="$optarg"
  ;;
  --gcov=*) gcov_tool="$optarg"
  ;;
  --smbd=*) smbd="$optarg"
  ;;
  --extra-cflags=*)
  ;;
  --extra-ldflags=*)
  ;;
  --enable-debug-info)
  ;;
  --disable-debug-info)
  ;;
  --cpu=*)
  ;;
  --target-list=*) target_list="$optarg"
  ;;
  --enable-trace-backend=*) trace_backend="$optarg"
  ;;
  --with-trace-file=*) trace_file="$optarg"
  ;;
  --enable-gprof) gprof="yes"
  ;;
  --enable-gcov) gcov="yes"
  ;;
  --static)
    static="yes"
    LDFLAGS="-static $LDFLAGS"
    QEMU_PKG_CONFIG_FLAGS="--static $QEMU_PKG_CONFIG_FLAGS"
  ;;
  --mandir=*) mandir="$optarg"
  ;;
  --bindir=*) bindir="$optarg"
  ;;
  --libdir=*) libdir="$optarg"
  ;;
  --libexecdir=*) libexecdir="$optarg"
  ;;
  --includedir=*) includedir="$optarg"
  ;;
  --datadir=*) datadir="$optarg"
  ;;
  --with-confsuffix=*) confsuffix="$optarg"
  ;;
  --docdir=*) qemu_docdir="$optarg"
  ;;
  --sysconfdir=*) sysconfdir="$optarg"
  ;;
  --localstatedir=*) local_statedir="$optarg"
  ;;
  --sbindir=*|--sharedstatedir=*|\
  --oldincludedir=*|--datarootdir=*|--infodir=*|--localedir=*|\
  --htmldir=*|--dvidir=*|--pdfdir=*|--psdir=*)
    # These switches are silently ignored, for compatibility with
    # autoconf-generated configure scripts. This allows QEMU's
    # configure to be used by RPM and similar macros that set
    # lots of directory switches by default.
  ;;
  --with-system-pixman) pixman="system"
  ;;
  --without-system-pixman) pixman="internal"
  ;;
  --without-pixman) pixman="none"
  ;;
  --disable-sdl) sdl="no"
  ;;
  --enable-sdl) sdl="yes"
  ;;
  --disable-qom-cast-debug) qom_cast_debug="no"
  ;;
  --enable-qom-cast-debug) qom_cast_debug="yes"
  ;;
  --disable-virtfs) virtfs="no"
  ;;
  --enable-virtfs) virtfs="yes"
  ;;
  --disable-vnc) vnc="no"
  ;;
  --enable-vnc) vnc="yes"
  ;;
  --fmod-lib=*) fmod_lib="$optarg"
  ;;
  --fmod-inc=*) fmod_inc="$optarg"
  ;;
  --oss-lib=*) oss_lib="$optarg"
  ;;
  --audio-drv-list=*) audio_drv_list="$optarg"
  ;;
  --block-drv-rw-whitelist=*|--block-drv-whitelist=*) block_drv_rw_whitelist=`echo "$optarg" | sed -e 's/,/ /g'`
  ;;
  --block-drv-ro-whitelist=*) block_drv_ro_whitelist=`echo "$optarg" | sed -e 's/,/ /g'`
  ;;
  --enable-debug-tcg) debug_tcg="yes"
  ;;
  --disable-debug-tcg) debug_tcg="no"
  ;;
  --enable-debug)
      # Enable debugging options that aren't excessively noisy
      debug_tcg="yes"
      debug="yes"
      strip_opt="no"
  ;;
  --enable-sparse) sparse="yes"
  ;;
  --disable-sparse) sparse="no"
  ;;
  --disable-strip) strip_opt="no"
  ;;
  --disable-vnc-tls) vnc_tls="no"
  ;;
  --enable-vnc-tls) vnc_tls="yes"
  ;;
  --disable-vnc-sasl) vnc_sasl="no"
  ;;
  --enable-vnc-sasl) vnc_sasl="yes"
  ;;
  --disable-vnc-jpeg) vnc_jpeg="no"
  ;;
  --enable-vnc-jpeg) vnc_jpeg="yes"
  ;;
  --disable-vnc-png) vnc_png="no"
  ;;
  --enable-vnc-png) vnc_png="yes"
  ;;
  --disable-vnc-ws) vnc_ws="no"
  ;;
  --enable-vnc-ws) vnc_ws="yes"
  ;;
  --disable-slirp) slirp="no"
  ;;
  --disable-uuid) uuid="no"
  ;;
  --enable-uuid) uuid="yes"
  ;;
  --disable-vde) vde="no"
  ;;
  --enable-vde) vde="yes"
  ;;
  --disable-xen) xen="no"
  ;;
  --enable-xen) xen="yes"
  ;;
  --disable-xen-pci-passthrough) xen_pci_passthrough="no"
  ;;
  --enable-xen-pci-passthrough) xen_pci_passthrough="yes"
  ;;
  --disable-brlapi) brlapi="no"
  ;;
  --enable-brlapi) brlapi="yes"
  ;;
  --disable-bluez) bluez="no"
  ;;
  --enable-bluez) bluez="yes"
  ;;
  --disable-kvm) kvm="no"
  ;;
  --enable-kvm) kvm="yes"
  ;;
  --disable-tcg-interpreter) tcg_interpreter="no"
  ;;
  --enable-tcg-interpreter) tcg_interpreter="yes"
  ;;
  --disable-cap-ng)  cap_ng="no"
  ;;
  --enable-cap-ng) cap_ng="yes"
  ;;
  --disable-spice) spice="no"
  ;;
  --enable-spice) spice="yes"
  ;;
  --disable-libiscsi) libiscsi="no"
  ;;
  --enable-libiscsi) libiscsi="yes"
  ;;
  --enable-profiler) profiler="yes"
  ;;
  --disable-cocoa) cocoa="no"
  ;;
  --enable-cocoa)
      cocoa="yes" ;
      sdl="no" ;
      audio_drv_list="coreaudio `echo $audio_drv_list | sed s,coreaudio,,g`"
  ;;
  --disable-system) softmmu="no"
  ;;
  --enable-system) softmmu="yes"
  ;;
  --disable-user)
      linux_user="no" ;
      bsd_user="no" ;
  ;;
  --enable-user) ;;
  --disable-linux-user) linux_user="no"
  ;;
  --enable-linux-user) linux_user="yes"
  ;;
  --disable-bsd-user) bsd_user="no"
  ;;
  --enable-bsd-user) bsd_user="yes"
  ;;
  --enable-guest-base) guest_base="yes"
  ;;
  --disable-guest-base) guest_base="no"
  ;;
  --enable-pie) pie="yes"
  ;;
  --disable-pie) pie="no"
  ;;
  --enable-uname-release=*) uname_release="$optarg"
  ;;
  --enable-werror) werror="yes"
  ;;
  --disable-werror) werror="no"
  ;;
  --disable-curses) curses="no"
  ;;
  --enable-curses) curses="yes"
  ;;
  --disable-curl) curl="no"
  ;;
  --enable-curl) curl="yes"
  ;;
  --disable-fdt) fdt="no"
  ;;
  --enable-fdt) fdt="yes"
  ;;
  --enable-mixemu) mixemu="yes"
  ;;
  --disable-linux-aio) linux_aio="no"
  ;;
  --enable-linux-aio) linux_aio="yes"
  ;;
  --disable-attr) attr="no"
  ;;
  --enable-attr) attr="yes"
  ;;
  --disable-blobs) blobs="no"
  ;;
  --with-pkgversion=*) pkgversion=" ($optarg)"
  ;;
  --with-coroutine=*) coroutine="$optarg"
  ;;
  --disable-docs) docs="no"
  ;;
  --enable-docs) docs="yes"
  ;;
  --disable-vhost-net) vhost_net="no"
  ;;
  --enable-vhost-net) vhost_net="yes"
  ;;
  --disable-vhost-scsi) vhost_scsi="no"
  ;;
  --enable-vhost-scsi) vhost_scsi="yes"
  ;;
  --disable-glx) glx="no"
  ;;
  --enable-glx) glx="yes"
  ;;
  --disable-rbd) rbd="no"
  ;;
  --enable-rbd) rbd="yes"
  ;;
  --disable-xfsctl) xfs="no"
  ;;
  --enable-xfsctl) xfs="yes"
  ;;
  --disable-smartcard-nss) smartcard_nss="no"
  ;;
  --enable-smartcard-nss) smartcard_nss="yes"
  ;;
  --disable-libusb) libusb="no"
  ;;
  --enable-libusb) libusb="yes"
  ;;
  --disable-usb-redir) usb_redir="no"
  ;;
  --enable-usb-redir) usb_redir="yes"
  ;;
  --disable-zlib-test) zlib="no"
  ;;
  --enable-guest-agent) guest_agent="yes"
  ;;
  --disable-guest-agent) guest_agent="no"
  ;;
  --enable-tools) want_tools="yes"
  ;;
  --disable-tools) want_tools="no"
  ;;
  --enable-seccomp) seccomp="yes"
  ;;
  --disable-seccomp) seccomp="no"
  ;;
  --disable-glusterfs) glusterfs="no"
  ;;
  --enable-glusterfs) glusterfs="yes"
  ;;
  --disable-virtio-blk-data-plane) virtio_blk_data_plane="no"
  ;;
  --enable-virtio-blk-data-plane) virtio_blk_data_plane="yes"
  ;;
  --disable-gtk) gtk="no"
  ;;
  --enable-gtk) gtk="yes"
  ;;
  --enable-rdma) rdma="yes"
  ;;
  --disable-rdma) rdma="no"
  ;;
  --with-gtkabi=*) gtkabi="$optarg"
  ;;
  --disable-vte) vte="no"
  ;;
  --enable-vte) vte="yes"
  ;;
  --enable-tpm) tpm="yes"
  ;;
  --disable-libssh2) libssh2="no"
  ;;
  --enable-libssh2) libssh2="yes"
  ;;
  *) echo "ERROR: unknown option $opt"; show_help="yes"
  ;;
  esac
done

case "$cpu" in
    sparc)
           LDFLAGS="-m32 $LDFLAGS"
           CPU_CFLAGS="-m32 -mcpu=ultrasparc"
           ;;
    sparc64)
           LDFLAGS="-m64 $LDFLAGS"
           CPU_CFLAGS="-m64 -mcpu=ultrasparc"
           ;;
    s390)
           CPU_CFLAGS="-m31 -march=z990"
           LDFLAGS="-m31 $LDFLAGS"
           ;;
    s390x)
           CPU_CFLAGS="-m64 -march=z990"
           LDFLAGS="-m64 $LDFLAGS"
           ;;
    i386)
           CPU_CFLAGS="-m32"
           LDFLAGS="-m32 $LDFLAGS"
           cc_i386='$(CC) -m32'
           ;;
    x86_64)
           CPU_CFLAGS="-m64"
           LDFLAGS="-m64 $LDFLAGS"
           cc_i386='$(CC) -m32'
           ;;
    x32)
           CPU_CFLAGS="-mx32"
           LDFLAGS="-mx32 $LDFLAGS"
           cc_i386='$(CC) -m32'
           ;;
    # No special flags required for other host CPUs
esac

QEMU_CFLAGS="$CPU_CFLAGS $QEMU_CFLAGS"
EXTRA_CFLAGS="$CPU_CFLAGS $EXTRA_CFLAGS"

default_target_list=""

mak_wilds=""

if [ "$softmmu" = "yes" ]; then
    mak_wilds="${mak_wilds} $source_path/default-configs/*-softmmu.mak"
fi
if [ "$linux_user" = "yes" ]; then
    mak_wilds="${mak_wilds} $source_path/default-configs/*-linux-user.mak"
fi
if [ "$bsd_user" = "yes" ]; then
    mak_wilds="${mak_wilds} $source_path/default-configs/*-bsd-user.mak"
fi

for config in $mak_wilds; do
    default_target_list="${default_target_list} $(basename "$config" .mak)"
done

if test x"$show_help" = x"yes" ; then
cat << EOF

Usage: configure [options]
Options: [defaults in brackets after descriptions]

EOF
echo "Standard options:"
echo "  --help                   print this message"
echo "  --prefix=PREFIX          install in PREFIX [$prefix]"
echo "  --interp-prefix=PREFIX   where to find shared libraries, etc."
echo "                           use %M for cpu name [$interp_prefix]"
echo "  --target-list=LIST       set target list (default: build everything)"
echo "Available targets: $default_target_list" | \
    fold -s -w 53 | sed -e 's/^/                           /'
echo ""
echo "Advanced options (experts only):"
echo "  --source-path=PATH       path of source code [$source_path]"
echo "  --cross-prefix=PREFIX    use PREFIX for compile tools [$cross_prefix]"
echo "  --cc=CC                  use C compiler CC [$cc]"
echo "  --host-cc=CC             use C compiler CC [$host_cc] for code run at"
echo "                           build time"
echo "  --objcc=OBJCC            use Objective-C compiler OBJCC [$objcc]"
echo "  --extra-cflags=CFLAGS    append extra C compiler flags QEMU_CFLAGS"
echo "  --extra-ldflags=LDFLAGS  append extra linker flags LDFLAGS"
echo "  --make=MAKE              use specified make [$make]"
echo "  --install=INSTALL        use specified install [$install]"
echo "  --python=PYTHON          use specified python [$python]"
echo "  --smbd=SMBD              use specified smbd [$smbd]"
echo "  --static                 enable static build [$static]"
echo "  --mandir=PATH            install man pages in PATH"
echo "  --datadir=PATH           install firmware in PATH$confsuffix"
echo "  --docdir=PATH            install documentation in PATH$confsuffix"
echo "  --bindir=PATH            install binaries in PATH"
echo "  --libdir=PATH            install libraries in PATH"
echo "  --sysconfdir=PATH        install config in PATH$confsuffix"
echo "  --localstatedir=PATH     install local state in PATH (set at runtime on win32)"
echo "  --with-confsuffix=SUFFIX suffix for QEMU data inside datadir and sysconfdir [$confsuffix]"
echo "  --enable-debug-tcg       enable TCG debugging"
echo "  --disable-debug-tcg      disable TCG debugging (default)"
echo "  --enable-debug-info       enable debugging information (default)"
echo "  --disable-debug-info      disable debugging information"
echo "  --enable-debug           enable common debug build options"
echo "  --enable-sparse          enable sparse checker"
echo "  --disable-sparse         disable sparse checker (default)"
echo "  --disable-strip          disable stripping binaries"
echo "  --disable-werror         disable compilation abort on warning"
echo "  --disable-sdl            disable SDL"
echo "  --enable-sdl             enable SDL"
echo "  --disable-gtk            disable gtk UI"
echo "  --enable-gtk             enable gtk UI"
echo "  --disable-virtfs         disable VirtFS"
echo "  --enable-virtfs          enable VirtFS"
echo "  --disable-vnc            disable VNC"
echo "  --enable-vnc             enable VNC"
echo "  --disable-cocoa          disable Cocoa (Mac OS X only)"
echo "  --enable-cocoa           enable Cocoa (default on Mac OS X)"
echo "  --audio-drv-list=LIST    set audio drivers list:"
echo "                           Available drivers: $audio_possible_drivers"
echo "  --block-drv-whitelist=L  Same as --block-drv-rw-whitelist=L"
echo "  --block-drv-rw-whitelist=L"
echo "                           set block driver read-write whitelist"
echo "                           (affects only QEMU, not qemu-img)"
echo "  --block-drv-ro-whitelist=L"
echo "                           set block driver read-only whitelist"
echo "                           (affects only QEMU, not qemu-img)"
echo "  --enable-mixemu          enable mixer emulation"
echo "  --disable-xen            disable xen backend driver support"
echo "  --enable-xen             enable xen backend driver support"
echo "  --disable-xen-pci-passthrough"
echo "  --enable-xen-pci-passthrough"
echo "  --disable-brlapi         disable BrlAPI"
echo "  --enable-brlapi          enable BrlAPI"
echo "  --disable-vnc-tls        disable TLS encryption for VNC server"
echo "  --enable-vnc-tls         enable TLS encryption for VNC server"
echo "  --disable-vnc-sasl       disable SASL encryption for VNC server"
echo "  --enable-vnc-sasl        enable SASL encryption for VNC server"
echo "  --disable-vnc-jpeg       disable JPEG lossy compression for VNC server"
echo "  --enable-vnc-jpeg        enable JPEG lossy compression for VNC server"
echo "  --disable-vnc-png        disable PNG compression for VNC server (default)"
echo "  --enable-vnc-png         enable PNG compression for VNC server"
echo "  --disable-vnc-ws         disable Websockets support for VNC server"
echo "  --enable-vnc-ws          enable Websockets support for VNC server"
echo "  --disable-curses         disable curses output"
echo "  --enable-curses          enable curses output"
echo "  --disable-curl           disable curl connectivity"
echo "  --enable-curl            enable curl connectivity"
echo "  --disable-fdt            disable fdt device tree"
echo "  --enable-fdt             enable fdt device tree"
echo "  --disable-bluez          disable bluez stack connectivity"
echo "  --enable-bluez           enable bluez stack connectivity"
echo "  --disable-slirp          disable SLIRP userspace network connectivity"
echo "  --disable-kvm            disable KVM acceleration support"
echo "  --enable-kvm             enable KVM acceleration support"
echo "  --disable-rdma           disable RDMA-based migration support"
echo "  --enable-rdma            enable RDMA-based migration support"
echo "  --enable-tcg-interpreter enable TCG with bytecode interpreter (TCI)"
echo "  --enable-system          enable all system emulation targets"
echo "  --disable-system         disable all system emulation targets"
echo "  --enable-user            enable supported user emulation targets"
echo "  --disable-user           disable all user emulation targets"
echo "  --enable-linux-user      enable all linux usermode emulation targets"
echo "  --disable-linux-user     disable all linux usermode emulation targets"
echo "  --enable-bsd-user        enable all BSD usermode emulation targets"
echo "  --disable-bsd-user       disable all BSD usermode emulation targets"
echo "  --enable-guest-base      enable GUEST_BASE support for usermode"
echo "                           emulation targets"
echo "  --disable-guest-base     disable GUEST_BASE support"
echo "  --enable-pie             build Position Independent Executables"
echo "  --disable-pie            do not build Position Independent Executables"
echo "  --fmod-lib               path to FMOD library"
echo "  --fmod-inc               path to FMOD includes"
echo "  --oss-lib                path to OSS library"
echo "  --enable-uname-release=R Return R for uname -r in usermode emulation"
echo "  --cpu=CPU                Build for host CPU [$cpu]"
echo "  --disable-uuid           disable uuid support"
echo "  --enable-uuid            enable uuid support"
echo "  --disable-vde            disable support for vde network"
echo "  --enable-vde             enable support for vde network"
echo "  --disable-linux-aio      disable Linux AIO support"
echo "  --enable-linux-aio       enable Linux AIO support"
echo "  --disable-cap-ng         disable libcap-ng support"
echo "  --enable-cap-ng          enable libcap-ng support"
echo "  --disable-attr           disables attr and xattr support"
echo "  --enable-attr            enable attr and xattr support"
echo "  --disable-blobs          disable installing provided firmware blobs"
echo "  --enable-docs            enable documentation build"
echo "  --disable-docs           disable documentation build"
echo "  --disable-vhost-net      disable vhost-net acceleration support"
echo "  --enable-vhost-net       enable vhost-net acceleration support"
echo "  --enable-trace-backend=B Set trace backend"
echo "                           Available backends:" $($python "$source_path"/scripts/tracetool.py --list-backends)
echo "  --with-trace-file=NAME   Full PATH,NAME of file to store traces"
echo "                           Default:trace-<pid>"
echo "  --disable-spice          disable spice"
echo "  --enable-spice           enable spice"
echo "  --enable-rbd             enable building the rados block device (rbd)"
echo "  --disable-libiscsi       disable iscsi support"
echo "  --enable-libiscsi        enable iscsi support"
echo "  --disable-smartcard-nss  disable smartcard nss support"
echo "  --enable-smartcard-nss   enable smartcard nss support"
echo "  --disable-libusb         disable libusb (for usb passthrough)"
echo "  --enable-libusb          enable libusb (for usb passthrough)"
echo "  --disable-usb-redir      disable usb network redirection support"
echo "  --enable-usb-redir       enable usb network redirection support"
echo "  --disable-guest-agent    disable building of the QEMU Guest Agent"
echo "  --enable-guest-agent     enable building of the QEMU Guest Agent"
echo "  --disable-seccomp        disable seccomp support"
echo "  --enable-seccomp         enables seccomp support"
echo "  --with-coroutine=BACKEND coroutine backend. Supported options:"
echo "                           gthread, ucontext, sigaltstack, windows"
echo "  --enable-glusterfs       enable GlusterFS backend"
echo "  --disable-glusterfs      disable GlusterFS backend"
echo "  --enable-gcov            enable test coverage analysis with gcov"
echo "  --gcov=GCOV              use specified gcov [$gcov_tool]"
echo "  --enable-tpm             enable TPM support"
echo "  --disable-libssh2        disable ssh block device support"
echo "  --enable-libssh2         enable ssh block device support"
echo ""
echo "NOTE: The object files are built at the place where configure is launched"
exit 1
fi

# Now we have handled --enable-tcg-interpreter and know we're not just
# printing the help message, bail out if the host CPU isn't supported.
if test "$ARCH" = "unknown"; then
    if test "$tcg_interpreter" = "yes" ; then
        echo "Unsupported CPU = $cpu, will use TCG with TCI (experimental)"
        ARCH=tci
    else
        error_exit "Unsupported CPU = $cpu, try --enable-tcg-interpreter"
    fi
fi

# check that the C compiler works.
cat > $TMPC <<EOF
int main(void) { return 0; }
EOF

if compile_object ; then
  : C compiler works ok
else
    error_exit "\"$cc\" either does not exist or does not work"
fi

# Consult white-list to determine whether to enable werror
# by default.  Only enable by default for git builds
z_version=`cut -f3 -d. $source_path/VERSION`

if test -z "$werror" ; then
    if test -d "$source_path/.git" -a \
        "$linux" = "yes" ; then
        werror="yes"
    else
        werror="no"
    fi
fi

gcc_flags="-Wold-style-declaration -Wold-style-definition -Wtype-limits"
gcc_flags="-Wformat-security -Wformat-y2k -Winit-self -Wignored-qualifiers $gcc_flags"
gcc_flags="-Wmissing-include-dirs -Wempty-body -Wnested-externs $gcc_flags"
gcc_flags="-Wunused-but-set-variable $gcc_flags"
gcc_flags="-Wendif-labels $gcc_flags"
gcc_flags="-Wno-initializer-overrides $gcc_flags"
gcc_flags="-Wno-string-plus-int $gcc_flags"
# Note that we do not add -Werror to gcc_flags here, because that would
# enable it for all configure tests. If a configure test failed due
# to -Werror this would just silently disable some features,
# so it's too error prone.
cat > $TMPC << EOF
int main(void) { return 0; }
EOF
for flag in $gcc_flags; do
    # Use the positive sense of the flag when testing for -Wno-wombat
    # support (gcc will happily accept the -Wno- form of unknown
    # warning options).
    optflag="$(echo $flag | sed -e 's/^-Wno-/-W/')"
    if compile_prog "-Werror $optflag" "" ; then
	QEMU_CFLAGS="$QEMU_CFLAGS $flag"
    fi
done

if compile_prog "-Werror -fstack-protector-all" "" ; then
    QEMU_CFLAGS="$QEMU_CFLAGS -fstack-protector-all"
    LIBTOOLFLAGS="$LIBTOOLFLAGS -Wc,-fstack-protector-all"
fi

# Workaround for http://gcc.gnu.org/PR55489.  Happens with -fPIE/-fPIC and
# large functions that use global variables.  The bug is in all releases of
# GCC, but it became particularly acute in 4.6.x and 4.7.x.  It is fixed in
# 4.7.3 and 4.8.0.  We should be able to delete this at the end of 2013.
cat > $TMPC << EOF
#if __GNUC__ == 4 && (__GNUC_MINOR__ == 6 || (__GNUC_MINOR__ == 7 && __GNUC_PATCHLEVEL__ <= 2))
int main(void) { return 0; }
#else
#error No bug in this compiler.
#endif
EOF
if compile_prog "-Werror -fno-gcse" "" ; then
  TRANSLATE_OPT_CFLAGS=-fno-gcse
fi

if test "$static" = "yes" ; then
  if test "$pie" = "yes" ; then
    error_exit "static and pie are mutually incompatible"
  else
    pie="no"
  fi
fi

if test "$pie" = ""; then
  case "$cpu-$targetos" in
    i386-Linux|x86_64-Linux|x32-Linux|i386-OpenBSD|x86_64-OpenBSD)
      ;;
    *)
      pie="no"
      ;;
  esac
fi

if test "$pie" != "no" ; then
  cat > $TMPC << EOF

#ifdef __linux__
#  define THREAD __thread
#else
#  define THREAD
#endif

static THREAD int tls_var;

int main(void) { return tls_var; }

EOF
  if compile_prog "-fPIE -DPIE" "-pie"; then
    QEMU_CFLAGS="-fPIE -DPIE $QEMU_CFLAGS"
    LDFLAGS="-pie $LDFLAGS"
    pie="yes"
    if compile_prog "" "-Wl,-z,relro -Wl,-z,now" ; then
      LDFLAGS="-Wl,-z,relro -Wl,-z,now $LDFLAGS"
    fi
  else
    if test "$pie" = "yes"; then
      error_exit "PIE not available due to missing toolchain support"
    else
      echo "Disabling PIE due to missing toolchain support"
      pie="no"
    fi
  fi
fi

##########################################
# __sync_fetch_and_and requires at least -march=i486. Many toolchains
# use i686 as default anyway, but for those that don't, an explicit
# specification is necessary

if test "$cpu" = "i386"; then
  cat > $TMPC << EOF
static int sfaa(int *ptr)
{
  return __sync_fetch_and_and(ptr, 0);
}

int main(void)
{
  int val = 42;
  val = __sync_val_compare_and_swap(&val, 0, 1);
  sfaa(&val);
  return val;
}
EOF
  if ! compile_prog "" "" ; then
    QEMU_CFLAGS="-march=i486 $QEMU_CFLAGS"
  fi
fi

#########################################
# Solaris specific configure tool chain decisions

if test "$solaris" = "yes" ; then
  if has $install; then
    :
  else
    error_exit "Solaris install program not found. Use --install=/usr/ucb/install or" \
        "install fileutils from www.blastwave.org using pkg-get -i fileutils" \
        "to get ginstall which is used by default (which lives in /opt/csw/bin)"
  fi
  if test "`path_of $install`" = "/usr/sbin/install" ; then
    error_exit "Solaris /usr/sbin/install is not an appropriate install program." \
        "try ginstall from the GNU fileutils available from www.blastwave.org" \
        "using pkg-get -i fileutils, or use --install=/usr/ucb/install"
  fi
  if has ar; then
    :
  else
    if test -f /usr/ccs/bin/ar ; then
      error_exit "No path includes ar" \
          "Add /usr/ccs/bin to your path and rerun configure"
    fi
    error_exit "No path includes ar"
  fi
fi

if ! has $python; then
  error_exit "Python not found. Use --python=/path/to/python"
fi

# Note that if the Python conditional here evaluates True we will exit
# with status 1 which is a shell 'false' value.
if ! $python -c 'import sys; sys.exit(sys.version_info < (2,4) or sys.version_info >= (3,))'; then
  error_exit "Cannot use '$python', Python 2.4 or later is required." \
      "Note that Python 3 or later is not yet supported." \
      "Use --python=/path/to/python to specify a supported Python."
fi

if test -z "${target_list+xxx}" ; then
    target_list="$default_target_list"
else
    target_list=`echo "$target_list" | sed -e 's/,/ /g'`
fi

# Check that we recognised the target name; this allows a more
# friendly error message than if we let it fall through.
for target in $target_list; do
    case " $default_target_list " in
        *" $target "*)
            ;;
        *)
            error_exit "Unknown target name '$target'"
            ;;
    esac
done

# see if system emulation was really requested
case " $target_list " in
  *"-softmmu "*) softmmu=yes
  ;;
  *) softmmu=no
  ;;
esac

feature_not_found() {
  feature=$1

  error_exit "User requested feature $feature" \
      "configure was not able to find it"
}

if test -z "$cross_prefix" ; then

# ---
# big/little endian test
cat > $TMPC << EOF
#include <inttypes.h>
int main(void) {
        volatile uint32_t i=0x01234567;
        return (*((uint8_t*)(&i))) == 0x67;
}
EOF

if compile_prog "" "" ; then
$TMPE && bigendian="yes"
else
echo big/little test failed
fi

else

# if cross compiling, cannot launch a program, so make a static guess
case "$cpu" in
  arm)
    # ARM can be either way; ask the compiler which one we are
    if check_define __ARMEB__; then
      bigendian=yes
    fi
  ;;
  hppa|m68k|mips|mips64|ppc|ppc64|s390|s390x|sparc|sparc64)
    bigendian=yes
  ;;
esac

fi

##########################################
# pkg-config probe

if ! has "$pkg_config_exe"; then
  error_exit "pkg-config binary '$pkg_config_exe' not found"
fi

##########################################
# NPTL probe

if test "$linux_user" = "yes"; then
  cat > $TMPC <<EOF
#include <sched.h>
#include <linux/futex.h>
int main(void) {
#if !defined(CLONE_SETTLS) || !defined(FUTEX_WAIT)
#error bork
#endif
  return 0;
}
EOF
  if ! compile_object ; then
    feature_not_found "nptl"
  fi
fi

##########################################
# zlib check

if test "$zlib" != "no" ; then
    cat > $TMPC << EOF
#include <zlib.h>
int main(void) { zlibVersion(); return 0; }
EOF
    if compile_prog "" "-lz" ; then
        :
    else
        error_exit "zlib check failed" \
            "Make sure to have the zlib libs and headers installed."
    fi
fi
libs_softmmu="$libs_softmmu -lz"

##########################################
# libseccomp check

if test "$seccomp" != "no" ; then
    if $pkg_config --atleast-version=2.1.0 libseccomp; then
        libs_softmmu="$libs_softmmu `$pkg_config --libs libseccomp`"
        QEMU_CFLAGS="$QEMU_CFLAGS `$pkg_config --cflags libseccomp`"
	seccomp="yes"
    else
	if test "$seccomp" = "yes"; then
            feature_not_found "libseccomp"
	fi
	seccomp="no"
    fi
fi
##########################################
# xen probe

if test "$xen" != "no" ; then
  xen_libs="-lxenstore -lxenctrl -lxenguest"

  # First we test whether Xen headers and libraries are available.
  # If no, we are done and there is no Xen support.
  # If yes, more tests are run to detect the Xen version.

  # Xen (any)
  cat > $TMPC <<EOF
#include <xenctrl.h>
int main(void) {
  return 0;
}
EOF
  if ! compile_prog "" "$xen_libs" ; then
    # Xen not found
    if test "$xen" = "yes" ; then
      feature_not_found "xen"
    fi
    xen=no

  # Xen unstable
  elif
      cat > $TMPC <<EOF &&
#include <xenctrl.h>
#include <xenstore.h>
#include <stdint.h>
#include <xen/hvm/hvm_info_table.h>
#if !defined(HVM_MAX_VCPUS)
# error HVM_MAX_VCPUS not defined
#endif
int main(void) {
  xc_interface *xc;
  xs_daemon_open();
  xc = xc_interface_open(0, 0, 0);
  xc_hvm_set_mem_type(0, 0, HVMMEM_ram_ro, 0, 0);
  xc_gnttab_open(NULL, 0);
  xc_domain_add_to_physmap(0, 0, XENMAPSPACE_gmfn, 0, 0);
  xc_hvm_inject_msi(xc, 0, 0xf0000000, 0x00000000);
  return 0;
}
EOF
      compile_prog "" "$xen_libs"
    then
    xen_ctrl_version=420
    xen=yes

  elif
      cat > $TMPC <<EOF &&
#include <xenctrl.h>
#include <xs.h>
#include <stdint.h>
#include <xen/hvm/hvm_info_table.h>
#if !defined(HVM_MAX_VCPUS)
# error HVM_MAX_VCPUS not defined
#endif
int main(void) {
  xs_daemon_open();
  xc_interface_open(0, 0, 0);
  xc_hvm_set_mem_type(0, 0, HVMMEM_ram_ro, 0, 0);
  xc_gnttab_open(NULL, 0);
  xc_domain_add_to_physmap(0, 0, XENMAPSPACE_gmfn, 0, 0);
  return 0;
}
EOF
      compile_prog "" "$xen_libs"
    then
    xen_ctrl_version=410
    xen=yes

  # Xen 4.0.0
  elif
      cat > $TMPC <<EOF &&
#include <xenctrl.h>
#include <xs.h>
#include <stdint.h>
#include <xen/hvm/hvm_info_table.h>
#if !defined(HVM_MAX_VCPUS)
# error HVM_MAX_VCPUS not defined
#endif
int main(void) {
  struct xen_add_to_physmap xatp = {
    .domid = 0, .space = XENMAPSPACE_gmfn, .idx = 0, .gpfn = 0,
  };
  xs_daemon_open();
  xc_interface_open();
  xc_gnttab_open();
  xc_hvm_set_mem_type(0, 0, HVMMEM_ram_ro, 0, 0);
  xc_memory_op(0, XENMEM_add_to_physmap, &xatp);
  return 0;
}
EOF
      compile_prog "" "$xen_libs"
    then
    xen_ctrl_version=400
    xen=yes

  # Xen 3.4.0
  elif
      cat > $TMPC <<EOF &&
#include <xenctrl.h>
#include <xs.h>
int main(void) {
  struct xen_add_to_physmap xatp = {
    .domid = 0, .space = XENMAPSPACE_gmfn, .idx = 0, .gpfn = 0,
  };
  xs_daemon_open();
  xc_interface_open();
  xc_gnttab_open();
  xc_hvm_set_mem_type(0, 0, HVMMEM_ram_ro, 0, 0);
  xc_memory_op(0, XENMEM_add_to_physmap, &xatp);
  return 0;
}
EOF
      compile_prog "" "$xen_libs"
    then
    xen_ctrl_version=340
    xen=yes

  # Xen 3.3.0
  elif
      cat > $TMPC <<EOF &&
#include <xenctrl.h>
#include <xs.h>
int main(void) {
  xs_daemon_open();
  xc_interface_open();
  xc_gnttab_open();
  xc_hvm_set_mem_type(0, 0, HVMMEM_ram_ro, 0, 0);
  return 0;
}
EOF
      compile_prog "" "$xen_libs"
    then
    xen_ctrl_version=330
    xen=yes

  # Xen version unsupported
  else
    if test "$xen" = "yes" ; then
      feature_not_found "xen (unsupported version)"
    fi
    xen=no
  fi

  if test "$xen" = yes; then
    libs_softmmu="$xen_libs $libs_softmmu"
  fi
fi

if test "$xen_pci_passthrough" != "no"; then
  if test "$xen" = "yes" && test "$linux" = "yes" &&
    test "$xen_ctrl_version" -ge 340; then
    xen_pci_passthrough=yes
  else
    if test "$xen_pci_passthrough" = "yes"; then
      if test "$xen_ctrl_version" -lt 340; then
        error_exit "User requested feature Xen PCI Passthrough" \
            "This feature does not work with Xen 3.3"
      fi
      error_exit "User requested feature Xen PCI Passthrough" \
          " but this feature requires /sys from Linux"
    fi
    xen_pci_passthrough=no
  fi
fi

##########################################
# libtool probe

if ! has $libtool; then
    libtool=
fi

# MacOSX ships with a libtool which isn't the GNU one; weed this
# out by checking whether libtool supports the --version switch
if test -n "$libtool"; then
  if ! "$libtool" --version >/dev/null 2>&1; then
    libtool=
  fi
fi

##########################################
# Sparse probe
if test "$sparse" != "no" ; then
  if has cgcc; then
    sparse=yes
  else
    if test "$sparse" = "yes" ; then
      feature_not_found "sparse"
    fi
    sparse=no
  fi
fi

##########################################
# GTK probe

if test "$gtk" != "no"; then
    gtkpackage="gtk+-$gtkabi"
    if test "$gtkabi" = "3.0" ; then
      gtkversion="3.0.0"
      vtepackage="vte-2.90"
      vteversion="0.32.0"
    else
      gtkversion="2.18.0"
      vtepackage="vte"
      vteversion="0.24.0"
    fi
<<<<<<< HEAD
    if $pkg_config --exists "$gtkpackage >= $gtkversion"; then
	gtk_cflags=`$pkg_config --cflags $gtkpackage`
	gtk_libs=`$pkg_config --libs $gtkpackage`
        libs_softmmu="$gtk_libs $libs_softmmu"
=======
    if ! $pkg_config --exists "$gtkpackage >= $gtkversion"; then
        if test "$gtk" = "yes" ; then
            feature_not_found "gtk"
        fi
        gtk="no"
    elif ! $pkg_config --exists "$vtepackage >= $vteversion"; then
        if test "$gtk" = "yes" ; then
            error_exit "libvte not found (required for gtk support)"
        fi
        gtk="no"
    else
	gtk_cflags=`$pkg_config --cflags $gtkpackage`
	gtk_libs=`$pkg_config --libs $gtkpackage`
	vte_cflags=`$pkg_config --cflags $vtepackage`
	vte_libs=`$pkg_config --libs $vtepackage`
	libs_softmmu="$gtk_libs $vte_libs $libs_softmmu"
>>>>>>> aaa6a401
	gtk="yes"
    fi
fi

##########################################
# VTE probe

if test "$vte" != "no"; then
    if $pkg_config --exists "$vtepackage >= $vteversion"; then
        vte_cflags=`$pkg_config --cflags $vtepackage`
        vte_libs=`$pkg_config --libs $vtepackage`
        libs_softmmu="$vte_libs $libs_softmmu"
        vte="yes"
    else
        if test "$vte" = "yes"; then
            feature_not_found "vte"
        fi
        vte="no"
    fi
fi

##########################################
# SDL probe

# Look for sdl configuration program (pkg-config or sdl-config).  Try
# sdl-config even without cross prefix, and favour pkg-config over sdl-config.
if test "`basename $sdl_config`" != sdl-config && ! has ${sdl_config}; then
  sdl_config=sdl-config
fi

if $pkg_config sdl --exists; then
  sdlconfig="$pkg_config sdl"
  _sdlversion=`$sdlconfig --modversion 2>/dev/null | sed 's/[^0-9]//g'`
elif has ${sdl_config}; then
  sdlconfig="$sdl_config"
  _sdlversion=`$sdlconfig --version | sed 's/[^0-9]//g'`
else
  if test "$sdl" = "yes" ; then
    feature_not_found "sdl"
  fi
  sdl=no
fi
if test -n "$cross_prefix" && test "$(basename "$sdlconfig")" = sdl-config; then
  echo warning: using "\"$sdlconfig\"" to detect cross-compiled sdl >&2
fi

sdl_too_old=no
if test "$sdl" != "no" ; then
  cat > $TMPC << EOF
#include <SDL.h>
#undef main /* We don't want SDL to override our main() */
int main( void ) { return SDL_Init (SDL_INIT_VIDEO); }
EOF
  sdl_cflags=`$sdlconfig --cflags 2> /dev/null`
  if test "$static" = "yes" ; then
    sdl_libs=`$sdlconfig --static-libs 2>/dev/null`
  else
    sdl_libs=`$sdlconfig --libs 2> /dev/null`
  fi
  if compile_prog "$sdl_cflags" "$sdl_libs" ; then
    if test "$_sdlversion" -lt 121 ; then
      sdl_too_old=yes
    else
      if test "$cocoa" = "no" ; then
        sdl=yes
      fi
    fi

    # static link with sdl ? (note: sdl.pc's --static --libs is broken)
    if test "$sdl" = "yes" -a "$static" = "yes" ; then
      if test $? = 0 && echo $sdl_libs | grep -- -laa > /dev/null; then
         sdl_libs="$sdl_libs `aalib-config --static-libs 2>/dev/null`"
         sdl_cflags="$sdl_cflags `aalib-config --cflags 2>/dev/null`"
      fi
      if compile_prog "$sdl_cflags" "$sdl_libs" ; then
	:
      else
        sdl=no
      fi
    fi # static link
  else # sdl not found
    if test "$sdl" = "yes" ; then
      feature_not_found "sdl"
    fi
    sdl=no
  fi # sdl compile test
fi

if test "$sdl" = "yes" ; then
  cat > $TMPC <<EOF
#include <SDL.h>
#if defined(SDL_VIDEO_DRIVER_X11)
#include <X11/XKBlib.h>
#else
#error No x11 support
#endif
int main(void) { return 0; }
EOF
  if compile_prog "$sdl_cflags" "$sdl_libs" ; then
    sdl_libs="$sdl_libs -lX11"
  fi
  libs_softmmu="$sdl_libs $libs_softmmu"
fi

##########################################
# RDMA needs OpenFabrics libraries
if test "$rdma" != "no" ; then
  cat > $TMPC <<EOF
#include <rdma/rdma_cma.h>
int main(void) { return 0; }
EOF
  rdma_libs="-lrdmacm -libverbs"
  if compile_prog "" "$rdma_libs" ; then
    rdma="yes"
    libs_softmmu="$libs_softmmu $rdma_libs"
  else
    if test "$rdma" = "yes" ; then
        error_exit \
            " OpenFabrics librdmacm/libibverbs not present." \
            " Your options:" \
            "  (1) Fast: Install infiniband packages from your distro." \
            "  (2) Cleanest: Install libraries from www.openfabrics.org" \
            "  (3) Also: Install softiwarp if you don't have RDMA hardware"
    fi
    rdma="no"
  fi
fi

##########################################
# VNC TLS/WS detection
if test "$vnc" = "yes" -a \( "$vnc_tls" != "no" -o "$vnc_ws" != "no" \) ; then
  cat > $TMPC <<EOF
#include <gnutls/gnutls.h>
int main(void) { gnutls_session_t s; gnutls_init(&s, GNUTLS_SERVER); return 0; }
EOF
  if $pkg_config --exists gnutls; then
    vnc_tls_cflags=`$pkg_config --cflags gnutls 2> /dev/null`
    vnc_tls_libs=`$pkg_config --libs gnutls 2>/dev/null`
  else
    vnc_tls_cflags=
    vnc_tls_libs=-lgnutls
  fi
  if compile_prog "$vnc_tls_cflags" "$vnc_tls_libs" ; then
    if test "$vnc_tls" != "no" ; then
      vnc_tls=yes
    fi
    if test "$vnc_ws" != "no" ; then
      vnc_ws=yes
    fi
    libs_softmmu="$vnc_tls_libs $libs_softmmu"
    QEMU_CFLAGS="$QEMU_CFLAGS $vnc_tls_cflags"
  else
    if test "$vnc_tls" = "yes" ; then
      feature_not_found "vnc-tls"
    fi
    if test "$vnc_ws" = "yes" ; then
      feature_not_found "vnc-ws"
    fi
    vnc_tls=no
    vnc_ws=no
  fi
fi

##########################################
# VNC SASL detection
if test "$vnc" = "yes" -a "$vnc_sasl" != "no" ; then
  cat > $TMPC <<EOF
#include <sasl/sasl.h>
#include <stdio.h>
int main(void) { sasl_server_init(NULL, "qemu"); return 0; }
EOF
  # Assuming Cyrus-SASL installed in /usr prefix
  vnc_sasl_cflags=""
  vnc_sasl_libs="-lsasl2"
  if compile_prog "$vnc_sasl_cflags" "$vnc_sasl_libs" ; then
    vnc_sasl=yes
    libs_softmmu="$vnc_sasl_libs $libs_softmmu"
    QEMU_CFLAGS="$QEMU_CFLAGS $vnc_sasl_cflags"
  else
    if test "$vnc_sasl" = "yes" ; then
      feature_not_found "vnc-sasl"
    fi
    vnc_sasl=no
  fi
fi

##########################################
# VNC JPEG detection
if test "$vnc" = "yes" -a "$vnc_jpeg" != "no" ; then
cat > $TMPC <<EOF
#include <stdio.h>
#include <jpeglib.h>
int main(void) { struct jpeg_compress_struct s; jpeg_create_compress(&s); return 0; }
EOF
    vnc_jpeg_cflags=""
    vnc_jpeg_libs="-ljpeg"
  if compile_prog "$vnc_jpeg_cflags" "$vnc_jpeg_libs" ; then
    vnc_jpeg=yes
    libs_softmmu="$vnc_jpeg_libs $libs_softmmu"
    QEMU_CFLAGS="$QEMU_CFLAGS $vnc_jpeg_cflags"
  else
    if test "$vnc_jpeg" = "yes" ; then
      feature_not_found "vnc-jpeg"
    fi
    vnc_jpeg=no
  fi
fi

##########################################
# VNC PNG detection
if test "$vnc" = "yes" -a "$vnc_png" != "no" ; then
cat > $TMPC <<EOF
//#include <stdio.h>
#include <png.h>
#include <stddef.h>
int main(void) {
    png_structp png_ptr;
    png_ptr = png_create_write_struct(PNG_LIBPNG_VER_STRING, NULL, NULL, NULL);
    return png_ptr != 0;
}
EOF
  if $pkg_config libpng --exists; then
<<<<<<< HEAD
    vnc_png_cflags=`$pkg_config libpng --cflags 2> /dev/null`
    vnc_png_libs=`$pkg_config libpng --libs 2> /dev/null`
=======
    vnc_png_cflags=`$pkg_config libpng --cflags`
    vnc_png_libs=`$pkg_config libpng --libs`
>>>>>>> aaa6a401
  else
    vnc_png_cflags=""
    vnc_png_libs="-lpng"
  fi
  if compile_prog "$vnc_png_cflags" "$vnc_png_libs" ; then
    vnc_png=yes
    libs_softmmu="$vnc_png_libs $libs_softmmu"
    QEMU_CFLAGS="$QEMU_CFLAGS $vnc_png_cflags"
  else
    if test "$vnc_png" = "yes" ; then
      feature_not_found "vnc-png"
    fi
    vnc_png=no
  fi
fi

##########################################
# fnmatch() probe, used for ACL routines
fnmatch="no"
cat > $TMPC << EOF
#include <fnmatch.h>
int main(void)
{
    fnmatch("foo", "foo", 0);
    return 0;
}
EOF
if compile_prog "" "" ; then
   fnmatch="yes"
fi

##########################################
# uuid_generate() probe, used for vdi block driver
# Note that on some systems (notably MacOSX) no extra library
# need be linked to get the uuid functions.
if test "$uuid" != "no" ; then
  uuid_libs="-luuid"
  cat > $TMPC << EOF
#include <uuid/uuid.h>
int main(void)
{
    uuid_t my_uuid;
    uuid_generate(my_uuid);
    return 0;
}
EOF
  if compile_prog "" "" ; then
    uuid="yes"
  elif compile_prog "" "$uuid_libs" ; then
    uuid="yes"
    libs_softmmu="$uuid_libs $libs_softmmu"
    libs_tools="$uuid_libs $libs_tools"
  else
    if test "$uuid" = "yes" ; then
      feature_not_found "uuid"
    fi
    uuid=no
  fi
fi

##########################################
# xfsctl() probe, used for raw-posix
if test "$xfs" != "no" ; then
  cat > $TMPC << EOF
#include <stddef.h>  /* NULL */
#include <xfs/xfs.h>
int main(void)
{
    xfsctl(NULL, 0, 0, NULL);
    return 0;
}
EOF
  if compile_prog "" "" ; then
    xfs="yes"
  else
    if test "$xfs" = "yes" ; then
      feature_not_found "xfs"
    fi
    xfs=no
  fi
fi

##########################################
# vde libraries probe
if test "$vde" != "no" ; then
  vde_libs="-lvdeplug"
  cat > $TMPC << EOF
#include <stddef.h>
#include <libvdeplug.h>
int main(void)
{
    struct vde_open_args a = {0, 0, 0};
    char s[] = "";
    vde_open(s, s, &a);
    return 0;
}
EOF
  if compile_prog "" "$vde_libs" ; then
    vde=yes
    libs_softmmu="$vde_libs $libs_softmmu"
    libs_tools="$vde_libs $libs_tools"
  else
    if test "$vde" = "yes" ; then
      feature_not_found "vde"
    fi
    vde=no
  fi
fi

##########################################
# libcap-ng library probe
if test "$cap_ng" != "no" ; then
  cap_libs="-lcap-ng"
  cat > $TMPC << EOF
#include <cap-ng.h>
int main(void)
{
    capng_capability_to_name(CAPNG_EFFECTIVE);
    return 0;
}
EOF
  if compile_prog "" "$cap_libs" ; then
    cap_ng=yes
    libs_tools="$cap_libs $libs_tools"
  else
    if test "$cap_ng" = "yes" ; then
      feature_not_found "cap_ng"
    fi
    cap_ng=no
  fi
fi

##########################################
# Sound support libraries probe

audio_drv_probe()
{
    drv=$1
    hdr=$2
    lib=$3
    exp=$4
    cfl=$5
        cat > $TMPC << EOF
#include <$hdr>
int main(void) { $exp }
EOF
    if compile_prog "$cfl" "$lib" ; then
        :
    else
        error_exit "$drv check failed" \
            "Make sure to have the $drv libs and headers installed."
    fi
}

audio_drv_list=`echo "$audio_drv_list" | sed -e 's/,/ /g'`
for drv in $audio_drv_list; do
    case $drv in
    alsa)
    audio_drv_probe $drv alsa/asoundlib.h -lasound \
        "return snd_pcm_close((snd_pcm_t *)0);"
    libs_softmmu="-lasound $libs_softmmu"
    ;;

    fmod)
    if test -z $fmod_lib || test -z $fmod_inc; then
        error_exit "You must specify path to FMOD library and headers" \
            "Example: --fmod-inc=/path/include/fmod --fmod-lib=/path/lib/libfmod-3.74.so"
    fi
    audio_drv_probe $drv fmod.h $fmod_lib "return FSOUND_GetVersion();" "-I $fmod_inc"
    libs_softmmu="$fmod_lib $libs_softmmu"
    ;;

    esd)
    audio_drv_probe $drv esd.h -lesd 'return esd_play_stream(0, 0, "", 0);'
    libs_softmmu="-lesd $libs_softmmu"
    audio_pt_int="yes"
    ;;

    pa)
    audio_drv_probe $drv pulse/mainloop.h "-lpulse" \
        "pa_mainloop *m = 0; pa_mainloop_free (m); return 0;"
    libs_softmmu="-lpulse $libs_softmmu"
    audio_pt_int="yes"
    ;;

    coreaudio)
      libs_softmmu="-framework CoreAudio $libs_softmmu"
    ;;

    dsound)
      libs_softmmu="-lole32 -ldxguid $libs_softmmu"
      audio_win_int="yes"
    ;;

    oss)
      libs_softmmu="$oss_lib $libs_softmmu"
    ;;

    sdl|wav)
    # XXX: Probes for CoreAudio, DirectSound, SDL(?)
    ;;

    winwave)
      libs_softmmu="-lwinmm $libs_softmmu"
      audio_win_int="yes"
    ;;

    *)
    echo "$audio_possible_drivers" | grep -q "\<$drv\>" || {
        error_exit "Unknown driver '$drv' selected" \
            "Possible drivers are: $audio_possible_drivers"
    }
    ;;
    esac
done

##########################################
# BrlAPI probe

if test "$brlapi" != "no" ; then
  brlapi_libs="-lbrlapi"
  cat > $TMPC << EOF
#include <brlapi.h>
#include <stddef.h>
int main( void ) { return brlapi__openConnection (NULL, NULL, NULL); }
EOF
  if compile_prog "" "$brlapi_libs" ; then
    brlapi=yes
    libs_softmmu="$brlapi_libs $libs_softmmu"
  else
    if test "$brlapi" = "yes" ; then
      feature_not_found "brlapi"
    fi
    brlapi=no
  fi
fi

##########################################
# curses probe
if test "$curses" != "no" ; then
  if test "$mingw32" = "yes" ; then
    curses_list="-lpdcurses"
  else
    curses_list="$($pkg_config --libs ncurses 2>/dev/null):-lncurses:-lcurses"
  fi
  curses_found=no
  cat > $TMPC << EOF
#include <curses.h>
int main(void) {
  const char *s = curses_version();
  resize_term(0, 0);
  return s != 0;
}
EOF
  IFS=:
  for curses_lib in $curses_list; do
    unset IFS
    if compile_prog "" "$curses_lib" ; then
      curses_found=yes
      libs_softmmu="$curses_lib $libs_softmmu"
      break
    fi
  done
  unset IFS
  if test "$curses_found" = "yes" ; then
    curses=yes
  else
    if test "$curses" = "yes" ; then
      feature_not_found "curses"
    fi
    curses=no
  fi
fi

##########################################
# curl probe
if test "$curl" != "no" ; then
  if $pkg_config libcurl --exists; then
    curlconfig="$pkg_config libcurl"
  else
    curlconfig=curl-config
  fi
  cat > $TMPC << EOF
#include <curl/curl.h>
int main(void) { curl_easy_init(); curl_multi_setopt(0, 0, 0); return 0; }
EOF
  curl_cflags=`$curlconfig --cflags 2>/dev/null`
  curl_libs=`$curlconfig --libs 2>/dev/null`
  if compile_prog "$curl_cflags" "$curl_libs" ; then
    curl=yes
    libs_tools="$curl_libs $libs_tools"
    libs_softmmu="$curl_libs $libs_softmmu"
  else
    if test "$curl" = "yes" ; then
      feature_not_found "curl"
    fi
    curl=no
  fi
fi # test "$curl"

##########################################
# bluez support probe
if test "$bluez" != "no" ; then
  cat > $TMPC << EOF
#include <bluetooth/bluetooth.h>
int main(void) { return bt_error(0); }
EOF
  bluez_cflags=`$pkg_config --cflags bluez 2> /dev/null`
  bluez_libs=`$pkg_config --libs bluez 2> /dev/null`
  if compile_prog "$bluez_cflags" "$bluez_libs" ; then
    bluez=yes
    libs_softmmu="$bluez_libs $libs_softmmu"
  else
    if test "$bluez" = "yes" ; then
      feature_not_found "bluez"
    fi
    bluez="no"
  fi
fi

##########################################
# glib support probe

if test "$mingw32" = yes; then
    # g_poll is required in order to integrate with the glib main loop.
    glib_req_ver=2.20
else
    glib_req_ver=2.12
fi
if $pkg_config --atleast-version=$glib_req_ver gthread-2.0; then
    glib_cflags=`$pkg_config --cflags gthread-2.0`
    glib_libs=`$pkg_config --libs gthread-2.0`
    LIBS="$glib_libs $LIBS"
    libs_qga="$glib_libs $libs_qga"
else
    error_exit "glib-$glib_req_ver required to compile QEMU"
fi

##########################################
# pixman support probe

if test "$pixman" = ""; then
  if test "$want_tools" = "no" -a "$softmmu" = "no"; then
    pixman="none"
  elif $pkg_config pixman-1 > /dev/null 2>&1; then
    pixman="system"
  else
    pixman="internal"
  fi
fi
if test "$pixman" = "none"; then
  if test "$want_tools" != "no" -o "$softmmu" != "no"; then
    error_exit "pixman disabled but system emulation or tools build" \
        "enabled.  You can turn off pixman only if you also" \
        "disable all system emulation targets and the tools" \
        "build with '--disable-tools --disable-system'."
  fi
  pixman_cflags=
  pixman_libs=
elif test "$pixman" = "system"; then
  pixman_cflags=`$pkg_config --cflags pixman-1`
  pixman_libs=`$pkg_config --libs pixman-1`
else
  if test ! -d ${source_path}/pixman/pixman; then
    error_exit "pixman not present. Your options:" \
        "  (1) Preferred: Install the pixman devel package (any recent" \
        "      distro should have packages as Xorg needs pixman too)." \
        "  (2) Fetch the pixman submodule, using:" \
        "      git submodule update --init pixman"
  fi
  mkdir -p pixman/pixman
  pixman_cflags="-I\$(SRC_PATH)/pixman/pixman -I\$(BUILD_DIR)/pixman/pixman"
  pixman_libs="-L\$(BUILD_DIR)/pixman/pixman/.libs -lpixman-1"
fi

##########################################
# libcap probe

if test "$cap" != "no" ; then
  cat > $TMPC <<EOF
#include <stdio.h>
#include <sys/capability.h>
int main(void) { cap_t caps; caps = cap_init(); return caps != NULL; }
EOF
  if compile_prog "" "-lcap" ; then
    cap=yes
  else
    cap=no
  fi
fi

##########################################
# pthread probe
PTHREADLIBS_LIST="-pthread -lpthread -lpthreadGC2"

pthread=no
cat > $TMPC << EOF
#include <pthread.h>
static void *f(void *p) { return NULL; }
int main(void) {
  pthread_t thread;
  pthread_create(&thread, 0, f, 0);
  return 0;
}
EOF
if compile_prog "" "" ; then
  pthread=yes
else
  for pthread_lib in $PTHREADLIBS_LIST; do
    if compile_prog "" "$pthread_lib" ; then
      pthread=yes
      found=no
      for lib_entry in $LIBS; do
        if test "$lib_entry" = "$pthread_lib"; then
          found=yes
          break
        fi
      done
      if test "$found" = "no"; then
        LIBS="$pthread_lib $LIBS"
      fi
      break
    fi
  done
fi

if test "$mingw32" != yes -a "$pthread" = no; then
  error_exit "pthread check failed" \
      "Make sure to have the pthread libs and headers installed."
fi

##########################################
# rbd probe
if test "$rbd" != "no" ; then
  cat > $TMPC <<EOF
#include <stdio.h>
#include <rbd/librbd.h>
int main(void) {
    rados_t cluster;
    rados_create(&cluster, NULL);
    return 0;
}
EOF
  rbd_libs="-lrbd -lrados"
  if compile_prog "" "$rbd_libs" ; then
    rbd=yes
    libs_tools="$rbd_libs $libs_tools"
    libs_softmmu="$rbd_libs $libs_softmmu"
  else
    if test "$rbd" = "yes" ; then
      feature_not_found "rados block device"
    fi
    rbd=no
  fi
fi

##########################################
# libssh2 probe
min_libssh2_version=1.2.8
if test "$libssh2" != "no" ; then
  if $pkg_config --atleast-version=$min_libssh2_version libssh2; then
    libssh2_cflags=`$pkg_config libssh2 --cflags`
    libssh2_libs=`$pkg_config libssh2 --libs`
    libssh2=yes
    libs_tools="$libssh2_libs $libs_tools"
    libs_softmmu="$libssh2_libs $libs_softmmu"
    QEMU_CFLAGS="$QEMU_CFLAGS $libssh2_cflags"
  else
    if test "$libssh2" = "yes" ; then
      error_exit "libssh2 >= $min_libssh2_version required for --enable-libssh2"
    fi
    libssh2=no
  fi
fi

##########################################
# libssh2_sftp_fsync probe

if test "$libssh2" = "yes"; then
  cat > $TMPC <<EOF
#include <stdio.h>
#include <libssh2.h>
#include <libssh2_sftp.h>
int main(void) {
    LIBSSH2_SESSION *session;
    LIBSSH2_SFTP *sftp;
    LIBSSH2_SFTP_HANDLE *sftp_handle;
    session = libssh2_session_init ();
    sftp = libssh2_sftp_init (session);
    sftp_handle = libssh2_sftp_open (sftp, "/", 0, 0);
    libssh2_sftp_fsync (sftp_handle);
    return 0;
}
EOF
  # libssh2_cflags/libssh2_libs defined in previous test.
  if compile_prog "$libssh2_cflags" "$libssh2_libs" ; then
    QEMU_CFLAGS="-DHAS_LIBSSH2_SFTP_FSYNC $QEMU_CFLAGS"
  fi
fi

##########################################
# linux-aio probe

if test "$linux_aio" != "no" ; then
  cat > $TMPC <<EOF
#include <libaio.h>
#include <sys/eventfd.h>
#include <stddef.h>
int main(void) { io_setup(0, NULL); io_set_eventfd(NULL, 0); eventfd(0, 0); return 0; }
EOF
  if compile_prog "" "-laio" ; then
    linux_aio=yes
    libs_softmmu="$libs_softmmu -laio"
    libs_tools="$libs_tools -laio"
  else
    if test "$linux_aio" = "yes" ; then
      feature_not_found "linux AIO"
    fi
    linux_aio=no
  fi
fi

##########################################
# TPM passthrough is only on x86 Linux

if test "$targetos" = Linux && test "$cpu" = i386 -o "$cpu" = x86_64; then
  tpm_passthrough=$tpm
else
  tpm_passthrough=no
fi

##########################################
# adjust virtio-blk-data-plane based on linux-aio

if test "$virtio_blk_data_plane" = "yes" -a \
	"$linux_aio" != "yes" ; then
  error_exit "virtio-blk-data-plane requires Linux AIO, please try --enable-linux-aio"
elif test -z "$virtio_blk_data_plane" ; then
  virtio_blk_data_plane=$linux_aio
fi

##########################################
# attr probe

if test "$attr" != "no" ; then
  cat > $TMPC <<EOF
#include <stdio.h>
#include <sys/types.h>
#ifdef CONFIG_LIBATTR
#include <attr/xattr.h>
#else
#include <sys/xattr.h>
#endif
int main(void) { getxattr(NULL, NULL, NULL, 0); setxattr(NULL, NULL, NULL, 0, 0); return 0; }
EOF
  if compile_prog "" "" ; then
    attr=yes
  # Older distros have <attr/xattr.h>, and need -lattr:
  elif compile_prog "-DCONFIG_LIBATTR" "-lattr" ; then
    attr=yes
    LIBS="-lattr $LIBS"
    libattr=yes
  else
    if test "$attr" = "yes" ; then
      feature_not_found "ATTR"
    fi
    attr=no
  fi
fi

##########################################
# iovec probe
cat > $TMPC <<EOF
#include <sys/types.h>
#include <sys/uio.h>
#include <unistd.h>
int main(void) { return sizeof(struct iovec); }
EOF
iovec=no
if compile_prog "" "" ; then
  iovec=yes
fi

##########################################
# preadv probe
cat > $TMPC <<EOF
#include <sys/types.h>
#include <sys/uio.h>
#include <unistd.h>
int main(void) { return preadv(0, 0, 0, 0); }
EOF
preadv=no
if compile_prog "" "" ; then
  preadv=yes
fi

##########################################
# fdt probe
# fdt support is mandatory for at least some target architectures,
# so insist on it if we're building those system emulators.
fdt_required=no
for target in $target_list; do
  case $target in
    arm*-softmmu|ppc*-softmmu|microblaze*-softmmu)
      fdt_required=yes
    ;;
  esac
done

if test "$fdt_required" = "yes"; then
  if test "$fdt" = "no"; then
    error_exit "fdt disabled but some requested targets require it." \
      "You can turn off fdt only if you also disable all the system emulation" \
      "targets which need it (by specifying a cut down --target-list)."
  fi
  fdt=yes
fi

if test "$fdt" != "no" ; then
  fdt_libs="-lfdt"
  # explicitly check for libfdt_env.h as it is missing in some stable installs
  cat > $TMPC << EOF
#include <libfdt_env.h>
int main(void) { return 0; }
EOF
  if compile_prog "" "$fdt_libs" ; then
    # system DTC is good - use it
    fdt=yes
  elif test -d ${source_path}/dtc/libfdt ; then
    # have submodule DTC - use it
    fdt=yes
    dtc_internal="yes"
    mkdir -p dtc
    if [ "$source_path" != `pwd` ] ; then
       symlink "$source_path/dtc/Makefile" "dtc/Makefile"
       symlink "$source_path/dtc/scripts" "dtc/scripts"
    fi
    fdt_cflags="-I\$(SRC_PATH)/dtc/libfdt"
    fdt_libs="-L\$(BUILD_DIR)/dtc/libfdt $fdt_libs"
  elif test "$fdt" = "yes" ; then
    # have neither and want - prompt for system/submodule install
    error_exit "DTC not present. Your options:" \
        "  (1) Preferred: Install the DTC devel package" \
        "  (2) Fetch the DTC submodule, using:" \
        "      git submodule update --init dtc"
  else
    # don't have and don't want
    fdt_libs=
    fdt=no
  fi
fi

libs_softmmu="$libs_softmmu $fdt_libs"

##########################################
# GLX probe, used by milkymist-tmu2
if test "$glx" != "no" ; then
  glx_libs="-lGL -lX11"
  cat > $TMPC << EOF
#include <X11/Xlib.h>
#include <GL/gl.h>
#include <GL/glx.h>
int main(void) { glBegin(0); glXQueryVersion(0,0,0); return 0; }
EOF
  if compile_prog "" "-lGL -lX11" ; then
    glx=yes
  else
    if test "$glx" = "yes" ; then
      feature_not_found "glx"
    fi
    glx_libs=
    glx=no
  fi
fi

##########################################
# glusterfs probe
if test "$glusterfs" != "no" ; then
  if $pkg_config --atleast-version=3 glusterfs-api; then
    glusterfs="yes"
    glusterfs_cflags=`$pkg_config --cflags glusterfs-api`
    glusterfs_libs=`$pkg_config --libs glusterfs-api`
    CFLAGS="$CFLAGS $glusterfs_cflags"
    libs_tools="$glusterfs_libs $libs_tools"
    libs_softmmu="$glusterfs_libs $libs_softmmu"
    if $pkg_config --atleast-version=5 glusterfs-api; then
      glusterfs_discard="yes"
    fi
  else
    if test "$glusterfs" = "yes" ; then
      feature_not_found "GlusterFS backend support"
    fi
    glusterfs="no"
  fi
fi

# Check for inotify functions when we are building linux-user
# emulator.  This is done because older glibc versions don't
# have syscall stubs for these implemented.  In that case we
# don't provide them even if kernel supports them.
#
inotify=no
cat > $TMPC << EOF
#include <sys/inotify.h>

int
main(void)
{
	/* try to start inotify */
	return inotify_init();
}
EOF
if compile_prog "" "" ; then
  inotify=yes
fi

inotify1=no
cat > $TMPC << EOF
#include <sys/inotify.h>

int
main(void)
{
    /* try to start inotify */
    return inotify_init1(0);
}
EOF
if compile_prog "" "" ; then
  inotify1=yes
fi

# check if utimensat and futimens are supported
utimens=no
cat > $TMPC << EOF
#define _ATFILE_SOURCE
#include <stddef.h>
#include <fcntl.h>
#include <sys/stat.h>

int main(void)
{
    utimensat(AT_FDCWD, "foo", NULL, 0);
    futimens(0, NULL);
    return 0;
}
EOF
if compile_prog "" "" ; then
  utimens=yes
fi

# check if pipe2 is there
pipe2=no
cat > $TMPC << EOF
#include <unistd.h>
#include <fcntl.h>

int main(void)
{
    int pipefd[2];
    return pipe2(pipefd, O_CLOEXEC);
}
EOF
if compile_prog "" "" ; then
  pipe2=yes
fi

# check if accept4 is there
accept4=no
cat > $TMPC << EOF
#include <sys/socket.h>
#include <stddef.h>

int main(void)
{
    accept4(0, NULL, NULL, SOCK_CLOEXEC);
    return 0;
}
EOF
if compile_prog "" "" ; then
  accept4=yes
fi

# check if tee/splice is there. vmsplice was added same time.
splice=no
cat > $TMPC << EOF
#include <unistd.h>
#include <fcntl.h>
#include <limits.h>

int main(void)
{
    int len, fd = 0;
    len = tee(STDIN_FILENO, STDOUT_FILENO, INT_MAX, SPLICE_F_NONBLOCK);
    splice(STDIN_FILENO, NULL, fd, NULL, len, SPLICE_F_MOVE);
    return 0;
}
EOF
if compile_prog "" "" ; then
  splice=yes
fi

##########################################
# signalfd probe
signalfd="no"
cat > $TMPC << EOF
#include <unistd.h>
#include <sys/syscall.h>
#include <signal.h>
int main(void) { return syscall(SYS_signalfd, -1, NULL, _NSIG / 8); }
EOF

if compile_prog "" "" ; then
  signalfd=yes
fi

# check if eventfd is supported
eventfd=no
cat > $TMPC << EOF
#include <sys/eventfd.h>

int main(void)
{
    return eventfd(0, EFD_NONBLOCK | EFD_CLOEXEC);
}
EOF
if compile_prog "" "" ; then
  eventfd=yes
fi

# check for fallocate
fallocate=no
cat > $TMPC << EOF
#include <fcntl.h>

int main(void)
{
    fallocate(0, 0, 0, 0);
    return 0;
}
EOF
if compile_prog "" "" ; then
  fallocate=yes
fi

# check for fallocate hole punching
fallocate_punch_hole=no
cat > $TMPC << EOF
#include <fcntl.h>
#include <linux/falloc.h>

int main(void)
{
    fallocate(0, FALLOC_FL_PUNCH_HOLE | FALLOC_FL_KEEP_SIZE, 0, 0);
    return 0;
}
EOF
if compile_prog "" "" ; then
  fallocate_punch_hole=yes
fi

# check for sync_file_range
sync_file_range=no
cat > $TMPC << EOF
#include <fcntl.h>

int main(void)
{
    sync_file_range(0, 0, 0, 0);
    return 0;
}
EOF
if compile_prog "" "" ; then
  sync_file_range=yes
fi

# check for linux/fiemap.h and FS_IOC_FIEMAP
fiemap=no
cat > $TMPC << EOF
#include <sys/ioctl.h>
#include <linux/fs.h>
#include <linux/fiemap.h>

int main(void)
{
    ioctl(0, FS_IOC_FIEMAP, 0);
    return 0;
}
EOF
if compile_prog "" "" ; then
  fiemap=yes
fi

# check for dup3
dup3=no
cat > $TMPC << EOF
#include <unistd.h>

int main(void)
{
    dup3(0, 0, 0);
    return 0;
}
EOF
if compile_prog "" "" ; then
  dup3=yes
fi

# check for ppoll support
ppoll=no
cat > $TMPC << EOF
#include <poll.h>

int main(void)
{
    struct pollfd pfd = { .fd = 0, .events = 0, .revents = 0 };
    ppoll(&pfd, 1, 0, 0);
    return 0;
}
EOF
if compile_prog "" "" ; then
  ppoll=yes
fi

# check for prctl(PR_SET_TIMERSLACK , ... ) support
prctl_pr_set_timerslack=no
cat > $TMPC << EOF
#include <sys/prctl.h>

int main(void)
{
    prctl(PR_SET_TIMERSLACK, 1, 0, 0, 0);
    return 0;
}
EOF
if compile_prog "" "" ; then
  prctl_pr_set_timerslack=yes
fi

# check for epoll support
epoll=no
cat > $TMPC << EOF
#include <sys/epoll.h>

int main(void)
{
    epoll_create(0);
    return 0;
}
EOF
if compile_prog "" "" ; then
  epoll=yes
fi

# epoll_create1 and epoll_pwait are later additions
# so we must check separately for their presence
epoll_create1=no
cat > $TMPC << EOF
#include <sys/epoll.h>

int main(void)
{
    /* Note that we use epoll_create1 as a value, not as
     * a function being called. This is necessary so that on
     * old SPARC glibc versions where the function was present in
     * the library but not declared in the header file we will
     * fail the configure check. (Otherwise we will get a compiler
     * warning but not an error, and will proceed to fail the
     * qemu compile where we compile with -Werror.)
     */
    return (int)(uintptr_t)&epoll_create1;
}
EOF
if compile_prog "" "" ; then
  epoll_create1=yes
fi

epoll_pwait=no
cat > $TMPC << EOF
#include <sys/epoll.h>

int main(void)
{
    epoll_pwait(0, 0, 0, 0, 0);
    return 0;
}
EOF
if compile_prog "" "" ; then
  epoll_pwait=yes
fi

# check for sendfile support
sendfile=no
cat > $TMPC << EOF
#include <sys/sendfile.h>

int main(void)
{
    return sendfile(0, 0, 0, 0);
}
EOF
if compile_prog "" "" ; then
  sendfile=yes
fi

# Check if tools are available to build documentation.
if test "$docs" != "no" ; then
  if has makeinfo && has pod2man; then
    docs=yes
  else
    if test "$docs" = "yes" ; then
      feature_not_found "docs"
    fi
    docs=no
  fi
fi

if test "$want_tools" = ""; then
  if test `expr "$target_list" : ".*softmmu.*"` != 0; then
    want_tools=yes
  else
    want_tools=no
  fi
fi

# Search for bswap_32 function
byteswap_h=no
cat > $TMPC << EOF
#include <byteswap.h>
int main(void) { return bswap_32(0); }
EOF
if compile_prog "" "" ; then
  byteswap_h=yes
fi

# Search for bswap32 function
bswap_h=no
cat > $TMPC << EOF
#include <sys/endian.h>
#include <sys/types.h>
#include <machine/bswap.h>
int main(void) { return bswap32(0); }
EOF
if compile_prog "" "" ; then
  bswap_h=yes
fi

##########################################
# Do we have libiscsi
# We check for iscsi_unmap_sync() to make sure we have a
# recent enough version of libiscsi.
if test "$libiscsi" != "no" ; then
  cat > $TMPC << EOF
#include <stdio.h>
#include <iscsi/iscsi.h>
int main(void) { iscsi_unmap_sync(NULL,0,0,0,NULL,0); return 0; }
EOF
  if $pkg_config --atleast-version=1.7.0 libiscsi; then
    libiscsi="yes"
    libiscsi_cflags=$($pkg_config --cflags libiscsi)
    libiscsi_libs=$($pkg_config --libs libiscsi)
    CFLAGS="$CFLAGS $libiscsi_cflags"
    LIBS="$LIBS $libiscsi_libs"
  elif compile_prog "" "-liscsi" ; then
    libiscsi="yes"
    LIBS="$LIBS -liscsi"
  else
    if test "$libiscsi" = "yes" ; then
      feature_not_found "libiscsi"
    fi
    libiscsi="no"
  fi
fi


##########################################
# Do we need libm
cat > $TMPC << EOF
#include <math.h>
int main(void) { return isnan(sin(0.0)); }
EOF
if compile_prog "" "" ; then
  :
elif compile_prog "" "-lm" ; then
  LIBS="-lm $LIBS"
  libs_qga="-lm $libs_qga"
else
  error_exit "libm check failed"
fi

##########################################
# Do we need librt
# uClibc provides 2 versions of clock_gettime(), one with realtime
# support and one without. This means that the clock_gettime() don't
# need -lrt. We still need it for timer_create() so we check for this
# function in addition.
cat > $TMPC <<EOF
#include <signal.h>
#include <time.h>
int main(void) {
  timer_create(CLOCK_REALTIME, NULL, NULL);
  return clock_gettime(CLOCK_REALTIME, NULL);
}
EOF

if compile_prog "" "" ; then
  :
# we need pthread for static linking. use previous pthread test result
elif compile_prog "" "-lrt $pthread_lib" ; then
  LIBS="-lrt $LIBS"
  libs_qga="-lrt $libs_qga"
fi

if test "$darwin" != "yes" -a "$mingw32" != "yes" -a "$solaris" != yes -a \
        "$aix" != "yes" -a "$haiku" != "yes" ; then
    libs_softmmu="-lutil $libs_softmmu"
fi

##########################################
# spice probe
if test "$spice" != "no" ; then
  cat > $TMPC << EOF
#include <spice.h>
int main(void) { spice_server_new(); return 0; }
EOF
  spice_cflags=$($pkg_config --cflags spice-protocol spice-server 2>/dev/null)
  spice_libs=$($pkg_config --libs spice-protocol spice-server 2>/dev/null)
  if $pkg_config --atleast-version=0.12.0 spice-server && \
     $pkg_config --atleast-version=0.12.3 spice-protocol && \
     compile_prog "$spice_cflags" "$spice_libs" ; then
    spice="yes"
    libs_softmmu="$libs_softmmu $spice_libs"
    QEMU_CFLAGS="$QEMU_CFLAGS $spice_cflags"
    spice_protocol_version=$($pkg_config --modversion spice-protocol)
    spice_server_version=$($pkg_config --modversion spice-server)
  else
    if test "$spice" = "yes" ; then
      feature_not_found "spice"
    fi
    spice="no"
  fi
fi

# check for libcacard for smartcard support
smartcard_cflags=""
# TODO - what's the minimal nss version we support?
if test "$smartcard_nss" != "no"; then
  cat > $TMPC << EOF
#include <pk11pub.h>
int main(void) { PK11_FreeSlot(0); return 0; }
EOF
    smartcard_includes="-I\$(SRC_PATH)/libcacard"
    libcacard_libs="$($pkg_config --libs nss 2>/dev/null) $glib_libs"
    libcacard_cflags="$($pkg_config --cflags nss 2>/dev/null) $glib_cflags"
    test_cflags="$libcacard_cflags"
    # The header files in nss < 3.13.3 have a bug which causes them to
    # emit a warning. If we're going to compile QEMU with -Werror, then
    # test that the headers don't have this bug. Otherwise we would pass
    # the configure test but fail to compile QEMU later.
    if test "$werror" = "yes"; then
        test_cflags="-Werror $test_cflags"
    fi
    if test -n "$libtool" &&
       $pkg_config --atleast-version=3.12.8 nss && \
      compile_prog "$test_cflags" "$libcacard_libs"; then
        smartcard_nss="yes"
        QEMU_CFLAGS="$QEMU_CFLAGS $libcacard_cflags"
        QEMU_INCLUDES="$QEMU_INCLUDES $smartcard_includes"
        libs_softmmu="$libcacard_libs $libs_softmmu"
    else
        if test "$smartcard_nss" = "yes"; then
            feature_not_found "nss"
        fi
        smartcard_nss="no"
    fi
fi

# check for libusb
if test "$libusb" != "no" ; then
    if $pkg_config --atleast-version=1.0.13 libusb-1.0; then
        libusb="yes"
	usb="libusb"
        libusb_cflags=$($pkg_config --cflags libusb-1.0)
        libusb_libs=$($pkg_config --libs libusb-1.0)
        QEMU_CFLAGS="$QEMU_CFLAGS $libusb_cflags"
        libs_softmmu="$libs_softmmu $libusb_libs"
    else
        if test "$libusb" = "yes"; then
            feature_not_found "libusb"
        fi
        libusb="no"
    fi
fi

# check for usbredirparser for usb network redirection support
if test "$usb_redir" != "no" ; then
    if $pkg_config --atleast-version=0.6 libusbredirparser-0.5; then
        usb_redir="yes"
        usb_redir_cflags=$($pkg_config --cflags libusbredirparser-0.5)
        usb_redir_libs=$($pkg_config --libs libusbredirparser-0.5)
        QEMU_CFLAGS="$QEMU_CFLAGS $usb_redir_cflags"
        libs_softmmu="$libs_softmmu $usb_redir_libs"
    else
        if test "$usb_redir" = "yes"; then
            feature_not_found "usb-redir"
        fi
        usb_redir="no"
    fi
fi

##########################################

##########################################
# check if we have fdatasync

fdatasync=no
cat > $TMPC << EOF
#include <unistd.h>
int main(void) {
#if defined(_POSIX_SYNCHRONIZED_IO) && _POSIX_SYNCHRONIZED_IO > 0
return fdatasync(0);
#else
#error Not supported
#endif
}
EOF
if compile_prog "" "" ; then
    fdatasync=yes
fi

##########################################
# check if we have madvise

madvise=no
cat > $TMPC << EOF
#include <sys/types.h>
#include <sys/mman.h>
#include <stddef.h>
int main(void) { return madvise(NULL, 0, MADV_DONTNEED); }
EOF
if compile_prog "" "" ; then
    madvise=yes
fi

##########################################
# check if we have posix_madvise

posix_madvise=no
cat > $TMPC << EOF
#include <sys/mman.h>
#include <stddef.h>
int main(void) { return posix_madvise(NULL, 0, POSIX_MADV_DONTNEED); }
EOF
if compile_prog "" "" ; then
    posix_madvise=yes
fi

##########################################
# check if we have usable SIGEV_THREAD_ID

sigev_thread_id=no
cat > $TMPC << EOF
#include <signal.h>
int main(void) {
  struct sigevent ev;
  ev.sigev_notify = SIGEV_THREAD_ID;
  ev._sigev_un._tid = 0;
  asm volatile("" : : "g"(&ev));
  return 0;
}
EOF
if compile_prog "" "" ; then
    sigev_thread_id=yes
fi

##########################################
# check if trace backend exists

$python "$source_path/scripts/tracetool.py" "--backend=$trace_backend" --check-backend  > /dev/null 2> /dev/null
if test "$?" -ne 0 ; then
  error_exit "invalid trace backend" \
      "Please choose a supported trace backend."
fi

##########################################
# For 'ust' backend, test if ust headers are present
if test "$trace_backend" = "ust"; then
  cat > $TMPC << EOF
#include <ust/tracepoint.h>
#include <ust/marker.h>
int main(void) { return 0; }
EOF
  if compile_prog "" "" ; then
    LIBS="-lust -lurcu-bp $LIBS"
    libs_qga="-lust -lurcu-bp $libs_qga"
  else
    error_exit "Trace backend 'ust' missing libust header files"
  fi
fi

##########################################
# For 'dtrace' backend, test if 'dtrace' command is present
if test "$trace_backend" = "dtrace"; then
  if ! has 'dtrace' ; then
    error_exit "dtrace command is not found in PATH $PATH"
  fi
  trace_backend_stap="no"
  if has 'stap' ; then
    trace_backend_stap="yes"
  fi
fi

##########################################
# check and set a backend for coroutine

# We prefer ucontext, but it's not always possible. The fallback
# is sigcontext. gthread is not selectable except explicitly, because
# it is not functional enough to run QEMU proper. (It is occasionally
# useful for debugging purposes.)  On Windows the only valid backend
# is the Windows-specific one.

ucontext_works=no
if test "$darwin" != "yes"; then
  cat > $TMPC << EOF
#include <ucontext.h>
#ifdef __stub_makecontext
#error Ignoring glibc stub makecontext which will always fail
#endif
int main(void) { makecontext(0, 0, 0); return 0; }
EOF
  if compile_prog "" "" ; then
    ucontext_works=yes
  fi
fi

if test "$coroutine" = ""; then
  if test "$mingw32" = "yes"; then
    coroutine=win32
  elif test "$ucontext_works" = "yes"; then
    coroutine=ucontext
  else
    coroutine=sigaltstack
  fi
else
  case $coroutine in
  windows)
    if test "$mingw32" != "yes"; then
      error_exit "'windows' coroutine backend only valid for Windows"
    fi
    # Unfortunately the user visible backend name doesn't match the
    # coroutine-*.c filename for this case, so we have to adjust it here.
    coroutine=win32
    ;;
  ucontext)
    if test "$ucontext_works" != "yes"; then
      feature_not_found "ucontext"
    fi
    ;;
  gthread|sigaltstack)
    if test "$mingw32" = "yes"; then
      error_exit "only the 'windows' coroutine backend is valid for Windows"
    fi
    ;;
  *)
    error_exit "unknown coroutine backend $coroutine"
    ;;
  esac
fi

##########################################
# check if we have open_by_handle_at

open_by_handle_at=no
cat > $TMPC << EOF
#include <fcntl.h>
#if !defined(AT_EMPTY_PATH)
# error missing definition
#else
int main(void) { struct file_handle fh; return open_by_handle_at(0, &fh, 0); }
#endif
EOF
if compile_prog "" "" ; then
    open_by_handle_at=yes
fi

########################################
# check if we have linux/magic.h

linux_magic_h=no
cat > $TMPC << EOF
#include <linux/magic.h>
int main(void) {
  return 0;
}
EOF
if compile_prog "" "" ; then
    linux_magic_h=yes
fi

########################################
# check whether we can disable warning option with a pragma (this is needed
# to silence warnings in the headers of some versions of external libraries).
# This test has to be compiled with -Werror as otherwise an unknown pragma is
# only a warning.
#
# If we can't selectively disable warning in the code, disable -Werror so that
# the build doesn't fail anyway.

pragma_disable_unused_but_set=no
cat > $TMPC << EOF
#pragma GCC diagnostic push
#pragma GCC diagnostic ignored "-Wunused-but-set-variable"
#pragma GCC diagnostic ignored "-Wstrict-prototypes"
#pragma GCC diagnostic pop

int main(void) {
    return 0;
}
EOF
if compile_prog "-Werror" "" ; then
    pragma_diagnostic_available=yes
fi

########################################
# check if we have valgrind/valgrind.h and valgrind/memcheck.h

valgrind_h=no
cat > $TMPC << EOF
#include <valgrind/valgrind.h>
#include <valgrind/memcheck.h>
int main(void) {
  return 0;
}
EOF
if compile_prog "" "" ; then
    valgrind_h=yes
fi

########################################
# check if environ is declared

has_environ=no
cat > $TMPC << EOF
#include <unistd.h>
int main(void) {
    environ = 0;
    return 0;
}
EOF
if compile_prog "" "" ; then
    has_environ=yes
fi

########################################
# check if cpuid.h is usable.

cpuid_h=no
cat > $TMPC << EOF
#include <cpuid.h>
int main(void) {
  return 0;
}
EOF
if compile_prog "" "" ; then
    cpuid_h=yes
fi

########################################
# check if __[u]int128_t is usable.

int128=no
cat > $TMPC << EOF
__int128_t a;
__uint128_t b;
int main (void) {
  a = a + b;
  b = a * b;
  a = a * a;
  return 0;
}
EOF
if compile_prog "" "" ; then
    int128=yes
fi

########################################
# check if getauxval is available.

getauxval=no
cat > $TMPC << EOF
#include <sys/auxv.h>
int main(void) {
  return getauxval(AT_HWCAP) == 0;
}
EOF
if compile_prog "" "" ; then
    getauxval=yes
fi

##########################################
# End of CC checks
# After here, no more $cc or $ld runs

if test "$gcov" = "yes" ; then
  CFLAGS="-fprofile-arcs -ftest-coverage -g $CFLAGS"
  LDFLAGS="-fprofile-arcs -ftest-coverage $LDFLAGS"
elif test "$debug" = "no" ; then
  CFLAGS="-O2 -D_FORTIFY_SOURCE=2 $CFLAGS"
fi


# Disable zero malloc errors for official releases unless explicitly told to
# enable/disable
if test -z "$zero_malloc" ; then
    if test "$z_version" = "50" ; then
	zero_malloc="no"
    else
	zero_malloc="yes"
    fi
fi

# Now we've finished running tests it's OK to add -Werror to the compiler flags
if test "$werror" = "yes"; then
    QEMU_CFLAGS="-Werror $QEMU_CFLAGS"
fi

if test "$solaris" = "no" ; then
    if $ld --version 2>/dev/null | grep "GNU ld" >/dev/null 2>/dev/null ; then
        LDFLAGS="-Wl,--warn-common $LDFLAGS"
    fi
fi

# test if pod2man has --utf8 option
if pod2man --help | grep -q utf8; then
    POD2MAN="pod2man --utf8"
else
    POD2MAN="pod2man"
fi

# Use large addresses, ASLR, no-SEH and DEP if available.
if test "$mingw32" = "yes" ; then
    if test "$cpu" = i386; then
        LDFLAGS="-Wl,--large-address-aware $LDFLAGS"
    fi
    for flag in --dynamicbase --no-seh --nxcompat; do
        if $ld --help 2>/dev/null | grep ".$flag" >/dev/null 2>/dev/null ; then
            LDFLAGS="-Wl,$flag $LDFLAGS"
        fi
    done
fi

qemu_confdir=$sysconfdir$confsuffix
qemu_datadir=$datadir$confsuffix
qemu_localedir="$datadir/locale"

tools=""
tools="qemu-img\$(EXESUF) qemu-io\$(EXESUF) $tools"
if [ "$linux" = "yes" -o "$bsd" = "yes" -o "$solaris" = "yes" ] ; then
  tools="qemu-nbd\$(EXESUF) $tools"
fi
if test "$softmmu" = yes ; then
  if test "$virtfs" != no ; then
    if test "$cap" = yes && test "$linux" = yes && test "$attr" = yes ; then
      virtfs=yes
      tools="$tools fsdev/virtfs-proxy-helper\$(EXESUF)"
    else
      if test "$virtfs" = yes; then
        error_exit "VirtFS is supported only on Linux and requires libcap-devel and libattr-devel"
      fi
      virtfs=no
    fi
  fi
fi
if [ "$guest_agent" != "no" ]; then
  if [ "$linux" = "yes" -o "$bsd" = "yes" -o "$solaris" = "yes" ] ; then
      tools="qemu-ga\$(EXESUF) $tools"
      guest_agent=yes
  elif [ "$guest_agent" != yes ]; then
      guest_agent=no
  else
      error_exit "Guest agent is not supported on this platform"
  fi
fi

# Mac OS X ships with a broken assembler
roms=
if test \( "$cpu" = "i386" -o "$cpu" = "x86_64" \) -a \
        "$targetos" != "Darwin" -a "$targetos" != "SunOS" -a \
        "$softmmu" = yes ; then
  roms="optionrom"
fi
if test "$cpu" = "ppc64" -a "$targetos" != "Darwin" ; then
  roms="$roms spapr-rtas"
fi

if test "$cpu" = "s390x" ; then
  roms="$roms s390-ccw"
fi

# Probe for the need for relocating the user-only binary.
if test "$pie" = "no" ; then
  textseg_addr=
  case "$cpu" in
    arm | hppa | i386 | m68k | ppc | ppc64 | s390* | sparc | sparc64 | x86_64 | x32)
      textseg_addr=0x60000000
      ;;
    mips)
      textseg_addr=0x400000
      ;;
  esac
  if [ -n "$textseg_addr" ]; then
    cat > $TMPC <<EOF
    int main(void) { return 0; }
EOF
    textseg_ldflags="-Wl,-Ttext-segment=$textseg_addr"
    if ! compile_prog "" "$textseg_ldflags"; then
      # In case ld does not support -Ttext-segment, edit the default linker
      # script via sed to set the .text start addr.  This is needed on FreeBSD
      # at least.
      $ld --verbose | sed \
        -e '1,/==================================================/d' \
        -e '/==================================================/,$d' \
        -e "s/[.] = [0-9a-fx]* [+] SIZEOF_HEADERS/. = $textseg_addr + SIZEOF_HEADERS/" \
        -e "s/__executable_start = [0-9a-fx]*/__executable_start = $textseg_addr/" > config-host.ld
      textseg_ldflags="-Wl,-T../config-host.ld"
    fi
  fi
fi

# add pixman flags after all config tests are done
QEMU_CFLAGS="$QEMU_CFLAGS $pixman_cflags $fdt_cflags"
libs_softmmu="$libs_softmmu $pixman_libs"

echo "Install prefix    $prefix"
echo "BIOS directory    `eval echo $qemu_datadir`"
echo "binary directory  `eval echo $bindir`"
echo "library directory `eval echo $libdir`"
echo "libexec directory `eval echo $libexecdir`"
echo "include directory `eval echo $includedir`"
echo "config directory  `eval echo $sysconfdir`"
if test "$mingw32" = "no" ; then
echo "local state directory   `eval echo $local_statedir`"
echo "Manual directory  `eval echo $mandir`"
echo "ELF interp prefix $interp_prefix"
else
echo "local state directory   queried at runtime"
fi
echo "Source path       $source_path"
echo "C compiler        $cc"
echo "Host C compiler   $host_cc"
echo "Objective-C compiler $objcc"
echo "CFLAGS            $CFLAGS"
echo "QEMU_CFLAGS       $QEMU_CFLAGS"
echo "LDFLAGS           $LDFLAGS"
echo "make              $make"
echo "install           $install"
echo "python            $python"
if test "$slirp" = "yes" ; then
    echo "smbd              $smbd"
fi
echo "host CPU          $cpu"
echo "host big endian   $bigendian"
echo "target list       $target_list"
echo "tcg debug enabled $debug_tcg"
echo "gprof enabled     $gprof"
echo "sparse enabled    $sparse"
echo "strip binaries    $strip_opt"
echo "profiler          $profiler"
echo "static build      $static"
echo "-Werror enabled   $werror"
if test "$darwin" = "yes" ; then
    echo "Cocoa support     $cocoa"
fi
echo "pixman            $pixman"
echo "SDL support       $sdl"
echo "GTK support       $gtk"
echo "VTE support       $vte"
echo "curses support    $curses"
echo "curl support      $curl"
echo "mingw32 support   $mingw32"
echo "Audio drivers     $audio_drv_list"
echo "Block whitelist (rw) $block_drv_rw_whitelist"
echo "Block whitelist (ro) $block_drv_ro_whitelist"
echo "Mixer emulation   $mixemu"
echo "VirtFS support    $virtfs"
echo "VNC support       $vnc"
if test "$vnc" = "yes" ; then
    echo "VNC TLS support   $vnc_tls"
    echo "VNC SASL support  $vnc_sasl"
    echo "VNC JPEG support  $vnc_jpeg"
    echo "VNC PNG support   $vnc_png"
    echo "VNC WS support    $vnc_ws"
fi
if test -n "$sparc_cpu"; then
    echo "Target Sparc Arch $sparc_cpu"
fi
echo "xen support       $xen"
echo "brlapi support    $brlapi"
echo "bluez  support    $bluez"
echo "Documentation     $docs"
echo "Tools             $tools"
[ ! -z "$uname_release" ] && \
echo "uname -r          $uname_release"
echo "GUEST_BASE        $guest_base"
echo "PIE               $pie"
echo "vde support       $vde"
echo "Linux AIO support $linux_aio"
echo "(X)ATTR support   $attr"
echo "Install blobs     $blobs"
echo "KVM support       $kvm"
echo "RDMA support      $rdma"
echo "TCG interpreter   $tcg_interpreter"
echo "fdt support       $fdt"
echo "preadv support    $preadv"
echo "fdatasync         $fdatasync"
echo "madvise           $madvise"
echo "posix_madvise     $posix_madvise"
echo "sigev_thread_id   $sigev_thread_id"
echo "uuid support      $uuid"
echo "libcap-ng support $cap_ng"
echo "vhost-net support $vhost_net"
echo "vhost-scsi support $vhost_scsi"
echo "Trace backend     $trace_backend"
echo "Trace output file $trace_file-<pid>"
echo "spice support     $spice ($spice_protocol_version/$spice_server_version)"
echo "rbd support       $rbd"
echo "xfsctl support    $xfs"
echo "nss used          $smartcard_nss"
echo "libusb            $libusb"
echo "usb net redir     $usb_redir"
echo "GLX support       $glx"
echo "libiscsi support  $libiscsi"
echo "build guest agent $guest_agent"
echo "seccomp support   $seccomp"
echo "coroutine backend $coroutine"
echo "GlusterFS support $glusterfs"
echo "virtio-blk-data-plane $virtio_blk_data_plane"
echo "gcov              $gcov_tool"
echo "gcov enabled      $gcov"
echo "TPM support       $tpm"
echo "libssh2 support   $libssh2"
echo "TPM passthrough   $tpm_passthrough"
echo "QOM debugging     $qom_cast_debug"

if test "$sdl_too_old" = "yes"; then
echo "-> Your SDL version is too old - please upgrade to have SDL support"
fi

config_host_mak="config-host.mak"

echo "# Automatically generated by configure - do not modify" >config-all-disas.mak

echo "# Automatically generated by configure - do not modify" > $config_host_mak
printf "# Configured with:" >> $config_host_mak
printf " '%s'" "$0" "$@" >> $config_host_mak
echo >> $config_host_mak

echo all: >> $config_host_mak
echo "prefix=$prefix" >> $config_host_mak
echo "bindir=$bindir" >> $config_host_mak
echo "libdir=$libdir" >> $config_host_mak
echo "libexecdir=$libexecdir" >> $config_host_mak
echo "includedir=$includedir" >> $config_host_mak
echo "mandir=$mandir" >> $config_host_mak
echo "sysconfdir=$sysconfdir" >> $config_host_mak
echo "qemu_confdir=$qemu_confdir" >> $config_host_mak
echo "qemu_datadir=$qemu_datadir" >> $config_host_mak
echo "qemu_docdir=$qemu_docdir" >> $config_host_mak
if test "$mingw32" = "no" ; then
  echo "qemu_localstatedir=$local_statedir" >> $config_host_mak
fi
echo "qemu_helperdir=$libexecdir" >> $config_host_mak
echo "extra_cflags=$EXTRA_CFLAGS" >> $config_host_mak
echo "extra_ldflags=$EXTRA_LDFLAGS" >> $config_host_mak
echo "qemu_localedir=$qemu_localedir" >> $config_host_mak
echo "libs_softmmu=$libs_softmmu" >> $config_host_mak

echo "ARCH=$ARCH" >> $config_host_mak

case "$cpu" in
  arm|i386|x86_64|x32|ppc|aarch64)
    # The TCG interpreter currently does not support ld/st optimization.
    if test "$tcg_interpreter" = "no" ; then
        echo "CONFIG_QEMU_LDST_OPTIMIZATION=y" >> $config_host_mak
    fi
  ;;
esac
if test "$debug_tcg" = "yes" ; then
  echo "CONFIG_DEBUG_TCG=y" >> $config_host_mak
fi
if test "$strip_opt" = "yes" ; then
  echo "STRIP=${strip}" >> $config_host_mak
fi
if test "$bigendian" = "yes" ; then
  echo "HOST_WORDS_BIGENDIAN=y" >> $config_host_mak
fi
if test "$mingw32" = "yes" ; then
  echo "CONFIG_WIN32=y" >> $config_host_mak
  echo "CONFIG_INSTALLER=y" >> $config_host_mak
  rc_version=`cat "$source_path/VERSION"`
  version_major=${rc_version%%.*}
  rc_version=${rc_version#*.}
  version_minor=${rc_version%%.*}
  rc_version=${rc_version#*.}
  version_subminor=${rc_version%%.*}
  version_micro=0
  echo "CONFIG_FILEVERSION=$version_major,$version_minor,$version_subminor,$version_micro" >> $config_host_mak
  echo "CONFIG_PRODUCTVERSION=$version_major,$version_minor,$version_subminor,$version_micro" >> $config_host_mak
else
  echo "CONFIG_POSIX=y" >> $config_host_mak
fi

if test "$linux" = "yes" ; then
  echo "CONFIG_LINUX=y" >> $config_host_mak
fi

if test "$darwin" = "yes" ; then
  echo "CONFIG_DARWIN=y" >> $config_host_mak
fi

if test "$aix" = "yes" ; then
  echo "CONFIG_AIX=y" >> $config_host_mak
fi

if test "$solaris" = "yes" ; then
  echo "CONFIG_SOLARIS=y" >> $config_host_mak
  echo "CONFIG_SOLARIS_VERSION=$solarisrev" >> $config_host_mak
  if test "$needs_libsunmath" = "yes" ; then
    echo "CONFIG_NEEDS_LIBSUNMATH=y" >> $config_host_mak
  fi
fi
if test "$haiku" = "yes" ; then
  echo "CONFIG_HAIKU=y" >> $config_host_mak
fi
if test "$static" = "yes" ; then
  echo "CONFIG_STATIC=y" >> $config_host_mak
fi
if test "$profiler" = "yes" ; then
  echo "CONFIG_PROFILER=y" >> $config_host_mak
fi
if test "$slirp" = "yes" ; then
  echo "CONFIG_SLIRP=y" >> $config_host_mak
  echo "CONFIG_SMBD_COMMAND=\"$smbd\"" >> $config_host_mak
fi
if test "$vde" = "yes" ; then
  echo "CONFIG_VDE=y" >> $config_host_mak
fi
if test "$cap_ng" = "yes" ; then
  echo "CONFIG_LIBCAP=y" >> $config_host_mak
fi
echo "CONFIG_AUDIO_DRIVERS=$audio_drv_list" >> $config_host_mak
for drv in $audio_drv_list; do
    def=CONFIG_`echo $drv | LC_ALL=C tr '[a-z]' '[A-Z]'`
    echo "$def=y" >> $config_host_mak
    if test "$drv" = "fmod"; then
        echo "FMOD_CFLAGS=-I$fmod_inc" >> $config_host_mak
    fi
done
if test "$audio_pt_int" = "yes" ; then
  echo "CONFIG_AUDIO_PT_INT=y" >> $config_host_mak
fi
if test "$audio_win_int" = "yes" ; then
  echo "CONFIG_AUDIO_WIN_INT=y" >> $config_host_mak
fi
echo "CONFIG_BDRV_RW_WHITELIST=$block_drv_rw_whitelist" >> $config_host_mak
echo "CONFIG_BDRV_RO_WHITELIST=$block_drv_ro_whitelist" >> $config_host_mak
if test "$mixemu" = "yes" ; then
  echo "CONFIG_MIXEMU=y" >> $config_host_mak
fi
if test "$vnc" = "yes" ; then
  echo "CONFIG_VNC=y" >> $config_host_mak
fi
if test "$vnc_tls" = "yes" ; then
  echo "CONFIG_VNC_TLS=y" >> $config_host_mak
fi
if test "$vnc_sasl" = "yes" ; then
  echo "CONFIG_VNC_SASL=y" >> $config_host_mak
fi
if test "$vnc_jpeg" = "yes" ; then
  echo "CONFIG_VNC_JPEG=y" >> $config_host_mak
fi
if test "$vnc_png" = "yes" ; then
  echo "CONFIG_VNC_PNG=y" >> $config_host_mak
fi
if test "$vnc_ws" = "yes" ; then
  echo "CONFIG_VNC_WS=y" >> $config_host_mak
  echo "VNC_WS_CFLAGS=$vnc_ws_cflags" >> $config_host_mak
fi
if test "$fnmatch" = "yes" ; then
  echo "CONFIG_FNMATCH=y" >> $config_host_mak
fi
if test "$uuid" = "yes" ; then
  echo "CONFIG_UUID=y" >> $config_host_mak
fi
if test "$xfs" = "yes" ; then
  echo "CONFIG_XFS=y" >> $config_host_mak
fi
qemu_version=`head "$source_path/VERSION"`
echo "VERSION=$qemu_version" >>$config_host_mak
echo "PKGVERSION=$pkgversion" >>$config_host_mak
echo "SRC_PATH=$source_path" >> $config_host_mak
echo "TARGET_DIRS=$target_list" >> $config_host_mak
if [ "$docs" = "yes" ] ; then
  echo "BUILD_DOCS=yes" >> $config_host_mak
fi
if [ "$want_tools" = "yes" ] ; then
  echo "BUILD_TOOLS=yes" >> $config_host_mak
fi
if test "$sdl" = "yes" ; then
  echo "CONFIG_SDL=y" >> $config_host_mak
  echo "SDL_CFLAGS=$sdl_cflags" >> $config_host_mak
fi
if test "$cocoa" = "yes" ; then
  echo "CONFIG_COCOA=y" >> $config_host_mak
fi
if test "$curses" = "yes" ; then
  echo "CONFIG_CURSES=y" >> $config_host_mak
fi
if test "$utimens" = "yes" ; then
  echo "CONFIG_UTIMENSAT=y" >> $config_host_mak
fi
if test "$pipe2" = "yes" ; then
  echo "CONFIG_PIPE2=y" >> $config_host_mak
fi
if test "$accept4" = "yes" ; then
  echo "CONFIG_ACCEPT4=y" >> $config_host_mak
fi
if test "$splice" = "yes" ; then
  echo "CONFIG_SPLICE=y" >> $config_host_mak
fi
if test "$eventfd" = "yes" ; then
  echo "CONFIG_EVENTFD=y" >> $config_host_mak
fi
if test "$fallocate" = "yes" ; then
  echo "CONFIG_FALLOCATE=y" >> $config_host_mak
fi
if test "$fallocate_punch_hole" = "yes" ; then
  echo "CONFIG_FALLOCATE_PUNCH_HOLE=y" >> $config_host_mak
fi
if test "$sync_file_range" = "yes" ; then
  echo "CONFIG_SYNC_FILE_RANGE=y" >> $config_host_mak
fi
if test "$fiemap" = "yes" ; then
  echo "CONFIG_FIEMAP=y" >> $config_host_mak
fi
if test "$dup3" = "yes" ; then
  echo "CONFIG_DUP3=y" >> $config_host_mak
fi
if test "$ppoll" = "yes" ; then
  echo "CONFIG_PPOLL=y" >> $config_host_mak
fi
if test "$prctl_pr_set_timerslack" = "yes" ; then
  echo "CONFIG_PRCTL_PR_SET_TIMERSLACK=y" >> $config_host_mak
fi
if test "$epoll" = "yes" ; then
  echo "CONFIG_EPOLL=y" >> $config_host_mak
fi
if test "$epoll_create1" = "yes" ; then
  echo "CONFIG_EPOLL_CREATE1=y" >> $config_host_mak
fi
if test "$epoll_pwait" = "yes" ; then
  echo "CONFIG_EPOLL_PWAIT=y" >> $config_host_mak
fi
if test "$sendfile" = "yes" ; then
  echo "CONFIG_SENDFILE=y" >> $config_host_mak
fi
if test "$inotify" = "yes" ; then
  echo "CONFIG_INOTIFY=y" >> $config_host_mak
fi
if test "$inotify1" = "yes" ; then
  echo "CONFIG_INOTIFY1=y" >> $config_host_mak
fi
if test "$byteswap_h" = "yes" ; then
  echo "CONFIG_BYTESWAP_H=y" >> $config_host_mak
fi
if test "$bswap_h" = "yes" ; then
  echo "CONFIG_MACHINE_BSWAP_H=y" >> $config_host_mak
fi
if test "$curl" = "yes" ; then
  echo "CONFIG_CURL=y" >> $config_host_mak
  echo "CURL_CFLAGS=$curl_cflags" >> $config_host_mak
fi
if test "$brlapi" = "yes" ; then
  echo "CONFIG_BRLAPI=y" >> $config_host_mak
fi
if test "$bluez" = "yes" ; then
  echo "CONFIG_BLUEZ=y" >> $config_host_mak
  echo "BLUEZ_CFLAGS=$bluez_cflags" >> $config_host_mak
fi
echo "GLIB_CFLAGS=$glib_cflags" >> $config_host_mak
if test "$gtk" = "yes" ; then
  echo "CONFIG_GTK=y" >> $config_host_mak
  echo "GTK_CFLAGS=$gtk_cflags" >> $config_host_mak
fi
if test "$vte" = "yes" ; then
  echo "CONFIG_VTE=y" >> $config_host_mak
  echo "VTE_CFLAGS=$vte_cflags" >> $config_host_mak
fi
if test "$xen" = "yes" ; then
  echo "CONFIG_XEN_BACKEND=y" >> $config_host_mak
  echo "CONFIG_XEN_CTRL_INTERFACE_VERSION=$xen_ctrl_version" >> $config_host_mak
fi
if test "$linux_aio" = "yes" ; then
  echo "CONFIG_LINUX_AIO=y" >> $config_host_mak
fi
if test "$attr" = "yes" ; then
  echo "CONFIG_ATTR=y" >> $config_host_mak
fi
if test "$libattr" = "yes" ; then
  echo "CONFIG_LIBATTR=y" >> $config_host_mak
fi
if test "$virtfs" = "yes" ; then
  echo "CONFIG_VIRTFS=y" >> $config_host_mak
fi
if test "$vhost_scsi" = "yes" ; then
  echo "CONFIG_VHOST_SCSI=y" >> $config_host_mak
fi
if test "$blobs" = "yes" ; then
  echo "INSTALL_BLOBS=yes" >> $config_host_mak
fi
if test "$iovec" = "yes" ; then
  echo "CONFIG_IOVEC=y" >> $config_host_mak
fi
if test "$preadv" = "yes" ; then
  echo "CONFIG_PREADV=y" >> $config_host_mak
fi
if test "$fdt" = "yes" ; then
  echo "CONFIG_FDT=y" >> $config_host_mak
fi
if test "$signalfd" = "yes" ; then
  echo "CONFIG_SIGNALFD=y" >> $config_host_mak
fi
if test "$tcg_interpreter" = "yes" ; then
  echo "CONFIG_TCG_INTERPRETER=y" >> $config_host_mak
fi
if test "$fdatasync" = "yes" ; then
  echo "CONFIG_FDATASYNC=y" >> $config_host_mak
fi
if test "$madvise" = "yes" ; then
  echo "CONFIG_MADVISE=y" >> $config_host_mak
fi
if test "$posix_madvise" = "yes" ; then
  echo "CONFIG_POSIX_MADVISE=y" >> $config_host_mak
fi
if test "$sigev_thread_id" = "yes" ; then
  echo "CONFIG_SIGEV_THREAD_ID=y" >> $config_host_mak
fi

if test "$spice" = "yes" ; then
  echo "CONFIG_SPICE=y" >> $config_host_mak
fi

if test "$smartcard_nss" = "yes" ; then
  echo "CONFIG_SMARTCARD_NSS=y" >> $config_host_mak
  echo "libcacard_libs=$libcacard_libs" >> $config_host_mak
  echo "libcacard_cflags=$libcacard_cflags" >> $config_host_mak
fi

if test "$libusb" = "yes" ; then
  echo "CONFIG_USB_LIBUSB=y" >> $config_host_mak
fi

if test "$usb_redir" = "yes" ; then
  echo "CONFIG_USB_REDIR=y" >> $config_host_mak
fi

if test "$glx" = "yes" ; then
  echo "CONFIG_GLX=y" >> $config_host_mak
  echo "GLX_LIBS=$glx_libs" >> $config_host_mak
fi

if test "$libiscsi" = "yes" ; then
  echo "CONFIG_LIBISCSI=y" >> $config_host_mak
fi

if test "$seccomp" = "yes"; then
  echo "CONFIG_SECCOMP=y" >> $config_host_mak
fi

# XXX: suppress that
if [ "$bsd" = "yes" ] ; then
  echo "CONFIG_BSD=y" >> $config_host_mak
fi

echo "CONFIG_UNAME_RELEASE=\"$uname_release\"" >> $config_host_mak

if test "$zero_malloc" = "yes" ; then
  echo "CONFIG_ZERO_MALLOC=y" >> $config_host_mak
fi
if test "$qom_cast_debug" = "yes" ; then
  echo "CONFIG_QOM_CAST_DEBUG=y" >> $config_host_mak
fi
if test "$rbd" = "yes" ; then
  echo "CONFIG_RBD=y" >> $config_host_mak
fi

echo "CONFIG_COROUTINE_BACKEND=$coroutine" >> $config_host_mak

if test "$open_by_handle_at" = "yes" ; then
  echo "CONFIG_OPEN_BY_HANDLE=y" >> $config_host_mak
fi

if test "$linux_magic_h" = "yes" ; then
  echo "CONFIG_LINUX_MAGIC_H=y" >> $config_host_mak
fi

if test "$pragma_diagnostic_available" = "yes" ; then
  echo "CONFIG_PRAGMA_DIAGNOSTIC_AVAILABLE=y" >> $config_host_mak
fi

if test "$valgrind_h" = "yes" ; then
  echo "CONFIG_VALGRIND_H=y" >> $config_host_mak
fi

if test "$has_environ" = "yes" ; then
  echo "CONFIG_HAS_ENVIRON=y" >> $config_host_mak
fi

if test "$cpuid_h" = "yes" ; then
  echo "CONFIG_CPUID_H=y" >> $config_host_mak
fi

if test "$int128" = "yes" ; then
  echo "CONFIG_INT128=y" >> $config_host_mak
fi

if test "$getauxval" = "yes" ; then
  echo "CONFIG_GETAUXVAL=y" >> $config_host_mak
fi

if test "$glusterfs" = "yes" ; then
  echo "CONFIG_GLUSTERFS=y" >> $config_host_mak
fi

if test "$glusterfs_discard" = "yes" ; then
  echo "CONFIG_GLUSTERFS_DISCARD=y" >> $config_host_mak
fi

if test "$libssh2" = "yes" ; then
  echo "CONFIG_LIBSSH2=y" >> $config_host_mak
fi

if test "$virtio_blk_data_plane" = "yes" ; then
  echo 'CONFIG_VIRTIO_BLK_DATA_PLANE=$(CONFIG_VIRTIO)' >> $config_host_mak
fi

# USB host support
case "$usb" in
linux)
  echo "HOST_USB=linux legacy" >> $config_host_mak
;;
bsd)
  echo "HOST_USB=bsd" >> $config_host_mak
;;
libusb)
  if test "$linux" = "yes"; then
    echo "HOST_USB=libusb linux legacy" >> $config_host_mak
  else
    echo "HOST_USB=libusb legacy" >> $config_host_mak
  fi
;;
*)
  echo "HOST_USB=stub" >> $config_host_mak
;;
esac

# TPM passthrough support?
if test "$tpm" = "yes"; then
  echo 'CONFIG_TPM=$(CONFIG_SOFTMMU)' >> $config_host_mak
  if test "$tpm_passthrough" = "yes"; then
    echo "CONFIG_TPM_PASSTHROUGH=y" >> $config_host_mak
  fi
fi

# use default implementation for tracing backend-specific routines
trace_default=yes
echo "TRACE_BACKEND=$trace_backend" >> $config_host_mak
if test "$trace_backend" = "nop"; then
  echo "CONFIG_TRACE_NOP=y" >> $config_host_mak
fi
if test "$trace_backend" = "simple"; then
  echo "CONFIG_TRACE_SIMPLE=y" >> $config_host_mak
  trace_default=no
  # Set the appropriate trace file.
  trace_file="\"$trace_file-\" FMT_pid"
fi
if test "$trace_backend" = "stderr"; then
  echo "CONFIG_TRACE_STDERR=y" >> $config_host_mak
  trace_default=no
fi
if test "$trace_backend" = "ust"; then
  echo "CONFIG_TRACE_UST=y" >> $config_host_mak
fi
if test "$trace_backend" = "dtrace"; then
  echo "CONFIG_TRACE_DTRACE=y" >> $config_host_mak
  if test "$trace_backend_stap" = "yes" ; then
    echo "CONFIG_TRACE_SYSTEMTAP=y" >> $config_host_mak
  fi
fi
if test "$trace_backend" = "ftrace"; then
  if test "$linux" = "yes" ; then
    echo "CONFIG_TRACE_FTRACE=y" >> $config_host_mak
    trace_default=no
  else
    feature_not_found "ftrace(trace backend)"
  fi
fi
echo "CONFIG_TRACE_FILE=$trace_file" >> $config_host_mak
if test "$trace_default" = "yes"; then
  echo "CONFIG_TRACE_DEFAULT=y" >> $config_host_mak
fi

if test "$rdma" = "yes" ; then
  echo "CONFIG_RDMA=y" >> $config_host_mak
fi

if test "$tcg_interpreter" = "yes"; then
  QEMU_INCLUDES="-I\$(SRC_PATH)/tcg/tci $QEMU_INCLUDES"
elif test "$ARCH" = "sparc64" ; then
  QEMU_INCLUDES="-I\$(SRC_PATH)/tcg/sparc $QEMU_INCLUDES"
elif test "$ARCH" = "s390x" ; then
  QEMU_INCLUDES="-I\$(SRC_PATH)/tcg/s390 $QEMU_INCLUDES"
elif test "$ARCH" = "x86_64" -o "$ARCH" = "x32" ; then
  QEMU_INCLUDES="-I\$(SRC_PATH)/tcg/i386 $QEMU_INCLUDES"
else
  QEMU_INCLUDES="-I\$(SRC_PATH)/tcg/\$(ARCH) $QEMU_INCLUDES"
fi
QEMU_INCLUDES="-I\$(SRC_PATH)/tcg $QEMU_INCLUDES"

echo "TOOLS=$tools" >> $config_host_mak
echo "ROMS=$roms" >> $config_host_mak
echo "MAKE=$make" >> $config_host_mak
echo "INSTALL=$install" >> $config_host_mak
echo "INSTALL_DIR=$install -d -m 0755" >> $config_host_mak
echo "INSTALL_DATA=$install -c -m 0644" >> $config_host_mak
if test -n "$libtool"; then
  echo "INSTALL_PROG=\$(LIBTOOL) --mode=install $install -c -m 0755" >> $config_host_mak
  echo "INSTALL_LIB=\$(LIBTOOL) --mode=install $install -c -m 0644" >> $config_host_mak
else
  echo "INSTALL_PROG=$install -c -m 0755" >> $config_host_mak
  echo "INSTALL_LIB=$install -c -m 0644" >> $config_host_mak
fi
echo "PYTHON=$python" >> $config_host_mak
echo "CC=$cc" >> $config_host_mak
echo "CC_I386=$cc_i386" >> $config_host_mak
echo "HOST_CC=$host_cc" >> $config_host_mak
echo "OBJCC=$objcc" >> $config_host_mak
echo "AR=$ar" >> $config_host_mak
echo "AS=$as" >> $config_host_mak
echo "CPP=$cpp" >> $config_host_mak
echo "OBJCOPY=$objcopy" >> $config_host_mak
echo "LD=$ld" >> $config_host_mak
echo "WINDRES=$windres" >> $config_host_mak
echo "LIBTOOL=$libtool" >> $config_host_mak
echo "CFLAGS=$CFLAGS" >> $config_host_mak
echo "QEMU_CFLAGS=$QEMU_CFLAGS" >> $config_host_mak
echo "QEMU_INCLUDES=$QEMU_INCLUDES" >> $config_host_mak
if test "$sparse" = "yes" ; then
  echo "CC           := REAL_CC=\"\$(CC)\" cgcc"       >> $config_host_mak
  echo "HOST_CC      := REAL_CC=\"\$(HOST_CC)\" cgcc"  >> $config_host_mak
  echo "QEMU_CFLAGS  += -Wbitwise -Wno-transparent-union -Wno-old-initializer -Wno-non-pointer-null" >> $config_host_mak
fi
if test "$cross_prefix" != ""; then
  echo "AUTOCONF_HOST := --host=${cross_prefix%-}"     >> $config_host_mak
else
  echo "AUTOCONF_HOST := "                             >> $config_host_mak
fi
echo "LDFLAGS=$LDFLAGS" >> $config_host_mak
echo "LIBTOOLFLAGS=$LIBTOOLFLAGS" >> $config_host_mak
echo "LIBS+=$LIBS" >> $config_host_mak
echo "LIBS_TOOLS+=$libs_tools" >> $config_host_mak
echo "EXESUF=$EXESUF" >> $config_host_mak
echo "LIBS_QGA+=$libs_qga" >> $config_host_mak
echo "POD2MAN=$POD2MAN" >> $config_host_mak
echo "TRANSLATE_OPT_CFLAGS=$TRANSLATE_OPT_CFLAGS" >> $config_host_mak
if test "$gcov" = "yes" ; then
  echo "CONFIG_GCOV=y" >> $config_host_mak
  echo "GCOV=$gcov_tool" >> $config_host_mak
fi

# use included Linux headers
if test "$linux" = "yes" ; then
  mkdir -p linux-headers
  case "$cpu" in
  i386|x86_64|x32)
    linux_arch=x86
    ;;
  ppcemb|ppc|ppc64)
    linux_arch=powerpc
    ;;
  s390x)
    linux_arch=s390
    ;;
  aarch64)
    linux_arch=arm64
    ;;
  *)
    # For most CPUs the kernel architecture name and QEMU CPU name match.
    linux_arch="$cpu"
    ;;
  esac
    # For non-KVM architectures we will not have asm headers
    if [ -e "$source_path/linux-headers/asm-$linux_arch" ]; then
      symlink "$source_path/linux-headers/asm-$linux_arch" linux-headers/asm
    fi
fi

for target in $target_list; do
target_dir="$target"
config_target_mak=$target_dir/config-target.mak
target_name=`echo $target | cut -d '-' -f 1`
target_bigendian="no"

case "$target_name" in
  armeb|lm32|m68k|microblaze|mips|mipsn32|mips64|moxie|or32|ppc|ppcemb|ppc64|ppc64abi32|s390x|sh4eb|sparc|sparc64|sparc32plus|xtensaeb)
  target_bigendian=yes
  ;;
esac
target_softmmu="no"
target_user_only="no"
target_linux_user="no"
target_bsd_user="no"
case "$target" in
  ${target_name}-softmmu)
    target_softmmu="yes"
    ;;
  ${target_name}-linux-user)
    if test "$linux" != "yes" ; then
      error_exit "Target '$target' is only available on a Linux host"
    fi
    target_user_only="yes"
    target_linux_user="yes"
    ;;
  ${target_name}-bsd-user)
    if test "$bsd" != "yes" ; then
      error_exit "Target '$target' is only available on a BSD host"
    fi
    target_user_only="yes"
    target_bsd_user="yes"
    ;;
  *)
    error_exit "Target '$target' not recognised"
    exit 1
    ;;
esac

mkdir -p $target_dir
echo "# Automatically generated by configure - do not modify" > $config_target_mak

bflt="no"
interp_prefix1=`echo "$interp_prefix" | sed "s/%M/$target_name/g"`
gdb_xml_files=""

TARGET_ARCH="$target_name"
TARGET_BASE_ARCH=""
TARGET_ABI_DIR=""

case "$target_name" in
  i386)
  ;;
  x86_64)
    TARGET_BASE_ARCH=i386
  ;;
  alpha)
  ;;
  arm|armeb)
    TARGET_ARCH=arm
    bflt="yes"
    gdb_xml_files="arm-core.xml arm-vfp.xml arm-vfp3.xml arm-neon.xml"
  ;;
  cris)
  ;;
  lm32)
  ;;
  m68k)
    bflt="yes"
    gdb_xml_files="cf-core.xml cf-fp.xml"
  ;;
  microblaze|microblazeel)
    TARGET_ARCH=microblaze
    bflt="yes"
  ;;
  mips|mipsel)
    TARGET_ARCH=mips
    echo "TARGET_ABI_MIPSO32=y" >> $config_target_mak
  ;;
  mipsn32|mipsn32el)
    TARGET_ARCH=mips64
    TARGET_BASE_ARCH=mips
    echo "TARGET_ABI_MIPSN32=y" >> $config_target_mak
    echo "TARGET_ABI32=y" >> $config_target_mak
  ;;
  mips64|mips64el)
    TARGET_ARCH=mips64
    TARGET_BASE_ARCH=mips
    echo "TARGET_ABI_MIPSN64=y" >> $config_target_mak
  ;;
  moxie)
  ;;
  or32)
    TARGET_ARCH=openrisc
    TARGET_BASE_ARCH=openrisc
  ;;
  ppc)
    gdb_xml_files="power-core.xml power-fpu.xml power-altivec.xml power-spe.xml"
  ;;
  ppcemb)
    TARGET_BASE_ARCH=ppc
    TARGET_ABI_DIR=ppc
    gdb_xml_files="power-core.xml power-fpu.xml power-altivec.xml power-spe.xml"
  ;;
  ppc64)
    TARGET_BASE_ARCH=ppc
    TARGET_ABI_DIR=ppc
    gdb_xml_files="power64-core.xml power-fpu.xml power-altivec.xml power-spe.xml"
  ;;
  ppc64abi32)
    TARGET_ARCH=ppc64
    TARGET_BASE_ARCH=ppc
    TARGET_ABI_DIR=ppc
    echo "TARGET_ABI32=y" >> $config_target_mak
    gdb_xml_files="power64-core.xml power-fpu.xml power-altivec.xml power-spe.xml"
  ;;
  sh4|sh4eb)
    TARGET_ARCH=sh4
    bflt="yes"
  ;;
  sparc)
  ;;
  sparc64)
    TARGET_BASE_ARCH=sparc
  ;;
  sparc32plus)
    TARGET_ARCH=sparc64
    TARGET_BASE_ARCH=sparc
    TARGET_ABI_DIR=sparc
    echo "TARGET_ABI32=y" >> $config_target_mak
  ;;
  s390x)
  ;;
  unicore32)
  ;;
  xtensa|xtensaeb)
    TARGET_ARCH=xtensa
  ;;
  *)
    error_exit "Unsupported target CPU"
  ;;
esac
# TARGET_BASE_ARCH needs to be defined after TARGET_ARCH
if [ "$TARGET_BASE_ARCH" = "" ]; then
  TARGET_BASE_ARCH=$TARGET_ARCH
fi

symlink "$source_path/Makefile.target" "$target_dir/Makefile"

upper() {
    echo "$@"| LC_ALL=C tr '[a-z]' '[A-Z]'
}

target_arch_name="`upper $TARGET_ARCH`"
echo "TARGET_$target_arch_name=y" >> $config_target_mak
echo "TARGET_NAME=$target_name" >> $config_target_mak
echo "TARGET_BASE_ARCH=$TARGET_BASE_ARCH" >> $config_target_mak
if [ "$TARGET_ABI_DIR" = "" ]; then
  TARGET_ABI_DIR=$TARGET_ARCH
fi
echo "TARGET_ABI_DIR=$TARGET_ABI_DIR" >> $config_target_mak
case "$target_name" in
  i386|x86_64)
    if test "$xen" = "yes" -a "$target_softmmu" = "yes" ; then
      echo "CONFIG_XEN=y" >> $config_target_mak
      if test "$xen_pci_passthrough" = yes; then
        echo "CONFIG_XEN_PCI_PASSTHROUGH=y" >> "$config_target_mak"
      fi
    fi
    ;;
  *)
esac
case "$target_name" in
  arm|i386|x86_64|ppcemb|ppc|ppc64|s390x)
    # Make sure the target and host cpus are compatible
    if test "$kvm" = "yes" -a "$target_softmmu" = "yes" -a \
      \( "$target_name" = "$cpu" -o \
      \( "$target_name" = "ppcemb" -a "$cpu" = "ppc" \) -o \
      \( "$target_name" = "ppc64"  -a "$cpu" = "ppc" \) -o \
      \( "$target_name" = "ppc"    -a "$cpu" = "ppc64" \) -o \
      \( "$target_name" = "ppcemb" -a "$cpu" = "ppc64" \) -o \
      \( "$target_name" = "x86_64" -a "$cpu" = "i386"   \) -o \
      \( "$target_name" = "i386"   -a "$cpu" = "x86_64" \) \) ; then
      echo "CONFIG_KVM=y" >> $config_target_mak
      if test "$vhost_net" = "yes" ; then
        echo "CONFIG_VHOST_NET=y" >> $config_target_mak
      fi
    fi
esac
if test "$target_bigendian" = "yes" ; then
  echo "TARGET_WORDS_BIGENDIAN=y" >> $config_target_mak
fi
if test "$target_softmmu" = "yes" ; then
  echo "CONFIG_SOFTMMU=y" >> $config_target_mak
fi
if test "$target_user_only" = "yes" ; then
  echo "CONFIG_USER_ONLY=y" >> $config_target_mak
  echo "CONFIG_QEMU_INTERP_PREFIX=\"$interp_prefix1\"" >> $config_target_mak
fi
if test "$target_linux_user" = "yes" ; then
  echo "CONFIG_LINUX_USER=y" >> $config_target_mak
fi
list=""
if test ! -z "$gdb_xml_files" ; then
  for x in $gdb_xml_files; do
    list="$list $source_path/gdb-xml/$x"
  done
  echo "TARGET_XML_FILES=$list" >> $config_target_mak
fi

if test "$target_user_only" = "yes" -a "$bflt" = "yes"; then
  echo "TARGET_HAS_BFLT=y" >> $config_target_mak
fi
if test "$target_user_only" = "yes" -a "$guest_base" = "yes"; then
  echo "CONFIG_USE_GUEST_BASE=y" >> $config_target_mak
fi
if test "$target_bsd_user" = "yes" ; then
  echo "CONFIG_BSD_USER=y" >> $config_target_mak
fi

# generate QEMU_CFLAGS/LDFLAGS for targets

cflags=""
ldflags=""

for i in $ARCH $TARGET_BASE_ARCH ; do
  case "$i" in
  alpha)
    echo "CONFIG_ALPHA_DIS=y"  >> $config_target_mak
    echo "CONFIG_ALPHA_DIS=y"  >> config-all-disas.mak
  ;;
  arm)
    echo "CONFIG_ARM_DIS=y"  >> $config_target_mak
    echo "CONFIG_ARM_DIS=y"  >> config-all-disas.mak
  ;;
  cris)
    echo "CONFIG_CRIS_DIS=y"  >> $config_target_mak
    echo "CONFIG_CRIS_DIS=y"  >> config-all-disas.mak
  ;;
  hppa)
    echo "CONFIG_HPPA_DIS=y"  >> $config_target_mak
    echo "CONFIG_HPPA_DIS=y"  >> config-all-disas.mak
  ;;
  i386|x86_64|x32)
    echo "CONFIG_I386_DIS=y"  >> $config_target_mak
    echo "CONFIG_I386_DIS=y"  >> config-all-disas.mak
  ;;
  ia64*)
    echo "CONFIG_IA64_DIS=y"  >> $config_target_mak
    echo "CONFIG_IA64_DIS=y"  >> config-all-disas.mak
  ;;
  lm32)
    echo "CONFIG_LM32_DIS=y"  >> $config_target_mak
    echo "CONFIG_LM32_DIS=y"  >> config-all-disas.mak
  ;;
  m68k)
    echo "CONFIG_M68K_DIS=y"  >> $config_target_mak
    echo "CONFIG_M68K_DIS=y"  >> config-all-disas.mak
  ;;
  microblaze*)
    echo "CONFIG_MICROBLAZE_DIS=y"  >> $config_target_mak
    echo "CONFIG_MICROBLAZE_DIS=y"  >> config-all-disas.mak
  ;;
  mips*)
    echo "CONFIG_MIPS_DIS=y"  >> $config_target_mak
    echo "CONFIG_MIPS_DIS=y"  >> config-all-disas.mak
  ;;
  moxie*)
    echo "CONFIG_MOXIE_DIS=y"  >> $config_target_mak
    echo "CONFIG_MOXIE_DIS=y"  >> config-all-disas.mak
  ;;
  or32)
    echo "CONFIG_OPENRISC_DIS=y"  >> $config_target_mak
    echo "CONFIG_OPENRISC_DIS=y"  >> config-all-disas.mak
  ;;
  ppc*)
    echo "CONFIG_PPC_DIS=y"  >> $config_target_mak
    echo "CONFIG_PPC_DIS=y"  >> config-all-disas.mak
  ;;
  s390*)
    echo "CONFIG_S390_DIS=y"  >> $config_target_mak
    echo "CONFIG_S390_DIS=y"  >> config-all-disas.mak
  ;;
  sh4)
    echo "CONFIG_SH4_DIS=y"  >> $config_target_mak
    echo "CONFIG_SH4_DIS=y"  >> config-all-disas.mak
  ;;
  sparc*)
    echo "CONFIG_SPARC_DIS=y"  >> $config_target_mak
    echo "CONFIG_SPARC_DIS=y"  >> config-all-disas.mak
  ;;
  xtensa*)
    echo "CONFIG_XTENSA_DIS=y"  >> $config_target_mak
    echo "CONFIG_XTENSA_DIS=y"  >> config-all-disas.mak
  ;;
  esac
done
if test "$tcg_interpreter" = "yes" ; then
  echo "CONFIG_TCI_DIS=y"  >> $config_target_mak
  echo "CONFIG_TCI_DIS=y"  >> config-all-disas.mak
fi

case "$ARCH" in
alpha)
  # Ensure there's only a single GP
  cflags="-msmall-data $cflags"
;;
esac

if test "$gprof" = "yes" ; then
  echo "TARGET_GPROF=yes" >> $config_target_mak
  if test "$target_linux_user" = "yes" ; then
    cflags="-p $cflags"
    ldflags="-p $ldflags"
  fi
  if test "$target_softmmu" = "yes" ; then
    ldflags="-p $ldflags"
    echo "GPROF_CFLAGS=-p" >> $config_target_mak
  fi
fi

if test "$target_linux_user" = "yes" -o "$target_bsd_user" = "yes" ; then
  ldflags="$ldflags $textseg_ldflags"
fi

echo "LDFLAGS+=$ldflags" >> $config_target_mak
echo "QEMU_CFLAGS+=$cflags" >> $config_target_mak

done # for target in $targets

if [ "$pixman" = "internal" ]; then
  echo "config-host.h: subdir-pixman" >> $config_host_mak
fi

if test "$rdma" = "yes" ; then
echo "CONFIG_RDMA=y" >> $config_host_mak
fi

if [ "$dtc_internal" = "yes" ]; then
  echo "config-host.h: subdir-dtc" >> $config_host_mak
fi

# build tree in object directory in case the source is not in the current directory
DIRS="tests tests/tcg tests/tcg/cris tests/tcg/lm32 tests/libqos tests/qapi-schema tests/tcg/xtensa"
DIRS="$DIRS pc-bios/optionrom pc-bios/spapr-rtas pc-bios/s390-ccw"
DIRS="$DIRS roms/seabios roms/vgabios"
DIRS="$DIRS qapi-generated"
FILES="Makefile tests/tcg/Makefile qdict-test-data.txt"
FILES="$FILES tests/tcg/cris/Makefile tests/tcg/cris/.gdbinit"
FILES="$FILES tests/tcg/lm32/Makefile tests/tcg/xtensa/Makefile po/Makefile"
FILES="$FILES pc-bios/optionrom/Makefile pc-bios/keymaps"
FILES="$FILES pc-bios/spapr-rtas/Makefile"
FILES="$FILES pc-bios/s390-ccw/Makefile"
FILES="$FILES roms/seabios/Makefile roms/vgabios/Makefile"
FILES="$FILES pc-bios/qemu-icon.bmp"
for bios_file in \
    $source_path/pc-bios/*.bin \
    $source_path/pc-bios/*.aml \
    $source_path/pc-bios/*.rom \
    $source_path/pc-bios/*.dtb \
    $source_path/pc-bios/*.img \
    $source_path/pc-bios/openbios-* \
    $source_path/pc-bios/palcode-*
do
    FILES="$FILES pc-bios/`basename $bios_file`"
done
mkdir -p $DIRS
for f in $FILES ; do
    if [ -e "$source_path/$f" ] && [ "$source_path" != `pwd` ]; then
        symlink "$source_path/$f" "$f"
    fi
done

# temporary config to build submodules
for rom in seabios vgabios ; do
    config_mak=roms/$rom/config.mak
    echo "# Automatically generated by configure - do not modify" > $config_mak
    echo "SRC_PATH=$source_path/roms/$rom" >> $config_mak
    echo "AS=$as" >> $config_mak
    echo "CC=$cc" >> $config_mak
    echo "BCC=bcc" >> $config_mak
    echo "CPP=$cpp" >> $config_mak
    echo "OBJCOPY=objcopy" >> $config_mak
    echo "IASL=iasl" >> $config_mak
    echo "LD=$ld" >> $config_mak
done

if test "$docs" = "yes" ; then
  mkdir -p QMP
fi<|MERGE_RESOLUTION|>--- conflicted
+++ resolved
@@ -1728,53 +1728,40 @@
     gtkpackage="gtk+-$gtkabi"
     if test "$gtkabi" = "3.0" ; then
       gtkversion="3.0.0"
+    else
+      gtkversion="2.18.0"
+    fi
+    if $pkg_config --exists "$gtkpackage >= $gtkversion"; then
+        gtk_cflags=`$pkg_config --cflags $gtkpackage`
+        gtk_libs=`$pkg_config --libs $gtkpackage`
+        libs_softmmu="$gtk_libs $libs_softmmu"
+        gtk="yes"
+    elif test "$gtk" = "yes" ; then
+        feature_not_found "gtk"
+    else
+        gtk="no"
+    fi
+fi
+
+##########################################
+# VTE probe
+
+if test "$vte" != "no"; then
+    if test "$gtkabi" = "3.0"; then
       vtepackage="vte-2.90"
       vteversion="0.32.0"
     else
-      gtkversion="2.18.0"
       vtepackage="vte"
       vteversion="0.24.0"
     fi
-<<<<<<< HEAD
-    if $pkg_config --exists "$gtkpackage >= $gtkversion"; then
-	gtk_cflags=`$pkg_config --cflags $gtkpackage`
-	gtk_libs=`$pkg_config --libs $gtkpackage`
-        libs_softmmu="$gtk_libs $libs_softmmu"
-=======
-    if ! $pkg_config --exists "$gtkpackage >= $gtkversion"; then
-        if test "$gtk" = "yes" ; then
-            feature_not_found "gtk"
-        fi
-        gtk="no"
-    elif ! $pkg_config --exists "$vtepackage >= $vteversion"; then
-        if test "$gtk" = "yes" ; then
-            error_exit "libvte not found (required for gtk support)"
-        fi
-        gtk="no"
-    else
-	gtk_cflags=`$pkg_config --cflags $gtkpackage`
-	gtk_libs=`$pkg_config --libs $gtkpackage`
-	vte_cflags=`$pkg_config --cflags $vtepackage`
-	vte_libs=`$pkg_config --libs $vtepackage`
-	libs_softmmu="$gtk_libs $vte_libs $libs_softmmu"
->>>>>>> aaa6a401
-	gtk="yes"
-    fi
-fi
-
-##########################################
-# VTE probe
-
-if test "$vte" != "no"; then
     if $pkg_config --exists "$vtepackage >= $vteversion"; then
         vte_cflags=`$pkg_config --cflags $vtepackage`
         vte_libs=`$pkg_config --libs $vtepackage`
         libs_softmmu="$vte_libs $libs_softmmu"
         vte="yes"
+    elif test "$vte" = "yes"; then
+        feature_not_found "vte"
     else
-        if test "$vte" = "yes"; then
-            feature_not_found "vte"
-        fi
         vte="no"
     fi
 fi
@@ -1980,13 +1967,8 @@
 }
 EOF
   if $pkg_config libpng --exists; then
-<<<<<<< HEAD
-    vnc_png_cflags=`$pkg_config libpng --cflags 2> /dev/null`
-    vnc_png_libs=`$pkg_config libpng --libs 2> /dev/null`
-=======
     vnc_png_cflags=`$pkg_config libpng --cflags`
     vnc_png_libs=`$pkg_config libpng --libs`
->>>>>>> aaa6a401
   else
     vnc_png_cflags=""
     vnc_png_libs="-lpng"
