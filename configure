--- conflicted
+++ resolved
@@ -181,12 +181,6 @@
   cpu="x86_64"
 elif check_define __arm__ ; then
   cpu="armv4l"
-elif check_define __mips__ ; then
-  if check_define __mips64 ; then
-    cpu="mips64"
-  else
-    cpu="mips"
-  fi
 elif check_define __sparc__ ; then
   # We can't check for 64 bit (when gcc is biarch) or V8PLUSA
   # They must be specified using --sparc_cpu
@@ -201,13 +195,14 @@
   else
     cpu="ppc"
   fi
-<<<<<<< HEAD
-=======
 elif check_define __mips__ ; then
-  cpu="mips"
+  if check_define __mips64 ; then
+    cpu="mips64"
+  else
+    cpu="mips"
+  fi
 elif check_define __ia64__ ; then
   cpu="ia64"
->>>>>>> a18f844f
 else
   cpu=`uname -m`
 fi
@@ -681,15 +676,13 @@
   ;;
   --enable-docs) docs="yes"
   ;;
-<<<<<<< HEAD
   --disable-tools) tools="no"
   ;;
   --enable-tools) tools="yes"
-=======
+  ;;
   --disable-vhost-net) vhost_net="no"
   ;;
   --enable-vhost-net) vhost_net="yes"
->>>>>>> a18f844f
   ;;
   *) echo "ERROR: unknown option $opt"; show_help="yes"
   ;;
