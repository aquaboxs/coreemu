--- conflicted
+++ resolved
@@ -1888,18 +1888,6 @@
 
 ##########################################
 # glib support probe
-<<<<<<< HEAD
-if $pkg_config --modversion glib-2.0 > /dev/null 2>&1 ; then
-    glib_cflags=`$pkg_config --cflags glib-2.0 2>/dev/null`
-    glib_libs=`$pkg_config --libs glib-2.0 2>/dev/null`
-    libs_softmmu="$glib_libs $libs_softmmu"
-    libs_tools="$glib_libs $libs_tools"
-elif test "$mingw32" = "yes" ; then
-    echo "mingw32 without glib-2.0"
-else
-    echo "glib-2.0 required to compile QEMU, trying without it"
-    #~ exit 1
-=======
 if test "$guest_agent" != "no" ; then
     if $pkg_config --modversion glib-2.0 > /dev/null 2>&1 ; then
         glib_cflags=`$pkg_config --cflags glib-2.0 2>/dev/null`
@@ -1910,7 +1898,6 @@
         echo "glib-2.0 required to compile QEMU"
         exit 1
     fi
->>>>>>> 6546bc37
 fi
 
 ##########################################
