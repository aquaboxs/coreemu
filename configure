#!/bin/sh
#
# qemu configure script (c) 2003 Fabrice Bellard
#
# set temporary file name
if test ! -z "$TMPDIR" ; then
    TMPDIR1="${TMPDIR}"
elif test ! -z "$TEMPDIR" ; then
    TMPDIR1="${TEMPDIR}"
else
    TMPDIR1="/tmp"
fi

TMPC="${TMPDIR1}/qemu-conf-${RANDOM}-$$-${RANDOM}.c"
TMPO="${TMPDIR1}/qemu-conf-${RANDOM}-$$-${RANDOM}.o"
TMPE="${TMPDIR1}/qemu-conf-${RANDOM}-$$-${RANDOM}"

trap "rm -f $TMPC $TMPO $TMPE ; exit" 0 2 3 15

compile_object() {
  $cc $QEMU_CFLAGS -c -o $TMPO $TMPC > /dev/null 2> /dev/null
}

compile_prog() {
  local_cflags="$1"
  local_ldflags="$2"
  $cc $QEMU_CFLAGS $local_cflags -o $TMPE $TMPC $LDFLAGS $local_ldflags > /dev/null 2> /dev/null
}

# default parameters
cpu=""
prefix=""
interp_prefix="/usr/gnemul/qemu-%M"
static="no"
sparc_cpu=""
cross_prefix=""
cc="gcc"
audio_drv_list=""
audio_card_list="ac97 es1370 sb16"
audio_possible_cards="ac97 es1370 sb16 cs4231a adlib gus"
host_cc="gcc"
ar="ar"
link="ld"
make="make"
install="install"
objcopy="objcopy"
ld="ld"
helper_cflags=""
libs_softmmu=""
libs_tools=""
audio_pt_int=""

# parse CC options first
for opt do
  optarg=`expr "x$opt" : 'x[^=]*=\(.*\)'`
  case "$opt" in
  --cross-prefix=*) cross_prefix="$optarg"
  ;;
  --cc=*) cc="$optarg"
  ;;
  --cpu=*) cpu="$optarg"
  ;;
  --extra-cflags=*) QEMU_CFLAGS="$optarg $QEMU_CFLAGS"
  ;;
  --extra-ldflags=*) LDFLAGS="$optarg $LDFLAGS"
  ;;
  --sparc_cpu=*)
    sparc_cpu="$optarg"
    case $sparc_cpu in
    v7|v8|v8plus|v8plusa)
      cpu="sparc"
    ;;
    v9)
      cpu="sparc64"
    ;;
    *)
      echo "undefined SPARC architecture. Exiting";
      exit 1
    ;;
    esac
  ;;
  esac
done
# OS specific
# Using uname is really, really broken.  Once we have the right set of checks
# we can eliminate it's usage altogether

cc="${cross_prefix}${cc}"
ar="${cross_prefix}${ar}"
link="${cross_prefix}${link}"
objcopy="${cross_prefix}${objcopy}"
ld="${cross_prefix}${ld}"

# check that the C compiler works.
cat > $TMPC <<EOF
int main(void) {}
EOF

if compile_object ; then
  : C compiler works ok
else
    echo "ERROR: \"$cc\" either does not exist or does not work"
    exit 1
fi

check_define() {
cat > $TMPC <<EOF
#if !defined($1)
#error Not defined
#endif
int main(void) { return 0; }
EOF
  compile_object
}

if test ! -z "$cpu" ; then
  # command line argument
  :
elif check_define __i386__ ; then
  cpu="i386"
elif check_define __x86_64__ ; then
  cpu="x86_64"
elif check_define __mips__ ; then
  if check_define __mips64 ; then
    cpu="mips64"
  else
    cpu="mips"
  fi
elif check_define __sparc__ ; then
  # We can't check for 64 bit (when gcc is biarch) or V8PLUSA
  # They must be specified using --sparc_cpu
  if check_define __arch64__ ; then
    cpu="sparc64"
  else
    cpu="sparc"
  fi
elif check_define _ARCH_PPC ; then
  if check_define _ARCH_PPC64 ; then
    cpu="ppc64"
  else
    cpu="ppc"
  fi
else
  cpu=`uname -m`
fi

target_list=""
case "$cpu" in
  alpha|cris|ia64|m68k|microblaze|mips|mips64|ppc|ppc64|sparc64)
    cpu="$cpu"
  ;;
  i386|i486|i586|i686|i86pc|BePC)
    cpu="i386"
  ;;
  x86_64|amd64)
    cpu="x86_64"
  ;;
  armv*b)
    cpu="armv4b"
  ;;
  armv*l)
    cpu="armv4l"
  ;;
  parisc|parisc64)
    cpu="hppa"
  ;;
  s390*)
    cpu="s390"
  ;;
  s390x)
    cpu="s390x"
  ;;
  sparc|sun4[cdmuv])
    cpu="sparc"
  ;;
  *)
    cpu="unknown"
  ;;
esac

# Default value for a variable defining feature "foo"
#  * foo="no", feature will only be used if --enable-foo arg is given
#  * foo="", feature will be searched for, and if found, will be used
#  * foo="yes", this value vill only be set by --enable-foo flag.
#                   feature will searched for, if not found, configure exits with error
#
# Always add --enable-foo and --disable-foo command line args.  Distributions want
# to ensure that several features are compiled in, and it is impossible without a
# --enable-foo that exits if feature is not found

bluez=""
brlapi=""
curl=""
curses=""
docs=""
fdt=""
kvm=""
nptl=""
sdl=""
sparse="no"
vde=""
vnc_tls=""
vnc_sasl=""
xen=""
linux_aio=""

gprof="no"
debug_tcg="no"
debug="no"
strip_opt="yes"
bigendian="no"
mingw32="no"
EXESUF=""
slirp="yes"
fmod_lib=""
fmod_inc=""
oss_lib=""
bsd="no"
linux="no"
solaris="no"
profiler="no"
cocoa="no"
softmmu="yes"
linux_user="no"
darwin_user="no"
bsd_user="no"
guest_base=""
uname_release=""
io_thread="no"
mixemu="no"
kerneldir=""
aix="no"
blobs="yes"
pkgversion=""
check_utests="no"
user_pie="no"

# OS specific
if check_define __linux__ ; then
  targetos="Linux"
elif check_define _WIN32 ; then
  targetos='MINGW32'
elif check_define __OpenBSD__ ; then
  targetos='OpenBSD'
elif check_define __sun__ ; then
  targetos='SunOS'
else
  targetos=`uname -s`
fi

case $targetos in
CYGWIN*)
  mingw32="yes"
  QEMU_CFLAGS="-mno-cygwin $QEMU_CFLAGS"
  audio_possible_drivers="sdl"
;;
MINGW32*)
  mingw32="yes"
  audio_possible_drivers="dsound sdl fmod"
;;
GNU/kFreeBSD)
  audio_drv_list="oss"
  audio_possible_drivers="oss sdl esd pa"
;;
FreeBSD)
  bsd="yes"
  audio_drv_list="oss"
  audio_possible_drivers="oss sdl esd pa"
;;
DragonFly)
  bsd="yes"
  audio_drv_list="oss"
  audio_possible_drivers="oss sdl esd pa"
;;
NetBSD)
  bsd="yes"
  audio_drv_list="oss"
  audio_possible_drivers="oss sdl esd"
  oss_lib="-lossaudio"
;;
OpenBSD)
  bsd="yes"
  audio_drv_list="oss"
  audio_possible_drivers="oss sdl esd"
  oss_lib="-lossaudio"
;;
Darwin)
  bsd="yes"
  darwin="yes"
  # on Leopard most of the system is 32-bit, so we have to ask the kernel it if we can
  # run 64-bit userspace code
  if [ "$cpu" = "i386" ] ; then
    is_x86_64=`sysctl -n hw.optional.x86_64`
    [ "$is_x86_64" = "1" ] && cpu=x86_64
  fi
  if [ "$cpu" = "x86_64" ] ; then
    QEMU_CFLAGS="-arch x86_64 $QEMU_CFLAGS"
    LDFLAGS="-arch x86_64 $LDFLAGS"
  else
    QEMU_CFLAGS="-mdynamic-no-pic $QEMU_CFLAGS"
  fi
  darwin_user="yes"
  cocoa="yes"
  audio_drv_list="coreaudio"
  audio_possible_drivers="coreaudio sdl fmod"
  LDFLAGS="-framework CoreFoundation -framework IOKit $LDFLAGS"
  libs_softmmu="-F/System/Library/Frameworks -framework Cocoa -framework IOKit $libs_softmmu"
;;
SunOS)
  solaris="yes"
  make="gmake"
  install="ginstall"
  needs_libsunmath="no"
  solarisrev=`uname -r | cut -f2 -d.`
  # have to select again, because `uname -m` returns i86pc
  # even on an x86_64 box.
  solariscpu=`isainfo -k`
  if test "${solariscpu}" = "amd64" ; then
    cpu="x86_64"
  fi
  if [ "$cpu" = "i386" -o "$cpu" = "x86_64" ] ; then
    if test "$solarisrev" -le 9 ; then
      if test -f /opt/SUNWspro/prod/lib/libsunmath.so.1; then
        needs_libsunmath="yes"
        QEMU_CFLAGS="-I/opt/SUNWspro/prod/include/cc $QEMU_CFLAGS"
        LDFLAGS="-L/opt/SUNWspro/prod/lib -R/opt/SUNWspro/prod/lib $LDFLAGS"
        LIBS="-lsunmath $LIBS"
      else
        echo "QEMU will not link correctly on Solaris 8/X86 or 9/x86 without"
        echo "libsunmath from the Sun Studio compilers tools, due to a lack of"
        echo "C99 math features in libm.so in Solaris 8/x86 and Solaris 9/x86"
        echo "Studio 11 can be downloaded from www.sun.com."
        exit 1
      fi
    fi
  fi
  if test -f /usr/include/sys/soundcard.h ; then
    audio_drv_list="oss"
  fi
  audio_possible_drivers="oss sdl"
# needed for CMSG_ macros in sys/socket.h
  QEMU_CFLAGS="-D_XOPEN_SOURCE=600 $QEMU_CFLAGS"
# needed for TIOCWIN* defines in termios.h
  QEMU_CFLAGS="-D__EXTENSIONS__ $QEMU_CFLAGS"
  QEMU_CFLAGS="-std=gnu99 $QEMU_CFLAGS"
  LIBS="-lsocket -lnsl -lresolv $LIBS"
;;
AIX)
  aix="yes"
  make="gmake"
;;
*)
  audio_drv_list="oss"
  audio_possible_drivers="oss alsa sdl esd pa"
  linux="yes"
  linux_user="yes"
  usb="linux"
  if [ "$cpu" = "i386" -o "$cpu" = "x86_64" ] ; then
    audio_possible_drivers="$audio_possible_drivers fmod"
  fi
;;
esac

if [ "$bsd" = "yes" ] ; then
  if [ "$darwin" != "yes" ] ; then
    make="gmake"
    usb="bsd"
  fi
  bsd_user="yes"
fi

if test "$mingw32" = "yes" ; then
  EXESUF=".exe"
  QEMU_CFLAGS="-DWIN32_LEAN_AND_MEAN -DWINVER=0x501 $QEMU_CFLAGS"
  LIBS="-lwinmm -lws2_32 -liphlpapi $LIBS"
fi

# find source path
source_path=`dirname "$0"`
source_path_used="no"
workdir=`pwd`
if [ -z "$source_path" ]; then
    source_path=$workdir
else
    source_path=`cd "$source_path"; pwd`
fi
[ -f "$workdir/vl.c" ] || source_path_used="yes"

werror=""

for opt do
  optarg=`expr "x$opt" : 'x[^=]*=\(.*\)'`
  case "$opt" in
  --help|-h) show_help=yes
  ;;
  --prefix=*) prefix="$optarg"
  ;;
  --interp-prefix=*) interp_prefix="$optarg"
  ;;
  --source-path=*) source_path="$optarg"
  source_path_used="yes"
  ;;
  --cross-prefix=*)
  ;;
  --cc=*)
  ;;
  --host-cc=*) host_cc="$optarg"
  ;;
  --make=*) make="$optarg"
  ;;
  --install=*) install="$optarg"
  ;;
  --extra-cflags=*)
  ;;
  --extra-ldflags=*)
  ;;
  --cpu=*)
  ;;
  --target-list=*) target_list="$optarg"
  ;;
  --enable-gprof) gprof="yes"
  ;;
  --static) static="yes"
  ;;
  --disable-sdl) sdl="no"
  ;;
  --enable-sdl) sdl="yes"
  ;;
  --fmod-lib=*) fmod_lib="$optarg"
  ;;
  --fmod-inc=*) fmod_inc="$optarg"
  ;;
  --oss-lib=*) oss_lib="$optarg"
  ;;
  --audio-card-list=*) audio_card_list=`echo "$optarg" | sed -e 's/,/ /g'`
  ;;
  --audio-drv-list=*) audio_drv_list="$optarg"
  ;;
  --enable-debug-tcg) debug_tcg="yes"
  ;;
  --disable-debug-tcg) debug_tcg="no"
  ;;
  --enable-debug)
      # Enable debugging options that aren't excessively noisy
      debug_tcg="yes"
      debug="yes"
      strip_opt="no"
  ;;
  --enable-sparse) sparse="yes"
  ;;
  --disable-sparse) sparse="no"
  ;;
  --disable-strip) strip_opt="no"
  ;;
  --disable-vnc-tls) vnc_tls="no"
  ;;
  --enable-vnc-tls) vnc_tls="yes"
  ;;
  --disable-vnc-sasl) vnc_sasl="no"
  ;;
  --enable-vnc-sasl) vnc_sasl="yes"
  ;;
  --disable-slirp) slirp="no"
  ;;
  --disable-vde) vde="no"
  ;;
  --enable-vde) vde="yes"
  ;;
  --disable-xen) xen="no"
  ;;
  --enable-xen) xen="yes"
  ;;
  --disable-brlapi) brlapi="no"
  ;;
  --enable-brlapi) brlapi="yes"
  ;;
  --disable-bluez) bluez="no"
  ;;
  --enable-bluez) bluez="yes"
  ;;
  --disable-kvm) kvm="no"
  ;;
  --enable-kvm) kvm="yes"
  ;;
  --enable-profiler) profiler="yes"
  ;;
  --enable-cocoa)
      cocoa="yes" ;
      sdl="no" ;
      audio_drv_list="coreaudio `echo $audio_drv_list | sed s,coreaudio,,g`"
  ;;
  --disable-system) softmmu="no"
  ;;
  --enable-system) softmmu="yes"
  ;;
  --disable-user)
      linux_user="no" ;
      bsd_user="no" ;
      darwin_user="no"
  ;;
  --enable-user) ;;
  --disable-linux-user) linux_user="no"
  ;;
  --enable-linux-user) linux_user="yes"
  ;;
  --disable-darwin-user) darwin_user="no"
  ;;
  --enable-darwin-user) darwin_user="yes"
  ;;
  --disable-bsd-user) bsd_user="no"
  ;;
  --enable-bsd-user) bsd_user="yes"
  ;;
  --enable-guest-base) guest_base="yes"
  ;;
  --disable-guest-base) guest_base="no"
  ;;
  --enable-user-pie) user_pie="yes"
  ;;
  --disable-user-pie) user_pie="no"
  ;;
  --enable-uname-release=*) uname_release="$optarg"
  ;;
  --sparc_cpu=*)
  ;;
  --enable-werror) werror="yes"
  ;;
  --disable-werror) werror="no"
  ;;
  --disable-curses) curses="no"
  ;;
  --enable-curses) curses="yes"
  ;;
  --disable-curl) curl="no"
  ;;
  --enable-curl) curl="yes"
  ;;
  --disable-fdt) fdt="no"
  ;;
  --enable-fdt) fdt="yes"
  ;;
  --disable-check-utests) check_utests="no"
  ;;
  --enable-check-utests) check_utests="yes"
  ;;
  --disable-nptl) nptl="no"
  ;;
  --enable-nptl) nptl="yes"
  ;;
  --enable-mixemu) mixemu="yes"
  ;;
  --disable-linux-aio) linux_aio="no"
  ;;
  --enable-linux-aio) linux_aio="yes"
  ;;
  --enable-io-thread) io_thread="yes"
  ;;
  --disable-blobs) blobs="no"
  ;;
  --kerneldir=*) kerneldir="$optarg"
  ;;
  --with-pkgversion=*) pkgversion=" ($optarg)"
  ;;
  --disable-docs) docs="no"
  ;;
  --enable-docs) docs="yes"
  ;;
  *) echo "ERROR: unknown option $opt"; show_help="yes"
  ;;
  esac
done

#
# If cpu ~= sparc and  sparc_cpu hasn't been defined, plug in the right
# QEMU_CFLAGS/LDFLAGS (assume sparc_v8plus for 32-bit and sparc_v9 for 64-bit)
#
host_guest_base="no"
case "$cpu" in
    sparc) case $sparc_cpu in
           v7|v8)
             QEMU_CFLAGS="-mcpu=${sparc_cpu} -D__sparc_${sparc_cpu}__ $QEMU_CFLAGS"
           ;;
           v8plus|v8plusa)
             QEMU_CFLAGS="-mcpu=ultrasparc -D__sparc_${sparc_cpu}__ $QEMU_CFLAGS"
           ;;
           *) # sparc_cpu not defined in the command line
             QEMU_CFLAGS="-mcpu=ultrasparc -D__sparc_v8plus__ $QEMU_CFLAGS"
           esac
           LDFLAGS="-m32 $LDFLAGS"
           QEMU_CFLAGS="-m32 -ffixed-g2 -ffixed-g3 $QEMU_CFLAGS"
           if test "$solaris" = "no" ; then
             QEMU_CFLAGS="-ffixed-g1 -ffixed-g6 $QEMU_CFLAGS"
             helper_cflags="-ffixed-i0"
           fi
           ;;
    sparc64)
           QEMU_CFLAGS="-m64 -mcpu=ultrasparc -D__sparc_v9__ $QEMU_CFLAGS"
           LDFLAGS="-m64 $LDFLAGS"
           QEMU_CFLAGS="-ffixed-g5 -ffixed-g6 -ffixed-g7 $QEMU_CFLAGS"
           if test "$solaris" != "no" ; then
             QEMU_CFLAGS="-ffixed-g1 $QEMU_CFLAGS"
           fi
           ;;
    s390)
           QEMU_CFLAGS="-march=z900 $QEMU_CFLAGS"
           ;;
    i386)
           QEMU_CFLAGS="-m32 $QEMU_CFLAGS"
           LDFLAGS="-m32 $LDFLAGS"
           helper_cflags="-fomit-frame-pointer"
           host_guest_base="yes"
           ;;
    x86_64)
           QEMU_CFLAGS="-m64 $QEMU_CFLAGS"
           LDFLAGS="-m64 $LDFLAGS"
           host_guest_base="yes"
           ;;
    arm*)
           host_guest_base="yes"
           ;;
    ppc*)
           host_guest_base="yes"
           ;;
esac

[ -z "$guest_base" ] && guest_base="$host_guest_base"

if test x"$show_help" = x"yes" ; then
cat << EOF

Usage: configure [options]
Options: [defaults in brackets after descriptions]

EOF
echo "Standard options:"
echo "  --help                   print this message"
echo "  --prefix=PREFIX          install in PREFIX [$prefix]"
echo "  --interp-prefix=PREFIX   where to find shared libraries, etc."
echo "                           use %M for cpu name [$interp_prefix]"
echo "  --target-list=LIST       set target list [$target_list]"
echo ""
echo "Advanced options (experts only):"
echo "  --source-path=PATH       path of source code [$source_path]"
echo "  --cross-prefix=PREFIX    use PREFIX for compile tools [$cross_prefix]"
echo "  --cc=CC                  use C compiler CC [$cc]"
echo "  --host-cc=CC             use C compiler CC [$host_cc] for dyngen etc."
echo "  --extra-cflags=CFLAGS    append extra C compiler flags QEMU_CFLAGS"
echo "  --extra-ldflags=LDFLAGS  append extra linker flags LDFLAGS"
echo "  --make=MAKE              use specified make [$make]"
echo "  --install=INSTALL        use specified install [$install]"
echo "  --static                 enable static build [$static]"
echo "  --enable-debug-tcg       enable TCG debugging"
echo "  --disable-debug-tcg      disable TCG debugging (default)"
echo "  --enable-debug           enable common debug build options"
echo "  --enable-sparse          enable sparse checker"
echo "  --disable-sparse         disable sparse checker (default)"
echo "  --disable-strip          disable stripping binaries"
echo "  --disable-werror         disable compilation abort on warning"
echo "  --disable-sdl            disable SDL"
echo "  --enable-sdl             enable SDL"
echo "  --enable-cocoa           enable COCOA (Mac OS X only)"
echo "  --audio-drv-list=LIST    set audio drivers list:"
echo "                           Available drivers: $audio_possible_drivers"
echo "  --audio-card-list=LIST   set list of emulated audio cards [$audio_card_list]"
echo "                           Available cards: $audio_possible_cards"
echo "  --enable-mixemu          enable mixer emulation"
echo "  --disable-xen            disable xen backend driver support"
echo "  --enable-xen             enable xen backend driver support"
echo "  --disable-brlapi         disable BrlAPI"
echo "  --enable-brlapi          enable BrlAPI"
echo "  --disable-vnc-tls        disable TLS encryption for VNC server"
echo "  --enable-vnc-tls         enable TLS encryption for VNC server"
echo "  --disable-vnc-sasl       disable SASL encryption for VNC server"
echo "  --enable-vnc-sasl        enable SASL encryption for VNC server"
echo "  --disable-curses         disable curses output"
echo "  --enable-curses          enable curses output"
echo "  --disable-curl           disable curl connectivity"
echo "  --enable-curl            enable curl connectivity"
echo "  --disable-fdt            disable fdt device tree"
echo "  --enable-fdt             enable fdt device tree"
echo "  --disable-check-utests   disable check unit-tests"
echo "  --enable-check-utests    enable check unit-tests"
echo "  --disable-bluez          disable bluez stack connectivity"
echo "  --enable-bluez           enable bluez stack connectivity"
echo "  --disable-kvm            disable KVM acceleration support"
echo "  --enable-kvm             enable KVM acceleration support"
echo "  --disable-nptl           disable usermode NPTL support"
echo "  --enable-nptl            enable usermode NPTL support"
echo "  --enable-system          enable all system emulation targets"
echo "  --disable-system         disable all system emulation targets"
echo "  --enable-user            enable supported user emulation targets"
echo "  --disable-user           disable all user emulation targets"
echo "  --enable-linux-user      enable all linux usermode emulation targets"
echo "  --disable-linux-user     disable all linux usermode emulation targets"
echo "  --enable-darwin-user     enable all darwin usermode emulation targets"
echo "  --disable-darwin-user    disable all darwin usermode emulation targets"
echo "  --enable-bsd-user        enable all BSD usermode emulation targets"
echo "  --disable-bsd-user       disable all BSD usermode emulation targets"
echo "  --enable-guest-base      enable GUEST_BASE support for usermode"
echo "                           emulation targets"
echo "  --disable-guest-base     disable GUEST_BASE support"
echo "  --enable-user-pie        build usermode emulation targets as PIE"
echo "  --disable-user-pie       do not build usermode emulation targets as PIE"
echo "  --fmod-lib               path to FMOD library"
echo "  --fmod-inc               path to FMOD includes"
echo "  --oss-lib                path to OSS library"
echo "  --enable-uname-release=R Return R for uname -r in usermode emulation"
echo "  --sparc_cpu=V            Build qemu for Sparc architecture v7, v8, v8plus, v8plusa, v9"
echo "  --disable-vde            disable support for vde network"
echo "  --enable-vde             enable support for vde network"
echo "  --disable-linux-aio      disable Linux AIO support"
echo "  --enable-linux-aio       enable Linux AIO support"
echo "  --enable-io-thread       enable IO thread"
echo "  --disable-blobs          disable installing provided firmware blobs"
echo "  --kerneldir=PATH         look for kernel includes in PATH"
echo ""
echo "NOTE: The object files are built at the place where configure is launched"
exit 1
fi

#
# Solaris specific configure tool chain decisions
#
if test "$solaris" = "yes" ; then
  solinst=`which $install 2> /dev/null | /usr/bin/grep -v "no $install in"`
  if test -z "$solinst" ; then
    echo "Solaris install program not found. Use --install=/usr/ucb/install or"
    echo "install fileutils from www.blastwave.org using pkg-get -i fileutils"
    echo "to get ginstall which is used by default (which lives in /opt/csw/bin)"
    exit 1
  fi
  if test "$solinst" = "/usr/sbin/install" ; then
    echo "Error: Solaris /usr/sbin/install is not an appropriate install program."
    echo "try ginstall from the GNU fileutils available from www.blastwave.org"
    echo "using pkg-get -i fileutils, or use --install=/usr/ucb/install"
    exit 1
  fi
  sol_ar=`which ar 2> /dev/null | /usr/bin/grep -v "no ar in"`
  if test -z "$sol_ar" ; then
    echo "Error: No path includes ar"
    if test -f /usr/ccs/bin/ar ; then
      echo "Add /usr/ccs/bin to your path and rerun configure"
    fi
    exit 1
  fi
fi


if test -z "$target_list" ; then
# these targets are portable
    if [ "$softmmu" = "yes" ] ; then
        target_list="\
i386-softmmu \
x86_64-softmmu \
arm-softmmu \
cris-softmmu \
m68k-softmmu \
microblaze-softmmu \
mips-softmmu \
mipsel-softmmu \
mips64-softmmu \
mips64el-softmmu \
ppc-softmmu \
ppcemb-softmmu \
ppc64-softmmu \
sh4-softmmu \
sh4eb-softmmu \
sparc-softmmu \
sparc64-softmmu \
"
    fi
# the following are Linux specific
    if [ "$linux_user" = "yes" ] ; then
        target_list="${target_list}\
i386-linux-user \
x86_64-linux-user \
alpha-linux-user \
arm-linux-user \
armeb-linux-user \
cris-linux-user \
m68k-linux-user \
microblaze-linux-user \
mips-linux-user \
mipsel-linux-user \
ppc-linux-user \
ppc64-linux-user \
ppc64abi32-linux-user \
sh4-linux-user \
sh4eb-linux-user \
sparc-linux-user \
sparc64-linux-user \
sparc32plus-linux-user \
"
    fi
# the following are Darwin specific
    if [ "$darwin_user" = "yes" ] ; then
        target_list="$target_list i386-darwin-user ppc-darwin-user "
    fi
# the following are BSD specific
    if [ "$bsd_user" = "yes" ] ; then
        target_list="${target_list}\
i386-bsd-user \
x86_64-bsd-user \
sparc-bsd-user \
sparc64-bsd-user \
"
    fi
else
    target_list=`echo "$target_list" | sed -e 's/,/ /g'`
fi
if test -z "$target_list" ; then
    echo "No targets enabled"
    exit 1
fi

feature_not_found() {
  feature=$1

  echo "ERROR"
  echo "ERROR: User requested feature $feature"
  echo "ERROR: configure was not able to find it"
  echo "ERROR"
  exit 1;
}

if test -z "$cross_prefix" ; then

# ---
# big/little endian test
cat > $TMPC << EOF
#include <inttypes.h>
int main(int argc, char ** argv){
        volatile uint32_t i=0x01234567;
        return (*((uint8_t*)(&i))) == 0x67;
}
EOF

if compile_prog "" "" ; then
$TMPE && bigendian="yes"
else
echo big/little test failed
fi

else

# if cross compiling, cannot launch a program, so make a static guess
case "$cpu" in
  armv4b|hppa|m68k|mips|mips64|ppc|ppc64|s390|sparc|sparc64)
    bigendian=yes
  ;;
esac

fi

if test "$cpu" = "mipsel"; then
    cpu="mips"
fi

# host long bits test
hostlongbits="32"
case "$cpu" in
  x86_64|alpha|ia64|sparc64|ppc64)
    hostlongbits=64
  ;;
esac


##########################################
# NPTL probe

if test "$nptl" != "no" ; then
  cat > $TMPC <<EOF
#include <sched.h>
#include <linux/futex.h>
void foo()
{
#if !defined(CLONE_SETTLS) || !defined(FUTEX_WAIT)
#error bork
#endif
}
EOF

  if compile_object ; then
    nptl=yes
  else
    if test "$nptl" = "yes" ; then
      feature_not_found "nptl"
    fi
    nptl=no
  fi
fi

##########################################
# zlib check

cat > $TMPC << EOF
#include <zlib.h>
int main(void) { zlibVersion(); return 0; }
EOF
if compile_prog "" "-lz" ; then
    :
else
    echo
    echo "Error: zlib check failed"
    echo "Make sure to have the zlib libs and headers installed."
    echo
    exit 1
fi

##########################################
# xen probe

if test "$xen" != "no" ; then
  xen_libs="-lxenstore -lxenctrl -lxenguest"
  cat > $TMPC <<EOF
#include <xenctrl.h>
#include <xs.h>
int main(void) { xs_daemon_open(); xc_interface_open(); return 0; }
EOF
  if compile_prog "" "$xen_libs" ; then
    xen=yes
    libs_softmmu="$xen_libs $libs_softmmu"
  else
    if test "$xen" = "yes" ; then
      feature_not_found "xen"
    fi
    xen=no
  fi
fi

##########################################
# Sparse probe
if test "$sparse" != "no" ; then
  if test -x "$(which cgcc 2>/dev/null)"; then
    sparse=yes
  else
    if test "$sparse" = "yes" ; then
      feature_not_found "sparse"
    fi
    sparse=no
  fi
fi

##########################################
# SDL probe

sdl_too_old=no

if test "$sdl" != "no" ; then
  cat > $TMPC << EOF
#include <SDL.h>
#undef main /* We don't want SDL to override our main() */
int main( void ) { return SDL_Init (SDL_INIT_VIDEO); }
EOF
  sdl_cflags=`${cross_prefix}sdl-config --cflags 2> /dev/null`
  sdl_libs=`${cross_prefix}sdl-config --libs 2> /dev/null`
  if compile_prog "$sdl_cflags" "$sdl_libs" ; then
    _sdlversion=`${cross_prefix}sdl-config --version | sed 's/[^0-9]//g'`
    if test "$_sdlversion" -lt 121 ; then
      sdl_too_old=yes
    else
      if test "$cocoa" = "no" ; then
        sdl=yes
      fi
    fi

    # static link with sdl ?
    if test "$sdl" = "yes" -a "$static" = "yes" ; then
      sdl_libs=`${cross_prefix}sdl-config --static-libs 2>/dev/null`
      if test `${cross_prefix}sdl-config --static-libs 2>/dev/null | grep \\\-laa > /dev/null` ; then
         sdl_libs="$sdl_libs `aalib-config --static-libs >2 /dev/null`"
         sdl_cflags="$sd_cflags `aalib-config --cflags >2 /dev/null`"
      fi
      if compile_prog "$sdl_cflags" "$sdl_libs" ; then
	:
      else
        sdl=no
      fi
    fi # static link
  else # sdl not found
    if test "$sdl" = "yes" ; then
      feature_not_found "sdl"
    fi
    sdl=no
  fi # sdl compile test
fi

if test "$sdl" = "yes" ; then
  cat > $TMPC <<EOF
#include <SDL.h>
#if defined(SDL_VIDEO_DRIVER_X11)
#include <X11/XKBlib.h>
#else
#error No x11 support
#endif
int main(void) { return 0; }
EOF
  if compile_prog "$sdl_cflags" "$sdl_libs" ; then
    sdl_libs="$sdl_libs -lX11"
  fi
  if test "$mingw32" = "yes" ; then
    sdl_libs="`echo $sdl_libs | sed s/-mwindows//g` -mconsole"
  fi
  libs_softmmu="$sdl_libs $libs_softmmu"
fi

##########################################
# VNC TLS detection
if test "$vnc_tls" != "no" ; then
  cat > $TMPC <<EOF
#include <gnutls/gnutls.h>
int main(void) { gnutls_session_t s; gnutls_init(&s, GNUTLS_SERVER); return 0; }
EOF
  vnc_tls_cflags=`pkg-config --cflags gnutls 2> /dev/null`
  vnc_tls_libs=`pkg-config --libs gnutls 2> /dev/null`
  if compile_prog "$vnc_tls_cflags" "$vnc_tls_libs" ; then
    vnc_tls=yes
    libs_softmmu="$vnc_tls_libs $libs_softmmu"
  else
    if test "$vnc_tls" = "yes" ; then
      feature_not_found "vnc-tls"
    fi
    vnc_tls=no
  fi
fi

##########################################
# VNC SASL detection
if test "$vnc_sasl" != "no" ; then
  cat > $TMPC <<EOF
#include <sasl/sasl.h>
#include <stdio.h>
int main(void) { sasl_server_init(NULL, "qemu"); return 0; }
EOF
  # Assuming Cyrus-SASL installed in /usr prefix
  vnc_sasl_cflags=""
  vnc_sasl_libs="-lsasl2"
  if compile_prog "$vnc_sasl_cflags" "$vnc_sasl_libs" ; then
    vnc_sasl=yes
    libs_softmmu="$vnc_sasl_libs $libs_softmmu"
  else
    if test "$vnc_sasl" = "yes" ; then
      feature_not_found "vnc-sasl"
    fi
    vnc_sasl=no
  fi
fi

##########################################
# fnmatch() probe, used for ACL routines
fnmatch="no"
cat > $TMPC << EOF
#include <fnmatch.h>
int main(void)
{
    fnmatch("foo", "foo", 0);
    return 0;
}
EOF
if compile_prog "" "" ; then
   fnmatch="yes"
fi

##########################################
# uuid_generate() probe, used for vdi block driver
uuid="no"
cat > $TMPC << EOF
#include <uuid/uuid.h>
int main(void)
{
    uuid_t my_uuid;
    uuid_generate(my_uuid);
    return 0;
}
EOF
if $cc $ARCH_CFLAGS -o $TMPE $TMPC -luuid >/dev/null 2>&1; then
   uuid="yes"
fi

##########################################
# vde libraries probe
if test "$vde" != "no" ; then
  vde_libs="-lvdeplug"
  cat > $TMPC << EOF
#include <libvdeplug.h>
int main(void)
{
    struct vde_open_args a = {0, 0, 0};
    vde_open("", "", &a);
    return 0;
}
EOF
  if compile_prog "" "$vde_libs" ; then
    vde=yes
    libs_softmmu="$vde_libs $libs_softmmu"
    libs_tools="$vde_libs $libs_tools"
  else
    if test "$vde" = "yes" ; then
      feature_not_found "vde"
    fi
    vde=no
  fi
fi

##########################################
# Sound support libraries probe

audio_drv_probe()
{
    drv=$1
    hdr=$2
    lib=$3
    exp=$4
    cfl=$5
        cat > $TMPC << EOF
#include <$hdr>
int main(void) { $exp }
EOF
    if compile_prog "$cfl" "$lib" ; then
        :
    else
        echo
        echo "Error: $drv check failed"
        echo "Make sure to have the $drv libs and headers installed."
        echo
        exit 1
    fi
}

audio_drv_list=`echo "$audio_drv_list" | sed -e 's/,/ /g'`
for drv in $audio_drv_list; do
    case $drv in
    alsa)
    audio_drv_probe $drv alsa/asoundlib.h -lasound \
        "snd_pcm_t **handle; return snd_pcm_close(*handle);"
    libs_softmmu="-lasound $libs_softmmu"
    ;;

    fmod)
    if test -z $fmod_lib || test -z $fmod_inc; then
        echo
        echo "Error: You must specify path to FMOD library and headers"
        echo "Example: --fmod-inc=/path/include/fmod --fmod-lib=/path/lib/libfmod-3.74.so"
        echo
        exit 1
    fi
    audio_drv_probe $drv fmod.h $fmod_lib "return FSOUND_GetVersion();" "-I $fmod_inc"
    libs_softmmu="$fmod_lib $libs_softmmu"
    ;;

    esd)
    audio_drv_probe $drv esd.h -lesd 'return esd_play_stream(0, 0, "", 0);'
    libs_softmmu="-lesd $libs_softmmu"
    audio_pt_int="yes"
    ;;

    pa)
    audio_drv_probe $drv pulse/simple.h -lpulse-simple \
        "pa_simple *s = NULL; pa_simple_free(s); return 0;"
    libs_softmmu="-lpulse-simple $libs_softmmu"
    audio_pt_int="yes"
    ;;

    coreaudio)
      libs_softmmu="-framework CoreAudio $libs_softmmu"
    ;;

    dsound)
      libs_softmmu="-lole32 -ldxguid $libs_softmmu"
    ;;

    oss)
      libs_softmmu="$oss_lib $libs_softmmu"
    ;;

    sdl|wav)
    # XXX: Probes for CoreAudio, DirectSound, SDL(?)
    ;;

    *)
    echo "$audio_possible_drivers" | grep -q "\<$drv\>" || {
        echo
        echo "Error: Unknown driver '$drv' selected"
        echo "Possible drivers are: $audio_possible_drivers"
        echo
        exit 1
    }
    ;;
    esac
done

##########################################
# BrlAPI probe

if test "$brlapi" != "no" ; then
  brlapi_libs="-lbrlapi"
  cat > $TMPC << EOF
#include <brlapi.h>
int main( void ) { return brlapi__openConnection (NULL, NULL, NULL); }
EOF
  if compile_prog "" "$brlapi_libs" ; then
    brlapi=yes
    libs_softmmu="$brlapi_libs $libs_softmmu"
  else
    if test "$brlapi" = "yes" ; then
      feature_not_found "brlapi"
    fi
    brlapi=no
  fi
fi

##########################################
# curses probe
curses_list="-lncurses -lcurses"

if test "$curses" != "no" ; then
  curses_found=no
  cat > $TMPC << EOF
#include <curses.h>
#ifdef __OpenBSD__
#define resize_term resizeterm
#endif
int main(void) { resize_term(0, 0); return curses_version(); }
EOF
  for curses_lib in $curses_list; do
    if compile_prog "" "$curses_lib" ; then
      curses_found=yes
      libs_softmmu="$curses_lib $libs_softmmu"
      break
    fi
  done
  if test "$curses_found" = "yes" ; then
    curses=yes
  else
    if test "$curses" = "yes" ; then
      feature_not_found "curses"
    fi
    curses=no
  fi
fi

##########################################
# curl probe

if test "$curl" != "no" ; then
  cat > $TMPC << EOF
#include <curl/curl.h>
int main(void) { return curl_easy_init(); }
EOF
  curl_cflags=`curl-config --cflags 2>/dev/null`
  curl_libs=`curl-config --libs 2>/dev/null`
  if compile_prog "$curl_cflags" "$curl_libs" ; then
    curl=yes
    libs_tools="$curl_libs $libs_tools"
    libs_softmmu="$curl_libs $libs_softmmu"
  else
    if test "$curl" = "yes" ; then
      feature_not_found "curl"
    fi
    curl=no
  fi
fi # test "$curl"

##########################################
# check framework probe

if test "$check_utests" != "no" ; then
  cat > $TMPC << EOF
#include <check.h>
int main(void) { suite_create("qemu test"); return 0; }
EOF
  check_libs=`pkg-config --libs check`
  if compile_prog "" $check_libs ; then
    check_utests=yes
    libs_tools="$check_libs $libs_tools"
  else
    if test "$check_utests" = "yes" ; then
      feature_not_found "check"
    fi
    check_utests=no
  fi
fi # test "$check_utests"

##########################################
# bluez support probe
if test "$bluez" != "no" ; then
  cat > $TMPC << EOF
#include <bluetooth/bluetooth.h>
int main(void) { return bt_error(0); }
EOF
  bluez_cflags=`pkg-config --cflags bluez 2> /dev/null`
  bluez_libs=`pkg-config --libs bluez 2> /dev/null`
  if compile_prog "$bluez_cflags" "$bluez_libs" ; then
    bluez=yes
    libs_softmmu="$bluez_libs $libs_softmmu"
  else
    if test "$bluez" = "yes" ; then
      feature_not_found "bluez"
    fi
    bluez="no"
  fi
fi

##########################################
# kvm probe
if test "$kvm" != "no" ; then
    cat > $TMPC <<EOF
#include <linux/kvm.h>
#if !defined(KVM_API_VERSION) || KVM_API_VERSION < 12 || KVM_API_VERSION > 12
#error Invalid KVM version
#endif
#if !defined(KVM_CAP_USER_MEMORY)
#error Missing KVM capability KVM_CAP_USER_MEMORY
#endif
#if !defined(KVM_CAP_SET_TSS_ADDR)
#error Missing KVM capability KVM_CAP_SET_TSS_ADDR
#endif
#if !defined(KVM_CAP_DESTROY_MEMORY_REGION_WORKS)
#error Missing KVM capability KVM_CAP_DESTROY_MEMORY_REGION_WORKS
#endif
int main(void) { return 0; }
EOF
  if test "$kerneldir" != "" ; then
      kvm_cflags=-I"$kerneldir"/include
      if test \( "$cpu" = "i386" -o "$cpu" = "x86_64" \) \
         -a -d "$kerneldir/arch/x86/include" ; then
            kvm_cflags="$kvm_cflags -I$kerneldir/arch/x86/include"
	elif test "$cpu" = "ppc" -a -d "$kerneldir/arch/powerpc/include" ; then
	    kvm_cflags="$kvm_cflags -I$kerneldir/arch/powerpc/include"
        elif test -d "$kerneldir/arch/$cpu/include" ; then
            kvm_cflags="$kvm_cflags -I$kerneldir/arch/$cpu/include"
      fi
  else
      kvm_cflags=""
  fi
  if compile_prog "$kvm_cflags" "" ; then
    kvm=yes
  else
    if test "$kvm" = "yes" ; then
      if [ -x "`which awk 2>/dev/null`" ] && \
         [ -x "`which grep 2>/dev/null`" ]; then
        kvmerr=`LANG=C $cc $QEMU_CFLAGS -o $TMPE $kvm_cflags $TMPC 2>&1 \
	| grep "error: " \
	| awk -F "error: " '{if (NR>1) printf(", "); printf("%s",$2);}'`
        if test "$kvmerr" != "" ; then
          echo -e "${kvmerr}\n\
      NOTE: To enable KVM support, update your kernel to 2.6.29+ or install \
  recent kvm-kmod from http://sourceforge.net/projects/kvm."
        fi
      fi
      feature_not_found "kvm"
    fi
    kvm=no
  fi
fi

##########################################
# pthread probe
PTHREADLIBS_LIST="-lpthread -lpthreadGC2"

pthread=no
cat > $TMPC << EOF
#include <pthread.h>
int main(void) { pthread_create(0,0,0,0); return 0; }
EOF
for pthread_lib in $PTHREADLIBS_LIST; do
  if compile_prog "" "$pthread_lib" ; then
    pthread=yes
    LIBS="$pthread_lib $LIBS"
    break
  fi
done

if test "$mingw32" != yes -a "$pthread" = no; then
  echo
  echo "Error: pthread check failed"
  echo "Make sure to have the pthread libs and headers installed."
  echo
  exit 1
fi

##########################################
# linux-aio probe
AIOLIBS=""

if test "$linux_aio" != "no" ; then
  cat > $TMPC <<EOF
#include <libaio.h>
#include <sys/eventfd.h>
int main(void) { io_setup(0, NULL); io_set_eventfd(NULL, 0); eventfd(0, 0); return 0; }
EOF
  if compile_prog "" "-laio" ; then
    linux_aio=yes
    LIBS="$LIBS -laio"
  else
    if test "$linux_aio" = "yes" ; then
      feature_not_found "linux AIO"
    fi
    linux_aio=no
  fi
fi

##########################################
# iovec probe
cat > $TMPC <<EOF
#include <sys/types.h>
#include <sys/uio.h>
#include <unistd.h>
int main(void) { struct iovec iov; return 0; }
EOF
iovec=no
if compile_prog "" "" ; then
  iovec=yes
fi

##########################################
# preadv probe
cat > $TMPC <<EOF
#include <sys/types.h>
#include <sys/uio.h>
#include <unistd.h>
int main(void) { preadv; }
EOF
preadv=no
if compile_prog "" "" ; then
  preadv=yes
fi

##########################################
# fdt probe
if test "$fdt" != "no" ; then
  fdt_libs="-lfdt"
  cat > $TMPC << EOF
int main(void) { return 0; }
EOF
  if compile_prog "" "$fdt_libs" ; then
    fdt=yes
    libs_softmmu="$fdt_libs $libs_softmmu"
  else
    if test "$fdt" = "yes" ; then
      feature_not_found "fdt"
    fi
    fdt=no
  fi
fi

#
# Check for xxxat() functions when we are building linux-user
# emulator.  This is done because older glibc versions don't
# have syscall stubs for these implemented.
#
atfile=no
cat > $TMPC << EOF
#define _ATFILE_SOURCE
#include <sys/types.h>
#include <fcntl.h>
#include <unistd.h>

int
main(void)
{
	/* try to unlink nonexisting file */
	return (unlinkat(AT_FDCWD, "nonexistent_file", 0));
}
EOF
if compile_prog "" "" ; then
  atfile=yes
fi

# Check for inotify functions when we are building linux-user
# emulator.  This is done because older glibc versions don't
# have syscall stubs for these implemented.  In that case we
# don't provide them even if kernel supports them.
#
inotify=no
cat > $TMPC << EOF
#include <sys/inotify.h>

int
main(void)
{
	/* try to start inotify */
	return inotify_init();
}
EOF
if compile_prog "" "" ; then
  inotify=yes
fi

# check if utimensat and futimens are supported
utimens=no
cat > $TMPC << EOF
#define _ATFILE_SOURCE
#define _GNU_SOURCE
#include <stddef.h>
#include <fcntl.h>

int main(void)
{
    utimensat(AT_FDCWD, "foo", NULL, 0);
    futimens(0, NULL);
    return 0;
}
EOF
if compile_prog "" "" ; then
  utimens=yes
fi

# check if pipe2 is there
pipe2=no
cat > $TMPC << EOF
#define _GNU_SOURCE
#include <unistd.h>
#include <fcntl.h>

int main(void)
{
    int pipefd[2];
    pipe2(pipefd, O_CLOEXEC);
    return 0;
}
EOF
if compile_prog "" "" ; then
  pipe2=yes
fi

# check if tee/splice is there. vmsplice was added same time.
splice=no
cat > $TMPC << EOF
#define _GNU_SOURCE
#include <unistd.h>
#include <fcntl.h>
#include <limits.h>

int main(void)
{
    int len, fd;
    len = tee(STDIN_FILENO, STDOUT_FILENO, INT_MAX, SPLICE_F_NONBLOCK);
    splice(STDIN_FILENO, NULL, fd, NULL, len, SPLICE_F_MOVE);
    return 0;
}
EOF
if compile_prog "" "" ; then
  splice=yes
fi

# check if eventfd is supported
eventfd=no
cat > $TMPC << EOF
#include <sys/eventfd.h>

int main(void)
{
    int efd = eventfd(0, 0);
    return 0;
}
EOF
if compile_prog "" "" ; then
  eventfd=yes
fi

# Check if tools are available to build documentation.
if test "$docs" != "no" ; then
  if test -x "`which texi2html 2>/dev/null`" -a \
          -x "`which pod2man 2>/dev/null`" ; then
    docs=yes
  else
    if test "$docs" = "yes" ; then
      feature_not_found "docs"
    fi
    docs=no
  fi
fi

# Search for bsawp_32 function
byteswap_h=no
cat > $TMPC << EOF
#include <byteswap.h>
int main(void) { return bswap_32(0); }
EOF
if compile_prog "" "" ; then
  byteswap_h=yes
fi

# Search for bsawp_32 function
bswap_h=no
cat > $TMPC << EOF
#include <sys/endian.h>
#include <sys/types.h>
#include <machine/bswap.h>
int main(void) { return bswap32(0); }
EOF
if compile_prog "" "" ; then
  bswap_h=yes
fi

##########################################
# Do we need librt
cat > $TMPC <<EOF
#include <signal.h>
#include <time.h>
int main(void) { clockid_t id; return clock_gettime(id, NULL); }
EOF

if compile_prog "" "" ; then
  :
elif compile_prog "" "-lrt" ; then
  LIBS="-lrt $LIBS"
fi

# Determine what linker flags to use to force archive inclusion
check_linker_flags()
{
    w2=
    if test "$2" ; then
	w2=-Wl,$2
    fi
    compile_prog "" "-Wl,$1 ${w2}"
}

cat > $TMPC << EOF
int main(void) { }
EOF
if check_linker_flags --whole-archive --no-whole-archive ; then
    # GNU ld
    arlibs_begin="-Wl,--whole-archive"
    arlibs_end="-Wl,--no-whole-archive"
elif check_linker_flags -z,allextract -z,defaultextract ; then
    # Solaris ld
    arlibs_begin="-Wl,-z,allextract"
    arlibs_end="-Wl,-z,defaultextract"
elif check_linker_flags -all_load ; then
    # Mac OS X
    arlibs_begin="-all_load"
    arlibs_end=""
else
    echo "Error: your linker does not support --whole-archive or -z."
    echo "Please report to qemu-devel@nongnu.org"
    exit 1
fi

if test "$darwin" != "yes" -a "$mingw32" != "yes" -a "$solaris" != yes -a \
        "$aix" != "yes" ; then
    libs_softmmu="-lutil $libs_softmmu"
fi

##########################################
# check if the compiler defines offsetof

need_offsetof=yes
cat > $TMPC << EOF
#include <stddef.h>
int main(void) { struct s { int f; }; return offsetof(struct s, f); }
EOF
if compile_prog "" "" ; then
    need_offsetof=no
fi

##########################################
# check if we have fdatasync

fdatasync=no
cat > $TMPC << EOF
#include <unistd.h>
int main(void) { return fdatasync(0); }
EOF
if compile_prog "" "" ; then
    fdatasync=yes
fi

# End of CC checks
# After here, no more $cc or $ld runs

# default flags for all hosts
QEMU_CFLAGS="-fno-strict-aliasing $QEMU_CFLAGS"
CFLAGS="-g $CFLAGS"
if test "$debug" = "no" ; then
  CFLAGS="-O2 $CFLAGS"
fi
QEMU_CFLAGS="-Wall -Wundef -Wendif-labels -Wwrite-strings -Wmissing-prototypes $QEMU_CFLAGS"
QEMU_CFLAGS="-Wstrict-prototypes -Wredundant-decls $QEMU_CFLAGS"
QEMU_CFLAGS="-D_GNU_SOURCE -D_FILE_OFFSET_BITS=64 -D_LARGEFILE_SOURCE $QEMU_CFLAGS"
QEMU_CFLAGS="-U_FORTIFY_SOURCE $QEMU_CFLAGS"
QEMU_CFLAGS="-I. -I\$(SRC_PATH) -MMD -MP -MT \$@ $QEMU_CFLAGS"
LDFLAGS="-g $LDFLAGS"

# Consult white-list to determine whether to enable werror
# by default.  Only enable by default for git builds
if test -z "$werror" ; then
    z_version=`cut -f3 -d. $source_path/VERSION`
    if test "$z_version" = "50" -a \
        "$linux" = "yes" ; then
        werror="yes"
    else
        werror="no"
    fi
fi

if test "$werror" = "yes" ; then
    QEMU_CFLAGS="-Werror $QEMU_CFLAGS"
fi

if test "$solaris" = "no" ; then
    if $ld --version 2>/dev/null | grep "GNU ld" >/dev/null 2>/dev/null ; then
        LDFLAGS="-Wl,--warn-common $LDFLAGS"
    fi
fi

if test "$mingw32" = "yes" ; then
  if test -z "$prefix" ; then
      prefix="c:/Program Files/Qemu"
  fi
  mansuffix=""
  datasuffix=""
  docsuffix=""
  binsuffix=""
else
  if test -z "$prefix" ; then
      prefix="/usr/local"
  fi
  mansuffix="/share/man"
  datasuffix="/share/qemu"
  docsuffix="/share/doc/qemu"
  binsuffix="/bin"
fi

echo "Install prefix    $prefix"
echo "BIOS directory    $prefix$datasuffix"
echo "binary directory  $prefix$binsuffix"
if test "$mingw32" = "no" ; then
echo "Manual directory  $prefix$mansuffix"
echo "ELF interp prefix $interp_prefix"
fi
echo "Source path       $source_path"
echo "C compiler        $cc"
echo "Host C compiler   $host_cc"
echo "CFLAGS            $CFLAGS"
echo "QEMU_CFLAGS       $QEMU_CFLAGS"
echo "LDFLAGS           $LDFLAGS"
echo "make              $make"
echo "install           $install"
echo "host CPU          $cpu"
echo "host big endian   $bigendian"
echo "target list       $target_list"
echo "tcg debug enabled $debug_tcg"
echo "gprof enabled     $gprof"
echo "sparse enabled    $sparse"
echo "strip binaries    $strip_opt"
echo "profiler          $profiler"
echo "static build      $static"
echo "-Werror enabled   $werror"
if test "$darwin" = "yes" ; then
    echo "Cocoa support     $cocoa"
fi
echo "SDL support       $sdl"
echo "curses support    $curses"
echo "curl support      $curl"
echo "check support     $check_utests"
echo "mingw32 support   $mingw32"
echo "Audio drivers     $audio_drv_list"
echo "Extra audio cards $audio_card_list"
echo "Mixer emulation   $mixemu"
echo "VNC TLS support   $vnc_tls"
echo "VNC SASL support  $vnc_sasl"
if test -n "$sparc_cpu"; then
    echo "Target Sparc Arch $sparc_cpu"
fi
echo "xen support       $xen"
echo "brlapi support    $brlapi"
echo "bluez  support    $bluez"
echo "Documentation     $docs"
[ ! -z "$uname_release" ] && \
echo "uname -r          $uname_release"
echo "NPTL support      $nptl"
echo "GUEST_BASE        $guest_base"
echo "PIE user targets  $user_pie"
echo "vde support       $vde"
echo "IO thread         $io_thread"
echo "Linux AIO support $linux_aio"
echo "Install blobs     $blobs"
echo "KVM support       $kvm"
echo "fdt support       $fdt"
echo "preadv support    $preadv"
<<<<<<< HEAD
echo "uuid support      $uuid"
=======
echo "fdatasync         $fdatasync"
>>>>>>> 52d94620

if test $sdl_too_old = "yes"; then
echo "-> Your SDL version is too old - please upgrade to have SDL support"
fi

config_host_mak="config-host.mak"
config_host_h="config-host.h"
config_host_ld="config-host.ld"

#echo "Creating $config_host_mak and $config_host_h"

test -f $config_host_h && mv $config_host_h ${config_host_h}~

echo "# Automatically generated by configure - do not modify" > $config_host_mak
printf "# Configured with:" >> $config_host_mak
printf " '%s'" "$0" "$@" >> $config_host_mak
echo >> $config_host_mak

echo "CONFIG_QEMU_SHAREDIR=\"$prefix$datasuffix\"" >> $config_host_mak

case "$cpu" in
  i386|x86_64|alpha|cris|hppa|ia64|m68k|microblaze|mips|mips64|ppc|ppc64|s390|sparc|sparc64)
    ARCH=$cpu
  ;;
  armv4b|armv4l)
    ARCH=arm
  ;;
  *)
    echo "Unsupported CPU = $cpu"
    exit 1
  ;;
esac
echo "ARCH=$ARCH" >> $config_host_mak
if test "$debug_tcg" = "yes" ; then
  echo "CONFIG_DEBUG_TCG=y" >> $config_host_mak
fi
if test "$debug" = "yes" ; then
  echo "CONFIG_DEBUG_EXEC=y" >> $config_host_mak
fi
if test "$strip_opt" = "yes" ; then
  echo "STRIP_OPT=-s" >> $config_host_mak
fi
if test "$bigendian" = "yes" ; then
  echo "HOST_WORDS_BIGENDIAN=y" >> $config_host_mak
fi
echo "HOST_LONG_BITS=$hostlongbits" >> $config_host_mak
if test "$mingw32" = "yes" ; then
  echo "CONFIG_WIN32=y" >> $config_host_mak
  echo "CONFIG_INSTALLER=y" >> $config_host_mak
else
  echo "CONFIG_POSIX=y" >> $config_host_mak
fi

if test "$darwin" = "yes" ; then
  echo "CONFIG_DARWIN=y" >> $config_host_mak
fi

if test "$aix" = "yes" ; then
  echo "CONFIG_AIX=y" >> $config_host_mak
fi

if test "$solaris" = "yes" ; then
  echo "CONFIG_SOLARIS=y" >> $config_host_mak
  echo "CONFIG_SOLARIS_VERSION=$solarisrev" >> $config_host_mak
  if test "$needs_libsunmath" = "yes" ; then
    echo "CONFIG_NEEDS_LIBSUNMATH=y" >> $config_host_mak
  fi
fi
if test "$static" = "yes" ; then
  echo "CONFIG_STATIC=y" >> $config_host_mak
  LDFLAGS="-static $LDFLAGS"
fi
if test $profiler = "yes" ; then
  echo "CONFIG_PROFILER=y" >> $config_host_mak
fi
if test "$slirp" = "yes" ; then
  echo "CONFIG_SLIRP=y" >> $config_host_mak
  CFLAGS="-I\$(SRC_PATH)/slirp $CFLAGS"
fi
if test "$vde" = "yes" ; then
  echo "CONFIG_VDE=y" >> $config_host_mak
fi
for card in $audio_card_list; do
    def=CONFIG_`echo $card | tr '[:lower:]' '[:upper:]'`
    echo "$def=y" >> $config_host_mak
done
echo "CONFIG_AUDIO_DRIVERS=$audio_drv_list" >> $config_host_mak
for drv in $audio_drv_list; do
    def=CONFIG_`echo $drv | tr '[:lower:]' '[:upper:]'`
    echo "$def=y" >> $config_host_mak
    if test "$drv" = "fmod"; then
        echo "FMOD_CFLAGS=-I$fmod_inc" >> $config_host_mak
    fi
done
if test "$audio_pt_int" = "yes" ; then
  echo "CONFIG_AUDIO_PT_INT=y" >> $config_host_mak
fi
if test "$mixemu" = "yes" ; then
  echo "CONFIG_MIXEMU=y" >> $config_host_mak
fi
if test "$vnc_tls" = "yes" ; then
  echo "CONFIG_VNC_TLS=y" >> $config_host_mak
  echo "VNC_TLS_CFLAGS=$vnc_tls_cflags" >> $config_host_mak
fi
if test "$vnc_sasl" = "yes" ; then
  echo "CONFIG_VNC_SASL=y" >> $config_host_mak
  echo "VNC_SASL_CFLAGS=$vnc_sasl_cflags" >> $config_host_mak
fi
if test "$fnmatch" = "yes" ; then
  echo "CONFIG_FNMATCH=y" >> $config_host_mak
fi
if test "$uuid" = "yes" ; then
  echo "#define HAVE_UUID_H 1" >> $config_host_h
  echo "UUID_LIBS=-luuid" >> $config_host_mak
fi
qemu_version=`head $source_path/VERSION`
echo "VERSION=$qemu_version" >>$config_host_mak
echo "PKGVERSION=$pkgversion" >>$config_host_mak
echo "SRC_PATH=$source_path" >> $config_host_mak
if [ "$source_path_used" = "yes" ]; then
  echo "VPATH=$source_path" >> $config_host_mak
fi
echo "TARGET_DIRS=$target_list" >> $config_host_mak
if [ "$docs" = "yes" ] ; then
  echo "BUILD_DOCS=yes" >> $config_host_mak
fi
if test "$sdl" = "yes" ; then
  echo "CONFIG_SDL=y" >> $config_host_mak
  echo "SDL_CFLAGS=$sdl_cflags" >> $config_host_mak
fi
if test "$cocoa" = "yes" ; then
  echo "CONFIG_COCOA=y" >> $config_host_mak
fi
if test "$curses" = "yes" ; then
  echo "CONFIG_CURSES=y" >> $config_host_mak
fi
if test "$atfile" = "yes" ; then
  echo "CONFIG_ATFILE=y" >> $config_host_mak
fi
if test "$utimens" = "yes" ; then
  echo "CONFIG_UTIMENSAT=y" >> $config_host_mak
fi
if test "$pipe2" = "yes" ; then
  echo "CONFIG_PIPE2=y" >> $config_host_mak
fi
if test "$splice" = "yes" ; then
  echo "CONFIG_SPLICE=y" >> $config_host_mak
fi
if test "$eventfd" = "yes" ; then
  echo "CONFIG_EVENTFD=y" >> $config_host_mak
fi
if test "$inotify" = "yes" ; then
  echo "CONFIG_INOTIFY=y" >> $config_host_mak
fi
if test "$byteswap_h" = "yes" ; then
  echo "CONFIG_BYTESWAP_H=y" >> $config_host_mak
fi
if test "$bswap_h" = "yes" ; then
  echo "CONFIG_MACHINE_BSWAP_H=y" >> $config_host_mak
fi
if test "$curl" = "yes" ; then
  echo "CONFIG_CURL=y" >> $config_host_mak
  echo "CURL_CFLAGS=$curl_cflags" >> $config_host_mak
fi
if test "$brlapi" = "yes" ; then
  echo "CONFIG_BRLAPI=y" >> $config_host_mak
fi
if test "$bluez" = "yes" ; then
  echo "CONFIG_BLUEZ=y" >> $config_host_mak
  echo "BLUEZ_CFLAGS=$bluez_cflags" >> $config_host_mak
fi
if test "$xen" = "yes" ; then
  echo "CONFIG_XEN=y" >> $config_host_mak
fi
if test "$io_thread" = "yes" ; then
  echo "CONFIG_IOTHREAD=y" >> $config_host_mak
fi
if test "$linux_aio" = "yes" ; then
  echo "CONFIG_LINUX_AIO=y" >> $config_host_mak
fi
if test "$blobs" = "yes" ; then
  echo "INSTALL_BLOBS=yes" >> $config_host_mak
fi
if test "$iovec" = "yes" ; then
  echo "CONFIG_IOVEC=y" >> $config_host_mak
fi
if test "$preadv" = "yes" ; then
  echo "CONFIG_PREADV=y" >> $config_host_mak
fi
if test "$fdt" = "yes" ; then
  echo "CONFIG_FDT=y" >> $config_host_mak
fi
if test "$need_offsetof" = "yes" ; then
  echo "CONFIG_NEED_OFFSETOF=y" >> $config_host_mak
fi
if test "$fdatasync" = "yes" ; then
  echo "CONFIG_FDATASYNC=y" >> $config_host_mak
fi

# XXX: suppress that
if [ "$bsd" = "yes" ] ; then
  echo "CONFIG_BSD=y" >> $config_host_mak
fi

echo "CONFIG_UNAME_RELEASE=\"$uname_release\"" >> $config_host_mak

# USB host support
case "$usb" in
linux)
  echo "HOST_USB=linux" >> $config_host_mak
;;
bsd)
  echo "HOST_USB=bsd" >> $config_host_mak
;;
*)
  echo "HOST_USB=stub" >> $config_host_mak
;;
esac

tools=
if test `expr "$target_list" : ".*softmmu.*"` != 0 ; then
  tools="qemu-img\$(EXESUF) $tools"
  if [ "$linux" = "yes" ] ; then
    tools="qemu-nbd\$(EXESUF) qemu-io\$(EXESUF) $tools"
    if [ "$check_utests" = "yes" ]; then
      tools="check-qint check-qstring check-qdict $tools"
    fi
  elif test "$mingw32" = "yes" ; then
      tools="qemu-io\$(EXESUF) $tools"
  fi
fi
echo "TOOLS=$tools" >> $config_host_mak

# Mac OS X ships with a broken assembler
roms=
if test \( "$cpu" = "i386" -o "$cpu" = "x86_64" \) -a \
        "$targetos" != "Darwin" ; then
  roms="optionrom"
fi
echo "ROMS=$roms" >> $config_host_mak

echo "prefix=$prefix" >> $config_host_mak
echo "bindir=\${prefix}$binsuffix" >> $config_host_mak
echo "mandir=\${prefix}$mansuffix" >> $config_host_mak
echo "datadir=\${prefix}$datasuffix" >> $config_host_mak
echo "docdir=\${prefix}$docsuffix" >> $config_host_mak
echo "MAKE=$make" >> $config_host_mak
echo "INSTALL=$install" >> $config_host_mak
echo "INSTALL_DIR=$install -d -m0755 -p" >> $config_host_mak
echo "INSTALL_DATA=$install -m0644 -p" >> $config_host_mak
echo "INSTALL_PROG=$install -m0755 -p" >> $config_host_mak
echo "CC=$cc" >> $config_host_mak
echo "HOST_CC=$host_cc" >> $config_host_mak
if test "$sparse" = "yes" ; then
  echo "CC      := REAL_CC=\"\$(CC)\" cgcc"       >> $config_host_mak
  echo "HOST_CC := REAL_CC=\"\$(HOST_CC)\" cgcc"  >> $config_host_mak
  echo "QEMU_CFLAGS  += -Wbitwise -Wno-transparent-union -Wno-old-initializer -Wno-non-pointer-null" >> $config_host_mak
fi
echo "AR=$ar" >> $config_host_mak
echo "OBJCOPY=$objcopy" >> $config_host_mak
echo "LD=$ld" >> $config_host_mak
echo "CFLAGS=$CFLAGS" >> $config_host_mak
echo "QEMU_CFLAGS=$QEMU_CFLAGS" >> $config_host_mak
echo "HELPER_CFLAGS=$helper_cflags" >> $config_host_mak
echo "LDFLAGS=$LDFLAGS" >> $config_host_mak
echo "ARLIBS_BEGIN=$arlibs_begin" >> $config_host_mak
echo "ARLIBS_END=$arlibs_end" >> $config_host_mak
echo "LIBS+=$LIBS" >> $config_host_mak
echo "LIBS_TOOLS+=$libs_tools" >> $config_host_mak
echo "EXESUF=$EXESUF" >> $config_host_mak

echo "/* Automatically generated by configure - do not modify */" > $config_host_h

/bin/sh $source_path/create_config < $config_host_mak >> $config_host_h

if test -f ${config_host_h}~ ; then
  if cmp -s $config_host_h ${config_host_h}~ ; then
    mv ${config_host_h}~ $config_host_h
  else
    rm ${config_host_h}~
  fi
fi

# generate list of library paths for linker script

$ld --verbose -v 2> /dev/null | grep SEARCH_DIR > ${config_host_ld}

if test -f ${config_host_ld}~ ; then
  if cmp -s $config_host_ld ${config_host_ld}~ ; then
    mv ${config_host_ld}~ $config_host_ld
  else
    rm ${config_host_ld}~
  fi
fi

for target in $target_list; do
target_dir="$target"
config_mak=$target_dir/config.mak
config_h=$target_dir/config.h
target_arch2=`echo $target | cut -d '-' -f 1`
target_bigendian="no"
case "$target_arch2" in
  armeb|m68k|microblaze|mips|mipsn32|mips64|ppc|ppcemb|ppc64|ppc64abi32|sh4eb|sparc|sparc64|sparc32plus)
  target_bigendian=yes
  ;;
esac
target_softmmu="no"
target_user_only="no"
target_linux_user="no"
target_darwin_user="no"
target_bsd_user="no"
case "$target" in
  ${target_arch2}-softmmu)
    target_softmmu="yes"
    ;;
  ${target_arch2}-linux-user)
    target_user_only="yes"
    target_linux_user="yes"
    ;;
  ${target_arch2}-darwin-user)
    target_user_only="yes"
    target_darwin_user="yes"
    ;;
  ${target_arch2}-bsd-user)
    target_user_only="yes"
    target_bsd_user="yes"
    ;;
  *)
    echo "ERROR: Target '$target' not recognised"
    exit 1
    ;;
esac

#echo "Creating $config_mak, $config_h and $target_dir/Makefile"

test -f $config_h && mv $config_h ${config_h}~

mkdir -p $target_dir
mkdir -p $target_dir/fpu
mkdir -p $target_dir/tcg
mkdir -p $target_dir/ide
if test "$target" = "arm-linux-user" -o "$target" = "armeb-linux-user" -o "$target" = "arm-bsd-user" -o "$target" = "armeb-bsd-user" ; then
  mkdir -p $target_dir/nwfpe
fi

#
# don't use ln -sf as not all "ln -sf" over write the file/link
#
rm -f $target_dir/Makefile
ln -s $source_path/Makefile.target $target_dir/Makefile


echo "# Automatically generated by configure - do not modify" > $config_mak

echo "include ../config-host.mak" >> $config_mak

bflt="no"
elfload32="no"
target_nptl="no"
interp_prefix1=`echo "$interp_prefix" | sed "s/%M/$target_arch2/g"`
echo "CONFIG_QEMU_PREFIX=\"$interp_prefix1\"" >> $config_mak
gdb_xml_files=""

TARGET_ARCH="$target_arch2"
TARGET_BASE_ARCH=""
TARGET_ABI_DIR=""

case "$target_arch2" in
  i386)
    target_phys_bits=32
  ;;
  x86_64)
    TARGET_BASE_ARCH=i386
    target_phys_bits=64
  ;;
  alpha)
    target_phys_bits=64
  ;;
  arm|armeb)
    TARGET_ARCH=arm
    bflt="yes"
    target_nptl="yes"
    gdb_xml_files="arm-core.xml arm-vfp.xml arm-vfp3.xml arm-neon.xml"
    target_phys_bits=32
  ;;
  cris)
    target_nptl="yes"
    target_phys_bits=32
  ;;
  m68k)
    bflt="yes"
    gdb_xml_files="cf-core.xml cf-fp.xml"
    target_phys_bits=32
  ;;
  microblaze)
    bflt="yes"
    target_nptl="yes"
    target_phys_bits=32
  ;;
  mips|mipsel)
    TARGET_ARCH=mips
    echo "TARGET_ABI_MIPSO32=y" >> $config_mak
    target_nptl="yes"
    target_phys_bits=64
  ;;
  mipsn32|mipsn32el)
    TARGET_ARCH=mipsn32
    TARGET_BASE_ARCH=mips
    echo "TARGET_ABI_MIPSN32=y" >> $config_mak
    target_phys_bits=64
  ;;
  mips64|mips64el)
    TARGET_ARCH=mips64
    TARGET_BASE_ARCH=mips
    echo "TARGET_ABI_MIPSN64=y" >> $config_mak
    target_phys_bits=64
  ;;
  ppc)
    gdb_xml_files="power-core.xml power-fpu.xml power-altivec.xml power-spe.xml"
    target_phys_bits=32
    target_nptl="yes"
  ;;
  ppcemb)
    TARGET_BASE_ARCH=ppc
    TARGET_ABI_DIR=ppc
    gdb_xml_files="power-core.xml power-fpu.xml power-altivec.xml power-spe.xml"
    target_phys_bits=64
    target_nptl="yes"
  ;;
  ppc64)
    TARGET_BASE_ARCH=ppc
    TARGET_ABI_DIR=ppc
    gdb_xml_files="power64-core.xml power-fpu.xml power-altivec.xml power-spe.xml"
    target_phys_bits=64
  ;;
  ppc64abi32)
    TARGET_ARCH=ppc64
    TARGET_BASE_ARCH=ppc
    TARGET_ABI_DIR=ppc
    echo "TARGET_ABI32=y" >> $config_mak
    gdb_xml_files="power64-core.xml power-fpu.xml power-altivec.xml power-spe.xml"
    target_phys_bits=64
  ;;
  sh4|sh4eb)
    TARGET_ARCH=sh4
    bflt="yes"
    target_nptl="yes"
    target_phys_bits=32
  ;;
  sparc)
    target_phys_bits=64
  ;;
  sparc64)
    TARGET_BASE_ARCH=sparc
    elfload32="yes"
    target_phys_bits=64
  ;;
  sparc32plus)
    TARGET_ARCH=sparc64
    TARGET_BASE_ARCH=sparc
    TARGET_ABI_DIR=sparc
    echo "TARGET_ABI32=y" >> $config_mak
    target_phys_bits=64
  ;;
  *)
    echo "Unsupported target CPU"
    exit 1
  ;;
esac
echo "TARGET_ARCH=$TARGET_ARCH" >> $config_mak
target_arch_name="`echo $TARGET_ARCH | tr '[:lower:]' '[:upper:]'`"
echo "TARGET_$target_arch_name=y" >> $config_mak
echo "TARGET_ARCH2=$target_arch2" >> $config_mak
# TARGET_BASE_ARCH needs to be defined after TARGET_ARCH
if [ "$TARGET_BASE_ARCH" = "" ]; then
  TARGET_BASE_ARCH=$TARGET_ARCH
fi
echo "TARGET_BASE_ARCH=$TARGET_BASE_ARCH" >> $config_mak
if [ "$TARGET_ABI_DIR" = "" ]; then
  TARGET_ABI_DIR=$TARGET_ARCH
fi
echo "TARGET_ABI_DIR=$TARGET_ABI_DIR" >> $config_mak
if [ $target_phys_bits -lt $hostlongbits ] ; then
  target_phys_bits=$hostlongbits
fi
case "$target_arch2" in
  i386|x86_64)
    if test "$xen" = "yes" -a "$target_softmmu" = "yes" ; then
      echo "CONFIG_XEN=y" >> $config_mak
    fi
esac
case "$target_arch2" in
  i386|x86_64|ppcemb|ppc|ppc64)
    # Make sure the target and host cpus are compatible
    if test "$kvm" = "yes" -a "$target_softmmu" = "yes" -a \
      \( "$target_arch2" = "$cpu" -o \
      \( "$target_arch2" = "ppcemb" -a "$cpu" = "ppc" \) -o \
      \( "$target_arch2" = "ppc64"  -a "$cpu" = "ppc" \) -o \
      \( "$target_arch2" = "x86_64" -a "$cpu" = "i386"   \) -o \
      \( "$target_arch2" = "i386"   -a "$cpu" = "x86_64" \) \) ; then
      echo "CONFIG_KVM=y" >> $config_mak
      echo "KVM_CFLAGS=$kvm_cflags" >> $config_mak
    fi
esac
echo "TARGET_PHYS_ADDR_BITS=$target_phys_bits" >> $config_mak
if test "$target_bigendian" = "yes" ; then
  echo "TARGET_WORDS_BIGENDIAN=y" >> $config_mak
fi
if test "$target_softmmu" = "yes" ; then
  echo "CONFIG_SOFTMMU=y" >> $config_mak
  echo "LIBS+=$libs_softmmu" >> $config_mak
  echo "HWLIB=../libhw$target_phys_bits/libqemuhw$target_phys_bits.a" >> $config_mak
  echo "subdir-$target: subdir-libhw$target_phys_bits" >> $config_host_mak
fi
if test "$target_user_only" = "yes" ; then
  echo "CONFIG_USER_ONLY=y" >> $config_mak
fi
if test "$target_linux_user" = "yes" ; then
  echo "CONFIG_LINUX_USER=y" >> $config_mak
fi
if test "$target_darwin_user" = "yes" ; then
  echo "CONFIG_DARWIN_USER=y" >> $config_mak
fi
list=""
if test ! -z "$gdb_xml_files" ; then
  for x in $gdb_xml_files; do
    list="$list $source_path/gdb-xml/$x"
  done
fi
echo "TARGET_XML_FILES=$list" >> $config_mak

case "$target_arch2" in
  arm|armeb|m68k|microblaze|mips|mipsel|mipsn32|mipsn32el|mips64|mips64el|ppc|ppc64|ppc64abi32|ppcemb|sparc|sparc64|sparc32plus)
    echo "CONFIG_SOFTFLOAT=y" >> $config_mak
    ;;
  *)
    echo "CONFIG_NOSOFTFLOAT=y" >> $config_mak
    ;;
esac

if test "$target_user_only" = "yes" -a "$bflt" = "yes"; then
  echo "TARGET_HAS_BFLT=y" >> $config_mak
fi
if test "$target_user_only" = "yes" \
        -a "$nptl" = "yes" -a "$target_nptl" = "yes"; then
  echo "CONFIG_USE_NPTL=y" >> $config_mak
fi
# 32 bit ELF loader in addition to native 64 bit loader?
if test "$target_user_only" = "yes" -a "$elfload32" = "yes"; then
  echo "TARGET_HAS_ELFLOAD32=y" >> $config_mak
fi
if test "$target_user_only" = "yes" -a "$guest_base" = "yes"; then
  echo "CONFIG_USE_GUEST_BASE=y" >> $config_mak
fi
if test "$target_bsd_user" = "yes" ; then
  echo "CONFIG_BSD_USER=y" >> $config_mak
fi

# generate QEMU_CFLAGS/LDFLAGS for targets

cflags=""
ldflags=""

if test "$ARCH" = "sparc64" ; then
  cflags="-I\$(SRC_PATH)/tcg/sparc $cflags"
else
  cflags="-I\$(SRC_PATH)/tcg/\$(ARCH) $cflags"
fi
cflags="-I\$(SRC_PATH)/tcg $cflags"
cflags="-I\$(SRC_PATH)/fpu $cflags"

for i in $ARCH $TARGET_BASE_ARCH ; do
  case "$i" in
  alpha)
    echo "CONFIG_ALPHA_DIS=y"  >> $config_mak
  ;;
  arm)
    echo "CONFIG_ARM_DIS=y"  >> $config_mak
  ;;
  cris)
    echo "CONFIG_CRIS_DIS=y"  >> $config_mak
  ;;
  hppa)
    echo "CONFIG_HPPA_DIS=y"  >> $config_mak
  ;;
  i386|x86_64)
    echo "CONFIG_I386_DIS=y"  >> $config_mak
  ;;
  m68k)
    echo "CONFIG_M68K_DIS=y"  >> $config_mak
  ;;
  microblaze)
    echo "CONFIG_MICROBLAZE_DIS=y"  >> $config_mak
  ;;
  mips*)
    echo "CONFIG_MIPS_DIS=y"  >> $config_mak
  ;;
  ppc*)
    echo "CONFIG_PPC_DIS=y"  >> $config_mak
  ;;
  s390)
    echo "CONFIG_S390_DIS=y"  >> $config_mak
  ;;
  sh4)
    echo "CONFIG_SH4_DIS=y"  >> $config_mak
  ;;
  sparc*)
    echo "CONFIG_SPARC_DIS=y"  >> $config_mak
  ;;
  esac
done

case "$ARCH" in
alpha)
  # Ensure there's only a single GP
  cflags="-msmall-data $cflags"
;;
ia64)
  cflags="-mno-sdata $cflags"
;;
esac

if test "$target_softmmu" = "yes" ; then
  case "$TARGET_BASE_ARCH" in
  arm)
    cflags="-DHAS_AUDIO $cflags"
  ;;
  i386|mips|ppc)
    cflags="-DHAS_AUDIO -DHAS_AUDIO_CHOICE $cflags"
  ;;
  esac
fi

if test "$target_user_only" = "yes" -a "$static" = "no" -a \
	"$user_pie" = "yes" ; then
  cflags="-fpie $cflags"
  ldflags="-pie $ldflags"
fi

if test "$target_softmmu" = "yes" -a \( \
        "$TARGET_ARCH" = "microblaze" -o \
        "$TARGET_ARCH" = "cris" \) ; then
  echo "CONFIG_NEED_MMU=y" >> $config_mak
fi

if test "$gprof" = "yes" ; then
  echo "TARGET_GPROF=yes" >> $config_mak
  if test "$target_linux_user" = "yes" ; then
    cflags="-p $cflags"
    ldflags="-p $ldflags"
  fi
  if test "$target_softmmu" = "yes" ; then
    ldflags="-p $ldflags"
    echo "GPROF_CFLAGS=-p" >> $config_mak
  fi
fi

linker_script="-Wl,-T../config-host.ld -Wl,-T,\$(SRC_PATH)/\$(ARCH).ld"
if test "$target_linux_user" = "yes" -o "$target_bsd_user" = "yes" ; then
  case "$ARCH" in
  sparc)
    # -static is used to avoid g1/g3 usage by the dynamic linker
    ldflags="$linker_script -static $ldflags"
    ;;
  ia64)
    ldflags="-Wl,-G0 $linker_script -static $ldflags"
    ;;
  i386|x86_64|ppc|ppc64|s390|sparc64|alpha|arm|m68k|mips|mips64)
    ldflags="$linker_script $ldflags"
    ;;
  esac
fi
if test "$target_softmmu" = "yes" ; then
  case "$ARCH" in
  ia64)
    ldflags="-Wl,-G0 $linker_script -static $ldflags"
    ;;
  esac
fi

echo "LDFLAGS+=$ldflags" >> $config_mak
echo "QEMU_CFLAGS+=$cflags" >> $config_mak

echo "/* Automatically generated by configure - do not modify */" > $config_h
echo "#include \"../config-host.h\"" >> $config_h

/bin/sh $source_path/create_config < $config_mak >> $config_h

if test -f ${config_h}~ ; then
  if cmp -s $config_h ${config_h}~ ; then
    mv ${config_h}~ $config_h
  else
    rm ${config_h}~
  fi
fi

done # for target in $targets

# build tree in object directory if source path is different from current one
if test "$source_path_used" = "yes" ; then
    DIRS="tests tests/cris slirp audio block pc-bios/optionrom"
    DIRS="$DIRS roms/pcbios roms/seabios roms/vgabios"
    FILES="Makefile tests/Makefile"
    FILES="$FILES tests/cris/Makefile tests/cris/.gdbinit"
    FILES="$FILES tests/test-mmap.c"
    FILES="$FILES pc-bios/optionrom/Makefile pc-bios/keymaps pc-bios/video.x"
    FILES="$FILES roms/pcbios/Makefile roms/seabios/Makefile roms/vgabios/Makefile"
    for bios_file in $source_path/pc-bios/*.bin $source_path/pc-bios/*.dtb $source_path/pc-bios/openbios-*; do
        FILES="$FILES pc-bios/`basename $bios_file`"
    done
    for dir in $DIRS ; do
            mkdir -p $dir
    done
    # remove the link and recreate it, as not all "ln -sf" overwrite the link
    for f in $FILES ; do
        rm -f $f
        ln -s $source_path/$f $f
    done
fi

# temporary config to build submodules
for rom in seabios vgabios pcbios; do
    config_mak=roms/$rom/config.mak
    echo "# Automatically generated by configure - do not modify" >> $config_mak
    echo "SRC_PATH=$source_path/roms/$rom" >> $config_mak
    echo "CC=$cc" >> $config_mak
    echo "BCC=bcc" >> $config_mak
    echo "CPP=${cross_prefix}cpp" >> $config_mak
    echo "OBJCOPY=objcopy" >> $config_mak
    echo "IASL=iasl" >> $config_mak
    echo "HOST_CC=$host_cc" >> $config_mak
    echo "LD=$ld" >> $config_mak
done

for hwlib in 32 64; do
  d=libhw$hwlib
  mkdir -p $d
  rm -f $d/Makefile
  ln -s $source_path/Makefile.hw $d/Makefile
  echo "HWLIB=libqemuhw$hwlib.a" > $d/config.mak
  echo "QEMU_CFLAGS+=-DTARGET_PHYS_ADDR_BITS=$hwlib" >> $d/config.mak
done<|MERGE_RESOLUTION|>--- conflicted
+++ resolved
@@ -1781,11 +1781,8 @@
 echo "KVM support       $kvm"
 echo "fdt support       $fdt"
 echo "preadv support    $preadv"
-<<<<<<< HEAD
 echo "uuid support      $uuid"
-=======
 echo "fdatasync         $fdatasync"
->>>>>>> 52d94620
 
 if test $sdl_too_old = "yes"; then
 echo "-> Your SDL version is too old - please upgrade to have SDL support"
