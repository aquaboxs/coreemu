#!/bin/sh
#
# qemu configure script (c) 2003 Fabrice Bellard
#
# set temporary file name
if test ! -z "$TMPDIR" ; then
    TMPDIR1="${TMPDIR}"
elif test ! -z "$TEMPDIR" ; then
    TMPDIR1="${TEMPDIR}"
else
    TMPDIR1="/tmp"
fi

TMPC="${TMPDIR1}/qemu-conf-${RANDOM}-$$-${RANDOM}.c"
TMPO="${TMPDIR1}/qemu-conf-${RANDOM}-$$-${RANDOM}.o"
TMPE="${TMPDIR1}/qemu-conf-${RANDOM}-$$-${RANDOM}.exe"

# NB: do not call "exit" in the trap handler; this is buggy with some shells;
# see <1285349658-3122-1-git-send-email-loic.minier@linaro.org>
trap "rm -f $TMPC $TMPO $TMPE" EXIT INT QUIT TERM
rm -f config.log

compile_object() {
  echo $cc $QEMU_CFLAGS -c -o $TMPO $TMPC >> config.log
  $cc $QEMU_CFLAGS -c -o $TMPO $TMPC >> config.log 2>&1
}

compile_prog() {
  local_cflags="$1"
  local_ldflags="$2"
  echo $cc $QEMU_CFLAGS $local_cflags -o $TMPE $TMPC $LDFLAGS $local_ldflags >> config.log
  $cc $QEMU_CFLAGS $local_cflags -o $TMPE $TMPC $LDFLAGS $local_ldflags >> config.log 2>&1
}

# check whether a command is available to this shell (may be either an
# executable or a builtin)
has() {
    type "$1" >/dev/null 2>&1
}

# search for an executable in PATH
path_of() {
    local_command="$1"
    local_ifs="$IFS"
    local_dir=""

    # pathname has a dir component?
    if [ "${local_command#*/}" != "$local_command" ]; then
        if [ -x "$local_command" ] && [ ! -d "$local_command" ]; then
            echo "$local_command"
            return 0
        fi
    fi
    if [ -z "$local_command" ]; then
        return 1
    fi

    IFS=:
    for local_dir in $PATH; do
        if [ -x "$local_dir/$local_command" ] && [ ! -d "$local_dir/$local_command" ]; then
            echo "$local_dir/$local_command"
            IFS="${local_ifs:-$(printf ' \t\n')}"
            return 0
        fi
    done
    # not found
    IFS="${local_ifs:-$(printf ' \t\n')}"
    return 1
}

# default parameters
cpu=""
interp_prefix="/usr/gnemul/qemu-%M"
static="no"
sparc_cpu=""
cross_prefix=""
cc="gcc"
audio_drv_list=""
audio_card_list="ac97 es1370 sb16"
audio_possible_cards="ac97 es1370 sb16 cs4231a adlib gus"
block_drv_whitelist=""
host_cc="gcc"
ar="ar"
link="ld"
make="make"
install="install"
objcopy="objcopy"
ld="ld"
strip="strip"
windres="windres"
helper_cflags=""
libs_softmmu=""
libs_tools=""
audio_pt_int=""
audio_win_int=""

# parse CC options first
for opt do
  optarg=`expr "x$opt" : 'x[^=]*=\(.*\)'`
  case "$opt" in
  --cross-prefix=*) cross_prefix="$optarg"
  ;;
  --cc=*) cc="$optarg"
  ;;
  --cpu=*) cpu="$optarg"
  ;;
  --extra-cflags=*) QEMU_CFLAGS="$optarg $QEMU_CFLAGS"
  ;;
  --extra-ldflags=*) LDFLAGS="$optarg $LDFLAGS"
  ;;
  --sparc_cpu=*)
    sparc_cpu="$optarg"
    case $sparc_cpu in
    v7|v8|v8plus|v8plusa)
      cpu="sparc"
    ;;
    v9)
      cpu="sparc64"
    ;;
    *)
      echo "undefined SPARC architecture. Exiting";
      exit 1
    ;;
    esac
  ;;
  esac
done
# OS specific
# Using uname is really, really broken.  Once we have the right set of checks
# we can eliminate it's usage altogether

cc="${cross_prefix}${cc}"
ar="${cross_prefix}${ar}"
link="${cross_prefix}${link}"
objcopy="${cross_prefix}${objcopy}"
ld="${cross_prefix}${ld}"
strip="${cross_prefix}${strip}"
windres="${cross_prefix}${windres}"

# default flags for all hosts
QEMU_CFLAGS="-fno-strict-aliasing $QEMU_CFLAGS"
CFLAGS="-g $CFLAGS"
QEMU_CFLAGS="-Wall -Wundef -Wendif-labels -Wwrite-strings -Wmissing-prototypes $QEMU_CFLAGS"
QEMU_CFLAGS="-Wmissing-format-attribute $QEMU_CFLAGS"
QEMU_CFLAGS="-Wstrict-prototypes -Wredundant-decls $QEMU_CFLAGS"
QEMU_CFLAGS="-D_GNU_SOURCE -D_FILE_OFFSET_BITS=64 -D_LARGEFILE_SOURCE $QEMU_CFLAGS"
QEMU_CFLAGS="-D_FORTIFY_SOURCE=2 $QEMU_CFLAGS"
QEMU_CFLAGS="-I. -I\$(SRC_PATH) $QEMU_CFLAGS"
LDFLAGS="-g $LDFLAGS"

gcc_flags="-Wold-style-declaration -Wold-style-definition -Wtype-limits"
gcc_flags="-Wformat-security -Wformat-y2k -Winit-self -Wignored-qualifiers $gcc_flags"
gcc_flags="-Wmissing-include-dirs -Wempty-body -Wnested-externs $gcc_flags"
gcc_flags="-fstack-protector-all $gcc_flags"
cat > $TMPC << EOF
int main(void) { return 0; }
EOF
for flag in $gcc_flags; do
    if compile_prog "-Werror $QEMU_CFLAGS" "-Werror $flag" ; then
	QEMU_CFLAGS="$flag $QEMU_CFLAGS"
    fi
done

# Check gnu_printf (supported by gcc >= 4.4.x).
cat > $TMPC << EOF
static void test(const char *format, ...)
    __attribute__ ((format (gnu_printf, 1, 2)));
static void test(const char *format, ...) {}
int main(void) { test("\n"); return 0; }
EOF
if ! compile_prog "-Werror" ""; then
    QEMU_CFLAGS="-Dgnu_printf=printf $QEMU_CFLAGS"
fi

# check that the C compiler works.
cat > $TMPC <<EOF
int main(void) {}
EOF

if compile_object ; then
  : C compiler works ok
else
    echo "ERROR: \"$cc\" either does not exist or does not work"
    exit 1
fi

cc_macros=`$cc $QEMU_CFLAGS -E -dD - </dev/null`

check_define() {
cat > $TMPC <<EOF
#if !defined($1)
#error Not defined
#endif
int main(void) { return 0; }
EOF
  compile_object
}

if test ! -z "$cpu" ; then
  # command line argument
  :
elif check_define __i386__ ; then
  cpu="i386"
elif check_define __x86_64__ ; then
  cpu="x86_64"
elif check_define __arm__ ; then
  cpu="armv4l"
elif check_define __sparc__ ; then
  # We can't check for 64 bit (when gcc is biarch) or V8PLUSA
  # They must be specified using --sparc_cpu
  if check_define __arch64__ ; then
    cpu="sparc64"
  else
    cpu="sparc"
  fi
elif check_define _ARCH_PPC ; then
  if check_define _ARCH_PPC64 ; then
    cpu="ppc64"
  else
    cpu="ppc"
  fi
elif check_define __mips__ ; then
  if check_define __mips64 ; then
    cpu="mips64"
  else
    cpu="mips"
  fi
elif check_define __ia64__ ; then
  cpu="ia64"
elif check_define __s390__ ; then
  if check_define __s390x__ ; then
    cpu="s390x"
  else
    cpu="s390"
  fi
else
  cpu=`uname -m`
fi

target_list=""
case "$cpu" in
  alpha|cris|ia64|m68k|microblaze|ppc|ppc64|sparc64)
    cpu="$cpu"
  ;;
  i386|i486|i586|i686|i86pc|BePC)
    cpu="i386"
  ;;
  x86_64|amd64)
    cpu="x86_64"
  ;;
  armv*b)
    cpu="armv4b"
  ;;
  armv*l)
    cpu="armv4l"
  ;;
  mips|mips64)
    cpu="$cpu"
    if check_define __MIPSEL__ ; then
      cpu+="el"
    fi
  ;;
  parisc|parisc64)
    cpu="hppa"
  ;;
  mips*)
    cpu="mips"
  ;;
  s390)
    cpu="s390"
  ;;
  s390x)
    cpu="s390x"
  ;;
  sparc|sun4[cdmuv])
    cpu="sparc"
  ;;
  *)
    echo "Unsupported CPU = $cpu"
    exit 1
  ;;
esac

# Default value for a variable defining feature "foo".
#  * foo="no"  feature will only be used if --enable-foo arg is given
#  * foo=""    feature will be searched for, and if found, will be used
#              unless --disable-foo is given
#  * foo="yes" this value will only be set by --enable-foo flag.
#              feature will searched for,
#              if not found, configure exits with error
#
# Always add --enable-foo and --disable-foo command line args.
# Distributions want to ensure that several features are compiled in, and it
# is impossible without a --enable-foo that exits if a feature is not found.

bluez=""
brlapi=""
curl=""
curses=""
docs=""
fdt=""
kvm=""
kvm_para=""
nptl=""
sdl=""
sparse="no"
tools=""
uuid=""
vde=""
vnc_tls=""
vnc_sasl=""
vnc_jpeg=""
vnc_png=""
vnc_thread="no"
xen=""
linux_aio=""
attr=""
vhost_net=""

gprof="no"
debug_tcg="no"
debug_mon="no"
debug="no"
strip_opt="yes"
tcg_interpreter="no"
bigendian="no"
mingw32="no"
EXESUF=""
prefix="/usr/local"
mandir="\${prefix}/share/man"
datadir="\${prefix}/share/qemu"
docdir="\${prefix}/share/doc/qemu"
bindir="\${prefix}/bin"
sysconfdir="\${prefix}/etc"
confsuffix="/qemu"
slirp="yes"
fmod_lib=""
fmod_inc=""
oss_lib=""
bsd="no"
linux="no"
solaris="no"
profiler="no"
cocoa="no"
softmmu="yes"
linux_user="no"
darwin_user="no"
bsd_user="no"
guest_base=""
uname_release=""
io_thread="no"
mixemu="no"
kerneldir=""
aix="no"
haiku="no"
blobs="yes"
pkgversion=""
check_utests="no"
user_pie="no"
zero_malloc=""
trace_backend="nop"
trace_file="trace"
spice=""

# OS specific
if check_define __linux__ ; then
  targetos="Linux"
elif check_define _WIN32 ; then
  targetos='MINGW32'
elif check_define __OpenBSD__ ; then
  targetos='OpenBSD'
elif check_define __sun__ ; then
  targetos='SunOS'
elif check_define __HAIKU__ ; then
  targetos='Haiku'
else
  targetos=`uname -s`
fi

case $targetos in
CYGWIN*)
  mingw32="yes"
  QEMU_CFLAGS="-mno-cygwin $QEMU_CFLAGS"
  audio_possible_drivers="winwave sdl"
  audio_drv_list="winwave"
;;
MINGW32*)
  mingw32="yes"
  audio_possible_drivers="winwave dsound sdl fmod"
  audio_drv_list="winwave"
;;
GNU/kFreeBSD)
  bsd="yes"
  audio_drv_list="oss"
  audio_possible_drivers="oss sdl esd pa"
;;
FreeBSD)
  bsd="yes"
  make="gmake"
  audio_drv_list="oss"
  audio_possible_drivers="oss sdl esd pa"
  # needed for kinfo_getvmmap(3) in libutil.h
  LIBS="-lutil $LIBS"
;;
DragonFly)
  bsd="yes"
  make="gmake"
  audio_drv_list="oss"
  audio_possible_drivers="oss sdl esd pa"
;;
NetBSD)
  bsd="yes"
  make="gmake"
  audio_drv_list="oss"
  audio_possible_drivers="oss sdl esd"
  oss_lib="-lossaudio"
;;
OpenBSD)
  bsd="yes"
  make="gmake"
  audio_drv_list="oss"
  audio_possible_drivers="oss sdl esd"
  oss_lib="-lossaudio"
;;
Darwin)
  bsd="yes"
  darwin="yes"
  # on Leopard most of the system is 32-bit, so we have to ask the kernel it if we can
  # run 64-bit userspace code
  if [ "$cpu" = "i386" ] ; then
    is_x86_64=`sysctl -n hw.optional.x86_64`
    [ "$is_x86_64" = "1" ] && cpu=x86_64
  fi
  if [ "$cpu" = "x86_64" ] ; then
    QEMU_CFLAGS="-arch x86_64 $QEMU_CFLAGS"
    LDFLAGS="-arch x86_64 $LDFLAGS"
  else
    QEMU_CFLAGS="-mdynamic-no-pic $QEMU_CFLAGS"
  fi
  darwin_user="yes"
  cocoa="yes"
  audio_drv_list="coreaudio"
  audio_possible_drivers="coreaudio sdl fmod"
  LDFLAGS="-framework CoreFoundation -framework IOKit $LDFLAGS"
  libs_softmmu="-F/System/Library/Frameworks -framework Cocoa -framework IOKit $libs_softmmu"
;;
SunOS)
  solaris="yes"
  make="gmake"
  install="ginstall"
  ld="gld"
  needs_libsunmath="no"
  solarisrev=`uname -r | cut -f2 -d.`
  # have to select again, because `uname -m` returns i86pc
  # even on an x86_64 box.
  solariscpu=`isainfo -k`
  if test "${solariscpu}" = "amd64" ; then
    cpu="x86_64"
  fi
  if [ "$cpu" = "i386" -o "$cpu" = "x86_64" ] ; then
    if test "$solarisrev" -le 9 ; then
      if test -f /opt/SUNWspro/prod/lib/libsunmath.so.1; then
        needs_libsunmath="yes"
        QEMU_CFLAGS="-I/opt/SUNWspro/prod/include/cc $QEMU_CFLAGS"
        LDFLAGS="-L/opt/SUNWspro/prod/lib -R/opt/SUNWspro/prod/lib $LDFLAGS"
        LIBS="-lsunmath $LIBS"
      else
        echo "QEMU will not link correctly on Solaris 8/X86 or 9/x86 without"
        echo "libsunmath from the Sun Studio compilers tools, due to a lack of"
        echo "C99 math features in libm.so in Solaris 8/x86 and Solaris 9/x86"
        echo "Studio 11 can be downloaded from www.sun.com."
        exit 1
      fi
    fi
  fi
  if test -f /usr/include/sys/soundcard.h ; then
    audio_drv_list="oss"
  fi
  audio_possible_drivers="oss sdl"
# needed for CMSG_ macros in sys/socket.h
  QEMU_CFLAGS="-D_XOPEN_SOURCE=600 $QEMU_CFLAGS"
# needed for TIOCWIN* defines in termios.h
  QEMU_CFLAGS="-D__EXTENSIONS__ $QEMU_CFLAGS"
  QEMU_CFLAGS="-std=gnu99 $QEMU_CFLAGS"
  LIBS="-lsocket -lnsl -lresolv $LIBS"
;;
AIX)
  aix="yes"
  make="gmake"
;;
Haiku)
  haiku="yes"
  QEMU_CFLAGS="-DB_USE_POSITIVE_POSIX_ERRORS $QEMU_CFLAGS"
  LIBS="-lposix_error_mapper -lnetwork $LIBS"
;;
*)
  audio_drv_list="oss"
  audio_possible_drivers="oss alsa sdl esd pa"
  linux="yes"
  linux_user="yes"
  usb="linux"
  if [ "$cpu" = "i386" -o "$cpu" = "x86_64" ] ; then
    audio_possible_drivers="$audio_possible_drivers fmod"
  fi
;;
esac

if [ "$bsd" = "yes" ] ; then
  if [ "$darwin" != "yes" ] ; then
    usb="bsd"
  fi
  bsd_user="yes"
fi

if test "$mingw32" = "yes" ; then
  EXESUF=".exe"
  QEMU_CFLAGS="-DWIN32_LEAN_AND_MEAN -DWINVER=0x501 $QEMU_CFLAGS"
  # enable C99/POSIX format strings (needs mingw32-runtime 3.15 or later)
  QEMU_CFLAGS="-D__USE_MINGW_ANSI_STDIO=1 $QEMU_CFLAGS"
  LIBS="-lwinmm -lws2_32 -liphlpapi $LIBS"
  prefix="c:/Program Files/Qemu"
  mandir="\${prefix}"
  datadir="\${prefix}"
  docdir="\${prefix}"
  bindir="\${prefix}"
  sysconfdir="\${prefix}"
  confsuffix=""
fi

# find source path
source_path=`dirname "$0"`
source_path_used="no"
workdir=`pwd`
if [ -z "$source_path" ]; then
    source_path=$workdir
else
    source_path=`cd "$source_path"; pwd`
fi
[ -f "$workdir/vl.c" ] || source_path_used="yes"

werror=""

for opt do
  optarg=`expr "x$opt" : 'x[^=]*=\(.*\)'`
  case "$opt" in
  --help|-h) show_help=yes
  ;;
  --prefix=*) prefix="$optarg"
  ;;
  --interp-prefix=*) interp_prefix="$optarg"
  ;;
  --source-path=*) source_path="$optarg"
  source_path_used="yes"
  ;;
  --cross-prefix=*)
  ;;
  --cc=*)
  ;;
  --host-cc=*) host_cc="$optarg"
  ;;
  --make=*) make="$optarg"
  ;;
  --install=*) install="$optarg"
  ;;
  --extra-cflags=*)
  ;;
  --extra-ldflags=*)
  ;;
  --cpu=*)
  ;;
  --target-list=*) target_list="$optarg"
  ;;
  --trace-backend=*) trace_backend="$optarg"
  ;;
  --trace-file=*) trace_file="$optarg"
  ;;
  --enable-gprof) gprof="yes"
  ;;
  --static)
    static="yes"
    LDFLAGS="-static $LDFLAGS"
  ;;
  --mandir=*) mandir="$optarg"
  ;;
  --bindir=*) bindir="$optarg"
  ;;
  --datadir=*) datadir="$optarg"
  ;;
  --docdir=*) docdir="$optarg"
  ;;
  --sysconfdir=*) sysconfdir="$optarg"
  ;;
  --disable-sdl) sdl="no"
  ;;
  --enable-sdl) sdl="yes"
  ;;
  --fmod-lib=*) fmod_lib="$optarg"
  ;;
  --fmod-inc=*) fmod_inc="$optarg"
  ;;
  --oss-lib=*) oss_lib="$optarg"
  ;;
  --audio-card-list=*) audio_card_list=`echo "$optarg" | sed -e 's/,/ /g'`
  ;;
  --audio-drv-list=*) audio_drv_list="$optarg"
  ;;
  --block-drv-whitelist=*) block_drv_whitelist=`echo "$optarg" | sed -e 's/,/ /g'`
  ;;
  --enable-debug-tcg) debug_tcg="yes"
  ;;
  --disable-debug-tcg) debug_tcg="no"
  ;;
  --enable-debug-mon) debug_mon="yes"
  ;;
  --disable-debug-mon) debug_mon="no"
  ;;
  --enable-debug)
      # Enable debugging options that aren't excessively noisy
      debug_tcg="yes"
      debug_mon="yes"
      debug="yes"
      strip_opt="no"
  ;;
  --enable-sparse) sparse="yes"
  ;;
  --disable-sparse) sparse="no"
  ;;
  --disable-strip) strip_opt="no"
  ;;
  --disable-vnc-tls) vnc_tls="no"
  ;;
  --enable-vnc-tls) vnc_tls="yes"
  ;;
  --disable-vnc-sasl) vnc_sasl="no"
  ;;
  --enable-vnc-sasl) vnc_sasl="yes"
  ;;
  --disable-vnc-jpeg) vnc_jpeg="no"
  ;;
  --enable-vnc-jpeg) vnc_jpeg="yes"
  ;;
  --disable-vnc-png) vnc_png="no"
  ;;
  --enable-vnc-png) vnc_png="yes"
  ;;
  --disable-vnc-thread) vnc_thread="no"
  ;;
  --enable-vnc-thread) vnc_thread="yes"
  ;;
  --disable-slirp) slirp="no"
  ;;
  --disable-uuid) uuid="no"
  ;;
  --enable-uuid) uuid="yes"
  ;;
  --disable-vde) vde="no"
  ;;
  --enable-vde) vde="yes"
  ;;
  --disable-xen) xen="no"
  ;;
  --enable-xen) xen="yes"
  ;;
  --disable-brlapi) brlapi="no"
  ;;
  --enable-brlapi) brlapi="yes"
  ;;
  --disable-bluez) bluez="no"
  ;;
  --enable-bluez) bluez="yes"
  ;;
  --disable-kvm) kvm="no"
  ;;
  --enable-kvm) kvm="yes"
  ;;
<<<<<<< HEAD
  --disable-tcg-interpreter) tcg_interpreter="no"
  ;;
  --enable-tcg-interpreter) tcg_interpreter="yes"
=======
  --disable-spice) spice="no"
  ;;
  --enable-spice) spice="yes"
>>>>>>> 4447d609
  ;;
  --enable-profiler) profiler="yes"
  ;;
  --enable-cocoa)
      cocoa="yes" ;
      sdl="no" ;
      audio_drv_list="coreaudio `echo $audio_drv_list | sed s,coreaudio,,g`"
  ;;
  --disable-system) softmmu="no"
  ;;
  --enable-system) softmmu="yes"
  ;;
  --disable-user)
      linux_user="no" ;
      bsd_user="no" ;
      darwin_user="no"
  ;;
  --enable-user) ;;
  --disable-linux-user) linux_user="no"
  ;;
  --enable-linux-user) linux_user="yes"
  ;;
  --disable-darwin-user) darwin_user="no"
  ;;
  --enable-darwin-user) darwin_user="yes"
  ;;
  --disable-bsd-user) bsd_user="no"
  ;;
  --enable-bsd-user) bsd_user="yes"
  ;;
  --enable-guest-base) guest_base="yes"
  ;;
  --disable-guest-base) guest_base="no"
  ;;
  --enable-user-pie) user_pie="yes"
  ;;
  --disable-user-pie) user_pie="no"
  ;;
  --enable-uname-release=*) uname_release="$optarg"
  ;;
  --sparc_cpu=*)
  ;;
  --enable-werror) werror="yes"
  ;;
  --disable-werror) werror="no"
  ;;
  --disable-curses) curses="no"
  ;;
  --enable-curses) curses="yes"
  ;;
  --disable-curl) curl="no"
  ;;
  --enable-curl) curl="yes"
  ;;
  --disable-fdt) fdt="no"
  ;;
  --enable-fdt) fdt="yes"
  ;;
  --disable-check-utests) check_utests="no"
  ;;
  --enable-check-utests) check_utests="yes"
  ;;
  --disable-nptl) nptl="no"
  ;;
  --enable-nptl) nptl="yes"
  ;;
  --enable-mixemu) mixemu="yes"
  ;;
  --disable-linux-aio) linux_aio="no"
  ;;
  --enable-linux-aio) linux_aio="yes"
  ;;
  --disable-attr) attr="no"
  ;;
  --enable-attr) attr="yes"
  ;;
  --enable-io-thread) io_thread="yes"
  ;;
  --disable-blobs) blobs="no"
  ;;
  --kerneldir=*) kerneldir="$optarg"
  ;;
  --with-pkgversion=*) pkgversion=" ($optarg)"
  ;;
  --disable-docs) docs="no"
  ;;
  --enable-docs) docs="yes"
  ;;
  --disable-tools) tools="no"
  ;;
  --enable-tools) tools="yes"
  ;;
  --disable-vhost-net) vhost_net="no"
  ;;
  --enable-vhost-net) vhost_net="yes"
  ;;
  --*dir)
  ;;
  *) echo "ERROR: unknown option $opt"; show_help="yes"
  ;;
  esac
done

#
# If cpu ~= sparc and  sparc_cpu hasn't been defined, plug in the right
# QEMU_CFLAGS/LDFLAGS (assume sparc_v8plus for 32-bit and sparc_v9 for 64-bit)
#
host_guest_base="no"
case "$cpu" in
    sparc) case $sparc_cpu in
           v7|v8)
             QEMU_CFLAGS="-mcpu=${sparc_cpu} -D__sparc_${sparc_cpu}__ $QEMU_CFLAGS"
           ;;
           v8plus|v8plusa)
             QEMU_CFLAGS="-mcpu=ultrasparc -D__sparc_${sparc_cpu}__ $QEMU_CFLAGS"
           ;;
           *) # sparc_cpu not defined in the command line
             QEMU_CFLAGS="-mcpu=ultrasparc -D__sparc_v8plus__ $QEMU_CFLAGS"
           esac
           LDFLAGS="-m32 $LDFLAGS"
           QEMU_CFLAGS="-m32 -ffixed-g2 -ffixed-g3 $QEMU_CFLAGS"
           if test "$solaris" = "no" ; then
             QEMU_CFLAGS="-ffixed-g1 -ffixed-g6 $QEMU_CFLAGS"
             helper_cflags="-ffixed-i0"
           fi
           ;;
    sparc64)
           QEMU_CFLAGS="-m64 -mcpu=ultrasparc -D__sparc_v9__ $QEMU_CFLAGS"
           LDFLAGS="-m64 $LDFLAGS"
           QEMU_CFLAGS="-ffixed-g5 -ffixed-g6 -ffixed-g7 $QEMU_CFLAGS"
           if test "$solaris" != "no" ; then
             QEMU_CFLAGS="-ffixed-g1 $QEMU_CFLAGS"
           fi
           ;;
    s390)
           QEMU_CFLAGS="-m31 -march=z990 $QEMU_CFLAGS"
           LDFLAGS="-m31 $LDFLAGS"
           host_guest_base="yes"
           ;;
    s390x)
           QEMU_CFLAGS="-m64 -march=z990 $QEMU_CFLAGS"
           LDFLAGS="-m64 $LDFLAGS"
           host_guest_base="yes"
           ;;
    i386)
           QEMU_CFLAGS="-m32 $QEMU_CFLAGS"
           LDFLAGS="-m32 $LDFLAGS"
           helper_cflags="-fomit-frame-pointer"
           host_guest_base="yes"
           ;;
    x86_64)
           QEMU_CFLAGS="-m64 $QEMU_CFLAGS"
           LDFLAGS="-m64 $LDFLAGS"
           host_guest_base="yes"
           ;;
    arm*)
           host_guest_base="yes"
           ;;
    ppc*)
           host_guest_base="yes"
           ;;
    mips*)
           host_guest_base="yes"
           ;;
    ia64*)
           host_guest_base="yes"
           ;;
    hppa*)
           host_guest_base="yes"
           ;;
esac

[ -z "$guest_base" ] && guest_base="$host_guest_base"

if test x"$show_help" = x"yes" ; then
cat << EOF

Usage: configure [options]
Options: [defaults in brackets after descriptions]

EOF
echo "Standard options:"
echo "  --help                   print this message"
echo "  --prefix=PREFIX          install in PREFIX [$prefix]"
echo "  --interp-prefix=PREFIX   where to find shared libraries, etc."
echo "                           use %M for cpu name [$interp_prefix]"
echo "  --target-list=LIST       set target list [$target_list]"
echo ""
echo "Advanced options (experts only):"
echo "  --source-path=PATH       path of source code [$source_path]"
echo "  --cross-prefix=PREFIX    use PREFIX for compile tools [$cross_prefix]"
echo "  --cc=CC                  use C compiler CC [$cc]"
echo "  --host-cc=CC             use C compiler CC [$host_cc] for code run at"
echo "                           build time"
echo "  --extra-cflags=CFLAGS    append extra C compiler flags QEMU_CFLAGS"
echo "  --extra-ldflags=LDFLAGS  append extra linker flags LDFLAGS"
echo "  --make=MAKE              use specified make [$make]"
echo "  --install=INSTALL        use specified install [$install]"
echo "  --static                 enable static build [$static]"
echo "  --mandir=PATH            install man pages in PATH"
echo "  --datadir=PATH           install firmware in PATH"
echo "  --docdir=PATH            install documentation in PATH"
echo "  --bindir=PATH            install binaries in PATH"
echo "  --sysconfdir=PATH        install config in PATH/qemu"
echo "  --enable-debug-tcg       enable TCG debugging"
echo "  --disable-debug-tcg      disable TCG debugging (default)"
echo "  --enable-debug           enable common debug build options"
echo "  --enable-sparse          enable sparse checker"
echo "  --disable-sparse         disable sparse checker (default)"
echo "  --disable-strip          disable stripping binaries"
echo "  --disable-werror         disable compilation abort on warning"
echo "  --disable-sdl            disable SDL"
echo "  --enable-sdl             enable SDL"
echo "  --enable-cocoa           enable COCOA (Mac OS X only)"
echo "  --audio-drv-list=LIST    set audio drivers list:"
echo "                           Available drivers: $audio_possible_drivers"
echo "  --audio-card-list=LIST   set list of emulated audio cards [$audio_card_list]"
echo "                           Available cards: $audio_possible_cards"
echo "  --block-drv-whitelist=L  set block driver whitelist"
echo "                           (affects only QEMU, not qemu-img)"
echo "  --enable-mixemu          enable mixer emulation"
echo "  --disable-xen            disable xen backend driver support"
echo "  --enable-xen             enable xen backend driver support"
echo "  --disable-brlapi         disable BrlAPI"
echo "  --enable-brlapi          enable BrlAPI"
echo "  --disable-vnc-tls        disable TLS encryption for VNC server"
echo "  --enable-vnc-tls         enable TLS encryption for VNC server"
echo "  --disable-vnc-sasl       disable SASL encryption for VNC server"
echo "  --enable-vnc-sasl        enable SASL encryption for VNC server"
echo "  --disable-vnc-jpeg       disable JPEG lossy compression for VNC server"
echo "  --enable-vnc-jpeg        enable JPEG lossy compression for VNC server"
echo "  --disable-vnc-png        disable PNG compression for VNC server (default)"
echo "  --enable-vnc-png         enable PNG compression for VNC server"
echo "  --disable-vnc-thread     disable threaded VNC server"
echo "  --enable-vnc-thread      enable threaded VNC server"
echo "  --disable-curses         disable curses output"
echo "  --enable-curses          enable curses output"
echo "  --disable-curl           disable curl connectivity"
echo "  --enable-curl            enable curl connectivity"
echo "  --disable-fdt            disable fdt device tree"
echo "  --enable-fdt             enable fdt device tree"
echo "  --disable-check-utests   disable check unit-tests"
echo "  --enable-check-utests    enable check unit-tests"
echo "  --disable-bluez          disable bluez stack connectivity"
echo "  --enable-bluez           enable bluez stack connectivity"
echo "  --disable-kvm            disable KVM acceleration support"
echo "  --enable-kvm             enable KVM acceleration support"
echo "  --enable-tcg-interpreter enable TCG with bytecode interpreter TCI"
echo "  --disable-nptl           disable usermode NPTL support"
echo "  --enable-nptl            enable usermode NPTL support"
echo "  --enable-system          enable all system emulation targets"
echo "  --disable-system         disable all system emulation targets"
echo "  --enable-user            enable supported user emulation targets"
echo "  --disable-user           disable all user emulation targets"
echo "  --enable-linux-user      enable all linux usermode emulation targets"
echo "  --disable-linux-user     disable all linux usermode emulation targets"
echo "  --enable-darwin-user     enable all darwin usermode emulation targets"
echo "  --disable-darwin-user    disable all darwin usermode emulation targets"
echo "  --enable-bsd-user        enable all BSD usermode emulation targets"
echo "  --disable-bsd-user       disable all BSD usermode emulation targets"
echo "  --enable-guest-base      enable GUEST_BASE support for usermode"
echo "                           emulation targets"
echo "  --disable-guest-base     disable GUEST_BASE support"
echo "  --enable-user-pie        build usermode emulation targets as PIE"
echo "  --disable-user-pie       do not build usermode emulation targets as PIE"
echo "  --fmod-lib               path to FMOD library"
echo "  --fmod-inc               path to FMOD includes"
echo "  --oss-lib                path to OSS library"
echo "  --enable-uname-release=R Return R for uname -r in usermode emulation"
echo "  --sparc_cpu=V            Build qemu for Sparc architecture v7, v8, v8plus, v8plusa, v9"
echo "  --disable-uuid           disable uuid support"
echo "  --enable-uuid            enable uuid support"
echo "  --disable-vde            disable support for vde network"
echo "  --enable-vde             enable support for vde network"
echo "  --disable-linux-aio      disable Linux AIO support"
echo "  --enable-linux-aio       enable Linux AIO support"
echo "  --disable-attr           disables attr and xattr support"
echo "  --enable-attr            enable attr and xattr support"
echo "  --enable-io-thread       enable IO thread"
echo "  --disable-blobs          disable installing provided firmware blobs"
echo "  --kerneldir=PATH         look for kernel includes in PATH"
echo "  --enable-docs            enable documentation build"
echo "  --disable-docs           disable documentation build"
echo "  --disable-vhost-net      disable vhost-net acceleration support"
echo "  --enable-vhost-net       enable vhost-net acceleration support"
echo "  --trace-backend=B        Trace backend nop simple ust"
echo "  --trace-file=NAME        Full PATH,NAME of file to store traces"
echo "                           Default:trace-<pid>"
echo "  --disable-spice          disable spice"
echo "  --enable-spice           enable spice"
echo ""
echo "NOTE: The object files are built at the place where configure is launched"
exit 1
fi

#
# Solaris specific configure tool chain decisions
#
if test "$solaris" = "yes" ; then
  if has $install; then
    :
  else
    echo "Solaris install program not found. Use --install=/usr/ucb/install or"
    echo "install fileutils from www.blastwave.org using pkg-get -i fileutils"
    echo "to get ginstall which is used by default (which lives in /opt/csw/bin)"
    exit 1
  fi
  if test "`path_of $install`" = "/usr/sbin/install" ; then
    echo "Error: Solaris /usr/sbin/install is not an appropriate install program."
    echo "try ginstall from the GNU fileutils available from www.blastwave.org"
    echo "using pkg-get -i fileutils, or use --install=/usr/ucb/install"
    exit 1
  fi
  if has ar; then
    :
  else
    echo "Error: No path includes ar"
    if test -f /usr/ccs/bin/ar ; then
      echo "Add /usr/ccs/bin to your path and rerun configure"
    fi
    exit 1
  fi
fi


if test -z "$target_list" ; then
# these targets are portable
    if [ "$softmmu" = "yes" ] ; then
        target_list="\
i386-softmmu \
x86_64-softmmu \
arm-softmmu \
cris-softmmu \
m68k-softmmu \
microblaze-softmmu \
mips-softmmu \
mipsel-softmmu \
mips64-softmmu \
mips64el-softmmu \
ppc-softmmu \
ppcemb-softmmu \
ppc64-softmmu \
sh4-softmmu \
sh4eb-softmmu \
sparc-softmmu \
sparc64-softmmu \
"
    fi
# the following are Linux specific
    if [ "$linux_user" = "yes" ] ; then
        target_list="${target_list}\
i386-linux-user \
x86_64-linux-user \
alpha-linux-user \
arm-linux-user \
armeb-linux-user \
cris-linux-user \
m68k-linux-user \
microblaze-linux-user \
mips-linux-user \
mipsel-linux-user \
ppc-linux-user \
ppc64-linux-user \
ppc64abi32-linux-user \
sh4-linux-user \
sh4eb-linux-user \
sparc-linux-user \
sparc64-linux-user \
sparc32plus-linux-user \
"
    fi
# the following are Darwin specific
    if [ "$darwin_user" = "yes" ] ; then
        target_list="$target_list i386-darwin-user ppc-darwin-user "
    fi
# the following are BSD specific
    if [ "$bsd_user" = "yes" ] ; then
        target_list="${target_list}\
i386-bsd-user \
x86_64-bsd-user \
sparc-bsd-user \
sparc64-bsd-user \
"
    fi
else
    target_list=`echo "$target_list" | sed -e 's/,/ /g'`
fi
if test -z "$target_list" ; then
    echo "No targets enabled"
    exit 1
fi
# see if system emulation was really requested
case " $target_list " in
  *"-softmmu "*) softmmu=yes
  ;;
  *) softmmu=no
  ;;
esac

feature_not_found() {
  feature=$1

  echo "ERROR"
  echo "ERROR: User requested feature $feature"
  echo "ERROR: configure was not able to find it"
  echo "ERROR"
  exit 1;
}

if test -z "$cross_prefix" ; then

# ---
# big/little endian test
cat > $TMPC << EOF
#include <inttypes.h>
int main(int argc, char ** argv){
        volatile uint32_t i=0x01234567;
        return (*((uint8_t*)(&i))) == 0x67;
}
EOF

if compile_prog "" "" ; then
$TMPE && bigendian="yes"
else
echo big/little test failed
fi

else

# if cross compiling, cannot launch a program, so make a static guess
case "$cpu" in
  armv4b|hppa|m68k|mips|mips64|ppc|ppc64|s390|s390x|sparc|sparc64)
    bigendian=yes
  ;;
esac

fi

case "$cpu" in
  mips|mipsel)
    cpu="mips"
  ;;
  mips64|mips64el)
    cpu="mips64"
  ;;
esac

if echo $cc_macros | fgrep -q '#define __SIZEOF_LONG__ 4'; then
  hostlongbits=32
elif echo $cc_macros | fgrep -q '#define __SIZEOF_LONG__ 8'; then
  hostlongbits=64
elif echo $cc_macros | fgrep -q '#define __LONG_MAX__ 2147483647'; then
  hostlongbits=32
else
  echo "ERROR: Unknown size of host long"
  exit 1
fi


##########################################
# NPTL probe

if test "$nptl" != "no" ; then
  cat > $TMPC <<EOF
#include <sched.h>
#include <linux/futex.h>
void foo()
{
#if !defined(CLONE_SETTLS) || !defined(FUTEX_WAIT)
#error bork
#endif
}
EOF

  if compile_object ; then
    nptl=yes
  else
    if test "$nptl" = "yes" ; then
      feature_not_found "nptl"
    fi
    nptl=no
  fi
fi

##########################################
# zlib check

if test "$tcg_interpreter" != "yes"; then
cat > $TMPC << EOF
#include <zlib.h>
int main(void) { zlibVersion(); return 0; }
EOF
if compile_prog "" "-lz" ; then
    :
else
    echo
    echo "Error: zlib check failed"
    echo "Make sure to have the zlib libs and headers installed."
    echo
    #~ exit 1
fi
fi

##########################################
# xen probe

if test "$xen" != "no" ; then
  xen_libs="-lxenstore -lxenctrl -lxenguest"
  cat > $TMPC <<EOF
#include <xenctrl.h>
#include <xs.h>
int main(void) { xs_daemon_open(); xc_interface_open(); return 0; }
EOF
  if compile_prog "" "$xen_libs" ; then
    xen=yes
    libs_softmmu="$xen_libs $libs_softmmu"
  else
    if test "$xen" = "yes" ; then
      feature_not_found "xen"
    fi
    xen=no
  fi
fi

##########################################
# pkgconfig probe

pkgconfig="${cross_prefix}pkg-config"
if ! has $pkgconfig; then
  # likely not cross compiling, or hope for the best
  pkgconfig=pkg-config
fi

##########################################
# Sparse probe
if test "$sparse" != "no" ; then
  if has cgcc; then
    sparse=yes
  else
    if test "$sparse" = "yes" ; then
      feature_not_found "sparse"
    fi
    sparse=no
  fi
fi

##########################################
# SDL probe

# Look for sdl configuration program (pkg-config or sdl-config).
# Prefer variant with cross prefix if cross compiling,
# and favour pkg-config with sdl over sdl-config.
if test -n "$cross_prefix" -a $pkgconfig != pkg-config && \
     $pkgconfig sdl --modversion >/dev/null 2>&1; then
  sdlconfig="$pkgconfig sdl"
  _sdlversion=`$sdlconfig --modversion 2>/dev/null | sed 's/[^0-9]//g'`
elif test -n "$cross_prefix" && has ${cross_prefix}sdl-config; then
  sdlconfig="${cross_prefix}sdl-config"
  _sdlversion=`$sdlconfig --version | sed 's/[^0-9]//g'`
elif $pkgconfig sdl --modversion >/dev/null 2>&1; then
  sdlconfig="$pkgconfig sdl"
  _sdlversion=`$sdlconfig --modversion 2>/dev/null | sed 's/[^0-9]//g'`
elif has sdl-config; then
  sdlconfig='sdl-config'
  _sdlversion=`$sdlconfig --version | sed 's/[^0-9]//g'`
else
  if test "$sdl" = "yes" ; then
    feature_not_found "sdl"
  fi
  sdl=no
fi

sdl_too_old=no
if test "$sdl" != "no" ; then
  cat > $TMPC << EOF
#include <SDL.h>
#undef main /* We don't want SDL to override our main() */
int main( void ) { return SDL_Init (SDL_INIT_VIDEO); }
EOF
  sdl_cflags=`$sdlconfig --cflags 2> /dev/null`
  if test "$static" = "yes" ; then
    sdl_libs=`$sdlconfig --static-libs 2>/dev/null`
  else
    sdl_libs=`$sdlconfig --libs 2> /dev/null`
  fi
  if compile_prog "$sdl_cflags" "$sdl_libs" ; then
    if test "$_sdlversion" -lt 121 ; then
      sdl_too_old=yes
    else
      if test "$cocoa" = "no" ; then
        sdl=yes
      fi
    fi

    # static link with sdl ? (note: sdl.pc's --static --libs is broken)
    if test "$sdl" = "yes" -a "$static" = "yes" ; then
      if test $? = 0 && echo $sdl_libs | grep -- -laa > /dev/null; then
         sdl_libs="$sdl_libs `aalib-config --static-libs 2>/dev/null`"
         sdl_cflags="$sdl_cflags `aalib-config --cflags 2>/dev/null`"
      fi
      if compile_prog "$sdl_cflags" "$sdl_libs" ; then
	:
      else
        sdl=no
      fi
    fi # static link
  else # sdl not found
    if test "$sdl" = "yes" ; then
      feature_not_found "sdl"
    fi
    sdl=no
  fi # sdl compile test
fi

if test "$sdl" = "yes" ; then
  cat > $TMPC <<EOF
#include <SDL.h>
#if defined(SDL_VIDEO_DRIVER_X11)
#include <X11/XKBlib.h>
#else
#error No x11 support
#endif
int main(void) { return 0; }
EOF
  if compile_prog "$sdl_cflags" "$sdl_libs" ; then
    sdl_libs="$sdl_libs -lX11"
  fi
  if test "$mingw32" = "yes" ; then
    sdl_libs="`echo $sdl_libs | sed s/-mwindows//g` -mconsole"
  fi
  libs_softmmu="$sdl_libs $libs_softmmu"
fi

##########################################
# VNC TLS detection
if test "$vnc_tls" != "no" ; then
  cat > $TMPC <<EOF
#include <gnutls/gnutls.h>
int main(void) { gnutls_session_t s; gnutls_init(&s, GNUTLS_SERVER); return 0; }
EOF
  vnc_tls_cflags=`$pkgconfig --cflags gnutls 2> /dev/null`
  vnc_tls_libs=`$pkgconfig --libs gnutls 2> /dev/null`
  if compile_prog "$vnc_tls_cflags" "$vnc_tls_libs" ; then
    vnc_tls=yes
    libs_softmmu="$vnc_tls_libs $libs_softmmu"
  else
    if test "$vnc_tls" = "yes" ; then
      feature_not_found "vnc-tls"
    fi
    vnc_tls=no
  fi
fi

##########################################
# VNC SASL detection
if test "$vnc_sasl" != "no" ; then
  cat > $TMPC <<EOF
#include <sasl/sasl.h>
#include <stdio.h>
int main(void) { sasl_server_init(NULL, "qemu"); return 0; }
EOF
  # Assuming Cyrus-SASL installed in /usr prefix
  vnc_sasl_cflags=""
  vnc_sasl_libs="-lsasl2"
  if compile_prog "$vnc_sasl_cflags" "$vnc_sasl_libs" ; then
    vnc_sasl=yes
    libs_softmmu="$vnc_sasl_libs $libs_softmmu"
  else
    if test "$vnc_sasl" = "yes" ; then
      feature_not_found "vnc-sasl"
    fi
    vnc_sasl=no
  fi
fi

##########################################
# VNC JPEG detection
if test "$vnc_jpeg" != "no" ; then
cat > $TMPC <<EOF
#include <stdio.h>
#include <jpeglib.h>
int main(void) { struct jpeg_compress_struct s; jpeg_create_compress(&s); return 0; }
EOF
    vnc_jpeg_cflags=""
    vnc_jpeg_libs="-ljpeg"
  if compile_prog "$vnc_jpeg_cflags" "$vnc_jpeg_libs" ; then
    vnc_jpeg=yes
    libs_softmmu="$vnc_jpeg_libs $libs_softmmu"
  else
    if test "$vnc_jpeg" = "yes" ; then
      feature_not_found "vnc-jpeg"
    fi
    vnc_jpeg=no
  fi
fi

##########################################
# VNC PNG detection
if test "$vnc_png" != "no" ; then
cat > $TMPC <<EOF
//#include <stdio.h>
#include <png.h>
int main(void) {
    png_structp png_ptr;
    png_ptr = png_create_write_struct(PNG_LIBPNG_VER_STRING, NULL, NULL, NULL);
    return 0;
}
EOF
    vnc_png_cflags=""
    vnc_png_libs="-lpng"
  if compile_prog "$vnc_png_cflags" "$vnc_png_libs" ; then
    vnc_png=yes
    libs_softmmu="$vnc_png_libs $libs_softmmu"
  else
    if test "$vnc_png" = "yes" ; then
      feature_not_found "vnc-png"
    fi
    vnc_png=no
  fi
fi

##########################################
# fnmatch() probe, used for ACL routines
fnmatch="no"
cat > $TMPC << EOF
#include <fnmatch.h>
int main(void)
{
    fnmatch("foo", "foo", 0);
    return 0;
}
EOF
if compile_prog "" "" ; then
   fnmatch="yes"
fi

##########################################
# uuid_generate() probe, used for vdi block driver
if test "$uuid" != "no" ; then
  uuid_libs="-luuid"
  cat > $TMPC << EOF
#include <uuid/uuid.h>
int main(void)
{
    uuid_t my_uuid;
    uuid_generate(my_uuid);
    return 0;
}
EOF
  if compile_prog "" "$uuid_libs" ; then
    uuid="yes"
    libs_softmmu="$uuid_libs $libs_softmmu"
    libs_tools="$uuid_libs $libs_tools"
  else
    if test "$uuid" = "yes" ; then
      feature_not_found "uuid"
    fi
    uuid=no
  fi
fi

##########################################
# vde libraries probe
if test "$vde" != "no" ; then
  vde_libs="-lvdeplug"
  cat > $TMPC << EOF
#include <libvdeplug.h>
int main(void)
{
    struct vde_open_args a = {0, 0, 0};
    vde_open("", "", &a);
    return 0;
}
EOF
  if compile_prog "" "$vde_libs" ; then
    vde=yes
    libs_softmmu="$vde_libs $libs_softmmu"
    libs_tools="$vde_libs $libs_tools"
  else
    if test "$vde" = "yes" ; then
      feature_not_found "vde"
    fi
    vde=no
  fi
fi

##########################################
# Sound support libraries probe

audio_drv_probe()
{
    drv=$1
    hdr=$2
    lib=$3
    exp=$4
    cfl=$5
        cat > $TMPC << EOF
#include <$hdr>
int main(void) { $exp }
EOF
    if compile_prog "$cfl" "$lib" ; then
        :
    else
        echo
        echo "Error: $drv check failed"
        echo "Make sure to have the $drv libs and headers installed."
        echo
        exit 1
    fi
}

audio_drv_list=`echo "$audio_drv_list" | sed -e 's/,/ /g'`
for drv in $audio_drv_list; do
    case $drv in
    alsa)
    audio_drv_probe $drv alsa/asoundlib.h -lasound \
        "snd_pcm_t **handle; return snd_pcm_close(*handle);"
    libs_softmmu="-lasound $libs_softmmu"
    ;;

    fmod)
    if test -z $fmod_lib || test -z $fmod_inc; then
        echo
        echo "Error: You must specify path to FMOD library and headers"
        echo "Example: --fmod-inc=/path/include/fmod --fmod-lib=/path/lib/libfmod-3.74.so"
        echo
        exit 1
    fi
    audio_drv_probe $drv fmod.h $fmod_lib "return FSOUND_GetVersion();" "-I $fmod_inc"
    libs_softmmu="$fmod_lib $libs_softmmu"
    ;;

    esd)
    audio_drv_probe $drv esd.h -lesd 'return esd_play_stream(0, 0, "", 0);'
    libs_softmmu="-lesd $libs_softmmu"
    audio_pt_int="yes"
    ;;

    pa)
    audio_drv_probe $drv pulse/simple.h "-lpulse-simple -lpulse" \
        "pa_simple *s = NULL; pa_simple_free(s); return 0;"
    libs_softmmu="-lpulse -lpulse-simple $libs_softmmu"
    audio_pt_int="yes"
    ;;

    coreaudio)
      libs_softmmu="-framework CoreAudio $libs_softmmu"
    ;;

    dsound)
      libs_softmmu="-lole32 -ldxguid $libs_softmmu"
      audio_win_int="yes"
    ;;

    oss)
      libs_softmmu="$oss_lib $libs_softmmu"
    ;;

    sdl|wav)
    # XXX: Probes for CoreAudio, DirectSound, SDL(?)
    ;;

    winwave)
      libs_softmmu="-lwinmm $libs_softmmu"
      audio_win_int="yes"
    ;;

    *)
    echo "$audio_possible_drivers" | grep -q "\<$drv\>" || {
        echo
        echo "Error: Unknown driver '$drv' selected"
        echo "Possible drivers are: $audio_possible_drivers"
        echo
        exit 1
    }
    ;;
    esac
done

##########################################
# BrlAPI probe

if test "$brlapi" != "no" ; then
  brlapi_libs="-lbrlapi"
  cat > $TMPC << EOF
#include <brlapi.h>
int main( void ) { return brlapi__openConnection (NULL, NULL, NULL); }
EOF
  if compile_prog "" "$brlapi_libs" ; then
    brlapi=yes
    libs_softmmu="$brlapi_libs $libs_softmmu"
  else
    if test "$brlapi" = "yes" ; then
      feature_not_found "brlapi"
    fi
    brlapi=no
  fi
fi

##########################################
# curses probe
curses_list="-lncurses -lcurses"

if test "$curses" != "no" ; then
  curses_found=no
  cat > $TMPC << EOF
#include <curses.h>
#ifdef __OpenBSD__
#define resize_term resizeterm
#endif
int main(void) { resize_term(0, 0); return curses_version(); }
EOF
  for curses_lib in $curses_list; do
    if compile_prog "" "$curses_lib" ; then
      curses_found=yes
      libs_softmmu="$curses_lib $libs_softmmu"
      break
    fi
  done
  if test "$curses_found" = "yes" ; then
    curses=yes
  else
    if test "$curses" = "yes" ; then
      feature_not_found "curses"
    fi
    curses=no
  fi
fi

##########################################
# curl probe

if $pkgconfig libcurl --modversion >/dev/null 2>&1; then
  curlconfig="$pkgconfig libcurl"
else
  curlconfig=curl-config
fi

if test "$curl" != "no" ; then
  cat > $TMPC << EOF
#include <curl/curl.h>
int main(void) { return curl_easy_init(); }
EOF
  curl_cflags=`$curlconfig --cflags 2>/dev/null`
  curl_libs=`$curlconfig --libs 2>/dev/null`
  if compile_prog "$curl_cflags" "$curl_libs" ; then
    curl=yes
    libs_tools="$curl_libs $libs_tools"
    libs_softmmu="$curl_libs $libs_softmmu"
  else
    if test "$curl" = "yes" ; then
      feature_not_found "curl"
    fi
    curl=no
  fi
fi # test "$curl"

##########################################
# check framework probe

if test "$check_utests" != "no" ; then
  cat > $TMPC << EOF
#include <check.h>
int main(void) { suite_create("qemu test"); return 0; }
EOF
  check_libs=`$pkgconfig --libs check`
  if compile_prog "" $check_libs ; then
    check_utests=yes
    libs_tools="$check_libs $libs_tools"
  else
    if test "$check_utests" = "yes" ; then
      feature_not_found "check"
    fi
    check_utests=no
  fi
fi # test "$check_utests"

##########################################
# bluez support probe
if test "$bluez" != "no" ; then
  cat > $TMPC << EOF
#include <bluetooth/bluetooth.h>
int main(void) { return bt_error(0); }
EOF
  bluez_cflags=`$pkgconfig --cflags bluez 2> /dev/null`
  bluez_libs=`$pkgconfig --libs bluez 2> /dev/null`
  if compile_prog "$bluez_cflags" "$bluez_libs" ; then
    bluez=yes
    libs_softmmu="$bluez_libs $libs_softmmu"
  else
    if test "$bluez" = "yes" ; then
      feature_not_found "bluez"
    fi
    bluez="no"
  fi
fi

##########################################
# kvm probe
if test "$kvm" != "no" ; then
    cat > $TMPC <<EOF
#include <linux/kvm.h>
#if !defined(KVM_API_VERSION) || KVM_API_VERSION < 12 || KVM_API_VERSION > 12
#error Invalid KVM version
#endif
#if !defined(KVM_CAP_USER_MEMORY)
#error Missing KVM capability KVM_CAP_USER_MEMORY
#endif
#if !defined(KVM_CAP_SET_TSS_ADDR)
#error Missing KVM capability KVM_CAP_SET_TSS_ADDR
#endif
#if !defined(KVM_CAP_DESTROY_MEMORY_REGION_WORKS)
#error Missing KVM capability KVM_CAP_DESTROY_MEMORY_REGION_WORKS
#endif
int main(void) { return 0; }
EOF
  if test "$kerneldir" != "" ; then
      kvm_cflags=-I"$kerneldir"/include
      if test \( "$cpu" = "i386" -o "$cpu" = "x86_64" \) \
         -a -d "$kerneldir/arch/x86/include" ; then
            kvm_cflags="$kvm_cflags -I$kerneldir/arch/x86/include"
	elif test "$cpu" = "ppc" -a -d "$kerneldir/arch/powerpc/include" ; then
	    kvm_cflags="$kvm_cflags -I$kerneldir/arch/powerpc/include"
	elif test "$cpu" = "s390x" -a -d "$kerneldir/arch/s390/include" ; then
	    kvm_cflags="$kvm_cflags -I$kerneldir/arch/s390/include"
        elif test -d "$kerneldir/arch/$cpu/include" ; then
            kvm_cflags="$kvm_cflags -I$kerneldir/arch/$cpu/include"
      fi
  else
    kvm_cflags=`$pkgconfig --cflags kvm-kmod 2>/dev/null`
  fi
  if compile_prog "$kvm_cflags" "" ; then
    kvm=yes
    cat > $TMPC <<EOF
#include <linux/kvm_para.h>
int main(void) { return 0; }
EOF
    if compile_prog "$kvm_cflags" "" ; then
      kvm_para=yes
    fi
  else
    if test "$kvm" = "yes" ; then
      if has awk && has grep; then
        kvmerr=`LANG=C $cc $QEMU_CFLAGS -o $TMPE $kvm_cflags $TMPC 2>&1 \
	| grep "error: " \
	| awk -F "error: " '{if (NR>1) printf(", "); printf("%s",$2);}'`
        if test "$kvmerr" != "" ; then
          echo -e "${kvmerr}\n\
      NOTE: To enable KVM support, update your kernel to 2.6.29+ or install \
  recent kvm-kmod from http://sourceforge.net/projects/kvm."
        fi
      fi
      feature_not_found "kvm"
    fi
    kvm=no
  fi
fi

##########################################
# test for vhost net

if test "$vhost_net" != "no"; then
    if test "$kvm" != "no"; then
            cat > $TMPC <<EOF
    #include <linux/vhost.h>
    int main(void) { return 0; }
EOF
            if compile_prog "$kvm_cflags" "" ; then
                vhost_net=yes
            else
                if test "$vhost_net" = "yes" ; then
                    feature_not_found "vhost-net"
                fi
                vhost_net=no
            fi
    else
            if test "$vhost_net" = "yes" ; then
                echo "NOTE: vhost-net feature requires KVM (--enable-kvm)."
                feature_not_found "vhost-net"
            fi
            vhost_net=no
    fi
fi

##########################################
# pthread probe
PTHREADLIBS_LIST="-lpthread -lpthreadGC2"

pthread=no
cat > $TMPC << EOF
#include <pthread.h>
int main(void) { pthread_create(0,0,0,0); return 0; }
EOF
if compile_prog "" "" ; then
  pthread=yes
else
  for pthread_lib in $PTHREADLIBS_LIST; do
    if compile_prog "" "$pthread_lib" ; then
      pthread=yes
      LIBS="$pthread_lib $LIBS"
      break
    fi
  done
fi

if test "$tcg_interpreter" != "yes"; then
if test "$mingw32" != yes -a "$pthread" = no; then
  echo
  echo "Error: pthread check failed"
  echo "Make sure to have the pthread libs and headers installed."
  echo
  #~ exit 1
fi
fi

##########################################
# linux-aio probe

if test "$linux_aio" != "no" ; then
  cat > $TMPC <<EOF
#include <libaio.h>
#include <sys/eventfd.h>
int main(void) { io_setup(0, NULL); io_set_eventfd(NULL, 0); eventfd(0, 0); return 0; }
EOF
  if compile_prog "" "-laio" ; then
    linux_aio=yes
    libs_softmmu="$libs_softmmu -laio"
    libs_tools="$libs_tools -laio"
  else
    if test "$linux_aio" = "yes" ; then
      feature_not_found "linux AIO"
    fi
    linux_aio=no
  fi
fi

##########################################
# attr probe

if test "$attr" != "no" ; then
  cat > $TMPC <<EOF
#include <stdio.h>
#include <sys/types.h>
#include <attr/xattr.h>
int main(void) { getxattr(NULL, NULL, NULL, 0); setxattr(NULL, NULL, NULL, 0, 0); return 0; }
EOF
  if compile_prog "" "-lattr" ; then
    attr=yes
    LIBS="-lattr $LIBS"
  else
    if test "$attr" = "yes" ; then
      feature_not_found "ATTR"
    fi
    attr=no
  fi
fi

##########################################
# iovec probe
cat > $TMPC <<EOF
#include <sys/types.h>
#include <sys/uio.h>
#include <unistd.h>
int main(void) { struct iovec iov; return 0; }
EOF
iovec=no
if compile_prog "" "" ; then
  iovec=yes
fi

##########################################
# preadv probe
cat > $TMPC <<EOF
#include <sys/types.h>
#include <sys/uio.h>
#include <unistd.h>
int main(void) { preadv; }
EOF
preadv=no
if compile_prog "" "" ; then
  preadv=yes
fi

##########################################
# fdt probe
if test "$fdt" != "no" ; then
  fdt_libs="-lfdt"
  cat > $TMPC << EOF
int main(void) { return 0; }
EOF
  if compile_prog "" "$fdt_libs" ; then
    fdt=yes
    libs_softmmu="$fdt_libs $libs_softmmu"
  else
    if test "$fdt" = "yes" ; then
      feature_not_found "fdt"
    fi
    fdt=no
  fi
fi

#
# Check for xxxat() functions when we are building linux-user
# emulator.  This is done because older glibc versions don't
# have syscall stubs for these implemented.
#
atfile=no
cat > $TMPC << EOF
#define _ATFILE_SOURCE
#include <sys/types.h>
#include <fcntl.h>
#include <unistd.h>

int
main(void)
{
	/* try to unlink nonexisting file */
	return (unlinkat(AT_FDCWD, "nonexistent_file", 0));
}
EOF
if compile_prog "" "" ; then
  atfile=yes
fi

# Check for inotify functions when we are building linux-user
# emulator.  This is done because older glibc versions don't
# have syscall stubs for these implemented.  In that case we
# don't provide them even if kernel supports them.
#
inotify=no
cat > $TMPC << EOF
#include <sys/inotify.h>

int
main(void)
{
	/* try to start inotify */
	return inotify_init();
}
EOF
if compile_prog "" "" ; then
  inotify=yes
fi

inotify1=no
cat > $TMPC << EOF
#include <sys/inotify.h>

int
main(void)
{
    /* try to start inotify */
    return inotify_init1(0);
}
EOF
if compile_prog "" "" ; then
  inotify1=yes
fi

# check if utimensat and futimens are supported
utimens=no
cat > $TMPC << EOF
#define _ATFILE_SOURCE
#define _GNU_SOURCE
#include <stddef.h>
#include <fcntl.h>

int main(void)
{
    utimensat(AT_FDCWD, "foo", NULL, 0);
    futimens(0, NULL);
    return 0;
}
EOF
if compile_prog "" "" ; then
  utimens=yes
fi

# check if pipe2 is there
pipe2=no
cat > $TMPC << EOF
#define _GNU_SOURCE
#include <unistd.h>
#include <fcntl.h>

int main(void)
{
    int pipefd[2];
    pipe2(pipefd, O_CLOEXEC);
    return 0;
}
EOF
if compile_prog "" "" ; then
  pipe2=yes
fi

# check if accept4 is there
accept4=no
cat > $TMPC << EOF
#define _GNU_SOURCE
#include <sys/socket.h>
#include <stddef.h>

int main(void)
{
    accept4(0, NULL, NULL, SOCK_CLOEXEC);
    return 0;
}
EOF
if compile_prog "" "" ; then
  accept4=yes
fi

# check if tee/splice is there. vmsplice was added same time.
splice=no
cat > $TMPC << EOF
#define _GNU_SOURCE
#include <unistd.h>
#include <fcntl.h>
#include <limits.h>

int main(void)
{
    int len, fd;
    len = tee(STDIN_FILENO, STDOUT_FILENO, INT_MAX, SPLICE_F_NONBLOCK);
    splice(STDIN_FILENO, NULL, fd, NULL, len, SPLICE_F_MOVE);
    return 0;
}
EOF
if compile_prog "" "" ; then
  splice=yes
fi

# check if eventfd is supported
eventfd=no
cat > $TMPC << EOF
#include <sys/eventfd.h>

int main(void)
{
    int efd = eventfd(0, 0);
    return 0;
}
EOF
if compile_prog "" "" ; then
  eventfd=yes
fi

# check for fallocate
fallocate=no
cat > $TMPC << EOF
#include <fcntl.h>

int main(void)
{
    fallocate(0, 0, 0, 0);
    return 0;
}
EOF
if compile_prog "$ARCH_CFLAGS" "" ; then
  fallocate=yes
fi

# check for dup3
dup3=no
cat > $TMPC << EOF
#include <unistd.h>

int main(void)
{
    dup3(0, 0, 0);
    return 0;
}
EOF
if compile_prog "" "" ; then
  dup3=yes
fi

# Check if tools are available to build documentation.
if test "$docs" != "no" ; then
  if has makeinfo && has pod2man; then
    docs=yes
  else
    if test "$docs" = "yes" ; then
      feature_not_found "docs"
    fi
    docs=no
  fi
fi

if test "$tools" = ""; then
  if test `expr "$target_list" : ".*softmmu.*"` != 0; then
    tools=yes
  else
    tools=no
  fi
fi

# Search for bswap_32 function
byteswap_h=no
cat > $TMPC << EOF
#include <byteswap.h>
int main(void) { return bswap_32(0); }
EOF
if compile_prog "" "" ; then
  byteswap_h=yes
fi

# Search for bswap_32 function
bswap_h=no
cat > $TMPC << EOF
#include <sys/endian.h>
#include <sys/types.h>
#include <machine/bswap.h>
int main(void) { return bswap32(0); }
EOF
if compile_prog "" "" ; then
  bswap_h=yes
fi

##########################################
# Do we need librt
cat > $TMPC <<EOF
#include <signal.h>
#include <time.h>
int main(void) { clockid_t id; return clock_gettime(id, NULL); }
EOF

if compile_prog "" "" ; then
  :
elif compile_prog "" "-lrt" ; then
  LIBS="-lrt $LIBS"
fi

if test "$darwin" != "yes" -a "$mingw32" != "yes" -a "$solaris" != yes -a \
        "$aix" != "yes" -a "$haiku" != "yes" ; then
    libs_softmmu="-lutil $libs_softmmu"
fi

##########################################
# check if the compiler defines offsetof

need_offsetof=yes
cat > $TMPC << EOF
#include <stddef.h>
int main(void) { struct s { int f; }; return offsetof(struct s, f); }
EOF
if compile_prog "" "" ; then
    need_offsetof=no
fi

##########################################
# check if the compiler understands attribute warn_unused_result
#
# This could be smarter, but gcc -Werror does not error out even when warning
# about attribute warn_unused_result

gcc_attribute_warn_unused_result=no
cat > $TMPC << EOF
#if defined(__GNUC__) && (__GNUC__ < 4) && defined(__GNUC_MINOR__) && (__GNUC__ < 4)
#error gcc 3.3 or older
#endif
int main(void) { return 0;}
EOF
if compile_prog "" ""; then
    gcc_attribute_warn_unused_result=yes
fi

# spice probe
if test "$spice" != "no" ; then
  cat > $TMPC << EOF
#include <spice.h>
int main(void) { spice_server_new(); return 0; }
EOF
  spice_cflags=$($pkgconfig --cflags spice-protocol spice-server 2>/dev/null)
  spice_libs=$($pkgconfig --libs spice-protocol spice-server 2>/dev/null)
  if $pkgconfig --atleast-version=0.5.3 spice-server &&\
     compile_prog "$spice_cflags" "$spice_libs" ; then
    spice="yes"
    libs_softmmu="$libs_softmmu $spice_libs"
    QEMU_CFLAGS="$QEMU_CFLAGS $spice_cflags"
  else
    if test "$spice" = "yes" ; then
      feature_not_found "spice"
    fi
    spice="no"
  fi
fi

##########################################

##########################################
# check if we have fdatasync

fdatasync=no
cat > $TMPC << EOF
#include <unistd.h>
int main(void) { return fdatasync(0); }
EOF
if compile_prog "" "" ; then
    fdatasync=yes
fi

##########################################
# check if we have madvise

madvise=no
cat > $TMPC << EOF
#include <sys/types.h>
#include <sys/mman.h>
int main(void) { return madvise(NULL, 0, MADV_DONTNEED); }
EOF
if compile_prog "" "" ; then
    madvise=yes
fi

##########################################
# check if we have posix_madvise

posix_madvise=no
cat > $TMPC << EOF
#include <sys/mman.h>
int main(void) { return posix_madvise(NULL, 0, POSIX_MADV_DONTNEED); }
EOF
if compile_prog "" "" ; then
    posix_madvise=yes
fi

##########################################
# check if trace backend exists

sh "$source_path/tracetool" "--$trace_backend" --check-backend > /dev/null 2> /dev/null
if test "$?" -ne 0 ; then
  echo
  echo "Error: invalid trace backend"
  echo "Please choose a supported trace backend."
  echo
  exit 1
fi

##########################################
# For 'ust' backend, test if ust headers are present
if test "$trace_backend" = "ust"; then
  cat > $TMPC << EOF
#include <ust/tracepoint.h>
#include <ust/marker.h>
int main(void) { return 0; }
EOF
  if compile_prog "" "" ; then
    LIBS="-lust $LIBS"
  else
    echo
    echo "Error: Trace backend 'ust' missing libust header files"
    echo
    exit 1
  fi
fi
##########################################
# End of CC checks
# After here, no more $cc or $ld runs

if test "$debug" = "no" ; then
  CFLAGS="-O2 $CFLAGS"
fi

# Consult white-list to determine whether to enable werror
# by default.  Only enable by default for git builds
z_version=`cut -f3 -d. $source_path/VERSION`

if test -z "$werror" ; then
    if test "$z_version" = "50" -a \
        "$linux" = "yes" ; then
        werror="yes"
    else
        werror="no"
    fi
fi

# Disable zero malloc errors for official releases unless explicitly told to
# enable/disable
if test -z "$zero_malloc" ; then
    if test "$z_version" = "50" ; then
	zero_malloc="no"
    else
	zero_malloc="yes"
    fi
fi

if test "$werror" = "yes" ; then
    QEMU_CFLAGS="-Werror $QEMU_CFLAGS"
fi

if test "$solaris" = "no" ; then
    if $ld --version 2>/dev/null | grep "GNU ld" >/dev/null 2>/dev/null ; then
        LDFLAGS="-Wl,--warn-common $LDFLAGS"
    fi
fi

# Use ASLR, no-SEH and DEP if available
if test "$mingw32" = "yes" ; then
    for flag in --dynamicbase --no-seh --nxcompat; do
        if $ld --help 2>/dev/null | grep ".$flag" >/dev/null 2>/dev/null ; then
            LDFLAGS="-Wl,$flag $LDFLAGS"
        fi
    done
fi

confdir=$sysconfdir$confsuffix

tools=
if test "$softmmu" = yes ; then
  tools="qemu-img\$(EXESUF) qemu-io\$(EXESUF) $tools"
  if [ "$linux" = "yes" -o "$bsd" = "yes" -o "$solaris" = "yes" ] ; then
      tools="qemu-nbd\$(EXESUF) $tools"
    if [ "$check_utests" = "yes" ]; then
      tools="check-qint check-qstring check-qdict check-qlist $tools"
      tools="check-qfloat check-qjson $tools"
    fi
  fi
fi

# Mac OS X ships with a broken assembler
roms=
if test \( "$cpu" = "i386" -o "$cpu" = "x86_64" \) -a \
        "$targetos" != "Darwin" -a "$targetos" != "SunOS" -a \
        "$softmmu" = yes ; then
  roms="optionrom"
fi


echo "Install prefix    $prefix"
echo "BIOS directory    `eval echo $datadir`"
echo "binary directory  `eval echo $bindir`"
echo "config directory  `eval echo $sysconfdir`"
if test "$mingw32" = "no" ; then
echo "Manual directory  `eval echo $mandir`"
echo "ELF interp prefix $interp_prefix"
fi
echo "Source path       $source_path"
echo "C compiler        $cc"
echo "Host C compiler   $host_cc"
echo "CFLAGS            $CFLAGS"
echo "QEMU_CFLAGS       $QEMU_CFLAGS"
echo "LDFLAGS           $LDFLAGS"
echo "make              $make"
echo "install           $install"
echo "host CPU          $cpu"
echo "host big endian   $bigendian"
echo "target list       $target_list"
echo "tcg debug enabled $debug_tcg"
echo "Mon debug enabled $debug_mon"
echo "gprof enabled     $gprof"
echo "sparse enabled    $sparse"
echo "strip binaries    $strip_opt"
echo "profiler          $profiler"
echo "static build      $static"
echo "-Werror enabled   $werror"
if test "$darwin" = "yes" ; then
    echo "Cocoa support     $cocoa"
fi
echo "SDL support       $sdl"
echo "curses support    $curses"
echo "curl support      $curl"
echo "check support     $check_utests"
echo "mingw32 support   $mingw32"
echo "Audio drivers     $audio_drv_list"
echo "Extra audio cards $audio_card_list"
echo "Block whitelist   $block_drv_whitelist"
echo "Mixer emulation   $mixemu"
echo "VNC TLS support   $vnc_tls"
echo "VNC SASL support  $vnc_sasl"
echo "VNC JPEG support  $vnc_jpeg"
echo "VNC PNG support   $vnc_png"
echo "VNC thread        $vnc_thread"
if test -n "$sparc_cpu"; then
    echo "Target Sparc Arch $sparc_cpu"
fi
echo "xen support       $xen"
echo "brlapi support    $brlapi"
echo "bluez  support    $bluez"
echo "Documentation     $docs"
echo "Tools             $tools"
[ ! -z "$uname_release" ] && \
echo "uname -r          $uname_release"
echo "NPTL support      $nptl"
echo "GUEST_BASE        $guest_base"
echo "PIE user targets  $user_pie"
echo "vde support       $vde"
echo "IO thread         $io_thread"
echo "Linux AIO support $linux_aio"
echo "ATTR/XATTR support $attr"
echo "Install blobs     $blobs"
echo "KVM support       $kvm"
echo "TCG interpreter   $tcg_interpreter"
echo "fdt support       $fdt"
echo "preadv support    $preadv"
echo "fdatasync         $fdatasync"
echo "madvise           $madvise"
echo "posix_madvise     $posix_madvise"
echo "uuid support      $uuid"
echo "vhost-net support $vhost_net"
echo "Trace backend     $trace_backend"
echo "Trace output file $trace_file-<pid>"
echo "spice support     $spice"

if test $sdl_too_old = "yes"; then
echo "-> Your SDL version is too old - please upgrade to have SDL support"
fi

config_host_mak="config-host.mak"
config_host_ld="config-host.ld"

echo "# Automatically generated by configure - do not modify" > $config_host_mak
printf "# Configured with:" >> $config_host_mak
printf " '%s'" "$0" "$@" >> $config_host_mak
echo >> $config_host_mak

echo "prefix=$prefix" >> $config_host_mak
echo "bindir=$bindir" >> $config_host_mak
echo "mandir=$mandir" >> $config_host_mak
echo "datadir=$datadir" >> $config_host_mak
echo "sysconfdir=$sysconfdir" >> $config_host_mak
echo "docdir=$docdir" >> $config_host_mak
echo "confdir=$confdir" >> $config_host_mak

case "$cpu" in
  i386|x86_64|alpha|cris|hppa|ia64|m68k|microblaze|ppc|ppc64|s390|s390x|sparc|sparc64)
    ARCH=$cpu
  ;;
  armv4b|armv4l)
    ARCH=arm
  ;;
  mips*)
    ARCH=mips
  ;;
  *)
    if test "$tcg_interpreter" = "yes" ; then
        echo "Unsupported CPU = $cpu, will use TCG with TCI (experimental)"
        ARCH=unknown
        echo "CONFIG_TCG_INTERPRETER=y" >> $config_host_mak
    else
        echo "Unsupported CPU = $cpu, try --enable-tcg-interpreter"
        exit 1
    fi
  ;;
esac
echo "ARCH=$ARCH" >> $config_host_mak
if test "$debug_tcg" = "yes" ; then
  echo "CONFIG_DEBUG_TCG=y" >> $config_host_mak
fi
if test "$debug_mon" = "yes" ; then
  echo "CONFIG_DEBUG_MONITOR=y" >> $config_host_mak
fi
if test "$debug" = "yes" ; then
  echo "CONFIG_DEBUG_EXEC=y" >> $config_host_mak
fi
if test "$strip_opt" = "yes" ; then
  echo "STRIP=${strip}" >> $config_host_mak
fi
if test "$bigendian" = "yes" ; then
  echo "HOST_WORDS_BIGENDIAN=y" >> $config_host_mak
fi
echo "HOST_LONG_BITS=$hostlongbits" >> $config_host_mak
if test "$mingw32" = "yes" ; then
  echo "CONFIG_WIN32=y" >> $config_host_mak
  echo "CONFIG_INSTALLER=y" >> $config_host_mak
  rc_version=`cat $source_path/VERSION`
  version_major=${rc_version%%.*}
  rc_version=${rc_version#*.}
  version_minor=${rc_version%%.*}
  rc_version=${rc_version#*.}
  version_subminor=${rc_version%%.*}
  version_micro=0
  echo "CONFIG_FILEVERSION=$version_major,$version_minor,$version_subminor,$version_micro" >> $config_host_mak
  echo "CONFIG_PRODUCTVERSION=$version_major,$version_minor,$version_subminor,$version_micro" >> $config_host_mak
else
  echo "CONFIG_POSIX=y" >> $config_host_mak
fi

if test "$linux" = "yes" ; then
  echo "CONFIG_LINUX=y" >> $config_host_mak
fi

if test "$darwin" = "yes" ; then
  echo "CONFIG_DARWIN=y" >> $config_host_mak
fi

if test "$aix" = "yes" ; then
  echo "CONFIG_AIX=y" >> $config_host_mak
fi

if test "$solaris" = "yes" ; then
  echo "CONFIG_SOLARIS=y" >> $config_host_mak
  echo "CONFIG_SOLARIS_VERSION=$solarisrev" >> $config_host_mak
  if test "$needs_libsunmath" = "yes" ; then
    echo "CONFIG_NEEDS_LIBSUNMATH=y" >> $config_host_mak
  fi
fi
if test "$haiku" = "yes" ; then
  echo "CONFIG_HAIKU=y" >> $config_host_mak
fi
if test "$static" = "yes" ; then
  echo "CONFIG_STATIC=y" >> $config_host_mak
fi
if test $profiler = "yes" ; then
  echo "CONFIG_PROFILER=y" >> $config_host_mak
fi
if test "$slirp" = "yes" ; then
  echo "CONFIG_SLIRP=y" >> $config_host_mak
  QEMU_CFLAGS="-I\$(SRC_PATH)/slirp $QEMU_CFLAGS"
fi
if test "$vde" = "yes" ; then
  echo "CONFIG_VDE=y" >> $config_host_mak
fi
for card in $audio_card_list; do
    def=CONFIG_`echo $card | tr '[:lower:]' '[:upper:]'`
    echo "$def=y" >> $config_host_mak
done
echo "CONFIG_AUDIO_DRIVERS=$audio_drv_list" >> $config_host_mak
for drv in $audio_drv_list; do
    def=CONFIG_`echo $drv | tr '[:lower:]' '[:upper:]'`
    echo "$def=y" >> $config_host_mak
    if test "$drv" = "fmod"; then
        echo "FMOD_CFLAGS=-I$fmod_inc" >> $config_host_mak
    fi
done
if test "$audio_pt_int" = "yes" ; then
  echo "CONFIG_AUDIO_PT_INT=y" >> $config_host_mak
fi
if test "$audio_win_int" = "yes" ; then
  echo "CONFIG_AUDIO_WIN_INT=y" >> $config_host_mak
fi
echo "CONFIG_BDRV_WHITELIST=$block_drv_whitelist" >> $config_host_mak
if test "$mixemu" = "yes" ; then
  echo "CONFIG_MIXEMU=y" >> $config_host_mak
fi
if test "$vnc_tls" = "yes" ; then
  echo "CONFIG_VNC_TLS=y" >> $config_host_mak
  echo "VNC_TLS_CFLAGS=$vnc_tls_cflags" >> $config_host_mak
fi
if test "$vnc_sasl" = "yes" ; then
  echo "CONFIG_VNC_SASL=y" >> $config_host_mak
  echo "VNC_SASL_CFLAGS=$vnc_sasl_cflags" >> $config_host_mak
fi
if test "$vnc_jpeg" != "no" ; then
  echo "CONFIG_VNC_JPEG=y" >> $config_host_mak
  echo "VNC_JPEG_CFLAGS=$vnc_jpeg_cflags" >> $config_host_mak
fi
if test "$vnc_png" != "no" ; then
  echo "CONFIG_VNC_PNG=y" >> $config_host_mak
  echo "VNC_PNG_CFLAGS=$vnc_png_cflags" >> $config_host_mak
fi
if test "$vnc_thread" != "no" ; then
  echo "CONFIG_VNC_THREAD=y" >> $config_host_mak
  echo "CONFIG_THREAD=y" >> $config_host_mak
fi
if test "$fnmatch" = "yes" ; then
  echo "CONFIG_FNMATCH=y" >> $config_host_mak
fi
if test "$uuid" = "yes" ; then
  echo "CONFIG_UUID=y" >> $config_host_mak
fi
qemu_version=`head $source_path/VERSION`
echo "VERSION=$qemu_version" >>$config_host_mak
echo "PKGVERSION=$pkgversion" >>$config_host_mak
echo "SRC_PATH=$source_path" >> $config_host_mak
echo "TARGET_DIRS=$target_list" >> $config_host_mak
if [ "$docs" = "yes" ] ; then
  echo "BUILD_DOCS=yes" >> $config_host_mak
fi
if [ "$tools" = "yes" ] ; then
  echo "BUILD_TOOLS=yes" >> $config_host_mak
fi
if test "$sdl" = "yes" ; then
  echo "CONFIG_SDL=y" >> $config_host_mak
  echo "SDL_CFLAGS=$sdl_cflags" >> $config_host_mak
fi
if test "$cocoa" = "yes" ; then
  echo "CONFIG_COCOA=y" >> $config_host_mak
fi
if test "$curses" = "yes" ; then
  echo "CONFIG_CURSES=y" >> $config_host_mak
fi
if test "$atfile" = "yes" ; then
  echo "CONFIG_ATFILE=y" >> $config_host_mak
fi
if test "$utimens" = "yes" ; then
  echo "CONFIG_UTIMENSAT=y" >> $config_host_mak
fi
if test "$pipe2" = "yes" ; then
  echo "CONFIG_PIPE2=y" >> $config_host_mak
fi
if test "$accept4" = "yes" ; then
  echo "CONFIG_ACCEPT4=y" >> $config_host_mak
fi
if test "$splice" = "yes" ; then
  echo "CONFIG_SPLICE=y" >> $config_host_mak
fi
if test "$eventfd" = "yes" ; then
  echo "CONFIG_EVENTFD=y" >> $config_host_mak
fi
if test "$fallocate" = "yes" ; then
  echo "CONFIG_FALLOCATE=y" >> $config_host_mak
fi
if test "$dup3" = "yes" ; then
  echo "CONFIG_DUP3=y" >> $config_host_mak
fi
if test "$inotify" = "yes" ; then
  echo "CONFIG_INOTIFY=y" >> $config_host_mak
fi
if test "$inotify1" = "yes" ; then
  echo "CONFIG_INOTIFY1=y" >> $config_host_mak
fi
if test "$byteswap_h" = "yes" ; then
  echo "CONFIG_BYTESWAP_H=y" >> $config_host_mak
fi
if test "$bswap_h" = "yes" ; then
  echo "CONFIG_MACHINE_BSWAP_H=y" >> $config_host_mak
fi
if test "$curl" = "yes" ; then
  echo "CONFIG_CURL=y" >> $config_host_mak
  echo "CURL_CFLAGS=$curl_cflags" >> $config_host_mak
fi
if test "$brlapi" = "yes" ; then
  echo "CONFIG_BRLAPI=y" >> $config_host_mak
fi
if test "$bluez" = "yes" ; then
  echo "CONFIG_BLUEZ=y" >> $config_host_mak
  echo "BLUEZ_CFLAGS=$bluez_cflags" >> $config_host_mak
fi
if test "$xen" = "yes" ; then
  echo "CONFIG_XEN=y" >> $config_host_mak
fi
if test "$io_thread" = "yes" ; then
  echo "CONFIG_IOTHREAD=y" >> $config_host_mak
  echo "CONFIG_THREAD=y" >> $config_host_mak
fi
if test "$linux_aio" = "yes" ; then
  echo "CONFIG_LINUX_AIO=y" >> $config_host_mak
fi
if test "$attr" = "yes" ; then
  echo "CONFIG_ATTR=y" >> $config_host_mak
fi
if test "$linux" = "yes" ; then
  if test "$attr" = "yes" ; then
    echo "CONFIG_VIRTFS=y" >> $config_host_mak
  fi
fi
if test "$blobs" = "yes" ; then
  echo "INSTALL_BLOBS=yes" >> $config_host_mak
fi
if test "$iovec" = "yes" ; then
  echo "CONFIG_IOVEC=y" >> $config_host_mak
fi
if test "$preadv" = "yes" ; then
  echo "CONFIG_PREADV=y" >> $config_host_mak
fi
if test "$fdt" = "yes" ; then
  echo "CONFIG_FDT=y" >> $config_host_mak
fi
if test "$tcg_interpreter" = "yes" ; then
  echo "CONFIG_TCG_INTERPRETER=y" >> $config_host_mak
fi
if test "$need_offsetof" = "yes" ; then
  echo "CONFIG_NEED_OFFSETOF=y" >> $config_host_mak
fi
if test "$gcc_attribute_warn_unused_result" = "yes" ; then
  echo "CONFIG_GCC_ATTRIBUTE_WARN_UNUSED_RESULT=y" >> $config_host_mak
fi
if test "$fdatasync" = "yes" ; then
  echo "CONFIG_FDATASYNC=y" >> $config_host_mak
fi
if test "$madvise" = "yes" ; then
  echo "CONFIG_MADVISE=y" >> $config_host_mak
fi
if test "$posix_madvise" = "yes" ; then
  echo "CONFIG_POSIX_MADVISE=y" >> $config_host_mak
fi

if test "$spice" = "yes" ; then
  echo "CONFIG_SPICE=y" >> $config_host_mak
fi

# XXX: suppress that
if [ "$bsd" = "yes" ] ; then
  echo "CONFIG_BSD=y" >> $config_host_mak
fi

echo "CONFIG_UNAME_RELEASE=\"$uname_release\"" >> $config_host_mak

if test "$zero_malloc" = "yes" ; then
  echo "CONFIG_ZERO_MALLOC=y" >> $config_host_mak
fi

# USB host support
case "$usb" in
linux)
  echo "HOST_USB=linux" >> $config_host_mak
;;
bsd)
  echo "HOST_USB=bsd" >> $config_host_mak
;;
*)
  echo "HOST_USB=stub" >> $config_host_mak
;;
esac

echo "TRACE_BACKEND=$trace_backend" >> $config_host_mak
if test "$trace_backend" = "simple"; then
  echo "CONFIG_SIMPLE_TRACE=y" >> $config_host_mak
fi
# Set the appropriate trace file.
if test "$trace_backend" = "simple"; then
  trace_file="\"$trace_file-%u\""
fi
echo "CONFIG_TRACE_FILE=$trace_file" >> $config_host_mak

echo "TOOLS=$tools" >> $config_host_mak
echo "ROMS=$roms" >> $config_host_mak
echo "MAKE=$make" >> $config_host_mak
echo "INSTALL=$install" >> $config_host_mak
echo "INSTALL_DIR=$install -d -m0755 -p" >> $config_host_mak
echo "INSTALL_DATA=$install -m0644 -p" >> $config_host_mak
echo "INSTALL_PROG=$install -m0755 -p" >> $config_host_mak
echo "CC=$cc" >> $config_host_mak
echo "HOST_CC=$host_cc" >> $config_host_mak
if test "$sparse" = "yes" ; then
  echo "CC      := REAL_CC=\"\$(CC)\" cgcc"       >> $config_host_mak
  echo "HOST_CC := REAL_CC=\"\$(HOST_CC)\" cgcc"  >> $config_host_mak
  echo "QEMU_CFLAGS  += -Wbitwise -Wno-transparent-union -Wno-old-initializer -Wno-non-pointer-null" >> $config_host_mak
fi
echo "AR=$ar" >> $config_host_mak
echo "OBJCOPY=$objcopy" >> $config_host_mak
echo "LD=$ld" >> $config_host_mak
echo "WINDRES=$windres" >> $config_host_mak
echo "CFLAGS=$CFLAGS" >> $config_host_mak
echo "QEMU_CFLAGS=$QEMU_CFLAGS" >> $config_host_mak
echo "HELPER_CFLAGS=$helper_cflags" >> $config_host_mak
echo "LDFLAGS=$LDFLAGS" >> $config_host_mak
echo "ARLIBS_BEGIN=$arlibs_begin" >> $config_host_mak
echo "ARLIBS_END=$arlibs_end" >> $config_host_mak
echo "LIBS+=$LIBS" >> $config_host_mak
echo "LIBS_TOOLS+=$libs_tools" >> $config_host_mak
echo "EXESUF=$EXESUF" >> $config_host_mak

# generate list of library paths for linker script

$ld --verbose -v 2> /dev/null | grep SEARCH_DIR > ${config_host_ld}

if test -f ${config_host_ld}~ ; then
  if cmp -s $config_host_ld ${config_host_ld}~ ; then
    mv ${config_host_ld}~ $config_host_ld
  else
    rm ${config_host_ld}~
  fi
fi

for d in libdis libdis-user; do
    mkdir -p $d
    rm -f $d/Makefile
    ln -s $source_path/Makefile.dis $d/Makefile
    echo > $d/config.mak
done
if test "$static" = "no" -a "$user_pie" = "yes" ; then
  echo "QEMU_CFLAGS+=-fpie" > libdis-user/config.mak
fi

for target in $target_list; do
target_dir="$target"
config_target_mak=$target_dir/config-target.mak
target_arch2=`echo $target | cut -d '-' -f 1`
target_bigendian="no"

case "$target_arch2" in
  armeb|m68k|microblaze|mips|mipsn32|mips64|ppc|ppcemb|ppc64|ppc64abi32|s390x|sh4eb|sparc|sparc64|sparc32plus)
  target_bigendian=yes
  ;;
esac
target_softmmu="no"
target_user_only="no"
target_linux_user="no"
target_darwin_user="no"
target_bsd_user="no"
case "$target" in
  ${target_arch2}-softmmu)
    target_softmmu="yes"
    ;;
  ${target_arch2}-linux-user)
    if test "$linux" != "yes" ; then
      echo "ERROR: Target '$target' is only available on a Linux host"
      exit 1
    fi
    target_user_only="yes"
    target_linux_user="yes"
    ;;
  ${target_arch2}-darwin-user)
    if test "$darwin" != "yes" ; then
      echo "ERROR: Target '$target' is only available on a Darwin host"
      exit 1
    fi
    target_user_only="yes"
    target_darwin_user="yes"
    ;;
  ${target_arch2}-bsd-user)
    if test "$bsd" != "yes" ; then
      echo "ERROR: Target '$target' is only available on a BSD host"
      exit 1
    fi
    target_user_only="yes"
    target_bsd_user="yes"
    ;;
  *)
    echo "ERROR: Target '$target' not recognised"
    exit 1
    ;;
esac

mkdir -p $target_dir
mkdir -p $target_dir/fpu
mkdir -p $target_dir/tcg
mkdir -p $target_dir/ide
if test "$target" = "arm-linux-user" -o "$target" = "armeb-linux-user" -o "$target" = "arm-bsd-user" -o "$target" = "armeb-bsd-user" ; then
  mkdir -p $target_dir/nwfpe
fi

#
# don't use ln -sf as not all "ln -sf" over write the file/link
#
rm -f $target_dir/Makefile
ln -s $source_path/Makefile.target $target_dir/Makefile


echo "# Automatically generated by configure - do not modify" > $config_target_mak

bflt="no"
target_nptl="no"
interp_prefix1=`echo "$interp_prefix" | sed "s/%M/$target_arch2/g"`
echo "CONFIG_QEMU_INTERP_PREFIX=\"$interp_prefix1\"" >> $config_target_mak
gdb_xml_files=""

TARGET_ARCH="$target_arch2"
TARGET_BASE_ARCH=""
TARGET_ABI_DIR=""

case "$target_arch2" in
  i386)
    target_phys_bits=32
  ;;
  x86_64)
    TARGET_BASE_ARCH=i386
    target_phys_bits=64
  ;;
  alpha)
    target_phys_bits=64
    target_nptl="yes"
  ;;
  arm|armeb)
    TARGET_ARCH=arm
    bflt="yes"
    target_nptl="yes"
    gdb_xml_files="arm-core.xml arm-vfp.xml arm-vfp3.xml arm-neon.xml"
    target_phys_bits=32
  ;;
  cris)
    target_nptl="yes"
    target_phys_bits=32
  ;;
  m68k)
    bflt="yes"
    gdb_xml_files="cf-core.xml cf-fp.xml"
    target_phys_bits=32
  ;;
  microblaze)
    bflt="yes"
    target_nptl="yes"
    target_phys_bits=32
  ;;
  mips|mipsel)
    TARGET_ARCH=mips
    echo "TARGET_ABI_MIPSO32=y" >> $config_target_mak
    target_nptl="yes"
    target_phys_bits=64
  ;;
  mipsn32|mipsn32el)
    TARGET_ARCH=mipsn32
    TARGET_BASE_ARCH=mips
    echo "TARGET_ABI_MIPSN32=y" >> $config_target_mak
    target_phys_bits=64
  ;;
  mips64|mips64el)
    TARGET_ARCH=mips64
    TARGET_BASE_ARCH=mips
    echo "TARGET_ABI_MIPSN64=y" >> $config_target_mak
    target_phys_bits=64
  ;;
  ppc)
    gdb_xml_files="power-core.xml power-fpu.xml power-altivec.xml power-spe.xml"
    target_phys_bits=32
    target_nptl="yes"
  ;;
  ppcemb)
    TARGET_BASE_ARCH=ppc
    TARGET_ABI_DIR=ppc
    gdb_xml_files="power-core.xml power-fpu.xml power-altivec.xml power-spe.xml"
    target_phys_bits=64
    target_nptl="yes"
  ;;
  ppc64)
    TARGET_BASE_ARCH=ppc
    TARGET_ABI_DIR=ppc
    gdb_xml_files="power64-core.xml power-fpu.xml power-altivec.xml power-spe.xml"
    target_phys_bits=64
  ;;
  ppc64abi32)
    TARGET_ARCH=ppc64
    TARGET_BASE_ARCH=ppc
    TARGET_ABI_DIR=ppc
    echo "TARGET_ABI32=y" >> $config_target_mak
    gdb_xml_files="power64-core.xml power-fpu.xml power-altivec.xml power-spe.xml"
    target_phys_bits=64
  ;;
  sh4|sh4eb)
    TARGET_ARCH=sh4
    bflt="yes"
    target_nptl="yes"
    target_phys_bits=32
  ;;
  sparc)
    target_phys_bits=64
  ;;
  sparc64)
    TARGET_BASE_ARCH=sparc
    target_phys_bits=64
  ;;
  sparc32plus)
    TARGET_ARCH=sparc64
    TARGET_BASE_ARCH=sparc
    TARGET_ABI_DIR=sparc
    echo "TARGET_ABI32=y" >> $config_target_mak
    target_phys_bits=64
  ;;
  s390x)
    target_phys_bits=64
  ;;
  *)
    echo "Unsupported target CPU"
    exit 1
  ;;
esac
echo "TARGET_ARCH=$TARGET_ARCH" >> $config_target_mak
target_arch_name="`echo $TARGET_ARCH | tr '[:lower:]' '[:upper:]'`"
echo "TARGET_$target_arch_name=y" >> $config_target_mak
echo "TARGET_ARCH2=$target_arch2" >> $config_target_mak
# TARGET_BASE_ARCH needs to be defined after TARGET_ARCH
if [ "$TARGET_BASE_ARCH" = "" ]; then
  TARGET_BASE_ARCH=$TARGET_ARCH
fi
echo "TARGET_BASE_ARCH=$TARGET_BASE_ARCH" >> $config_target_mak
if [ "$TARGET_ABI_DIR" = "" ]; then
  TARGET_ABI_DIR=$TARGET_ARCH
fi
echo "TARGET_ABI_DIR=$TARGET_ABI_DIR" >> $config_target_mak
case "$target_arch2" in
  i386|x86_64)
    if test "$xen" = "yes" -a "$target_softmmu" = "yes" ; then
      echo "CONFIG_XEN=y" >> $config_target_mak
    fi
esac
case "$target_arch2" in
  i386|x86_64|ppcemb|ppc|ppc64|s390x)
    # Make sure the target and host cpus are compatible
    if test "$kvm" = "yes" -a "$target_softmmu" = "yes" -a \
      \( "$target_arch2" = "$cpu" -o \
      \( "$target_arch2" = "ppcemb" -a "$cpu" = "ppc" \) -o \
      \( "$target_arch2" = "ppc64"  -a "$cpu" = "ppc" \) -o \
      \( "$target_arch2" = "x86_64" -a "$cpu" = "i386"   \) -o \
      \( "$target_arch2" = "i386"   -a "$cpu" = "x86_64" \) \) ; then
      echo "CONFIG_KVM=y" >> $config_target_mak
      echo "KVM_CFLAGS=$kvm_cflags" >> $config_target_mak
      if test "$kvm_para" = "yes"; then
        echo "CONFIG_KVM_PARA=y" >> $config_target_mak
      fi
      if test $vhost_net = "yes" ; then
        echo "CONFIG_VHOST_NET=y" >> $config_target_mak
      fi
    fi
esac
if test "$target_bigendian" = "yes" ; then
  echo "TARGET_WORDS_BIGENDIAN=y" >> $config_target_mak
fi
if test "$target_softmmu" = "yes" ; then
  echo "TARGET_PHYS_ADDR_BITS=$target_phys_bits" >> $config_target_mak
  echo "CONFIG_SOFTMMU=y" >> $config_target_mak
  echo "LIBS+=$libs_softmmu" >> $config_target_mak
  echo "HWDIR=../libhw$target_phys_bits" >> $config_target_mak
  echo "subdir-$target: subdir-libhw$target_phys_bits" >> $config_host_mak
fi
if test "$target_user_only" = "yes" ; then
  echo "CONFIG_USER_ONLY=y" >> $config_target_mak
fi
if test "$target_linux_user" = "yes" ; then
  echo "CONFIG_LINUX_USER=y" >> $config_target_mak
fi
if test "$target_darwin_user" = "yes" ; then
  echo "CONFIG_DARWIN_USER=y" >> $config_target_mak
fi
list=""
if test ! -z "$gdb_xml_files" ; then
  for x in $gdb_xml_files; do
    list="$list $source_path/gdb-xml/$x"
  done
  echo "TARGET_XML_FILES=$list" >> $config_target_mak
fi

case "$target_arch2" in
  alpha|arm|armeb|m68k|microblaze|mips|mipsel|mipsn32|mipsn32el|mips64|mips64el|ppc|ppc64|ppc64abi32|ppcemb|s390x|sparc|sparc64|sparc32plus)
    echo "CONFIG_SOFTFLOAT=y" >> $config_target_mak
    ;;
  *)
    echo "CONFIG_NOSOFTFLOAT=y" >> $config_target_mak
    ;;
esac

if test "$target_user_only" = "yes" -a "$bflt" = "yes"; then
  echo "TARGET_HAS_BFLT=y" >> $config_target_mak
fi
if test "$target_user_only" = "yes" \
        -a "$nptl" = "yes" -a "$target_nptl" = "yes"; then
  echo "CONFIG_USE_NPTL=y" >> $config_target_mak
fi
if test "$target_user_only" = "yes" -a "$guest_base" = "yes"; then
  echo "CONFIG_USE_GUEST_BASE=y" >> $config_target_mak
fi
if test "$target_bsd_user" = "yes" ; then
  echo "CONFIG_BSD_USER=y" >> $config_target_mak
fi

# generate QEMU_CFLAGS/LDFLAGS for targets

cflags=""
ldflags=""

if test "$tcg_interpreter" = "yes"; then
  cflags="-I\$(SRC_PATH)/tcg/bytecode $cflags"
elif test "$ARCH" = "sparc64" ; then
  cflags="-I\$(SRC_PATH)/tcg/sparc $cflags"
elif test "$ARCH" = "s390x" ; then
  cflags="-I\$(SRC_PATH)/tcg/s390 $cflags"
elif test "$ARCH" = "x86_64" ; then
  cflags="-I\$(SRC_PATH)/tcg/i386 $cflags"
else
  cflags="-I\$(SRC_PATH)/tcg/\$(ARCH) $cflags"
fi
cflags="-I\$(SRC_PATH)/tcg $cflags"
cflags="-I\$(SRC_PATH)/fpu $cflags"

if test "$target_user_only" = "yes" ; then
    libdis_config_mak=libdis-user/config.mak
else
    libdis_config_mak=libdis/config.mak
fi

for i in $ARCH $TARGET_BASE_ARCH ; do
  case "$i" in
  alpha)
    echo "CONFIG_ALPHA_DIS=y"  >> $config_target_mak
    echo "CONFIG_ALPHA_DIS=y"  >> $libdis_config_mak
  ;;
  arm)
    echo "CONFIG_ARM_DIS=y"  >> $config_target_mak
    echo "CONFIG_ARM_DIS=y"  >> $libdis_config_mak
  ;;
  cris)
    echo "CONFIG_CRIS_DIS=y"  >> $config_target_mak
    echo "CONFIG_CRIS_DIS=y"  >> $libdis_config_mak
  ;;
  hppa)
    echo "CONFIG_HPPA_DIS=y"  >> $config_target_mak
    echo "CONFIG_HPPA_DIS=y"  >> $libdis_config_mak
  ;;
  i386|x86_64)
    echo "CONFIG_I386_DIS=y"  >> $config_target_mak
    echo "CONFIG_I386_DIS=y"  >> $libdis_config_mak
  ;;
  ia64*)
    echo "CONFIG_IA64_DIS=y"  >> $config_target_mak
    echo "CONFIG_IA64_DIS=y"  >> $libdis_config_mak
  ;;
  m68k)
    echo "CONFIG_M68K_DIS=y"  >> $config_target_mak
    echo "CONFIG_M68K_DIS=y"  >> $libdis_config_mak
  ;;
  microblaze)
    echo "CONFIG_MICROBLAZE_DIS=y"  >> $config_target_mak
    echo "CONFIG_MICROBLAZE_DIS=y"  >> $libdis_config_mak
  ;;
  mips*)
    echo "CONFIG_MIPS_DIS=y"  >> $config_target_mak
    echo "CONFIG_MIPS_DIS=y"  >> $libdis_config_mak
  ;;
  ppc*)
    echo "CONFIG_PPC_DIS=y"  >> $config_target_mak
    echo "CONFIG_PPC_DIS=y"  >> $libdis_config_mak
  ;;
  s390*)
    echo "CONFIG_S390_DIS=y"  >> $config_target_mak
    echo "CONFIG_S390_DIS=y"  >> $libdis_config_mak
  ;;
  sh4)
    echo "CONFIG_SH4_DIS=y"  >> $config_target_mak
    echo "CONFIG_SH4_DIS=y"  >> $libdis_config_mak
  ;;
  sparc*)
    echo "CONFIG_SPARC_DIS=y"  >> $config_target_mak
    echo "CONFIG_SPARC_DIS=y"  >> $libdis_config_mak
  ;;
  esac
done

case "$ARCH" in
alpha)
  # Ensure there's only a single GP
  cflags="-msmall-data $cflags"
;;
esac

if test "$target_softmmu" = "yes" ; then
  case "$TARGET_BASE_ARCH" in
  arm)
    cflags="-DHAS_AUDIO $cflags"
  ;;
  i386|mips|ppc)
    cflags="-DHAS_AUDIO -DHAS_AUDIO_CHOICE $cflags"
  ;;
  esac
fi

if test "$target_user_only" = "yes" -a "$static" = "no" -a \
	"$user_pie" = "yes" ; then
  cflags="-fpie $cflags"
  ldflags="-pie $ldflags"
fi

if test "$target_softmmu" = "yes" -a \( \
        "$TARGET_ARCH" = "microblaze" -o \
        "$TARGET_ARCH" = "cris" \) ; then
  echo "CONFIG_NEED_MMU=y" >> $config_target_mak
fi

if test "$gprof" = "yes" ; then
  echo "TARGET_GPROF=yes" >> $config_target_mak
  if test "$target_linux_user" = "yes" ; then
    cflags="-p $cflags"
    ldflags="-p $ldflags"
  fi
  if test "$target_softmmu" = "yes" ; then
    ldflags="-p $ldflags"
    echo "GPROF_CFLAGS=-p" >> $config_target_mak
  fi
fi

if test "$ARCH" = "unknown"; then
  linker_script=""
else
  linker_script="-Wl,-T../config-host.ld -Wl,-T,\$(SRC_PATH)/\$(ARCH).ld"
fi

if test "$target_linux_user" = "yes" -o "$target_bsd_user" = "yes" ; then
  case "$ARCH" in
  sparc)
    # -static is used to avoid g1/g3 usage by the dynamic linker
    ldflags="$linker_script -static $ldflags"
    ;;
  alpha | s390x)
    # The default placement of the application is fine.
    ;;
  *)
    ldflags="$linker_script $ldflags"
    ;;
  esac
fi

echo "LDFLAGS+=$ldflags" >> $config_target_mak
echo "QEMU_CFLAGS+=$cflags" >> $config_target_mak

done # for target in $targets

# build tree in object directory if source path is different from current one
if test "$source_path_used" = "yes" ; then
    DIRS="tests tests/cris slirp audio block net pc-bios/optionrom"
    DIRS="$DIRS roms/seabios roms/vgabios"
    DIRS="$DIRS fsdev ui"
    FILES="Makefile tests/Makefile"
    FILES="$FILES tests/cris/Makefile tests/cris/.gdbinit"
    FILES="$FILES tests/test-mmap.c"
    FILES="$FILES pc-bios/optionrom/Makefile pc-bios/keymaps pc-bios/video.x"
    FILES="$FILES roms/seabios/Makefile roms/vgabios/Makefile"
    for bios_file in $source_path/pc-bios/*.bin $source_path/pc-bios/*.dtb $source_path/pc-bios/openbios-*; do
        FILES="$FILES pc-bios/`basename $bios_file`"
    done
    for dir in $DIRS ; do
            mkdir -p $dir
    done
    # remove the link and recreate it, as not all "ln -sf" overwrite the link
    for f in $FILES ; do
        rm -f $f
        ln -s $source_path/$f $f
    done
fi

# temporary config to build submodules
for rom in seabios vgabios ; do
    config_mak=roms/$rom/config.mak
    echo "# Automatically generated by configure - do not modify" > $config_mak
    echo "SRC_PATH=$source_path/roms/$rom" >> $config_mak
    echo "CC=$cc" >> $config_mak
    echo "BCC=bcc" >> $config_mak
    echo "CPP=${cross_prefix}cpp" >> $config_mak
    echo "OBJCOPY=objcopy" >> $config_mak
    echo "IASL=iasl" >> $config_mak
    echo "HOST_CC=$host_cc" >> $config_mak
    echo "LD=$ld" >> $config_mak
done

for hwlib in 32 64; do
  d=libhw$hwlib
  mkdir -p $d
  mkdir -p $d/ide
  rm -f $d/Makefile
  ln -s $source_path/Makefile.hw $d/Makefile
  echo "QEMU_CFLAGS+=-DTARGET_PHYS_ADDR_BITS=$hwlib" > $d/config.mak
done

d=libuser
mkdir -p $d
rm -f $d/Makefile
ln -s $source_path/Makefile.user $d/Makefile
if test "$static" = "no" -a "$user_pie" = "yes" ; then
  echo "QEMU_CFLAGS+=-fpie" > $d/config.mak
fi

if test "$docs" = "yes" ; then
  mkdir -p QMP
fi<|MERGE_RESOLUTION|>--- conflicted
+++ resolved
@@ -673,15 +673,13 @@
   ;;
   --enable-kvm) kvm="yes"
   ;;
-<<<<<<< HEAD
   --disable-tcg-interpreter) tcg_interpreter="no"
   ;;
   --enable-tcg-interpreter) tcg_interpreter="yes"
-=======
+  ;;
   --disable-spice) spice="no"
   ;;
   --enable-spice) spice="yes"
->>>>>>> 4447d609
   ;;
   --enable-profiler) profiler="yes"
   ;;
