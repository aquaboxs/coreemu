--- conflicted
+++ resolved
@@ -2156,7 +2156,6 @@
   armv4b|armv4l)
     ARCH=arm
   ;;
-<<<<<<< HEAD
   mips*)
     ARCH=mips
   ;;
@@ -2170,8 +2169,6 @@
         exit 1
     fi
   ;;
-=======
->>>>>>> 447d681e
 esac
 echo "ARCH=$ARCH" >> $config_host_mak
 if test "$debug_tcg" = "yes" ; then
@@ -2391,7 +2388,6 @@
 ;;
 esac
 
-<<<<<<< HEAD
 tools="qemu-img\$(EXESUF) qemu-io\$(EXESUF)"
 if [ "$linux" = "yes" -o "$bsd" = "yes" -o "$solaris" = "yes" ] ; then
   tools="qemu-nbd\$(EXESUF) $tools"
@@ -2400,8 +2396,6 @@
     tools="check-qfloat check-qjson $tools"
   fi
 fi
-=======
->>>>>>> 447d681e
 echo "TOOLS=$tools" >> $config_host_mak
 echo "ROMS=$roms" >> $config_host_mak
 echo "MAKE=$make" >> $config_host_mak
