#!/bin/sh
#
# qemu configure script (c) 2003 Fabrice Bellard
#
# set temporary file name
if test ! -z "$TMPDIR" ; then
    TMPDIR1="${TMPDIR}"
elif test ! -z "$TEMPDIR" ; then
    TMPDIR1="${TEMPDIR}"
else
    TMPDIR1="/tmp"
fi

TMPC="${TMPDIR1}/qemu-conf-${RANDOM}-$$-${RANDOM}.c"
TMPO="${TMPDIR1}/qemu-conf-${RANDOM}-$$-${RANDOM}.o"
TMPE="${TMPDIR1}/qemu-conf-${RANDOM}-$$-${RANDOM}.exe"

trap "rm -f $TMPC $TMPO $TMPE ; exit" 0 2 3 15

compile_object() {
  $cc $QEMU_CFLAGS -c -o $TMPO $TMPC > /dev/null 2> /dev/null
}

compile_prog() {
  local_cflags="$1"
  local_ldflags="$2"
  $cc $QEMU_CFLAGS $local_cflags -o $TMPE $TMPC $LDFLAGS $local_ldflags > /dev/null 2> /dev/null
}

# default parameters
cpu=""
prefix=""
interp_prefix="/usr/gnemul/qemu-%M"
static="no"
sparc_cpu=""
cross_prefix=""
cc="gcc"
audio_drv_list=""
audio_card_list="ac97 es1370 sb16"
audio_possible_cards="ac97 es1370 sb16 cs4231a adlib gus"
block_drv_whitelist=""
host_cc="gcc"
ar="ar"
link="ld"
make="make"
install="install"
objcopy="objcopy"
ld="ld"
helper_cflags=""
libs_softmmu=""
libs_tools=""
audio_pt_int=""
audio_win_int=""

# parse CC options first
for opt do
  optarg=`expr "x$opt" : 'x[^=]*=\(.*\)'`
  case "$opt" in
  --cross-prefix=*) cross_prefix="$optarg"
  ;;
  --cc=*) cc="$optarg"
  ;;
  --cpu=*) cpu="$optarg"
  ;;
  --extra-cflags=*) QEMU_CFLAGS="$optarg $QEMU_CFLAGS"
  ;;
  --extra-ldflags=*) LDFLAGS="$optarg $LDFLAGS"
  ;;
  --sparc_cpu=*)
    sparc_cpu="$optarg"
    case $sparc_cpu in
    v7|v8|v8plus|v8plusa)
      cpu="sparc"
    ;;
    v9)
      cpu="sparc64"
    ;;
    *)
      echo "undefined SPARC architecture. Exiting";
      exit 1
    ;;
    esac
  ;;
  esac
done
# OS specific
# Using uname is really, really broken.  Once we have the right set of checks
# we can eliminate it's usage altogether

cc="${cross_prefix}${cc}"
ar="${cross_prefix}${ar}"
link="${cross_prefix}${link}"
objcopy="${cross_prefix}${objcopy}"
ld="${cross_prefix}${ld}"

# default flags for all hosts
QEMU_CFLAGS="-fno-strict-aliasing $QEMU_CFLAGS"
CFLAGS="-g $CFLAGS"
QEMU_CFLAGS="-Wall -Wundef -Wendif-labels -Wwrite-strings -Wmissing-prototypes $QEMU_CFLAGS"
QEMU_CFLAGS="-Wstrict-prototypes -Wredundant-decls $QEMU_CFLAGS"
QEMU_CFLAGS="-D_GNU_SOURCE -D_FILE_OFFSET_BITS=64 -D_LARGEFILE_SOURCE $QEMU_CFLAGS"
QEMU_CFLAGS="-U_FORTIFY_SOURCE $QEMU_CFLAGS"
QEMU_CFLAGS="-I. -I\$(SRC_PATH) $QEMU_CFLAGS"
LDFLAGS="-g $LDFLAGS"

gcc_flags="-Wold-style-declaration -Wold-style-definition"
cat > $TMPC << EOF
int main(void) { }
EOF
for flag in $gcc_flags; do
    if compile_prog "$QEMU_CFLAGS" "$flag" ; then
	QEMU_CFLAGS="$flag $QEMU_CFLAGS"
    fi
done

# check that the C compiler works.
cat > $TMPC <<EOF
int main(void) {}
EOF

if compile_object ; then
  : C compiler works ok
else
    echo "ERROR: \"$cc\" either does not exist or does not work"
    exit 1
fi

check_define() {
cat > $TMPC <<EOF
#if !defined($1)
#error Not defined
#endif
int main(void) { return 0; }
EOF
  compile_object
}

if test ! -z "$cpu" ; then
  # command line argument
  :
elif check_define __i386__ ; then
  cpu="i386"
elif check_define __x86_64__ ; then
  cpu="x86_64"
elif check_define __mips__ ; then
  if check_define __mips64 ; then
    cpu="mips64"
  else
    cpu="mips"
  fi
elif check_define __sparc__ ; then
  # We can't check for 64 bit (when gcc is biarch) or V8PLUSA
  # They must be specified using --sparc_cpu
  if check_define __arch64__ ; then
    cpu="sparc64"
  else
    cpu="sparc"
  fi
elif check_define _ARCH_PPC ; then
  if check_define _ARCH_PPC64 ; then
    cpu="ppc64"
  else
    cpu="ppc"
  fi
elif check_define __mips__ ; then
  cpu="mips"
else
  cpu=`uname -m`
fi

target_list=""
case "$cpu" in
  alpha|cris|ia64|m68k|microblaze|ppc|ppc64|sparc64)
    cpu="$cpu"
  ;;
  i386|i486|i586|i686|i86pc|BePC)
    cpu="i386"
  ;;
  x86_64|amd64)
    cpu="x86_64"
  ;;
  armv*b)
    cpu="armv4b"
  ;;
  armv*l)
    cpu="armv4l"
  ;;
  mips|mips64)
    cpu="$cpu"
    if check_define __MIPSEL__ ; then
      cpu+="el"
    fi
  ;;
  parisc|parisc64)
    cpu="hppa"
  ;;
  mips*)
    cpu="mips"
  ;;
  s390)
    cpu="s390"
  ;;
  s390x)
    cpu="s390x"
  ;;
  sparc|sun4[cdmuv])
    cpu="sparc"
  ;;
  *)
    cpu="unknown"
  ;;
esac

# Default value for a variable defining feature "foo".
#  * foo="no"  feature will only be used if --enable-foo arg is given
#  * foo=""    feature will be searched for, and if found, will be used
#              unless --disable-foo is given
#  * foo="yes" this value will only be set by --enable-foo flag.
#              feature will searched for,
#              if not found, configure exits with error
#
# Always add --enable-foo and --disable-foo command line args.
# Distributions want to ensure that several features are compiled in, and it
# is impossible without a --enable-foo that exits if a feature is not found.

bluez=""
brlapi=""
curl=""
curses=""
docs=""
fdt=""
kvm=""
kvm_para=""
nptl=""
sdl=""
sparse="no"
tools=""
uuid=""
vde=""
vnc_tls=""
vnc_sasl=""
xen=""
linux_aio=""

gprof="no"
debug_tcg="no"
tcg_interpreter="no"
debug="no"
strip_opt="yes"
bigendian="no"
mingw32="no"
EXESUF=""
slirp="yes"
fmod_lib=""
fmod_inc=""
oss_lib=""
bsd="no"
linux="no"
solaris="no"
profiler="no"
cocoa="no"
softmmu="yes"
linux_user="no"
darwin_user="no"
bsd_user="no"
guest_base=""
uname_release=""
io_thread="no"
mixemu="no"
kerneldir=""
aix="no"
blobs="yes"
pkgversion=""
check_utests="no"
user_pie="no"
zero_malloc=""

# OS specific
if check_define __linux__ ; then
  targetos="Linux"
elif check_define _WIN32 ; then
  targetos='MINGW32'
elif check_define __OpenBSD__ ; then
  targetos='OpenBSD'
elif check_define __sun__ ; then
  targetos='SunOS'
else
  targetos=`uname -s`
fi

case $targetos in
CYGWIN*)
  mingw32="yes"
  QEMU_CFLAGS="-mno-cygwin $QEMU_CFLAGS"
  audio_possible_drivers="winwave sdl"
  audio_drv_list="winwave"
;;
MINGW32*)
  mingw32="yes"
  audio_possible_drivers="winwave dsound sdl fmod"
  audio_drv_list="winwave"
;;
GNU/kFreeBSD)
  bsd="yes"
  audio_drv_list="oss"
  audio_possible_drivers="oss sdl esd pa"
;;
FreeBSD)
  bsd="yes"
  make="gmake"
  audio_drv_list="oss"
  audio_possible_drivers="oss sdl esd pa"
;;
DragonFly)
  bsd="yes"
  make="gmake"
  audio_drv_list="oss"
  audio_possible_drivers="oss sdl esd pa"
;;
NetBSD)
  bsd="yes"
  make="gmake"
  audio_drv_list="oss"
  audio_possible_drivers="oss sdl esd"
  oss_lib="-lossaudio"
;;
OpenBSD)
  bsd="yes"
  make="gmake"
  audio_drv_list="oss"
  audio_possible_drivers="oss sdl esd"
  oss_lib="-lossaudio"
;;
Darwin)
  bsd="yes"
  darwin="yes"
  # on Leopard most of the system is 32-bit, so we have to ask the kernel it if we can
  # run 64-bit userspace code
  if [ "$cpu" = "i386" ] ; then
    is_x86_64=`sysctl -n hw.optional.x86_64`
    [ "$is_x86_64" = "1" ] && cpu=x86_64
  fi
  if [ "$cpu" = "x86_64" ] ; then
    QEMU_CFLAGS="-arch x86_64 $QEMU_CFLAGS"
    LDFLAGS="-arch x86_64 $LDFLAGS"
  else
    QEMU_CFLAGS="-mdynamic-no-pic $QEMU_CFLAGS"
  fi
  darwin_user="yes"
  cocoa="yes"
  audio_drv_list="coreaudio"
  audio_possible_drivers="coreaudio sdl fmod"
  LDFLAGS="-framework CoreFoundation -framework IOKit $LDFLAGS"
  libs_softmmu="-F/System/Library/Frameworks -framework Cocoa -framework IOKit $libs_softmmu"
;;
SunOS)
  solaris="yes"
  make="gmake"
  install="ginstall"
  ld="gld"
  needs_libsunmath="no"
  solarisrev=`uname -r | cut -f2 -d.`
  # have to select again, because `uname -m` returns i86pc
  # even on an x86_64 box.
  solariscpu=`isainfo -k`
  if test "${solariscpu}" = "amd64" ; then
    cpu="x86_64"
  fi
  if [ "$cpu" = "i386" -o "$cpu" = "x86_64" ] ; then
    if test "$solarisrev" -le 9 ; then
      if test -f /opt/SUNWspro/prod/lib/libsunmath.so.1; then
        needs_libsunmath="yes"
        QEMU_CFLAGS="-I/opt/SUNWspro/prod/include/cc $QEMU_CFLAGS"
        LDFLAGS="-L/opt/SUNWspro/prod/lib -R/opt/SUNWspro/prod/lib $LDFLAGS"
        LIBS="-lsunmath $LIBS"
      else
        echo "QEMU will not link correctly on Solaris 8/X86 or 9/x86 without"
        echo "libsunmath from the Sun Studio compilers tools, due to a lack of"
        echo "C99 math features in libm.so in Solaris 8/x86 and Solaris 9/x86"
        echo "Studio 11 can be downloaded from www.sun.com."
        exit 1
      fi
    fi
  fi
  if test -f /usr/include/sys/soundcard.h ; then
    audio_drv_list="oss"
  fi
  audio_possible_drivers="oss sdl"
# needed for CMSG_ macros in sys/socket.h
  QEMU_CFLAGS="-D_XOPEN_SOURCE=600 $QEMU_CFLAGS"
# needed for TIOCWIN* defines in termios.h
  QEMU_CFLAGS="-D__EXTENSIONS__ $QEMU_CFLAGS"
  QEMU_CFLAGS="-std=gnu99 $QEMU_CFLAGS"
  LIBS="-lsocket -lnsl -lresolv $LIBS"
;;
AIX)
  aix="yes"
  make="gmake"
;;
*)
  audio_drv_list="oss"
  audio_possible_drivers="oss alsa sdl esd pa"
  linux="yes"
  linux_user="yes"
  usb="linux"
  if [ "$cpu" = "i386" -o "$cpu" = "x86_64" ] ; then
    audio_possible_drivers="$audio_possible_drivers fmod"
  fi
;;
esac

if [ "$bsd" = "yes" ] ; then
  if [ "$darwin" != "yes" ] ; then
    usb="bsd"
  fi
  bsd_user="yes"
fi

if test "$mingw32" = "yes" ; then
  EXESUF=".exe"
  QEMU_CFLAGS="-DWIN32_LEAN_AND_MEAN -DWINVER=0x501 $QEMU_CFLAGS"
  LIBS="-lwinmm -lws2_32 -liphlpapi $LIBS"
fi

# find source path
source_path=`dirname "$0"`
source_path_used="no"
workdir=`pwd`
if [ -z "$source_path" ]; then
    source_path=$workdir
else
    source_path=`cd "$source_path"; pwd`
fi
[ -f "$workdir/vl.c" ] || source_path_used="yes"

werror=""

for opt do
  optarg=`expr "x$opt" : 'x[^=]*=\(.*\)'`
  case "$opt" in
  --help|-h) show_help=yes
  ;;
  --prefix=*) prefix="$optarg"
  ;;
  --interp-prefix=*) interp_prefix="$optarg"
  ;;
  --source-path=*) source_path="$optarg"
  source_path_used="yes"
  ;;
  --cross-prefix=*)
  ;;
  --cc=*)
  ;;
  --host-cc=*) host_cc="$optarg"
  ;;
  --make=*) make="$optarg"
  ;;
  --install=*) install="$optarg"
  ;;
  --extra-cflags=*)
  ;;
  --extra-ldflags=*)
  ;;
  --cpu=*)
  ;;
  --target-list=*) target_list="$optarg"
  ;;
  --enable-gprof) gprof="yes"
  ;;
  --static) static="yes"
  ;;
  --disable-sdl) sdl="no"
  ;;
  --enable-sdl) sdl="yes"
  ;;
  --fmod-lib=*) fmod_lib="$optarg"
  ;;
  --fmod-inc=*) fmod_inc="$optarg"
  ;;
  --oss-lib=*) oss_lib="$optarg"
  ;;
  --audio-card-list=*) audio_card_list=`echo "$optarg" | sed -e 's/,/ /g'`
  ;;
  --audio-drv-list=*) audio_drv_list="$optarg"
  ;;
  --block-drv-whitelist=*) block_drv_whitelist=`echo "$optarg" | sed -e 's/,/ /g'`
  ;;
  --enable-debug-tcg) debug_tcg="yes"
  ;;
  --disable-debug-tcg) debug_tcg="no"
  ;;
  --enable-debug)
      # Enable debugging options that aren't excessively noisy
      debug_tcg="yes"
      debug="yes"
      strip_opt="no"
  ;;
  --enable-sparse) sparse="yes"
  ;;
  --disable-sparse) sparse="no"
  ;;
  --disable-strip) strip_opt="no"
  ;;
  --disable-vnc-tls) vnc_tls="no"
  ;;
  --enable-vnc-tls) vnc_tls="yes"
  ;;
  --disable-vnc-sasl) vnc_sasl="no"
  ;;
  --enable-vnc-sasl) vnc_sasl="yes"
  ;;
  --disable-slirp) slirp="no"
  ;;
  --disable-uuid) uuid="no"
  ;;
  --enable-uuid) uuid="yes"
  ;;
  --disable-vde) vde="no"
  ;;
  --enable-vde) vde="yes"
  ;;
  --disable-xen) xen="no"
  ;;
  --enable-xen) xen="yes"
  ;;
  --disable-brlapi) brlapi="no"
  ;;
  --enable-brlapi) brlapi="yes"
  ;;
  --disable-bluez) bluez="no"
  ;;
  --enable-bluez) bluez="yes"
  ;;
  --disable-kvm) kvm="no"
  ;;
  --enable-kvm) kvm="yes"
  ;;
  --disable-tcg-interpreter) tcg_interpreter="no"
  ;;
  --enable-tcg-interpreter) tcg_interpreter="yes"
  ;;
  --enable-profiler) profiler="yes"
  ;;
  --enable-cocoa)
      cocoa="yes" ;
      sdl="no" ;
      audio_drv_list="coreaudio `echo $audio_drv_list | sed s,coreaudio,,g`"
  ;;
  --disable-system) softmmu="no"
  ;;
  --enable-system) softmmu="yes"
  ;;
  --disable-user)
      linux_user="no" ;
      bsd_user="no" ;
      darwin_user="no"
  ;;
  --enable-user) ;;
  --disable-linux-user) linux_user="no"
  ;;
  --enable-linux-user) linux_user="yes"
  ;;
  --disable-darwin-user) darwin_user="no"
  ;;
  --enable-darwin-user) darwin_user="yes"
  ;;
  --disable-bsd-user) bsd_user="no"
  ;;
  --enable-bsd-user) bsd_user="yes"
  ;;
  --enable-guest-base) guest_base="yes"
  ;;
  --disable-guest-base) guest_base="no"
  ;;
  --enable-user-pie) user_pie="yes"
  ;;
  --disable-user-pie) user_pie="no"
  ;;
  --enable-uname-release=*) uname_release="$optarg"
  ;;
  --sparc_cpu=*)
  ;;
  --enable-werror) werror="yes"
  ;;
  --disable-werror) werror="no"
  ;;
  --disable-curses) curses="no"
  ;;
  --enable-curses) curses="yes"
  ;;
  --disable-curl) curl="no"
  ;;
  --enable-curl) curl="yes"
  ;;
  --disable-fdt) fdt="no"
  ;;
  --enable-fdt) fdt="yes"
  ;;
  --disable-check-utests) check_utests="no"
  ;;
  --enable-check-utests) check_utests="yes"
  ;;
  --disable-nptl) nptl="no"
  ;;
  --enable-nptl) nptl="yes"
  ;;
  --enable-mixemu) mixemu="yes"
  ;;
  --disable-linux-aio) linux_aio="no"
  ;;
  --enable-linux-aio) linux_aio="yes"
  ;;
  --enable-io-thread) io_thread="yes"
  ;;
  --disable-blobs) blobs="no"
  ;;
  --kerneldir=*) kerneldir="$optarg"
  ;;
  --with-pkgversion=*) pkgversion=" ($optarg)"
  ;;
  --disable-docs) docs="no"
  ;;
  --enable-docs) docs="yes"
  ;;
  --disable-tools) tools="no"
  ;;
  --enable-tools) tools="yes"
  ;;
  *) echo "ERROR: unknown option $opt"; show_help="yes"
  ;;
  esac
done

#
# If cpu ~= sparc and  sparc_cpu hasn't been defined, plug in the right
# QEMU_CFLAGS/LDFLAGS (assume sparc_v8plus for 32-bit and sparc_v9 for 64-bit)
#
host_guest_base="no"
case "$cpu" in
    sparc) case $sparc_cpu in
           v7|v8)
             QEMU_CFLAGS="-mcpu=${sparc_cpu} -D__sparc_${sparc_cpu}__ $QEMU_CFLAGS"
           ;;
           v8plus|v8plusa)
             QEMU_CFLAGS="-mcpu=ultrasparc -D__sparc_${sparc_cpu}__ $QEMU_CFLAGS"
           ;;
           *) # sparc_cpu not defined in the command line
             QEMU_CFLAGS="-mcpu=ultrasparc -D__sparc_v8plus__ $QEMU_CFLAGS"
           esac
           LDFLAGS="-m32 $LDFLAGS"
           QEMU_CFLAGS="-m32 -ffixed-g2 -ffixed-g3 $QEMU_CFLAGS"
           if test "$solaris" = "no" ; then
             QEMU_CFLAGS="-ffixed-g1 -ffixed-g6 $QEMU_CFLAGS"
             helper_cflags="-ffixed-i0"
           fi
           ;;
    sparc64)
           QEMU_CFLAGS="-m64 -mcpu=ultrasparc -D__sparc_v9__ $QEMU_CFLAGS"
           LDFLAGS="-m64 $LDFLAGS"
           QEMU_CFLAGS="-ffixed-g5 -ffixed-g6 -ffixed-g7 $QEMU_CFLAGS"
           if test "$solaris" != "no" ; then
             QEMU_CFLAGS="-ffixed-g1 $QEMU_CFLAGS"
           fi
           ;;
    s390)
           QEMU_CFLAGS="-march=z900 $QEMU_CFLAGS"
           ;;
    i386)
           QEMU_CFLAGS="-m32 $QEMU_CFLAGS"
           LDFLAGS="-m32 $LDFLAGS"
           helper_cflags="-fomit-frame-pointer"
           host_guest_base="yes"
           ;;
    x86_64)
           QEMU_CFLAGS="-m64 $QEMU_CFLAGS"
           LDFLAGS="-m64 $LDFLAGS"
           host_guest_base="yes"
           ;;
    arm*)
           host_guest_base="yes"
           ;;
    ppc*)
           host_guest_base="yes"
           ;;
esac

[ -z "$guest_base" ] && guest_base="$host_guest_base"

if test x"$show_help" = x"yes" ; then
cat << EOF

Usage: configure [options]
Options: [defaults in brackets after descriptions]

EOF
echo "Standard options:"
echo "  --help                   print this message"
echo "  --prefix=PREFIX          install in PREFIX [$prefix]"
echo "  --interp-prefix=PREFIX   where to find shared libraries, etc."
echo "                           use %M for cpu name [$interp_prefix]"
echo "  --target-list=LIST       set target list [$target_list]"
echo ""
echo "Advanced options (experts only):"
echo "  --source-path=PATH       path of source code [$source_path]"
echo "  --cross-prefix=PREFIX    use PREFIX for compile tools [$cross_prefix]"
echo "  --cc=CC                  use C compiler CC [$cc]"
echo "  --host-cc=CC             use C compiler CC [$host_cc] for dyngen etc."
echo "  --extra-cflags=CFLAGS    append extra C compiler flags QEMU_CFLAGS"
echo "  --extra-ldflags=LDFLAGS  append extra linker flags LDFLAGS"
echo "  --make=MAKE              use specified make [$make]"
echo "  --install=INSTALL        use specified install [$install]"
echo "  --static                 enable static build [$static]"
echo "  --enable-debug-tcg       enable TCG debugging"
echo "  --disable-debug-tcg      disable TCG debugging (default)"
echo "  --enable-debug           enable common debug build options"
echo "  --enable-sparse          enable sparse checker"
echo "  --disable-sparse         disable sparse checker (default)"
echo "  --disable-strip          disable stripping binaries"
echo "  --disable-werror         disable compilation abort on warning"
echo "  --disable-sdl            disable SDL"
echo "  --enable-sdl             enable SDL"
echo "  --enable-cocoa           enable COCOA (Mac OS X only)"
echo "  --audio-drv-list=LIST    set audio drivers list:"
echo "                           Available drivers: $audio_possible_drivers"
echo "  --audio-card-list=LIST   set list of emulated audio cards [$audio_card_list]"
echo "                           Available cards: $audio_possible_cards"
echo "  --block-drv-whitelist=L  set block driver whitelist"
echo "                           (affects only QEMU, not qemu-img)"
echo "  --enable-mixemu          enable mixer emulation"
echo "  --disable-xen            disable xen backend driver support"
echo "  --enable-xen             enable xen backend driver support"
echo "  --disable-brlapi         disable BrlAPI"
echo "  --enable-brlapi          enable BrlAPI"
echo "  --disable-vnc-tls        disable TLS encryption for VNC server"
echo "  --enable-vnc-tls         enable TLS encryption for VNC server"
echo "  --disable-vnc-sasl       disable SASL encryption for VNC server"
echo "  --enable-vnc-sasl        enable SASL encryption for VNC server"
echo "  --disable-curses         disable curses output"
echo "  --enable-curses          enable curses output"
echo "  --disable-curl           disable curl connectivity"
echo "  --enable-curl            enable curl connectivity"
echo "  --disable-fdt            disable fdt device tree"
echo "  --enable-fdt             enable fdt device tree"
echo "  --disable-check-utests   disable check unit-tests"
echo "  --enable-check-utests    enable check unit-tests"
echo "  --disable-bluez          disable bluez stack connectivity"
echo "  --enable-bluez           enable bluez stack connectivity"
echo "  --disable-kvm            disable KVM acceleration support"
echo "  --enable-kvm             enable KVM acceleration support"
echo "  --enable-tcg-interpreter enable TCG with bytecode interpreter TCI"
echo "  --disable-nptl           disable usermode NPTL support"
echo "  --enable-nptl            enable usermode NPTL support"
echo "  --enable-system          enable all system emulation targets"
echo "  --disable-system         disable all system emulation targets"
echo "  --enable-user            enable supported user emulation targets"
echo "  --disable-user           disable all user emulation targets"
echo "  --enable-linux-user      enable all linux usermode emulation targets"
echo "  --disable-linux-user     disable all linux usermode emulation targets"
echo "  --enable-darwin-user     enable all darwin usermode emulation targets"
echo "  --disable-darwin-user    disable all darwin usermode emulation targets"
echo "  --enable-bsd-user        enable all BSD usermode emulation targets"
echo "  --disable-bsd-user       disable all BSD usermode emulation targets"
echo "  --enable-guest-base      enable GUEST_BASE support for usermode"
echo "                           emulation targets"
echo "  --disable-guest-base     disable GUEST_BASE support"
echo "  --enable-user-pie        build usermode emulation targets as PIE"
echo "  --disable-user-pie       do not build usermode emulation targets as PIE"
echo "  --fmod-lib               path to FMOD library"
echo "  --fmod-inc               path to FMOD includes"
echo "  --oss-lib                path to OSS library"
echo "  --enable-uname-release=R Return R for uname -r in usermode emulation"
echo "  --sparc_cpu=V            Build qemu for Sparc architecture v7, v8, v8plus, v8plusa, v9"
echo "  --disable-uuid           disable uuid support"
echo "  --enable-uuid            enable uuid support"
echo "  --disable-vde            disable support for vde network"
echo "  --enable-vde             enable support for vde network"
echo "  --disable-linux-aio      disable Linux AIO support"
echo "  --enable-linux-aio       enable Linux AIO support"
echo "  --enable-io-thread       enable IO thread"
echo "  --disable-blobs          disable installing provided firmware blobs"
echo "  --kerneldir=PATH         look for kernel includes in PATH"
echo ""
echo "NOTE: The object files are built at the place where configure is launched"
exit 1
fi

#
# Solaris specific configure tool chain decisions
#
if test "$solaris" = "yes" ; then
  solinst=`which $install 2> /dev/null | /usr/bin/grep -v "no $install in"`
  if test -z "$solinst" ; then
    echo "Solaris install program not found. Use --install=/usr/ucb/install or"
    echo "install fileutils from www.blastwave.org using pkg-get -i fileutils"
    echo "to get ginstall which is used by default (which lives in /opt/csw/bin)"
    exit 1
  fi
  if test "$solinst" = "/usr/sbin/install" ; then
    echo "Error: Solaris /usr/sbin/install is not an appropriate install program."
    echo "try ginstall from the GNU fileutils available from www.blastwave.org"
    echo "using pkg-get -i fileutils, or use --install=/usr/ucb/install"
    exit 1
  fi
  sol_ar=`which ar 2> /dev/null | /usr/bin/grep -v "no ar in"`
  if test -z "$sol_ar" ; then
    echo "Error: No path includes ar"
    if test -f /usr/ccs/bin/ar ; then
      echo "Add /usr/ccs/bin to your path and rerun configure"
    fi
    exit 1
  fi
fi


if test -z "$target_list" ; then
# these targets are portable
    if [ "$softmmu" = "yes" ] ; then
        target_list="\
i386-softmmu \
x86_64-softmmu \
arm-softmmu \
cris-softmmu \
m68k-softmmu \
microblaze-softmmu \
mips-softmmu \
mipsel-softmmu \
mips64-softmmu \
mips64el-softmmu \
ppc-softmmu \
ppcemb-softmmu \
ppc64-softmmu \
sh4-softmmu \
sh4eb-softmmu \
sparc-softmmu \
sparc64-softmmu \
"
    fi
# the following are Linux specific
    if [ "$linux_user" = "yes" ] ; then
        target_list="${target_list}\
i386-linux-user \
x86_64-linux-user \
alpha-linux-user \
arm-linux-user \
armeb-linux-user \
cris-linux-user \
m68k-linux-user \
microblaze-linux-user \
mips-linux-user \
mipsel-linux-user \
ppc-linux-user \
ppc64-linux-user \
ppc64abi32-linux-user \
sh4-linux-user \
sh4eb-linux-user \
sparc-linux-user \
sparc64-linux-user \
sparc32plus-linux-user \
"
    fi
# the following are Darwin specific
    if [ "$darwin_user" = "yes" ] ; then
        target_list="$target_list i386-darwin-user ppc-darwin-user "
    fi
# the following are BSD specific
    if [ "$bsd_user" = "yes" ] ; then
        target_list="${target_list}\
i386-bsd-user \
x86_64-bsd-user \
sparc-bsd-user \
sparc64-bsd-user \
"
    fi
else
    target_list=`echo "$target_list" | sed -e 's/,/ /g'`
fi
if test -z "$target_list" ; then
    echo "No targets enabled"
    exit 1
fi

feature_not_found() {
  feature=$1

  echo "ERROR"
  echo "ERROR: User requested feature $feature"
  echo "ERROR: configure was not able to find it"
  echo "ERROR"
  exit 1;
}

if test -z "$cross_prefix" ; then

# ---
# big/little endian test
cat > $TMPC << EOF
#include <inttypes.h>
int main(int argc, char ** argv){
        volatile uint32_t i=0x01234567;
        return (*((uint8_t*)(&i))) == 0x67;
}
EOF

if compile_prog "" "" ; then
$TMPE && bigendian="yes"
else
echo big/little test failed
fi

else

# if cross compiling, cannot launch a program, so make a static guess
case "$cpu" in
  armv4b|hppa|m68k|mips|mips64|ppc|ppc64|s390|s390x|sparc|sparc64)
    bigendian=yes
  ;;
esac

fi

case "$cpu" in
  mips|mipsel)
    cpu="mips"
  ;;
  mips64|mips64el)
    cpu="mips64"
  ;;
esac

# host long bits test
hostlongbits="32"
case "$cpu" in
  x86_64|alpha|ia64|mips64|sparc64|ppc64|s390x)
    hostlongbits=64
  ;;
esac


##########################################
# NPTL probe

if test "$nptl" != "no" ; then
  cat > $TMPC <<EOF
#include <sched.h>
#include <linux/futex.h>
void foo()
{
#if !defined(CLONE_SETTLS) || !defined(FUTEX_WAIT)
#error bork
#endif
}
EOF

  if compile_object ; then
    nptl=yes
  else
    if test "$nptl" = "yes" ; then
      feature_not_found "nptl"
    fi
    nptl=no
  fi
fi

##########################################
# zlib check

if test "$tcg_interpreter" != "yes"; then
cat > $TMPC << EOF
#include <zlib.h>
int main(void) { zlibVersion(); return 0; }
EOF
if compile_prog "" "-lz" ; then
    :
else
    echo
    echo "Error: zlib check failed"
    echo "Make sure to have the zlib libs and headers installed."
    echo
    exit 1
fi
fi

##########################################
# xen probe

if test "$xen" != "no" ; then
  xen_libs="-lxenstore -lxenctrl -lxenguest"
  cat > $TMPC <<EOF
#include <xenctrl.h>
#include <xs.h>
int main(void) { xs_daemon_open(); xc_interface_open(); return 0; }
EOF
  if compile_prog "" "$xen_libs" ; then
    xen=yes
    libs_softmmu="$xen_libs $libs_softmmu"
  else
    if test "$xen" = "yes" ; then
      feature_not_found "xen"
    fi
    xen=no
  fi
fi

##########################################
# pkgconfig probe

pkgconfig="${cross_prefix}pkg-config"
if ! test -x "$(which $pkgconfig 2>/dev/null)"; then
  # likely not cross compiling, or hope for the best
  pkgconfig=pkg-config
fi

##########################################
# Sparse probe
if test "$sparse" != "no" ; then
  if test -x "$(which cgcc 2>/dev/null)"; then
    sparse=yes
  else
    if test "$sparse" = "yes" ; then
      feature_not_found "sparse"
    fi
    sparse=no
  fi
fi

##########################################
# SDL probe

if $pkgconfig sdl --modversion >/dev/null 2>&1; then
  sdlconfig="$pkgconfig sdl"
  _sdlversion=`$sdlconfig --modversion 2>/dev/null | sed 's/[^0-9]//g'`
else
  sdlconfig='sdl-config'
  _sdlversion=`$sdlconfig --version | sed 's/[^0-9]//g'`
fi

sdl_too_old=no
if test "$sdl" != "no" ; then
  cat > $TMPC << EOF
#include <SDL.h>
#undef main /* We don't want SDL to override our main() */
int main( void ) { return SDL_Init (SDL_INIT_VIDEO); }
EOF
<<<<<<< HEAD
  sdl_cflags=`${cross_prefix}sdl-config --cflags 2> /dev/null`
  sdl_libs=`${cross_prefix}sdl-config --libs 2> /dev/null`
  if compile_prog "$sdl_cflags" "$sdl_libs" ; then
    _sdlversion=`${cross_prefix}sdl-config --version | sed 's/[^0-9]//g'`
=======
  sdl_cflags=`$sdlconfig --cflags 2> /dev/null`
  sdl_libs=`$sdlconfig --libs 2> /dev/null`
  if compile_prog "$sdl_cflags" "$sdl_libs" ; then
>>>>>>> 0a4e7cd2
    if test "$_sdlversion" -lt 121 ; then
      sdl_too_old=yes
    else
      if test "$cocoa" = "no" ; then
        sdl=yes
      fi
    fi

    # static link with sdl ? (note: sdl.pc's --static --libs is broken)
    if test "$sdl" = "yes" -a "$static" = "yes" ; then
<<<<<<< HEAD
      sdl_libs=`${cross_prefix}sdl-config --static-libs 2>/dev/null`
      if test `${cross_prefix}sdl-config --static-libs 2>/dev/null | grep \\\-laa > /dev/null` ; then
=======
      sdl_libs=`sdl-config --static-libs 2>/dev/null`
      if test $? = 0 && echo $sdl_libs | grep -- -laa > /dev/null; then
>>>>>>> 0a4e7cd2
         sdl_libs="$sdl_libs `aalib-config --static-libs >2 /dev/null`"
         sdl_cflags="$sdl_cflags `aalib-config --cflags >2 /dev/null`"
      fi
      if compile_prog "$sdl_cflags" "$sdl_libs" ; then
	:
      else
        sdl=no
      fi
    fi # static link
  else # sdl not found
    if test "$sdl" = "yes" ; then
      feature_not_found "sdl"
    fi
    sdl=no
  fi # sdl compile test
fi

if test "$sdl" = "yes" ; then
  cat > $TMPC <<EOF
#include <SDL.h>
#if defined(SDL_VIDEO_DRIVER_X11)
#include <X11/XKBlib.h>
#else
#error No x11 support
#endif
int main(void) { return 0; }
EOF
  if compile_prog "$sdl_cflags" "$sdl_libs" ; then
    sdl_libs="$sdl_libs -lX11"
  fi
  if test "$mingw32" = "yes" ; then
    sdl_libs="`echo $sdl_libs | sed s/-mwindows//g` -mconsole"
  fi
  libs_softmmu="$sdl_libs $libs_softmmu"
fi

##########################################
# VNC TLS detection
if test "$vnc_tls" != "no" ; then
  cat > $TMPC <<EOF
#include <gnutls/gnutls.h>
int main(void) { gnutls_session_t s; gnutls_init(&s, GNUTLS_SERVER); return 0; }
EOF
  vnc_tls_cflags=`$pkgconfig --cflags gnutls 2> /dev/null`
  vnc_tls_libs=`$pkgconfig --libs gnutls 2> /dev/null`
  if compile_prog "$vnc_tls_cflags" "$vnc_tls_libs" ; then
    vnc_tls=yes
    libs_softmmu="$vnc_tls_libs $libs_softmmu"
  else
    if test "$vnc_tls" = "yes" ; then
      feature_not_found "vnc-tls"
    fi
    vnc_tls=no
  fi
fi

##########################################
# VNC SASL detection
if test "$vnc_sasl" != "no" ; then
  cat > $TMPC <<EOF
#include <sasl/sasl.h>
#include <stdio.h>
int main(void) { sasl_server_init(NULL, "qemu"); return 0; }
EOF
  # Assuming Cyrus-SASL installed in /usr prefix
  vnc_sasl_cflags=""
  vnc_sasl_libs="-lsasl2"
  if compile_prog "$vnc_sasl_cflags" "$vnc_sasl_libs" ; then
    vnc_sasl=yes
    libs_softmmu="$vnc_sasl_libs $libs_softmmu"
  else
    if test "$vnc_sasl" = "yes" ; then
      feature_not_found "vnc-sasl"
    fi
    vnc_sasl=no
  fi
fi

##########################################
# fnmatch() probe, used for ACL routines
fnmatch="no"
cat > $TMPC << EOF
#include <fnmatch.h>
int main(void)
{
    fnmatch("foo", "foo", 0);
    return 0;
}
EOF
if compile_prog "" "" ; then
   fnmatch="yes"
fi

##########################################
# uuid_generate() probe, used for vdi block driver
if test "$uuid" != "no" ; then
  uuid_libs="-luuid"
  cat > $TMPC << EOF
#include <uuid/uuid.h>
int main(void)
{
    uuid_t my_uuid;
    uuid_generate(my_uuid);
    return 0;
}
EOF
  if compile_prog "" "$uuid_libs" ; then
    uuid="yes"
    libs_softmmu="$uuid_libs $libs_softmmu"
    libs_tools="$uuid_libs $libs_tools"
  else
    if test "$uuid" = "yes" ; then
      feature_not_found "uuid"
    fi
    uuid=no
  fi
fi

##########################################
# vde libraries probe
if test "$vde" != "no" ; then
  vde_libs="-lvdeplug"
  cat > $TMPC << EOF
#include <libvdeplug.h>
int main(void)
{
    struct vde_open_args a = {0, 0, 0};
    vde_open("", "", &a);
    return 0;
}
EOF
  if compile_prog "" "$vde_libs" ; then
    vde=yes
    libs_softmmu="$vde_libs $libs_softmmu"
    libs_tools="$vde_libs $libs_tools"
  else
    if test "$vde" = "yes" ; then
      feature_not_found "vde"
    fi
    vde=no
  fi
fi

##########################################
# Sound support libraries probe

audio_drv_probe()
{
    drv=$1
    hdr=$2
    lib=$3
    exp=$4
    cfl=$5
        cat > $TMPC << EOF
#include <$hdr>
int main(void) { $exp }
EOF
    if compile_prog "$cfl" "$lib" ; then
        :
    else
        echo
        echo "Error: $drv check failed"
        echo "Make sure to have the $drv libs and headers installed."
        echo
        exit 1
    fi
}

audio_drv_list=`echo "$audio_drv_list" | sed -e 's/,/ /g'`
for drv in $audio_drv_list; do
    case $drv in
    alsa)
    audio_drv_probe $drv alsa/asoundlib.h -lasound \
        "snd_pcm_t **handle; return snd_pcm_close(*handle);"
    libs_softmmu="-lasound $libs_softmmu"
    ;;

    fmod)
    if test -z $fmod_lib || test -z $fmod_inc; then
        echo
        echo "Error: You must specify path to FMOD library and headers"
        echo "Example: --fmod-inc=/path/include/fmod --fmod-lib=/path/lib/libfmod-3.74.so"
        echo
        exit 1
    fi
    audio_drv_probe $drv fmod.h $fmod_lib "return FSOUND_GetVersion();" "-I $fmod_inc"
    libs_softmmu="$fmod_lib $libs_softmmu"
    ;;

    esd)
    audio_drv_probe $drv esd.h -lesd 'return esd_play_stream(0, 0, "", 0);'
    libs_softmmu="-lesd $libs_softmmu"
    audio_pt_int="yes"
    ;;

    pa)
    audio_drv_probe $drv pulse/simple.h "-lpulse-simple -lpulse" \
        "pa_simple *s = NULL; pa_simple_free(s); return 0;"
    libs_softmmu="-lpulse -lpulse-simple $libs_softmmu"
    audio_pt_int="yes"
    ;;

    coreaudio)
      libs_softmmu="-framework CoreAudio $libs_softmmu"
    ;;

    dsound)
      libs_softmmu="-lole32 -ldxguid $libs_softmmu"
      audio_win_int="yes"
    ;;

    oss)
      libs_softmmu="$oss_lib $libs_softmmu"
    ;;

    sdl|wav)
    # XXX: Probes for CoreAudio, DirectSound, SDL(?)
    ;;

    winwave)
      libs_softmmu="-lwinmm $libs_softmmu"
      audio_win_int="yes"
    ;;

    *)
    echo "$audio_possible_drivers" | grep -q "\<$drv\>" || {
        echo
        echo "Error: Unknown driver '$drv' selected"
        echo "Possible drivers are: $audio_possible_drivers"
        echo
        exit 1
    }
    ;;
    esac
done

##########################################
# BrlAPI probe

if test "$brlapi" != "no" ; then
  brlapi_libs="-lbrlapi"
  cat > $TMPC << EOF
#include <brlapi.h>
int main( void ) { return brlapi__openConnection (NULL, NULL, NULL); }
EOF
  if compile_prog "" "$brlapi_libs" ; then
    brlapi=yes
    libs_softmmu="$brlapi_libs $libs_softmmu"
  else
    if test "$brlapi" = "yes" ; then
      feature_not_found "brlapi"
    fi
    brlapi=no
  fi
fi

##########################################
# curses probe
curses_list="-lncurses -lcurses"

if test "$curses" != "no" ; then
  curses_found=no
  cat > $TMPC << EOF
#include <curses.h>
#ifdef __OpenBSD__
#define resize_term resizeterm
#endif
int main(void) { resize_term(0, 0); return curses_version(); }
EOF
  for curses_lib in $curses_list; do
    if compile_prog "" "$curses_lib" ; then
      curses_found=yes
      libs_softmmu="$curses_lib $libs_softmmu"
      break
    fi
  done
  if test "$curses_found" = "yes" ; then
    curses=yes
  else
    if test "$curses" = "yes" ; then
      feature_not_found "curses"
    fi
    curses=no
  fi
fi

##########################################
# curl probe

if $pkgconfig libcurl --modversion >/dev/null 2>&1; then
  curlconfig="$pkgconfig libcurl"
else
  curlconfig=curl-config
fi

if test "$curl" != "no" ; then
  cat > $TMPC << EOF
#include <curl/curl.h>
int main(void) { return curl_easy_init(); }
EOF
  curl_cflags=`$curlconfig --cflags 2>/dev/null`
  curl_libs=`$curlconfig --libs 2>/dev/null`
  if compile_prog "$curl_cflags" "$curl_libs" ; then
    curl=yes
    libs_tools="$curl_libs $libs_tools"
    libs_softmmu="$curl_libs $libs_softmmu"
  else
    if test "$curl" = "yes" ; then
      feature_not_found "curl"
    fi
    curl=no
  fi
fi # test "$curl"

##########################################
# check framework probe

if test "$check_utests" != "no" ; then
  cat > $TMPC << EOF
#include <check.h>
int main(void) { suite_create("qemu test"); return 0; }
EOF
  check_libs=`$pkgconfig --libs check`
  if compile_prog "" $check_libs ; then
    check_utests=yes
    libs_tools="$check_libs $libs_tools"
  else
    if test "$check_utests" = "yes" ; then
      feature_not_found "check"
    fi
    check_utests=no
  fi
fi # test "$check_utests"

##########################################
# bluez support probe
if test "$bluez" != "no" ; then
  cat > $TMPC << EOF
#include <bluetooth/bluetooth.h>
int main(void) { return bt_error(0); }
EOF
  bluez_cflags=`$pkgconfig --cflags bluez 2> /dev/null`
  bluez_libs=`$pkgconfig --libs bluez 2> /dev/null`
  if compile_prog "$bluez_cflags" "$bluez_libs" ; then
    bluez=yes
    libs_softmmu="$bluez_libs $libs_softmmu"
  else
    if test "$bluez" = "yes" ; then
      feature_not_found "bluez"
    fi
    bluez="no"
  fi
fi

##########################################
# kvm probe
if test "$kvm" != "no" ; then
    cat > $TMPC <<EOF
#include <linux/kvm.h>
#if !defined(KVM_API_VERSION) || KVM_API_VERSION < 12 || KVM_API_VERSION > 12
#error Invalid KVM version
#endif
#if !defined(KVM_CAP_USER_MEMORY)
#error Missing KVM capability KVM_CAP_USER_MEMORY
#endif
#if !defined(KVM_CAP_SET_TSS_ADDR)
#error Missing KVM capability KVM_CAP_SET_TSS_ADDR
#endif
#if !defined(KVM_CAP_DESTROY_MEMORY_REGION_WORKS)
#error Missing KVM capability KVM_CAP_DESTROY_MEMORY_REGION_WORKS
#endif
int main(void) { return 0; }
EOF
  if test "$kerneldir" != "" ; then
      kvm_cflags=-I"$kerneldir"/include
      if test \( "$cpu" = "i386" -o "$cpu" = "x86_64" \) \
         -a -d "$kerneldir/arch/x86/include" ; then
            kvm_cflags="$kvm_cflags -I$kerneldir/arch/x86/include"
	elif test "$cpu" = "ppc" -a -d "$kerneldir/arch/powerpc/include" ; then
	    kvm_cflags="$kvm_cflags -I$kerneldir/arch/powerpc/include"
	elif test "$cpu" = "s390x" -a -d "$kerneldir/arch/s390/include" ; then
	    kvm_cflags="$kvm_cflags -I$kerneldir/arch/s390/include"
        elif test -d "$kerneldir/arch/$cpu/include" ; then
            kvm_cflags="$kvm_cflags -I$kerneldir/arch/$cpu/include"
      fi
  else
    kvm_cflags=`pkg-config --cflags kvm-kmod 2> /dev/null`
  fi
  if compile_prog "$kvm_cflags" "" ; then
    kvm=yes
    cat > $TMPC <<EOF
#include <linux/kvm_para.h>
int main(void) { return 0; }
EOF
    if compile_prog "$kvm_cflags" "" ; then
      kvm_para=yes
    fi
  else
    if test "$kvm" = "yes" ; then
      if [ -x "`which awk 2>/dev/null`" ] && \
         [ -x "`which grep 2>/dev/null`" ]; then
        kvmerr=`LANG=C $cc $QEMU_CFLAGS -o $TMPE $kvm_cflags $TMPC 2>&1 \
	| grep "error: " \
	| awk -F "error: " '{if (NR>1) printf(", "); printf("%s",$2);}'`
        if test "$kvmerr" != "" ; then
          echo -e "${kvmerr}\n\
      NOTE: To enable KVM support, update your kernel to 2.6.29+ or install \
  recent kvm-kmod from http://sourceforge.net/projects/kvm."
        fi
      fi
      feature_not_found "kvm"
    fi
    kvm=no
  fi
fi

##########################################
# pthread probe
PTHREADLIBS_LIST="-lpthread -lpthreadGC2"

pthread=no
cat > $TMPC << EOF
#include <pthread.h>
int main(void) { pthread_create(0,0,0,0); return 0; }
EOF
for pthread_lib in $PTHREADLIBS_LIST; do
  if compile_prog "" "$pthread_lib" ; then
    pthread=yes
    LIBS="$pthread_lib $LIBS"
    break
  fi
done

if test "$tcg_interpreter" != "yes"; then
if test "$mingw32" != yes -a "$pthread" = no; then
  echo
  echo "Error: pthread check failed"
  echo "Make sure to have the pthread libs and headers installed."
  echo
  exit 1
fi
fi

##########################################
# linux-aio probe

if test "$linux_aio" != "no" ; then
  cat > $TMPC <<EOF
#include <libaio.h>
#include <sys/eventfd.h>
int main(void) { io_setup(0, NULL); io_set_eventfd(NULL, 0); eventfd(0, 0); return 0; }
EOF
  if compile_prog "" "-laio" ; then
    linux_aio=yes
    LIBS="$LIBS -laio"
  else
    if test "$linux_aio" = "yes" ; then
      feature_not_found "linux AIO"
    fi
    linux_aio=no
  fi
fi

##########################################
# iovec probe
cat > $TMPC <<EOF
#include <sys/types.h>
#include <sys/uio.h>
#include <unistd.h>
int main(void) { struct iovec iov; return 0; }
EOF
iovec=no
if compile_prog "" "" ; then
  iovec=yes
fi

##########################################
# preadv probe
cat > $TMPC <<EOF
#include <sys/types.h>
#include <sys/uio.h>
#include <unistd.h>
int main(void) { preadv; }
EOF
preadv=no
if compile_prog "" "" ; then
  preadv=yes
fi

##########################################
# fdt probe
if test "$fdt" != "no" ; then
  fdt_libs="-lfdt"
  cat > $TMPC << EOF
int main(void) { return 0; }
EOF
  if compile_prog "" "$fdt_libs" ; then
    fdt=yes
    libs_softmmu="$fdt_libs $libs_softmmu"
  else
    if test "$fdt" = "yes" ; then
      feature_not_found "fdt"
    fi
    fdt=no
  fi
fi

#
# Check for xxxat() functions when we are building linux-user
# emulator.  This is done because older glibc versions don't
# have syscall stubs for these implemented.
#
atfile=no
cat > $TMPC << EOF
#define _ATFILE_SOURCE
#include <sys/types.h>
#include <fcntl.h>
#include <unistd.h>

int
main(void)
{
	/* try to unlink nonexisting file */
	return (unlinkat(AT_FDCWD, "nonexistent_file", 0));
}
EOF
if compile_prog "" "" ; then
  atfile=yes
fi

# Check for inotify functions when we are building linux-user
# emulator.  This is done because older glibc versions don't
# have syscall stubs for these implemented.  In that case we
# don't provide them even if kernel supports them.
#
inotify=no
cat > $TMPC << EOF
#include <sys/inotify.h>

int
main(void)
{
	/* try to start inotify */
	return inotify_init();
}
EOF
if compile_prog "" "" ; then
  inotify=yes
fi

# check if utimensat and futimens are supported
utimens=no
cat > $TMPC << EOF
#define _ATFILE_SOURCE
#define _GNU_SOURCE
#include <stddef.h>
#include <fcntl.h>

int main(void)
{
    utimensat(AT_FDCWD, "foo", NULL, 0);
    futimens(0, NULL);
    return 0;
}
EOF
if compile_prog "" "" ; then
  utimens=yes
fi

# check if pipe2 is there
pipe2=no
cat > $TMPC << EOF
#define _GNU_SOURCE
#include <unistd.h>
#include <fcntl.h>

int main(void)
{
    int pipefd[2];
    pipe2(pipefd, O_CLOEXEC);
    return 0;
}
EOF
if compile_prog "" "" ; then
  pipe2=yes
fi

# check if accept4 is there
accept4=no
cat > $TMPC << EOF
#define _GNU_SOURCE
#include <sys/socket.h>
#include <stddef.h>

int main(void)
{
    accept4(0, NULL, NULL, SOCK_CLOEXEC);
    return 0;
}
EOF
if compile_prog "" "" ; then
  accept4=yes
fi

# check if tee/splice is there. vmsplice was added same time.
splice=no
cat > $TMPC << EOF
#define _GNU_SOURCE
#include <unistd.h>
#include <fcntl.h>
#include <limits.h>

int main(void)
{
    int len, fd;
    len = tee(STDIN_FILENO, STDOUT_FILENO, INT_MAX, SPLICE_F_NONBLOCK);
    splice(STDIN_FILENO, NULL, fd, NULL, len, SPLICE_F_MOVE);
    return 0;
}
EOF
if compile_prog "" "" ; then
  splice=yes
fi

# check if eventfd is supported
eventfd=no
cat > $TMPC << EOF
#include <sys/eventfd.h>

int main(void)
{
    int efd = eventfd(0, 0);
    return 0;
}
EOF
if compile_prog "" "" ; then
  eventfd=yes
fi

# check for fallocate
fallocate=no
cat > $TMPC << EOF
#include <fcntl.h>

int main(void)
{
    fallocate(0, 0, 0, 0);
    return 0;
}
EOF
if compile_prog "$ARCH_CFLAGS" "" ; then
  fallocate=yes
fi

# check for dup3
dup3=no
cat > $TMPC << EOF
#include <unistd.h>

int main(void)
{
    dup3(0, 0, 0);
    return 0;
}
EOF
if compile_prog "" "" ; then
  dup3=yes
fi

# Check if tools are available to build documentation.
if test "$docs" != "no" ; then
  if test -x "`which texi2html 2>/dev/null`" -a \
          -x "`which pod2man 2>/dev/null`" ; then
    docs=yes
  else
    if test "$docs" = "yes" ; then
      feature_not_found "docs"
    fi
    docs=no
  fi
fi

if test "$tools" = ""; then
  if test `expr "$target_list" : ".*softmmu.*"` != 0; then
    tools=yes
  else
    tools=no
  fi
fi

# Search for bswap_32 function
byteswap_h=no
cat > $TMPC << EOF
#include <byteswap.h>
int main(void) { return bswap_32(0); }
EOF
if compile_prog "" "" ; then
  byteswap_h=yes
fi

# Search for bswap_32 function
bswap_h=no
cat > $TMPC << EOF
#include <sys/endian.h>
#include <sys/types.h>
#include <machine/bswap.h>
int main(void) { return bswap32(0); }
EOF
if compile_prog "" "" ; then
  bswap_h=yes
fi

##########################################
# Do we need librt
cat > $TMPC <<EOF
#include <signal.h>
#include <time.h>
int main(void) { clockid_t id; return clock_gettime(id, NULL); }
EOF

if compile_prog "" "" ; then
  :
elif compile_prog "" "-lrt" ; then
  LIBS="-lrt $LIBS"
fi

if test "$darwin" != "yes" -a "$mingw32" != "yes" -a "$solaris" != yes -a \
        "$aix" != "yes" ; then
    libs_softmmu="-lutil $libs_softmmu"
fi

##########################################
# check if the compiler defines offsetof

need_offsetof=yes
cat > $TMPC << EOF
#include <stddef.h>
int main(void) { struct s { int f; }; return offsetof(struct s, f); }
EOF
if compile_prog "" "" ; then
    need_offsetof=no
fi

##########################################
# check if the compiler understands attribute warn_unused_result
#
# This could be smarter, but gcc -Werror does not error out even when warning
# about attribute warn_unused_result

gcc_attribute_warn_unused_result=no
cat > $TMPC << EOF
#if defined(__GNUC__) && (__GNUC__ < 4) && defined(__GNUC_MINOR__) && (__GNUC__ < 4)
#error gcc 3.3 or older
#endif
int main(void) { return 0;}
EOF
if compile_prog "" ""; then
    gcc_attribute_warn_unused_result=yes
fi

##########################################
# check if we have fdatasync

fdatasync=no
cat > $TMPC << EOF
#include <unistd.h>
int main(void) { return fdatasync(0); }
EOF
if compile_prog "" "" ; then
    fdatasync=yes
fi

# End of CC checks
# After here, no more $cc or $ld runs

if test "$debug" = "no" ; then
  CFLAGS="-O2 $CFLAGS"
fi

# Consult white-list to determine whether to enable werror
# by default.  Only enable by default for git builds
z_version=`cut -f3 -d. $source_path/VERSION`

if test -z "$werror" ; then
    if test "$z_version" = "50" -a \
        "$linux" = "yes" ; then
        werror="yes"
    else
        werror="no"
    fi
fi

# Disable zero malloc errors for official releases unless explicitly told to
# enable/disable
if test -z "$zero_malloc" ; then
    if test "$z_version" = "50" ; then
	zero_malloc="no"
    else
	zero_malloc="yes"
    fi
fi

if test "$werror" = "yes" ; then
    QEMU_CFLAGS="-Werror $QEMU_CFLAGS"
fi

if test "$solaris" = "no" ; then
    if $ld --version 2>/dev/null | grep "GNU ld" >/dev/null 2>/dev/null ; then
        LDFLAGS="-Wl,--warn-common $LDFLAGS"
    fi
fi

if test "$mingw32" = "yes" ; then
  if test -z "$prefix" ; then
      prefix="c:/Program Files/Qemu"
  fi
  mansuffix=""
  datasuffix=""
  docsuffix=""
  binsuffix=""
else
  if test -z "$prefix" ; then
      prefix="/usr/local"
  fi
  mansuffix="/share/man"
  datasuffix="/share/qemu"
  docsuffix="/share/doc/qemu"
  binsuffix="/bin"
fi

echo "Install prefix    $prefix"
echo "BIOS directory    $prefix$datasuffix"
echo "binary directory  $prefix$binsuffix"
if test "$mingw32" = "no" ; then
echo "Manual directory  $prefix$mansuffix"
echo "ELF interp prefix $interp_prefix"
fi
echo "Source path       $source_path"
echo "C compiler        $cc"
echo "Host C compiler   $host_cc"
echo "CFLAGS            $CFLAGS"
echo "QEMU_CFLAGS       $QEMU_CFLAGS"
echo "LDFLAGS           $LDFLAGS"
echo "make              $make"
echo "install           $install"
echo "host CPU          $cpu"
echo "host big endian   $bigendian"
echo "target list       $target_list"
echo "tcg debug enabled $debug_tcg"
echo "gprof enabled     $gprof"
echo "sparse enabled    $sparse"
echo "strip binaries    $strip_opt"
echo "profiler          $profiler"
echo "static build      $static"
echo "-Werror enabled   $werror"
if test "$darwin" = "yes" ; then
    echo "Cocoa support     $cocoa"
fi
echo "SDL support       $sdl"
echo "curses support    $curses"
echo "curl support      $curl"
echo "check support     $check_utests"
echo "mingw32 support   $mingw32"
echo "Audio drivers     $audio_drv_list"
echo "Extra audio cards $audio_card_list"
echo "Block whitelist   $block_drv_whitelist"
echo "Mixer emulation   $mixemu"
echo "VNC TLS support   $vnc_tls"
echo "VNC SASL support  $vnc_sasl"
if test -n "$sparc_cpu"; then
    echo "Target Sparc Arch $sparc_cpu"
fi
echo "xen support       $xen"
echo "brlapi support    $brlapi"
echo "bluez  support    $bluez"
echo "Documentation     $docs"
echo "Tools             $tools"
[ ! -z "$uname_release" ] && \
echo "uname -r          $uname_release"
echo "NPTL support      $nptl"
echo "GUEST_BASE        $guest_base"
echo "PIE user targets  $user_pie"
echo "vde support       $vde"
echo "IO thread         $io_thread"
echo "Linux AIO support $linux_aio"
echo "Install blobs     $blobs"
echo "KVM support       $kvm"
echo "TCG interpreter   $tcg_interpreter"
echo "fdt support       $fdt"
echo "preadv support    $preadv"
echo "fdatasync         $fdatasync"
echo "uuid support      $uuid"

if test $sdl_too_old = "yes"; then
echo "-> Your SDL version is too old - please upgrade to have SDL support"
fi

config_host_mak="config-host.mak"
config_host_ld="config-host.ld"

echo "# Automatically generated by configure - do not modify" > $config_host_mak
printf "# Configured with:" >> $config_host_mak
printf " '%s'" "$0" "$@" >> $config_host_mak
echo >> $config_host_mak

echo "CONFIG_QEMU_SHAREDIR=\"$prefix$datasuffix\"" >> $config_host_mak

case "$cpu" in
  i386|x86_64|alpha|cris|hppa|ia64|m68k|microblaze|ppc|ppc64|s390|s390x|sparc|sparc64)
    ARCH=$cpu
  ;;
  armv4b|armv4l)
    ARCH=arm
  ;;
  mips*)
    ARCH=mips
  ;;
  *)
    if test "$tcg_interpreter" = "yes" ; then
        echo "Unsupported CPU = $cpu, will use TCG with TCI (experimental)"
        ARCH=unknown
        echo "CONFIG_TCG_INTERPRETER=y" >> $config_host_mak
    else
        echo "Unsupported CPU = $cpu, try --enable-tcg-interpreter"
        exit 1
    fi
  ;;
esac
echo "ARCH=$ARCH" >> $config_host_mak
if test "$debug_tcg" = "yes" ; then
  echo "CONFIG_DEBUG_TCG=y" >> $config_host_mak
fi
if test "$debug" = "yes" ; then
  echo "CONFIG_DEBUG_EXEC=y" >> $config_host_mak
fi
if test "$strip_opt" = "yes" ; then
  echo "STRIP_OPT=-s" >> $config_host_mak
fi
if test "$bigendian" = "yes" ; then
  echo "HOST_WORDS_BIGENDIAN=y" >> $config_host_mak
fi
echo "HOST_LONG_BITS=$hostlongbits" >> $config_host_mak
if test "$mingw32" = "yes" ; then
  echo "CONFIG_WIN32=y" >> $config_host_mak
  echo "CONFIG_INSTALLER=y" >> $config_host_mak
else
  echo "CONFIG_POSIX=y" >> $config_host_mak
fi

if test "$linux" = "yes" ; then
  echo "CONFIG_LINUX=y" >> $config_host_mak
fi

if test "$darwin" = "yes" ; then
  echo "CONFIG_DARWIN=y" >> $config_host_mak
fi

if test "$aix" = "yes" ; then
  echo "CONFIG_AIX=y" >> $config_host_mak
fi

if test "$solaris" = "yes" ; then
  echo "CONFIG_SOLARIS=y" >> $config_host_mak
  echo "CONFIG_SOLARIS_VERSION=$solarisrev" >> $config_host_mak
  if test "$needs_libsunmath" = "yes" ; then
    echo "CONFIG_NEEDS_LIBSUNMATH=y" >> $config_host_mak
  fi
fi
if test "$static" = "yes" ; then
  echo "CONFIG_STATIC=y" >> $config_host_mak
  LDFLAGS="-static $LDFLAGS"
fi
if test $profiler = "yes" ; then
  echo "CONFIG_PROFILER=y" >> $config_host_mak
fi
if test "$slirp" = "yes" ; then
  echo "CONFIG_SLIRP=y" >> $config_host_mak
  QEMU_CFLAGS="-I\$(SRC_PATH)/slirp $QEMU_CFLAGS"
fi
if test "$vde" = "yes" ; then
  echo "CONFIG_VDE=y" >> $config_host_mak
fi
for card in $audio_card_list; do
    def=CONFIG_`echo $card | tr '[:lower:]' '[:upper:]'`
    echo "$def=y" >> $config_host_mak
done
echo "CONFIG_AUDIO_DRIVERS=$audio_drv_list" >> $config_host_mak
for drv in $audio_drv_list; do
    def=CONFIG_`echo $drv | tr '[:lower:]' '[:upper:]'`
    echo "$def=y" >> $config_host_mak
    if test "$drv" = "fmod"; then
        echo "FMOD_CFLAGS=-I$fmod_inc" >> $config_host_mak
    fi
done
if test "$audio_pt_int" = "yes" ; then
  echo "CONFIG_AUDIO_PT_INT=y" >> $config_host_mak
fi
if test "$audio_win_int" = "yes" ; then
  echo "CONFIG_AUDIO_WIN_INT=y" >> $config_host_mak
fi
echo "CONFIG_BDRV_WHITELIST=$block_drv_whitelist" >> $config_host_mak
if test "$mixemu" = "yes" ; then
  echo "CONFIG_MIXEMU=y" >> $config_host_mak
fi
if test "$vnc_tls" = "yes" ; then
  echo "CONFIG_VNC_TLS=y" >> $config_host_mak
  echo "VNC_TLS_CFLAGS=$vnc_tls_cflags" >> $config_host_mak
fi
if test "$vnc_sasl" = "yes" ; then
  echo "CONFIG_VNC_SASL=y" >> $config_host_mak
  echo "VNC_SASL_CFLAGS=$vnc_sasl_cflags" >> $config_host_mak
fi
if test "$fnmatch" = "yes" ; then
  echo "CONFIG_FNMATCH=y" >> $config_host_mak
fi
if test "$uuid" = "yes" ; then
  echo "CONFIG_UUID=y" >> $config_host_mak
fi
qemu_version=`head $source_path/VERSION`
echo "VERSION=$qemu_version" >>$config_host_mak
echo "PKGVERSION=$pkgversion" >>$config_host_mak
echo "SRC_PATH=$source_path" >> $config_host_mak
echo "TARGET_DIRS=$target_list" >> $config_host_mak
if [ "$docs" = "yes" ] ; then
  echo "BUILD_DOCS=yes" >> $config_host_mak
fi
if [ "$tools" = "yes" ] ; then
  echo "BUILD_TOOLS=yes" >> $config_host_mak
fi
if test "$sdl" = "yes" ; then
  echo "CONFIG_SDL=y" >> $config_host_mak
  echo "SDL_CFLAGS=$sdl_cflags" >> $config_host_mak
fi
if test "$cocoa" = "yes" ; then
  echo "CONFIG_COCOA=y" >> $config_host_mak
fi
if test "$curses" = "yes" ; then
  echo "CONFIG_CURSES=y" >> $config_host_mak
fi
if test "$atfile" = "yes" ; then
  echo "CONFIG_ATFILE=y" >> $config_host_mak
fi
if test "$utimens" = "yes" ; then
  echo "CONFIG_UTIMENSAT=y" >> $config_host_mak
fi
if test "$pipe2" = "yes" ; then
  echo "CONFIG_PIPE2=y" >> $config_host_mak
fi
if test "$accept4" = "yes" ; then
  echo "CONFIG_ACCEPT4=y" >> $config_host_mak
fi
if test "$splice" = "yes" ; then
  echo "CONFIG_SPLICE=y" >> $config_host_mak
fi
if test "$eventfd" = "yes" ; then
  echo "CONFIG_EVENTFD=y" >> $config_host_mak
fi
if test "$fallocate" = "yes" ; then
  echo "CONFIG_FALLOCATE=y" >> $config_host_mak
fi
if test "$dup3" = "yes" ; then
  echo "CONFIG_DUP3=y" >> $config_host_mak
fi
if test "$inotify" = "yes" ; then
  echo "CONFIG_INOTIFY=y" >> $config_host_mak
fi
if test "$byteswap_h" = "yes" ; then
  echo "CONFIG_BYTESWAP_H=y" >> $config_host_mak
fi
if test "$bswap_h" = "yes" ; then
  echo "CONFIG_MACHINE_BSWAP_H=y" >> $config_host_mak
fi
if test "$curl" = "yes" ; then
  echo "CONFIG_CURL=y" >> $config_host_mak
  echo "CURL_CFLAGS=$curl_cflags" >> $config_host_mak
fi
if test "$brlapi" = "yes" ; then
  echo "CONFIG_BRLAPI=y" >> $config_host_mak
fi
if test "$bluez" = "yes" ; then
  echo "CONFIG_BLUEZ=y" >> $config_host_mak
  echo "BLUEZ_CFLAGS=$bluez_cflags" >> $config_host_mak
fi
if test "$xen" = "yes" ; then
  echo "CONFIG_XEN=y" >> $config_host_mak
fi
if test "$io_thread" = "yes" ; then
  echo "CONFIG_IOTHREAD=y" >> $config_host_mak
fi
if test "$linux_aio" = "yes" ; then
  echo "CONFIG_LINUX_AIO=y" >> $config_host_mak
fi
if test "$blobs" = "yes" ; then
  echo "INSTALL_BLOBS=yes" >> $config_host_mak
fi
if test "$iovec" = "yes" ; then
  echo "CONFIG_IOVEC=y" >> $config_host_mak
fi
if test "$preadv" = "yes" ; then
  echo "CONFIG_PREADV=y" >> $config_host_mak
fi
if test "$fdt" = "yes" ; then
  echo "CONFIG_FDT=y" >> $config_host_mak
fi
if test "$tcg_interpreter" = "yes" ; then
  echo "CONFIG_TCG_INTERPRETER=y" >> $config_host_mak
fi
if test "$need_offsetof" = "yes" ; then
  echo "CONFIG_NEED_OFFSETOF=y" >> $config_host_mak
fi
if test "$gcc_attribute_warn_unused_result" = "yes" ; then
  echo "CONFIG_GCC_ATTRIBUTE_WARN_UNUSED_RESULT=y" >> $config_host_mak
fi
if test "$fdatasync" = "yes" ; then
  echo "CONFIG_FDATASYNC=y" >> $config_host_mak
fi

# XXX: suppress that
if [ "$bsd" = "yes" ] ; then
  echo "CONFIG_BSD=y" >> $config_host_mak
fi

echo "CONFIG_UNAME_RELEASE=\"$uname_release\"" >> $config_host_mak

if test "$zero_malloc" = "yes" ; then
  echo "CONFIG_ZERO_MALLOC=y" >> $config_host_mak
fi

# USB host support
case "$usb" in
linux)
  echo "HOST_USB=linux" >> $config_host_mak
;;
bsd)
  echo "HOST_USB=bsd" >> $config_host_mak
;;
*)
  echo "HOST_USB=stub" >> $config_host_mak
;;
esac

tools="qemu-img\$(EXESUF) qemu-io\$(EXESUF)"
if [ "$linux" = "yes" -o "$bsd" = "yes" -o "$solaris" = "yes" ] ; then
  tools="qemu-nbd\$(EXESUF) $tools"
  if [ "$check_utests" = "yes" ]; then
    tools="check-qint check-qstring check-qdict check-qlist $tools"
    tools="check-qfloat check-qjson $tools"
  fi
fi
echo "TOOLS=$tools" >> $config_host_mak

# Mac OS X ships with a broken assembler
roms=
if test \( "$cpu" = "i386" -o "$cpu" = "x86_64" \) -a \
        "$targetos" != "Darwin" -a "$targetos" != "SunOS" -a \
        `expr "$target_list" : ".*softmmu.*"` != 0 ; then
  roms="optionrom"
fi
echo "ROMS=$roms" >> $config_host_mak

echo "prefix=$prefix" >> $config_host_mak
echo "bindir=\${prefix}$binsuffix" >> $config_host_mak
echo "mandir=\${prefix}$mansuffix" >> $config_host_mak
echo "datadir=\${prefix}$datasuffix" >> $config_host_mak
echo "docdir=\${prefix}$docsuffix" >> $config_host_mak
echo "MAKE=$make" >> $config_host_mak
echo "INSTALL=$install" >> $config_host_mak
echo "INSTALL_DIR=$install -d -m0755 -p" >> $config_host_mak
echo "INSTALL_DATA=$install -m0644 -p" >> $config_host_mak
echo "INSTALL_PROG=$install -m0755 -p" >> $config_host_mak
echo "CC=$cc" >> $config_host_mak
echo "HOST_CC=$host_cc" >> $config_host_mak
if test "$sparse" = "yes" ; then
  echo "CC      := REAL_CC=\"\$(CC)\" cgcc"       >> $config_host_mak
  echo "HOST_CC := REAL_CC=\"\$(HOST_CC)\" cgcc"  >> $config_host_mak
  echo "QEMU_CFLAGS  += -Wbitwise -Wno-transparent-union -Wno-old-initializer -Wno-non-pointer-null" >> $config_host_mak
fi
echo "AR=$ar" >> $config_host_mak
echo "OBJCOPY=$objcopy" >> $config_host_mak
echo "LD=$ld" >> $config_host_mak
echo "CFLAGS=$CFLAGS" >> $config_host_mak
echo "QEMU_CFLAGS=$QEMU_CFLAGS" >> $config_host_mak
echo "HELPER_CFLAGS=$helper_cflags" >> $config_host_mak
echo "LDFLAGS=$LDFLAGS" >> $config_host_mak
echo "ARLIBS_BEGIN=$arlibs_begin" >> $config_host_mak
echo "ARLIBS_END=$arlibs_end" >> $config_host_mak
echo "LIBS+=$LIBS" >> $config_host_mak
echo "LIBS_TOOLS+=$libs_tools" >> $config_host_mak
echo "EXESUF=$EXESUF" >> $config_host_mak

# generate list of library paths for linker script

$ld --verbose -v 2> /dev/null | grep SEARCH_DIR > ${config_host_ld}

if test -f ${config_host_ld}~ ; then
  if cmp -s $config_host_ld ${config_host_ld}~ ; then
    mv ${config_host_ld}~ $config_host_ld
  else
    rm ${config_host_ld}~
  fi
fi

for target in $target_list; do
target_dir="$target"
config_target_mak=$target_dir/config-target.mak
target_arch2=`echo $target | cut -d '-' -f 1`
target_bigendian="no"

case "$target_arch2" in
  armeb|m68k|microblaze|mips|mipsn32|mips64|ppc|ppcemb|ppc64|ppc64abi32|s390x|sh4eb|sparc|sparc64|sparc32plus)
  target_bigendian=yes
  ;;
esac
target_softmmu="no"
target_user_only="no"
target_linux_user="no"
target_darwin_user="no"
target_bsd_user="no"
case "$target" in
  ${target_arch2}-softmmu)
    target_softmmu="yes"
    ;;
  ${target_arch2}-linux-user)
    if test "$linux" != "yes" ; then
      echo "ERROR: Target '$target' is only available on a Linux host"
      exit 1
    fi
    target_user_only="yes"
    target_linux_user="yes"
    ;;
  ${target_arch2}-darwin-user)
    if test "$darwin" != "yes" ; then
      echo "ERROR: Target '$target' is only available on a Darwin host"
      exit 1
    fi
    target_user_only="yes"
    target_darwin_user="yes"
    ;;
  ${target_arch2}-bsd-user)
    if test "$bsd" != "yes" ; then
      echo "ERROR: Target '$target' is only available on a BSD host"
      exit 1
    fi
    target_user_only="yes"
    target_bsd_user="yes"
    ;;
  *)
    echo "ERROR: Target '$target' not recognised"
    exit 1
    ;;
esac

mkdir -p $target_dir
mkdir -p $target_dir/fpu
mkdir -p $target_dir/tcg
mkdir -p $target_dir/ide
if test "$target" = "arm-linux-user" -o "$target" = "armeb-linux-user" -o "$target" = "arm-bsd-user" -o "$target" = "armeb-bsd-user" ; then
  mkdir -p $target_dir/nwfpe
fi

#
# don't use ln -sf as not all "ln -sf" over write the file/link
#
rm -f $target_dir/Makefile
ln -s $source_path/Makefile.target $target_dir/Makefile


echo "# Automatically generated by configure - do not modify" > $config_target_mak

bflt="no"
elfload32="no"
target_nptl="no"
interp_prefix1=`echo "$interp_prefix" | sed "s/%M/$target_arch2/g"`
echo "CONFIG_QEMU_PREFIX=\"$interp_prefix1\"" >> $config_target_mak
gdb_xml_files=""

TARGET_ARCH="$target_arch2"
TARGET_BASE_ARCH=""
TARGET_ABI_DIR=""

case "$target_arch2" in
  i386)
    target_phys_bits=32
  ;;
  x86_64)
    TARGET_BASE_ARCH=i386
    target_phys_bits=64
  ;;
  alpha)
    target_phys_bits=64
  ;;
  arm|armeb)
    TARGET_ARCH=arm
    bflt="yes"
    target_nptl="yes"
    gdb_xml_files="arm-core.xml arm-vfp.xml arm-vfp3.xml arm-neon.xml"
    target_phys_bits=32
  ;;
  cris)
    target_nptl="yes"
    target_phys_bits=32
  ;;
  m68k)
    bflt="yes"
    gdb_xml_files="cf-core.xml cf-fp.xml"
    target_phys_bits=32
  ;;
  microblaze)
    bflt="yes"
    target_nptl="yes"
    target_phys_bits=32
  ;;
  mips|mipsel)
    TARGET_ARCH=mips
    echo "TARGET_ABI_MIPSO32=y" >> $config_target_mak
    target_nptl="yes"
    target_phys_bits=64
  ;;
  mipsn32|mipsn32el)
    TARGET_ARCH=mipsn32
    TARGET_BASE_ARCH=mips
    echo "TARGET_ABI_MIPSN32=y" >> $config_target_mak
    target_phys_bits=64
  ;;
  mips64|mips64el)
    TARGET_ARCH=mips64
    TARGET_BASE_ARCH=mips
    echo "TARGET_ABI_MIPSN64=y" >> $config_target_mak
    target_phys_bits=64
  ;;
  ppc)
    gdb_xml_files="power-core.xml power-fpu.xml power-altivec.xml power-spe.xml"
    target_phys_bits=32
    target_nptl="yes"
  ;;
  ppcemb)
    TARGET_BASE_ARCH=ppc
    TARGET_ABI_DIR=ppc
    gdb_xml_files="power-core.xml power-fpu.xml power-altivec.xml power-spe.xml"
    target_phys_bits=64
    target_nptl="yes"
  ;;
  ppc64)
    TARGET_BASE_ARCH=ppc
    TARGET_ABI_DIR=ppc
    gdb_xml_files="power64-core.xml power-fpu.xml power-altivec.xml power-spe.xml"
    target_phys_bits=64
  ;;
  ppc64abi32)
    TARGET_ARCH=ppc64
    TARGET_BASE_ARCH=ppc
    TARGET_ABI_DIR=ppc
    echo "TARGET_ABI32=y" >> $config_target_mak
    gdb_xml_files="power64-core.xml power-fpu.xml power-altivec.xml power-spe.xml"
    target_phys_bits=64
  ;;
  sh4|sh4eb)
    TARGET_ARCH=sh4
    bflt="yes"
    target_nptl="yes"
    target_phys_bits=32
  ;;
  sparc)
    target_phys_bits=64
  ;;
  sparc64)
    TARGET_BASE_ARCH=sparc
    elfload32="yes"
    target_phys_bits=64
  ;;
  sparc32plus)
    TARGET_ARCH=sparc64
    TARGET_BASE_ARCH=sparc
    TARGET_ABI_DIR=sparc
    echo "TARGET_ABI32=y" >> $config_target_mak
    target_phys_bits=64
  ;;
  s390x)
    target_phys_bits=64
  ;;
  *)
    echo "Unsupported target CPU"
    exit 1
  ;;
esac
echo "TARGET_ARCH=$TARGET_ARCH" >> $config_target_mak
target_arch_name="`echo $TARGET_ARCH | tr '[:lower:]' '[:upper:]'`"
echo "TARGET_$target_arch_name=y" >> $config_target_mak
echo "TARGET_ARCH2=$target_arch2" >> $config_target_mak
# TARGET_BASE_ARCH needs to be defined after TARGET_ARCH
if [ "$TARGET_BASE_ARCH" = "" ]; then
  TARGET_BASE_ARCH=$TARGET_ARCH
fi
echo "TARGET_BASE_ARCH=$TARGET_BASE_ARCH" >> $config_target_mak
if [ "$TARGET_ABI_DIR" = "" ]; then
  TARGET_ABI_DIR=$TARGET_ARCH
fi
echo "TARGET_ABI_DIR=$TARGET_ABI_DIR" >> $config_target_mak
if [ $target_phys_bits -lt $hostlongbits ] ; then
  target_phys_bits=$hostlongbits
fi
case "$target_arch2" in
  i386|x86_64)
    if test "$xen" = "yes" -a "$target_softmmu" = "yes" ; then
      echo "CONFIG_XEN=y" >> $config_target_mak
    fi
esac
case "$target_arch2" in
  i386|x86_64|ppcemb|ppc|ppc64|s390x)
    # Make sure the target and host cpus are compatible
    if test "$kvm" = "yes" -a "$target_softmmu" = "yes" -a \
      \( "$target_arch2" = "$cpu" -o \
      \( "$target_arch2" = "ppcemb" -a "$cpu" = "ppc" \) -o \
      \( "$target_arch2" = "ppc64"  -a "$cpu" = "ppc" \) -o \
      \( "$target_arch2" = "x86_64" -a "$cpu" = "i386"   \) -o \
      \( "$target_arch2" = "i386"   -a "$cpu" = "x86_64" \) \) ; then
      echo "CONFIG_KVM=y" >> $config_target_mak
      echo "KVM_CFLAGS=$kvm_cflags" >> $config_target_mak
      if test "$kvm_para" = "yes"; then
        echo "CONFIG_KVM_PARA=y" >> $config_target_mak
      fi
    fi
esac
echo "TARGET_PHYS_ADDR_BITS=$target_phys_bits" >> $config_target_mak
if test "$target_bigendian" = "yes" ; then
  echo "TARGET_WORDS_BIGENDIAN=y" >> $config_target_mak
fi
if test "$target_softmmu" = "yes" ; then
  echo "CONFIG_SOFTMMU=y" >> $config_target_mak
  echo "LIBS+=$libs_softmmu" >> $config_target_mak
  echo "HWDIR=../libhw$target_phys_bits" >> $config_target_mak
  echo "subdir-$target: subdir-libhw$target_phys_bits" >> $config_host_mak
fi
if test "$target_user_only" = "yes" ; then
  echo "CONFIG_USER_ONLY=y" >> $config_target_mak
fi
if test "$target_linux_user" = "yes" ; then
  echo "CONFIG_LINUX_USER=y" >> $config_target_mak
fi
if test "$target_darwin_user" = "yes" ; then
  echo "CONFIG_DARWIN_USER=y" >> $config_target_mak
fi
list=""
if test ! -z "$gdb_xml_files" ; then
  for x in $gdb_xml_files; do
    list="$list $source_path/gdb-xml/$x"
  done
  echo "TARGET_XML_FILES=$list" >> $config_target_mak
fi

case "$target_arch2" in
  alpha|arm|armeb|m68k|microblaze|mips|mipsel|mipsn32|mipsn32el|mips64|mips64el|ppc|ppc64|ppc64abi32|ppcemb|s390x|sparc|sparc64|sparc32plus)
    echo "CONFIG_SOFTFLOAT=y" >> $config_target_mak
    ;;
  *)
    echo "CONFIG_NOSOFTFLOAT=y" >> $config_target_mak
    ;;
esac

if test "$target_user_only" = "yes" -a "$bflt" = "yes"; then
  echo "TARGET_HAS_BFLT=y" >> $config_target_mak
fi
if test "$target_user_only" = "yes" \
        -a "$nptl" = "yes" -a "$target_nptl" = "yes"; then
  echo "CONFIG_USE_NPTL=y" >> $config_target_mak
fi
# 32 bit ELF loader in addition to native 64 bit loader?
if test "$target_user_only" = "yes" -a "$elfload32" = "yes"; then
  echo "TARGET_HAS_ELFLOAD32=y" >> $config_target_mak
fi
if test "$target_user_only" = "yes" -a "$guest_base" = "yes"; then
  echo "CONFIG_USE_GUEST_BASE=y" >> $config_target_mak
fi
if test "$target_bsd_user" = "yes" ; then
  echo "CONFIG_BSD_USER=y" >> $config_target_mak
fi

# generate QEMU_CFLAGS/LDFLAGS for targets

cflags=""
ldflags=""

if test "$tcg_interpreter" = "yes"; then
  cflags="-I\$(SRC_PATH)/tcg/bytecode $cflags"
elif test "$ARCH" = "sparc64" ; then
  cflags="-I\$(SRC_PATH)/tcg/sparc $cflags"
elif test "$ARCH" = "s390x" ; then
  cflags="-I\$(SRC_PATH)/tcg/s390 $cflags"
else
  cflags="-I\$(SRC_PATH)/tcg/\$(ARCH) $cflags"
fi
cflags="-I\$(SRC_PATH)/tcg $cflags"
cflags="-I\$(SRC_PATH)/fpu $cflags"

for i in $ARCH $TARGET_BASE_ARCH ; do
  case "$i" in
  alpha)
    echo "CONFIG_ALPHA_DIS=y"  >> $config_target_mak
  ;;
  arm)
    echo "CONFIG_ARM_DIS=y"  >> $config_target_mak
  ;;
  cris)
    echo "CONFIG_CRIS_DIS=y"  >> $config_target_mak
  ;;
  hppa)
    echo "CONFIG_HPPA_DIS=y"  >> $config_target_mak
  ;;
  i386|x86_64)
    echo "CONFIG_I386_DIS=y"  >> $config_target_mak
  ;;
  m68k)
    echo "CONFIG_M68K_DIS=y"  >> $config_target_mak
  ;;
  microblaze)
    echo "CONFIG_MICROBLAZE_DIS=y"  >> $config_target_mak
  ;;
  mips*)
    echo "CONFIG_MIPS_DIS=y"  >> $config_target_mak
  ;;
  ppc*)
    echo "CONFIG_PPC_DIS=y"  >> $config_target_mak
  ;;
  s390*)
    echo "CONFIG_S390_DIS=y"  >> $config_target_mak
  ;;
  sh4)
    echo "CONFIG_SH4_DIS=y"  >> $config_target_mak
  ;;
  sparc*)
    echo "CONFIG_SPARC_DIS=y"  >> $config_target_mak
  ;;
  esac
done

case "$ARCH" in
alpha)
  # Ensure there's only a single GP
  cflags="-msmall-data $cflags"
;;
ia64)
  cflags="-mno-sdata $cflags"
;;
esac

if test "$target_softmmu" = "yes" ; then
  case "$TARGET_BASE_ARCH" in
  arm)
    cflags="-DHAS_AUDIO $cflags"
  ;;
  i386|mips|ppc)
    cflags="-DHAS_AUDIO -DHAS_AUDIO_CHOICE $cflags"
  ;;
  esac
fi

if test "$target_user_only" = "yes" -a "$static" = "no" -a \
	"$user_pie" = "yes" ; then
  cflags="-fpie $cflags"
  ldflags="-pie $ldflags"
fi

if test "$target_softmmu" = "yes" -a \( \
        "$TARGET_ARCH" = "microblaze" -o \
        "$TARGET_ARCH" = "cris" \) ; then
  echo "CONFIG_NEED_MMU=y" >> $config_target_mak
fi

if test "$gprof" = "yes" ; then
  echo "TARGET_GPROF=yes" >> $config_target_mak
  if test "$target_linux_user" = "yes" ; then
    cflags="-p $cflags"
    ldflags="-p $ldflags"
  fi
  if test "$target_softmmu" = "yes" ; then
    ldflags="-p $ldflags"
    echo "GPROF_CFLAGS=-p" >> $config_target_mak
  fi
fi

linker_script="-Wl,-T../config-host.ld -Wl,-T,\$(SRC_PATH)/\$(ARCH).ld"
if test "$target_linux_user" = "yes" -o "$target_bsd_user" = "yes" ; then
  case "$ARCH" in
  sparc)
    # -static is used to avoid g1/g3 usage by the dynamic linker
    ldflags="$linker_script -static $ldflags"
    ;;
  ia64)
    ldflags="-Wl,-G0 $linker_script -static $ldflags"
    ;;
  i386|x86_64|ppc|ppc64|s390|sparc64|alpha|arm|m68k|mips|mips64)
    ldflags="$linker_script $ldflags"
    ;;
  esac
fi
if test "$target_softmmu" = "yes" ; then
  case "$ARCH" in
  ia64)
    ldflags="-Wl,-G0 $linker_script -static $ldflags"
    ;;
  esac
fi

echo "LDFLAGS+=$ldflags" >> $config_target_mak
echo "QEMU_CFLAGS+=$cflags" >> $config_target_mak

done # for target in $targets

# build tree in object directory if source path is different from current one
if test "$source_path_used" = "yes" ; then
    DIRS="tests tests/cris slirp audio block net pc-bios/optionrom"
    DIRS="$DIRS roms/seabios roms/vgabios"
    FILES="Makefile tests/Makefile"
    FILES="$FILES tests/cris/Makefile tests/cris/.gdbinit"
    FILES="$FILES tests/test-mmap.c"
    FILES="$FILES pc-bios/optionrom/Makefile pc-bios/keymaps pc-bios/video.x"
    FILES="$FILES roms/seabios/Makefile roms/vgabios/Makefile"
    for bios_file in $source_path/pc-bios/*.bin $source_path/pc-bios/*.dtb $source_path/pc-bios/openbios-*; do
        FILES="$FILES pc-bios/`basename $bios_file`"
    done
    for dir in $DIRS ; do
            mkdir -p $dir
    done
    # remove the link and recreate it, as not all "ln -sf" overwrite the link
    for f in $FILES ; do
        rm -f $f
        ln -s $source_path/$f $f
    done
fi

# temporary config to build submodules
for rom in seabios vgabios ; do
    config_mak=roms/$rom/config.mak
    echo "# Automatically generated by configure - do not modify" >> $config_mak
    echo "SRC_PATH=$source_path/roms/$rom" >> $config_mak
    echo "CC=$cc" >> $config_mak
    echo "BCC=bcc" >> $config_mak
    echo "CPP=${cross_prefix}cpp" >> $config_mak
    echo "OBJCOPY=objcopy" >> $config_mak
    echo "IASL=iasl" >> $config_mak
    echo "HOST_CC=$host_cc" >> $config_mak
    echo "LD=$ld" >> $config_mak
done

for hwlib in 32 64; do
  d=libhw$hwlib
  mkdir -p $d
  rm -f $d/Makefile
  ln -s $source_path/Makefile.hw $d/Makefile
  echo "QEMU_CFLAGS+=-DTARGET_PHYS_ADDR_BITS=$hwlib" >> $d/config.mak
done

d=libuser
mkdir -p $d
rm -f $d/Makefile
ln -s $source_path/Makefile.user $d/Makefile
if test "$static" = "no" -a "$user_pie" = "yes" ; then
  echo "QEMU_CFLAGS+=-fpie" > $d/config.mak
fi<|MERGE_RESOLUTION|>--- conflicted
+++ resolved
@@ -1031,7 +1031,7 @@
   _sdlversion=`$sdlconfig --modversion 2>/dev/null | sed 's/[^0-9]//g'`
 else
   sdlconfig='sdl-config'
-  _sdlversion=`$sdlconfig --version | sed 's/[^0-9]//g'`
+  _sdlversion=`${cross_prefix}$sdlconfig --version | sed 's/[^0-9]//g'`
 fi
 
 sdl_too_old=no
@@ -1041,16 +1041,9 @@
 #undef main /* We don't want SDL to override our main() */
 int main( void ) { return SDL_Init (SDL_INIT_VIDEO); }
 EOF
-<<<<<<< HEAD
-  sdl_cflags=`${cross_prefix}sdl-config --cflags 2> /dev/null`
-  sdl_libs=`${cross_prefix}sdl-config --libs 2> /dev/null`
+  sdl_cflags=`${cross_prefix}$sdlconfig --cflags 2> /dev/null`
+  sdl_libs=`${cross_prefix}$sdlconfig --libs 2> /dev/null`
   if compile_prog "$sdl_cflags" "$sdl_libs" ; then
-    _sdlversion=`${cross_prefix}sdl-config --version | sed 's/[^0-9]//g'`
-=======
-  sdl_cflags=`$sdlconfig --cflags 2> /dev/null`
-  sdl_libs=`$sdlconfig --libs 2> /dev/null`
-  if compile_prog "$sdl_cflags" "$sdl_libs" ; then
->>>>>>> 0a4e7cd2
     if test "$_sdlversion" -lt 121 ; then
       sdl_too_old=yes
     else
@@ -1061,13 +1054,8 @@
 
     # static link with sdl ? (note: sdl.pc's --static --libs is broken)
     if test "$sdl" = "yes" -a "$static" = "yes" ; then
-<<<<<<< HEAD
       sdl_libs=`${cross_prefix}sdl-config --static-libs 2>/dev/null`
-      if test `${cross_prefix}sdl-config --static-libs 2>/dev/null | grep \\\-laa > /dev/null` ; then
-=======
-      sdl_libs=`sdl-config --static-libs 2>/dev/null`
       if test $? = 0 && echo $sdl_libs | grep -- -laa > /dev/null; then
->>>>>>> 0a4e7cd2
          sdl_libs="$sdl_libs `aalib-config --static-libs >2 /dev/null`"
          sdl_cflags="$sdl_cflags `aalib-config --cflags >2 /dev/null`"
       fi
