#!/bin/sh
#
# qemu configure script (c) 2003 Fabrice Bellard
#
# set temporary file name
if test ! -z "$TMPDIR" ; then
    TMPDIR1="${TMPDIR}"
elif test ! -z "$TEMPDIR" ; then
    TMPDIR1="${TEMPDIR}"
else
    TMPDIR1="/tmp"
fi

TMPC="${TMPDIR1}/qemu-conf-${RANDOM}-$$-${RANDOM}.c"
TMPO="${TMPDIR1}/qemu-conf-${RANDOM}-$$-${RANDOM}.o"
TMPE="${TMPDIR1}/qemu-conf-${RANDOM}-$$-${RANDOM}.exe"

# NB: do not call "exit" in the trap handler; this is buggy with some shells;
# see <1285349658-3122-1-git-send-email-loic.minier@linaro.org>
trap "rm -f $TMPC $TMPO $TMPE" EXIT INT QUIT TERM
rm -f config.log

# Print a helpful header at the top of config.log
echo "# QEMU configure log $(date)" >> config.log
printf "# Configured with:" >> config.log
printf " '%s'" "$0" "$@" >> config.log
echo >> config.log
echo "#" >> config.log

error_exit() {
    echo
    echo "ERROR: $1"
    while test -n "$2"; do
        echo "       $2"
        shift
    done
    echo
    exit 1
}

do_cc() {
    # Run the compiler, capturing its output to the log.
    echo $cc "$@" >> config.log
    $cc "$@" >> config.log 2>&1 || return $?
    # Test passed. If this is an --enable-werror build, rerun
    # the test with -Werror and bail out if it fails. This
    # makes warning-generating-errors in configure test code
    # obvious to developers.
    if test "$werror" != "yes"; then
        return 0
    fi
    # Don't bother rerunning the compile if we were already using -Werror
    case "$*" in
        *-Werror*)
           return 0
        ;;
    esac
    echo $cc -Werror "$@" >> config.log
    $cc -Werror "$@" >> config.log 2>&1 && return $?
    error_exit "configure test passed without -Werror but failed with -Werror." \
        "This is probably a bug in the configure script. The failing command" \
        "will be at the bottom of config.log." \
        "You can run configure with --disable-werror to bypass this check."
}

compile_object() {
  do_cc $QEMU_CFLAGS -c -o $TMPO $TMPC
}

compile_prog() {
  local_cflags="$1"
  local_ldflags="$2"
  do_cc $QEMU_CFLAGS $local_cflags -o $TMPE $TMPC $LDFLAGS $local_ldflags
}

# symbolically link $1 to $2.  Portable version of "ln -sf".
symlink() {
  rm -rf "$2"
  mkdir -p "$(dirname "$2")"
  ln -s "$1" "$2"
}

# check whether a command is available to this shell (may be either an
# executable or a builtin)
has() {
    type "$1" >/dev/null 2>&1
}

# search for an executable in PATH
path_of() {
    local_command="$1"
    local_ifs="$IFS"
    local_dir=""

    # pathname has a dir component?
    if [ "${local_command#*/}" != "$local_command" ]; then
        if [ -x "$local_command" ] && [ ! -d "$local_command" ]; then
            echo "$local_command"
            return 0
        fi
    fi
    if [ -z "$local_command" ]; then
        return 1
    fi

    IFS=:
    for local_dir in $PATH; do
        if [ -x "$local_dir/$local_command" ] && [ ! -d "$local_dir/$local_command" ]; then
            echo "$local_dir/$local_command"
            IFS="${local_ifs:-$(printf ' \t\n')}"
            return 0
        fi
    done
    # not found
    IFS="${local_ifs:-$(printf ' \t\n')}"
    return 1
}

# default parameters
source_path=`dirname "$0"`
cpu=""
interp_prefix="/usr/gnemul/qemu-%M"
static="no"
cross_prefix=""
audio_drv_list=""
audio_card_list="ac97 es1370 sb16 hda"
audio_possible_cards="ac97 es1370 sb16 cs4231a adlib gus hda"
block_drv_whitelist=""
host_cc="cc"
libs_softmmu=""
libs_tools=""
audio_pt_int=""
audio_win_int=""
cc_i386=i386-pc-linux-gnu-gcc
libs_qga=""
debug_info="yes"

# Don't accept a target_list environment variable.
unset target_list

# Default value for a variable defining feature "foo".
#  * foo="no"  feature will only be used if --enable-foo arg is given
#  * foo=""    feature will be searched for, and if found, will be used
#              unless --disable-foo is given
#  * foo="yes" this value will only be set by --enable-foo flag.
#              feature will searched for,
#              if not found, configure exits with error
#
# Always add --enable-foo and --disable-foo command line args.
# Distributions want to ensure that several features are compiled in, and it
# is impossible without a --enable-foo that exits if a feature is not found.

bluez=""
brlapi=""
curl=""
curses=""
docs=""
fdt=""
nptl=""
pixman=""
sdl=""
virtfs=""
vnc="yes"
sparse="no"
tools=""
uuid=""
vde=""
vnc_tls=""
vnc_sasl=""
vnc_jpeg=""
vnc_png=""
vnc_ws=""
xen=""
xen_ctrl_version=""
xen_pci_passthrough=""
linux_aio=""
cap_ng=""
attr=""
libattr=""
xfs=""

vhost_net="no"
kvm="no"
gprof="no"
debug_tcg="no"
debug="no"
strip_opt="yes"
tcg_interpreter="no"
bigendian="no"
mingw32="no"
gcov="no"
gcov_tool="gcov"
EXESUF=""
prefix="/usr/local"
mandir="\${prefix}/share/man"
datadir="\${prefix}/share"
qemu_docdir="\${prefix}/share/doc/qemu"
bindir="\${prefix}/bin"
libdir="\${prefix}/lib"
libexecdir="\${prefix}/libexec"
includedir="\${prefix}/include"
sysconfdir="\${prefix}/etc"
local_statedir="\${prefix}/var"
confsuffix="/qemu"
slirp="yes"
fmod_lib=""
fmod_inc=""
oss_lib=""
bsd="no"
haiku="no"
linux="no"
solaris="no"
profiler="no"
cocoa="no"
softmmu="yes"
linux_user="no"
bsd_user="no"
guest_base="yes"
uname_release=""
mixemu="no"
aix="no"
blobs="yes"
pkgversion=""
pie=""
zero_malloc=""
trace_backend="nop"
trace_file="trace"
spice=""
rbd=""
smartcard_nss=""
usb_redir=""
glx=""
zlib="yes"
guest_agent="yes"
want_tools="yes"
libiscsi=""
coroutine=""
seccomp=""
glusterfs=""
virtio_blk_data_plane=""
gtk=""
gtkabi="2.0"
tpm="no"

# parse CC options first
for opt do
  optarg=`expr "x$opt" : 'x[^=]*=\(.*\)'`
  case "$opt" in
  --cross-prefix=*) cross_prefix="$optarg"
  ;;
  --cc=*) CC="$optarg"
  ;;
  --source-path=*) source_path="$optarg"
  ;;
  --cpu=*) cpu="$optarg"
  ;;
  --extra-cflags=*) QEMU_CFLAGS="$optarg $QEMU_CFLAGS"
                    EXTRA_CFLAGS="$optarg"
  ;;
  --extra-ldflags=*) LDFLAGS="$optarg $LDFLAGS"
                     EXTRA_LDFLAGS="$optarg"
  ;;
  --enable-debug-info) debug_info="yes"
  ;;
  --disable-debug-info) debug_info="no"
  ;;
  esac
done
# OS specific
# Using uname is really, really broken.  Once we have the right set of checks
# we can eliminate its usage altogether.

# Preferred compiler:
#  ${CC} (if set)
#  ${cross_prefix}gcc (if cross-prefix specified)
#  system compiler
if test -z "${CC}${cross_prefix}"; then
  cc="$host_cc"
else
  cc="${CC-${cross_prefix}gcc}"
fi

ar="${AR-${cross_prefix}ar}"
as="${AS-${cross_prefix}as}"
cpp="${CPP-$cc -E}"
objcopy="${OBJCOPY-${cross_prefix}objcopy}"
ld="${LD-${cross_prefix}ld}"
libtool="${LIBTOOL-${cross_prefix}libtool}"
strip="${STRIP-${cross_prefix}strip}"
windres="${WINDRES-${cross_prefix}windres}"
pkg_config_exe="${PKG_CONFIG-${cross_prefix}pkg-config}"
query_pkg_config() {
    "${pkg_config_exe}" ${QEMU_PKG_CONFIG_FLAGS} "$@"
}
pkg_config=query_pkg_config
sdl_config="${SDL_CONFIG-${cross_prefix}sdl-config}"

# default flags for all hosts
QEMU_CFLAGS="-fno-strict-aliasing $QEMU_CFLAGS"
QEMU_CFLAGS="-Wall -Wundef -Wwrite-strings -Wmissing-prototypes $QEMU_CFLAGS"
QEMU_CFLAGS="-Wmissing-format-attribute $QEMU_CFLAGS"
QEMU_CFLAGS="-Wstrict-prototypes -Wredundant-decls $QEMU_CFLAGS"
QEMU_CFLAGS="-Wextra $QEMU_CFLAGS"
QEMU_CFLAGS="-Wno-unused-parameter $QEMU_CFLAGS"
QEMU_CFLAGS="-Wno-missing-field-initializers $QEMU_CFLAGS"
QEMU_CFLAGS="-Wno-sign-compare $QEMU_CFLAGS"
QEMU_CFLAGS="-Wno-override-init $QEMU_CFLAGS"
QEMU_CFLAGS="-Wno-error=format $QEMU_CFLAGS"
QEMU_CFLAGS="-Wno-error=format-extra-args $QEMU_CFLAGS"
QEMU_CFLAGS="-Wno-error=parentheses $QEMU_CFLAGS"
QEMU_CFLAGS="-D_GNU_SOURCE -D_FILE_OFFSET_BITS=64 -D_LARGEFILE_SOURCE $QEMU_CFLAGS"
QEMU_INCLUDES="-I. -I\$(SRC_PATH) -I\$(SRC_PATH)/include"
if test "$debug_info" = "yes"; then
    CFLAGS="-g $CFLAGS"
    LDFLAGS="-g $LDFLAGS"
fi

# make source path absolute
source_path=`cd "$source_path"; pwd`

cc_macros=`$cc $QEMU_CFLAGS -E -dD - </dev/null`

check_define() {
cat > $TMPC <<EOF
#if !defined($1)
#error $1 not defined
#endif
int main(void) { return 0; }
EOF
  compile_object
}

if check_define __linux__ ; then
  targetos="Linux"
elif check_define _WIN32 ; then
  targetos='MINGW32'
elif check_define __OpenBSD__ ; then
  targetos='OpenBSD'
elif check_define __sun__ ; then
  targetos='SunOS'
elif check_define __HAIKU__ ; then
  targetos='Haiku'
else
  targetos=`uname -s`
fi

# Some host OSes need non-standard checks for which CPU to use.
# Note that these checks are broken for cross-compilation: if you're
# cross-compiling to one of these OSes then you'll need to specify
# the correct CPU with the --cpu option.
case $targetos in
Darwin)
  # on Leopard most of the system is 32-bit, so we have to ask the kernel if we can
  # run 64-bit userspace code.
  # If the user didn't specify a CPU explicitly and the kernel says this is
  # 64 bit hw, then assume x86_64. Otherwise fall through to the usual detection code.
  if test -z "$cpu" && test "$(sysctl -n hw.optional.x86_64)" = "1"; then
    cpu="x86_64"
  fi
  ;;
SunOS)
  # `uname -m` returns i86pc even on an x86_64 box, so default based on isainfo
  if test -z "$cpu" && test "$(isainfo -k)" = "amd64"; then
    cpu="x86_64"
  fi
esac

if test ! -z "$cpu" ; then
  # command line argument
  :
elif check_define __i386__ ; then
  cpu="i386"
elif check_define __x86_64__ ; then
  cpu="x86_64"
elif check_define __sparc__ ; then
  if check_define __arch64__ ; then
    cpu="sparc64"
  else
    cpu="sparc"
  fi
elif check_define _ARCH_PPC ; then
  if check_define _ARCH_PPC64 ; then
    cpu="ppc64"
  else
    cpu="ppc"
  fi
elif check_define __mips__ ; then
  if check_define __mips64 ; then
    cpu="mips64"
  else
    cpu="mips"
  fi
elif check_define __ia64__ ; then
  cpu="ia64"
elif check_define __s390__ ; then
  if check_define __s390x__ ; then
    cpu="s390x"
  else
    cpu="s390"
  fi
elif check_define __arm__ ; then
  cpu="arm"
elif check_define __hppa__ ; then
  cpu="hppa"
else
  cpu=`uname -m`
fi

ARCH=
# Normalise host CPU name and set ARCH.
# Note that this case should only have supported host CPUs, not guests.
case "$cpu" in
  ia64|ppc|ppc64|s390|s390x|sparc64)
    cpu="$cpu"
  ;;
  i386|i486|i586|i686|i86pc|BePC)
    cpu="i386"
  ;;
  x86_64|amd64)
    cpu="x86_64"
  ;;
  armv*b|armv*l|arm)
    cpu="arm"
  ;;
  mips|mips64)
    cpu="$cpu"
    if check_define __MIPSEL__ ; then
      cpu="${cpu}el"
    fi
  ;;
  hppa|parisc|parisc64)
    cpu="hppa"
  ;;
  mips*)
    cpu="mips"
  ;;
  sparc|sun4[cdmuv])
    cpu="sparc"
  ;;
  sh4)
    cpu="sh4"
    ;;
  *)
    # This will result in either an error or falling back to TCI later
    ARCH=unknown
  ;;
esac
if test -z "$ARCH"; then
  ARCH="$cpu"
fi

# OS specific

case $targetos in
CYGWIN*)
  mingw32="yes"
  QEMU_CFLAGS="-mno-cygwin $QEMU_CFLAGS"
  audio_possible_drivers="winwave sdl"
  audio_drv_list="winwave"
;;
MINGW32*)
  mingw32="yes"
  audio_possible_drivers="winwave dsound sdl fmod"
  audio_drv_list="winwave"
;;
GNU/kFreeBSD)
  bsd="yes"
  audio_drv_list="oss"
  audio_possible_drivers="oss sdl esd pa"
;;
FreeBSD)
  bsd="yes"
  make="${MAKE-gmake}"
  audio_drv_list="oss"
  audio_possible_drivers="oss sdl esd pa"
  # needed for kinfo_getvmmap(3) in libutil.h
  LIBS="-lutil $LIBS"
;;
DragonFly)
  bsd="yes"
  make="${MAKE-gmake}"
  audio_drv_list="oss"
  audio_possible_drivers="oss sdl esd pa"
;;
NetBSD)
  bsd="yes"
  make="${MAKE-gmake}"
  audio_drv_list="oss"
  audio_possible_drivers="oss sdl esd"
  oss_lib="-lossaudio"
;;
OpenBSD)
  bsd="yes"
  make="${MAKE-gmake}"
  audio_drv_list="oss"
  audio_possible_drivers="oss sdl esd"
  oss_lib="-lossaudio"
;;
Darwin)
  bsd="yes"
  darwin="yes"
  if [ "$cpu" = "x86_64" ] ; then
    QEMU_CFLAGS="-arch x86_64 $QEMU_CFLAGS"
    LDFLAGS="-arch x86_64 $LDFLAGS"
  else
    QEMU_CFLAGS="-mdynamic-no-pic $QEMU_CFLAGS"
  fi
  cocoa="yes"
  audio_drv_list="coreaudio"
  audio_possible_drivers="coreaudio sdl fmod"
  LDFLAGS="-framework CoreFoundation -framework IOKit $LDFLAGS"
  libs_softmmu="-F/System/Library/Frameworks -framework Cocoa -framework IOKit $libs_softmmu"
  # Disable attempts to use ObjectiveC features in os/object.h since they
  # won't work when we're compiling with gcc as a C compiler.
  QEMU_CFLAGS="-DOS_OBJECT_USE_OBJC=0 $QEMU_CFLAGS"
;;
SunOS)
  solaris="yes"
  make="${MAKE-gmake}"
  install="${INSTALL-ginstall}"
  ld="gld"
  smbd="${SMBD-/usr/sfw/sbin/smbd}"
  needs_libsunmath="no"
  solarisrev=`uname -r | cut -f2 -d.`
  if [ "$cpu" = "i386" -o "$cpu" = "x86_64" ] ; then
    if test "$solarisrev" -le 9 ; then
      if test -f /opt/SUNWspro/prod/lib/libsunmath.so.1; then
        needs_libsunmath="yes"
        QEMU_CFLAGS="-I/opt/SUNWspro/prod/include/cc $QEMU_CFLAGS"
        LDFLAGS="-L/opt/SUNWspro/prod/lib -R/opt/SUNWspro/prod/lib $LDFLAGS"
        LIBS="-lsunmath $LIBS"
      else
        error_exit "QEMU will not link correctly on Solaris 8/X86 or 9/x86 without" \
            "libsunmath from the Sun Studio compilers tools, due to a lack of" \
            "C99 math features in libm.so in Solaris 8/x86 and Solaris 9/x86" \
            "Studio 11 can be downloaded from www.sun.com."
      fi
    fi
  fi
  if test -f /usr/include/sys/soundcard.h ; then
    audio_drv_list="oss"
  fi
  audio_possible_drivers="oss sdl"
# needed for CMSG_ macros in sys/socket.h
  QEMU_CFLAGS="-D_XOPEN_SOURCE=600 $QEMU_CFLAGS"
# needed for TIOCWIN* defines in termios.h
  QEMU_CFLAGS="-D__EXTENSIONS__ $QEMU_CFLAGS"
  QEMU_CFLAGS="-std=gnu99 $QEMU_CFLAGS"
  solarisnetlibs="-lsocket -lnsl -lresolv"
  LIBS="$solarisnetlibs $LIBS"
  libs_qga="$solarisnetlibs $libs_qga"
;;
AIX)
  aix="yes"
  make="${MAKE-gmake}"
;;
Haiku)
  haiku="yes"
  QEMU_CFLAGS="-DB_USE_POSITIVE_POSIX_ERRORS $QEMU_CFLAGS"
  LIBS="-lposix_error_mapper -lnetwork $LIBS"
;;
*)
  audio_drv_list="oss"
  audio_possible_drivers="oss alsa sdl esd pa"
  linux="yes"
  linux_user="yes"
  usb="linux"
  kvm="yes"
  vhost_net="yes"
  if [ "$cpu" = "i386" -o "$cpu" = "x86_64" ] ; then
    audio_possible_drivers="$audio_possible_drivers fmod"
  fi
;;
esac

if [ "$bsd" = "yes" ] ; then
  if [ "$darwin" != "yes" ] ; then
    usb="bsd"
    bsd_user="yes"
  fi
fi

: ${make=${MAKE-make}}
: ${install=${INSTALL-install}}
: ${python=${PYTHON-python}}
: ${smbd=${SMBD-/usr/sbin/smbd}}

# Default objcc to clang if available, otherwise use CC
if has clang; then
  objcc=clang
else
  objcc="$cc"
fi

if test "$mingw32" = "yes" ; then
  EXESUF=".exe"
  QEMU_CFLAGS="-DWIN32_LEAN_AND_MEAN -DWINVER=0x501 $QEMU_CFLAGS"
  # enable C99/POSIX format strings (needs mingw32-runtime 3.15 or later)
  QEMU_CFLAGS="-D__USE_MINGW_ANSI_STDIO=1 $QEMU_CFLAGS"
  # MinGW-w64 needs _POSIX defined.
  QEMU_CFLAGS="-D_POSIX=1 $QEMU_CFLAGS"
  # MinGW needs -mthreads for TLS and macro _MT.
  QEMU_CFLAGS="-mthreads $QEMU_CFLAGS"
  QEMU_CFLAGS="-I\$(SRC_PATH)/hosts/w32/include $QEMU_CFLAGS"
  if test "$cpu" = "i386"; then
    # We need something better than i386 for __sync_val_compare_and_swap
    # and can expect that QEMU will only run on i686 or later.
    QEMU_CFLAGS="-march=i686 $QEMU_CFLAGS"
  fi
  LIBS="-lwinmm -lws2_32 -liphlpapi $LIBS"
cat > $TMPC << EOF
int main(void) { return 0; }
EOF
  if compile_prog "" "-liberty" ; then
    LIBS="-liberty $LIBS"
  fi
  prefix="c:/Program Files/QEMU"
  mandir="\${prefix}"
  datadir="\${prefix}"
  qemu_docdir="\${prefix}"
  bindir="\${prefix}"
  sysconfdir="\${prefix}"
  local_statedir="\${prefix}"
  confsuffix=""
  libs_qga="-lws2_32 -lwinmm -lpowrprof $libs_qga"
fi

werror=""

for opt do
  optarg=`expr "x$opt" : 'x[^=]*=\(.*\)'`
  case "$opt" in
  --help|-h) show_help=yes
  ;;
  --version|-V) exec cat $source_path/VERSION
  ;;
  --prefix=*) prefix="$optarg"
  ;;
  --interp-prefix=*) interp_prefix="$optarg"
  ;;
  --source-path=*)
  ;;
  --cross-prefix=*)
  ;;
  --cc=*)
  ;;
  --host-cc=*) host_cc="$optarg"
  ;;
  --objcc=*) objcc="$optarg"
  ;;
  --make=*) make="$optarg"
  ;;
  --install=*) install="$optarg"
  ;;
  --python=*) python="$optarg"
  ;;
  --gcov=*) gcov_tool="$optarg"
  ;;
  --smbd=*) smbd="$optarg"
  ;;
  --extra-cflags=*)
  ;;
  --extra-ldflags=*)
  ;;
  --enable-debug-info)
  ;;
  --disable-debug-info)
  ;;
  --cpu=*)
  ;;
  --target-list=*) target_list="$optarg"
  ;;
  --enable-trace-backend=*) trace_backend="$optarg"
  ;;
  --with-trace-file=*) trace_file="$optarg"
  ;;
  --enable-gprof) gprof="yes"
  ;;
  --enable-gcov) gcov="yes"
  ;;
  --static)
    static="yes"
    LDFLAGS="-static $LDFLAGS"
    QEMU_PKG_CONFIG_FLAGS="--static $QEMU_PKG_CONFIG_FLAGS"
  ;;
  --mandir=*) mandir="$optarg"
  ;;
  --bindir=*) bindir="$optarg"
  ;;
  --libdir=*) libdir="$optarg"
  ;;
  --libexecdir=*) libexecdir="$optarg"
  ;;
  --includedir=*) includedir="$optarg"
  ;;
  --datadir=*) datadir="$optarg"
  ;;
  --with-confsuffix=*) confsuffix="$optarg"
  ;;
  --docdir=*) qemu_docdir="$optarg"
  ;;
  --sysconfdir=*) sysconfdir="$optarg"
  ;;
  --localstatedir=*) local_statedir="$optarg"
  ;;
  --sbindir=*|--sharedstatedir=*|\
  --oldincludedir=*|--datarootdir=*|--infodir=*|--localedir=*|\
  --htmldir=*|--dvidir=*|--pdfdir=*|--psdir=*)
    # These switches are silently ignored, for compatibility with
    # autoconf-generated configure scripts. This allows QEMU's
    # configure to be used by RPM and similar macros that set
    # lots of directory switches by default.
  ;;
  --with-system-pixman) pixman="system"
  ;;
  --without-system-pixman) pixman="internal"
  ;;
  --without-pixman) pixman="none"
  ;;
  --disable-sdl) sdl="no"
  ;;
  --enable-sdl) sdl="yes"
  ;;
  --disable-virtfs) virtfs="no"
  ;;
  --enable-virtfs) virtfs="yes"
  ;;
  --disable-vnc) vnc="no"
  ;;
  --enable-vnc) vnc="yes"
  ;;
  --fmod-lib=*) fmod_lib="$optarg"
  ;;
  --fmod-inc=*) fmod_inc="$optarg"
  ;;
  --oss-lib=*) oss_lib="$optarg"
  ;;
  --audio-card-list=*) audio_card_list=`echo "$optarg" | sed -e 's/,/ /g'`
  ;;
  --audio-drv-list=*) audio_drv_list="$optarg"
  ;;
  --block-drv-whitelist=*) block_drv_whitelist=`echo "$optarg" | sed -e 's/,/ /g'`
  ;;
  --enable-debug-tcg) debug_tcg="yes"
  ;;
  --disable-debug-tcg) debug_tcg="no"
  ;;
  --enable-debug)
      # Enable debugging options that aren't excessively noisy
      debug_tcg="yes"
      debug="yes"
      strip_opt="no"
  ;;
  --enable-sparse) sparse="yes"
  ;;
  --disable-sparse) sparse="no"
  ;;
  --disable-strip) strip_opt="no"
  ;;
  --disable-vnc-tls) vnc_tls="no"
  ;;
  --enable-vnc-tls) vnc_tls="yes"
  ;;
  --disable-vnc-sasl) vnc_sasl="no"
  ;;
  --enable-vnc-sasl) vnc_sasl="yes"
  ;;
  --disable-vnc-jpeg) vnc_jpeg="no"
  ;;
  --enable-vnc-jpeg) vnc_jpeg="yes"
  ;;
  --disable-vnc-png) vnc_png="no"
  ;;
  --enable-vnc-png) vnc_png="yes"
  ;;
  --disable-vnc-ws) vnc_ws="no"
  ;;
  --enable-vnc-ws) vnc_ws="yes"
  ;;
  --disable-slirp) slirp="no"
  ;;
  --disable-uuid) uuid="no"
  ;;
  --enable-uuid) uuid="yes"
  ;;
  --disable-vde) vde="no"
  ;;
  --enable-vde) vde="yes"
  ;;
  --disable-xen) xen="no"
  ;;
  --enable-xen) xen="yes"
  ;;
  --disable-xen-pci-passthrough) xen_pci_passthrough="no"
  ;;
  --enable-xen-pci-passthrough) xen_pci_passthrough="yes"
  ;;
  --disable-brlapi) brlapi="no"
  ;;
  --enable-brlapi) brlapi="yes"
  ;;
  --disable-bluez) bluez="no"
  ;;
  --enable-bluez) bluez="yes"
  ;;
  --disable-kvm) kvm="no"
  ;;
  --enable-kvm) kvm="yes"
  ;;
  --disable-tcg-interpreter) tcg_interpreter="no"
  ;;
  --enable-tcg-interpreter) tcg_interpreter="yes"
  ;;
  --disable-cap-ng)  cap_ng="no"
  ;;
  --enable-cap-ng) cap_ng="yes"
  ;;
  --disable-spice) spice="no"
  ;;
  --enable-spice) spice="yes"
  ;;
  --disable-libiscsi) libiscsi="no"
  ;;
  --enable-libiscsi) libiscsi="yes"
  ;;
  --enable-profiler) profiler="yes"
  ;;
  --disable-cocoa) cocoa="no"
  ;;
  --enable-cocoa)
      cocoa="yes" ;
      sdl="no" ;
      audio_drv_list="coreaudio `echo $audio_drv_list | sed s,coreaudio,,g`"
  ;;
  --disable-system) softmmu="no"
  ;;
  --enable-system) softmmu="yes"
  ;;
  --disable-user)
      linux_user="no" ;
      bsd_user="no" ;
  ;;
  --enable-user) ;;
  --disable-linux-user) linux_user="no"
  ;;
  --enable-linux-user) linux_user="yes"
  ;;
  --disable-bsd-user) bsd_user="no"
  ;;
  --enable-bsd-user) bsd_user="yes"
  ;;
  --enable-guest-base) guest_base="yes"
  ;;
  --disable-guest-base) guest_base="no"
  ;;
  --enable-pie) pie="yes"
  ;;
  --disable-pie) pie="no"
  ;;
  --enable-uname-release=*) uname_release="$optarg"
  ;;
  --enable-werror) werror="yes"
  ;;
  --disable-werror) werror="no"
  ;;
  --disable-curses) curses="no"
  ;;
  --enable-curses) curses="yes"
  ;;
  --disable-curl) curl="no"
  ;;
  --enable-curl) curl="yes"
  ;;
  --disable-fdt) fdt="no"
  ;;
  --enable-fdt) fdt="yes"
  ;;
  --disable-nptl) nptl="no"
  ;;
  --enable-nptl) nptl="yes"
  ;;
  --enable-mixemu) mixemu="yes"
  ;;
  --disable-linux-aio) linux_aio="no"
  ;;
  --enable-linux-aio) linux_aio="yes"
  ;;
  --disable-attr) attr="no"
  ;;
  --enable-attr) attr="yes"
  ;;
  --disable-blobs) blobs="no"
  ;;
  --with-pkgversion=*) pkgversion=" ($optarg)"
  ;;
  --with-coroutine=*) coroutine="$optarg"
  ;;
  --disable-docs) docs="no"
  ;;
  --enable-docs) docs="yes"
  ;;
  --disable-tools) tools="no"
  ;;
  --enable-tools) tools="yes"
  ;;
  --disable-vhost-net) vhost_net="no"
  ;;
  --enable-vhost-net) vhost_net="yes"
  ;;
  --disable-glx) glx="no"
  ;;
  --enable-glx) glx="yes"
  ;;
  --disable-rbd) rbd="no"
  ;;
  --enable-rbd) rbd="yes"
  ;;
  --disable-xfsctl) xfs="no"
  ;;
  --enable-xfsctl) xfs="yes"
  ;;
  --disable-smartcard-nss) smartcard_nss="no"
  ;;
  --enable-smartcard-nss) smartcard_nss="yes"
  ;;
  --disable-usb-redir) usb_redir="no"
  ;;
  --enable-usb-redir) usb_redir="yes"
  ;;
  --disable-zlib-test) zlib="no"
  ;;
  --enable-guest-agent) guest_agent="yes"
  ;;
  --disable-guest-agent) guest_agent="no"
  ;;
  --enable-tools) want_tools="yes"
  ;;
  --disable-tools) want_tools="no"
  ;;
  --enable-seccomp) seccomp="yes"
  ;;
  --disable-seccomp) seccomp="no"
  ;;
  --disable-glusterfs) glusterfs="no"
  ;;
  --enable-glusterfs) glusterfs="yes"
  ;;
  --disable-virtio-blk-data-plane) virtio_blk_data_plane="no"
  ;;
  --enable-virtio-blk-data-plane) virtio_blk_data_plane="yes"
  ;;
  --disable-gtk) gtk="no"
  ;;
  --enable-gtk) gtk="yes"
  ;;
  --with-gtkabi=*) gtkabi="$optarg"
  ;;
  --enable-tpm) tpm="yes"
  ;;
  *) echo "ERROR: unknown option $opt"; show_help="yes"
  ;;
  esac
done

case "$cpu" in
    sparc)
           LDFLAGS="-m32 $LDFLAGS"
           QEMU_CFLAGS="-m32 -mcpu=ultrasparc $QEMU_CFLAGS"
           ;;
    sparc64)
           LDFLAGS="-m64 $LDFLAGS"
           QEMU_CFLAGS="-m64 -mcpu=ultrasparc $QEMU_CFLAGS"
           ;;
    s390)
           QEMU_CFLAGS="-m31 -march=z990 $QEMU_CFLAGS"
           LDFLAGS="-m31 $LDFLAGS"
           ;;
    s390x)
           QEMU_CFLAGS="-m64 -march=z990 $QEMU_CFLAGS"
           LDFLAGS="-m64 $LDFLAGS"
           ;;
    i386)
           QEMU_CFLAGS="-m32 $QEMU_CFLAGS"
           LDFLAGS="-m32 $LDFLAGS"
           cc_i386='$(CC) -m32'
           ;;
    x86_64)
           QEMU_CFLAGS="-m64 $QEMU_CFLAGS"
           LDFLAGS="-m64 $LDFLAGS"
           cc_i386='$(CC) -m32'
           ;;
    # No special flags required for other host CPUs
esac

default_target_list=""

# these targets are portable
if [ "$softmmu" = "yes" ] ; then
    default_target_list="\
i386-softmmu \
x86_64-softmmu \
alpha-softmmu \
arm-softmmu \
cris-softmmu \
lm32-softmmu \
m68k-softmmu \
microblaze-softmmu \
microblazeel-softmmu \
mips-softmmu \
mipsel-softmmu \
mips64-softmmu \
mips64el-softmmu \
moxie-softmmu \
or32-softmmu \
ppc-softmmu \
ppcemb-softmmu \
ppc64-softmmu \
sh4-softmmu \
sh4eb-softmmu \
sparc-softmmu \
sparc64-softmmu \
s390x-softmmu \
xtensa-softmmu \
xtensaeb-softmmu \
unicore32-softmmu \
"
fi
# the following are Linux specific
if [ "$linux_user" = "yes" ] ; then
    default_target_list="${default_target_list}\
i386-linux-user \
x86_64-linux-user \
alpha-linux-user \
arm-linux-user \
armeb-linux-user \
cris-linux-user \
m68k-linux-user \
microblaze-linux-user \
microblazeel-linux-user \
mips-linux-user \
mipsel-linux-user \
mips64-linux-user \
mips64el-linux-user \
mipsn32-linux-user \
mipsn32el-linux-user \
or32-linux-user \
ppc-linux-user \
ppc64-linux-user \
ppc64abi32-linux-user \
sh4-linux-user \
sh4eb-linux-user \
sparc-linux-user \
sparc64-linux-user \
sparc32plus-linux-user \
unicore32-linux-user \
s390x-linux-user \
"
fi
# the following are BSD specific
if [ "$bsd_user" = "yes" ] ; then
    default_target_list="${default_target_list}\
i386-bsd-user \
x86_64-bsd-user \
sparc-bsd-user \
sparc64-bsd-user \
"
fi

if test x"$show_help" = x"yes" ; then
cat << EOF

Usage: configure [options]
Options: [defaults in brackets after descriptions]

EOF
echo "Standard options:"
echo "  --help                   print this message"
echo "  --prefix=PREFIX          install in PREFIX [$prefix]"
echo "  --interp-prefix=PREFIX   where to find shared libraries, etc."
echo "                           use %M for cpu name [$interp_prefix]"
echo "  --target-list=LIST       set target list (default: build everything)"
echo "Available targets: $default_target_list" | \
    fold -s -w 53 | sed -e 's/^/                           /'
echo ""
echo "Advanced options (experts only):"
echo "  --source-path=PATH       path of source code [$source_path]"
echo "  --cross-prefix=PREFIX    use PREFIX for compile tools [$cross_prefix]"
echo "  --cc=CC                  use C compiler CC [$cc]"
echo "  --host-cc=CC             use C compiler CC [$host_cc] for code run at"
echo "                           build time"
echo "  --objcc=OBJCC            use Objective-C compiler OBJCC [$objcc]"
echo "  --extra-cflags=CFLAGS    append extra C compiler flags QEMU_CFLAGS"
echo "  --extra-ldflags=LDFLAGS  append extra linker flags LDFLAGS"
echo "  --make=MAKE              use specified make [$make]"
echo "  --install=INSTALL        use specified install [$install]"
echo "  --python=PYTHON          use specified python [$python]"
echo "  --smbd=SMBD              use specified smbd [$smbd]"
echo "  --static                 enable static build [$static]"
echo "  --mandir=PATH            install man pages in PATH"
echo "  --datadir=PATH           install firmware in PATH$confsuffix"
echo "  --docdir=PATH            install documentation in PATH$confsuffix"
echo "  --bindir=PATH            install binaries in PATH"
echo "  --libdir=PATH            install libraries in PATH"
echo "  --sysconfdir=PATH        install config in PATH$confsuffix"
echo "  --localstatedir=PATH     install local state in PATH"
echo "  --with-confsuffix=SUFFIX suffix for QEMU data inside datadir and sysconfdir [$confsuffix]"
echo "  --enable-debug-tcg       enable TCG debugging"
echo "  --disable-debug-tcg      disable TCG debugging (default)"
echo "  --enable-debug-info       enable debugging information (default)"
echo "  --disable-debug-info      disable debugging information"
echo "  --enable-debug           enable common debug build options"
echo "  --enable-sparse          enable sparse checker"
echo "  --disable-sparse         disable sparse checker (default)"
echo "  --disable-strip          disable stripping binaries"
echo "  --disable-werror         disable compilation abort on warning"
echo "  --disable-sdl            disable SDL"
echo "  --enable-sdl             enable SDL"
echo "  --disable-gtk            disable gtk UI"
echo "  --enable-gtk             enable gtk UI"
echo "  --disable-virtfs         disable VirtFS"
echo "  --enable-virtfs          enable VirtFS"
echo "  --disable-vnc            disable VNC"
echo "  --enable-vnc             enable VNC"
echo "  --disable-cocoa          disable Cocoa (Mac OS X only)"
echo "  --enable-cocoa           enable Cocoa (default on Mac OS X)"
echo "  --audio-drv-list=LIST    set audio drivers list:"
echo "                           Available drivers: $audio_possible_drivers"
echo "  --audio-card-list=LIST   set list of emulated audio cards [$audio_card_list]"
echo "                           Available cards: $audio_possible_cards"
echo "  --block-drv-whitelist=L  set block driver whitelist"
echo "                           (affects only QEMU, not qemu-img)"
echo "  --enable-mixemu          enable mixer emulation"
echo "  --disable-xen            disable xen backend driver support"
echo "  --enable-xen             enable xen backend driver support"
echo "  --disable-xen-pci-passthrough"
echo "  --enable-xen-pci-passthrough"
echo "  --disable-brlapi         disable BrlAPI"
echo "  --enable-brlapi          enable BrlAPI"
echo "  --disable-vnc-tls        disable TLS encryption for VNC server"
echo "  --enable-vnc-tls         enable TLS encryption for VNC server"
echo "  --disable-vnc-sasl       disable SASL encryption for VNC server"
echo "  --enable-vnc-sasl        enable SASL encryption for VNC server"
echo "  --disable-vnc-jpeg       disable JPEG lossy compression for VNC server"
echo "  --enable-vnc-jpeg        enable JPEG lossy compression for VNC server"
echo "  --disable-vnc-png        disable PNG compression for VNC server (default)"
echo "  --enable-vnc-png         enable PNG compression for VNC server"
echo "  --disable-vnc-ws         disable Websockets support for VNC server"
echo "  --enable-vnc-ws          enable Websockets support for VNC server"
echo "  --disable-curses         disable curses output"
echo "  --enable-curses          enable curses output"
echo "  --disable-curl           disable curl connectivity"
echo "  --enable-curl            enable curl connectivity"
echo "  --disable-fdt            disable fdt device tree"
echo "  --enable-fdt             enable fdt device tree"
echo "  --disable-bluez          disable bluez stack connectivity"
echo "  --enable-bluez           enable bluez stack connectivity"
echo "  --disable-slirp          disable SLIRP userspace network connectivity"
echo "  --disable-kvm            disable KVM acceleration support"
echo "  --enable-kvm             enable KVM acceleration support"
echo "  --enable-tcg-interpreter enable TCG with bytecode interpreter (TCI)"
echo "  --disable-nptl           disable usermode NPTL support"
echo "  --enable-nptl            enable usermode NPTL support"
echo "  --enable-system          enable all system emulation targets"
echo "  --disable-system         disable all system emulation targets"
echo "  --enable-user            enable supported user emulation targets"
echo "  --disable-user           disable all user emulation targets"
echo "  --enable-linux-user      enable all linux usermode emulation targets"
echo "  --disable-linux-user     disable all linux usermode emulation targets"
echo "  --enable-bsd-user        enable all BSD usermode emulation targets"
echo "  --disable-bsd-user       disable all BSD usermode emulation targets"
echo "  --enable-guest-base      enable GUEST_BASE support for usermode"
echo "                           emulation targets"
echo "  --disable-guest-base     disable GUEST_BASE support"
echo "  --enable-pie             build Position Independent Executables"
echo "  --disable-pie            do not build Position Independent Executables"
echo "  --fmod-lib               path to FMOD library"
echo "  --fmod-inc               path to FMOD includes"
echo "  --oss-lib                path to OSS library"
echo "  --enable-uname-release=R Return R for uname -r in usermode emulation"
echo "  --cpu=CPU                Build for host CPU [$cpu]"
echo "  --disable-uuid           disable uuid support"
echo "  --enable-uuid            enable uuid support"
echo "  --disable-vde            disable support for vde network"
echo "  --enable-vde             enable support for vde network"
echo "  --disable-linux-aio      disable Linux AIO support"
echo "  --enable-linux-aio       enable Linux AIO support"
echo "  --disable-cap-ng         disable libcap-ng support"
echo "  --enable-cap-ng          enable libcap-ng support"
echo "  --disable-attr           disables attr and xattr support"
echo "  --enable-attr            enable attr and xattr support"
echo "  --disable-blobs          disable installing provided firmware blobs"
echo "  --enable-docs            enable documentation build"
echo "  --disable-docs           disable documentation build"
echo "  --disable-vhost-net      disable vhost-net acceleration support"
echo "  --enable-vhost-net       enable vhost-net acceleration support"
echo "  --enable-trace-backend=B Set trace backend"
echo "                           Available backends:" $($python "$source_path"/scripts/tracetool.py --list-backends)
echo "  --with-trace-file=NAME   Full PATH,NAME of file to store traces"
echo "                           Default:trace-<pid>"
echo "  --disable-spice          disable spice"
echo "  --enable-spice           enable spice"
echo "  --enable-rbd             enable building the rados block device (rbd)"
echo "  --disable-libiscsi       disable iscsi support"
echo "  --enable-libiscsi        enable iscsi support"
echo "  --disable-smartcard-nss  disable smartcard nss support"
echo "  --enable-smartcard-nss   enable smartcard nss support"
echo "  --disable-usb-redir      disable usb network redirection support"
echo "  --enable-usb-redir       enable usb network redirection support"
echo "  --disable-guest-agent    disable building of the QEMU Guest Agent"
echo "  --enable-guest-agent     enable building of the QEMU Guest Agent"
echo "  --disable-seccomp        disable seccomp support"
echo "  --enable-seccomp         enables seccomp support"
echo "  --with-coroutine=BACKEND coroutine backend. Supported options:"
echo "                           gthread, ucontext, sigaltstack, windows"
echo "  --enable-glusterfs       enable GlusterFS backend"
echo "  --disable-glusterfs      disable GlusterFS backend"
echo "  --enable-gcov            enable test coverage analysis with gcov"
echo "  --gcov=GCOV              use specified gcov [$gcov_tool]"
echo "  --enable-tpm             enable TPM support"
echo ""
echo "NOTE: The object files are built at the place where configure is launched"
exit 1
fi

# Now we have handled --enable-tcg-interpreter and know we're not just
# printing the help message, bail out if the host CPU isn't supported.
if test "$ARCH" = "unknown"; then
    if test "$tcg_interpreter" = "yes" ; then
        echo "Unsupported CPU = $cpu, will use TCG with TCI (experimental)"
        ARCH=tci
    else
        error_exit "Unsupported CPU = $cpu, try --enable-tcg-interpreter"
    fi
fi

# check that the C compiler works.
cat > $TMPC <<EOF
int main(void) { return 0; }
EOF

if compile_object ; then
  : C compiler works ok
else
    error_exit "\"$cc\" either does not exist or does not work"
fi

# Consult white-list to determine whether to enable werror
# by default.  Only enable by default for git builds
z_version=`cut -f3 -d. $source_path/VERSION`

if test -z "$werror" ; then
    if test -d "$source_path/.git" -a \
        "$linux" = "yes" ; then
        werror="yes"
    else
        werror="no"
    fi
fi

gcc_flags="-Wold-style-declaration -Wold-style-definition -Wtype-limits"
gcc_flags="-Wformat-security -Wformat-y2k -Winit-self -Wignored-qualifiers $gcc_flags"
gcc_flags="-Wmissing-include-dirs -Wempty-body -Wnested-externs $gcc_flags"
gcc_flags="-Wunused-but-set-variable $gcc_flags"
gcc_flags="-fstack-protector-all -Wendif-labels $gcc_flags"
gcc_flags="-Wno-initializer-overrides $gcc_flags"
# Note that we do not add -Werror to gcc_flags here, because that would
# enable it for all configure tests. If a configure test failed due
# to -Werror this would just silently disable some features,
# so it's too error prone.
cat > $TMPC << EOF
int main(void) { return 0; }
EOF
for flag in $gcc_flags; do
    # Use the positive sense of the flag when testing for -Wno-wombat
    # support (gcc will happily accept the -Wno- form of unknown
    # warning options).
    optflag="$(echo $flag | sed -e 's/^-Wno-/-W/')"
    if compile_prog "-Werror $optflag" "" ; then
	QEMU_CFLAGS="$QEMU_CFLAGS $flag"
    fi
done

# Workaround for http://gcc.gnu.org/PR55489.  Happens with -fPIE/-fPIC and
# large functions that use global variables.  The bug is in all releases of
# GCC, but it became particularly acute in 4.6.x and 4.7.x.  It is fixed in
# 4.7.3 and 4.8.0.  We should be able to delete this at the end of 2013.
cat > $TMPC << EOF
#if __GNUC__ == 4 && (__GNUC_MINOR__ == 6 || (__GNUC_MINOR__ == 7 && __GNUC_PATCHLEVEL__ <= 2))
int main(void) { return 0; }
#else
#error No bug in this compiler.
#endif
EOF
if compile_prog "-Werror -fno-gcse" "" ; then
  TRANSLATE_OPT_CFLAGS=-fno-gcse
fi

if test "$static" = "yes" ; then
  if test "$pie" = "yes" ; then
    error_exit "static and pie are mutually incompatible"
  else
    pie="no"
  fi
fi

if test "$pie" = ""; then
  case "$cpu-$targetos" in
    i386-Linux|x86_64-Linux|i386-OpenBSD|x86_64-OpenBSD)
      ;;
    *)
      pie="no"
      ;;
  esac
fi

if test "$pie" != "no" ; then
  cat > $TMPC << EOF

#ifdef __linux__
#  define THREAD __thread
#else
#  define THREAD
#endif

static THREAD int tls_var;

int main(void) { return tls_var; }

EOF
  if compile_prog "-fPIE -DPIE" "-pie"; then
    QEMU_CFLAGS="-fPIE -DPIE $QEMU_CFLAGS"
    LDFLAGS="-pie $LDFLAGS"
    pie="yes"
    if compile_prog "" "-Wl,-z,relro -Wl,-z,now" ; then
      LDFLAGS="-Wl,-z,relro -Wl,-z,now $LDFLAGS"
    fi
  else
    if test "$pie" = "yes"; then
      error_exit "PIE not available due to missing toolchain support"
    else
      echo "Disabling PIE due to missing toolchain support"
      pie="no"
    fi
  fi
fi

#
# Solaris specific configure tool chain decisions
#
if test "$solaris" = "yes" ; then
  if has $install; then
    :
  else
    error_exit "Solaris install program not found. Use --install=/usr/ucb/install or" \
        "install fileutils from www.blastwave.org using pkg-get -i fileutils" \
        "to get ginstall which is used by default (which lives in /opt/csw/bin)"
  fi
  if test "`path_of $install`" = "/usr/sbin/install" ; then
    error_exit "Solaris /usr/sbin/install is not an appropriate install program." \
        "try ginstall from the GNU fileutils available from www.blastwave.org" \
        "using pkg-get -i fileutils, or use --install=/usr/ucb/install"
  fi
  if has ar; then
    :
  else
    if test -f /usr/ccs/bin/ar ; then
      error_exit "No path includes ar" \
          "Add /usr/ccs/bin to your path and rerun configure"
    fi
    error_exit "No path includes ar"
  fi
fi

if ! has $python; then
  error_exit "Python not found. Use --python=/path/to/python"
fi

# Note that if the Python conditional here evaluates True we will exit
# with status 1 which is a shell 'false' value.
if ! "$python" -c 'import sys; sys.exit(sys.version_info < (2,4) or sys.version_info >= (3,))'; then
  error_exit "Cannot use '$python', Python 2.4 or later is required." \
      "Note that Python 3 or later is not yet supported." \
      "Use --python=/path/to/python to specify a supported Python."
fi

if test -z "${target_list+xxx}" ; then
    target_list="$default_target_list"
else
    target_list=`echo "$target_list" | sed -e 's/,/ /g'`
fi
# see if system emulation was really requested
case " $target_list " in
  *"-softmmu "*) softmmu=yes
  ;;
  *) softmmu=no
  ;;
esac

feature_not_found() {
  feature=$1

  error_exit "User requested feature $feature" \
      "configure was not able to find it"
}

if test -z "$cross_prefix" ; then

# ---
# big/little endian test
cat > $TMPC << EOF
#include <inttypes.h>
int main(void) {
        volatile uint32_t i=0x01234567;
        return (*((uint8_t*)(&i))) == 0x67;
}
EOF

if compile_prog "" "" ; then
$TMPE && bigendian="yes"
else
echo big/little test failed
fi

else

# if cross compiling, cannot launch a program, so make a static guess
case "$cpu" in
  arm)
    # ARM can be either way; ask the compiler which one we are
    if check_define __ARMEB__; then
      bigendian=yes
    fi
  ;;
  hppa|m68k|mips|mips64|ppc|ppc64|s390|s390x|sparc|sparc64)
    bigendian=yes
  ;;
esac

fi

##########################################
# pkg-config probe

if ! has "$pkg_config_exe"; then
  error_exit "pkg-config binary '$pkg_config_exe' not found"
fi

##########################################
# NPTL probe

if test "$nptl" != "no" ; then
  cat > $TMPC <<EOF
#include <sched.h>
#include <linux/futex.h>
int main(void) {
#if !defined(CLONE_SETTLS) || !defined(FUTEX_WAIT)
#error bork
#endif
  return 0;
}
EOF

  if compile_object ; then
    nptl=yes
  else
    if test "$nptl" = "yes" ; then
      feature_not_found "nptl"
    fi
    nptl=no
  fi
fi

##########################################
# zlib check

if test "$zlib" != "no" ; then
    cat > $TMPC << EOF
#include <zlib.h>
int main(void) { zlibVersion(); return 0; }
EOF
    if compile_prog "" "-lz" ; then
        :
    else
        error_exit "zlib check failed" \
            "Make sure to have the zlib libs and headers installed."
    fi
fi

##########################################
# libseccomp check

if test "$seccomp" != "no" ; then
    if $pkg_config --atleast-version=1.0.0 libseccomp --modversion >/dev/null 2>&1; then
        libs_softmmu="$libs_softmmu `$pkg_config --libs libseccomp`"
	seccomp="yes"
    else
	if test "$seccomp" = "yes"; then
            feature_not_found "libseccomp"
	fi
	seccomp="no"
    fi
fi
##########################################
# xen probe

if test "$xen" != "no" ; then
  xen_libs="-lxenstore -lxenctrl -lxenguest"

  # First we test whether Xen headers and libraries are available.
  # If no, we are done and there is no Xen support.
  # If yes, more tests are run to detect the Xen version.

  # Xen (any)
  cat > $TMPC <<EOF
#include <xenctrl.h>
int main(void) {
  return 0;
}
EOF
  if ! compile_prog "" "$xen_libs" ; then
    # Xen not found
    if test "$xen" = "yes" ; then
      feature_not_found "xen"
    fi
    xen=no

  # Xen unstable
  elif
      cat > $TMPC <<EOF &&
#include <xenctrl.h>
#include <xenstore.h>
#include <stdint.h>
#include <xen/hvm/hvm_info_table.h>
#if !defined(HVM_MAX_VCPUS)
# error HVM_MAX_VCPUS not defined
#endif
int main(void) {
  xc_interface *xc;
  xs_daemon_open();
  xc = xc_interface_open(0, 0, 0);
  xc_hvm_set_mem_type(0, 0, HVMMEM_ram_ro, 0, 0);
  xc_gnttab_open(NULL, 0);
  xc_domain_add_to_physmap(0, 0, XENMAPSPACE_gmfn, 0, 0);
  xc_hvm_inject_msi(xc, 0, 0xf0000000, 0x00000000);
  return 0;
}
EOF
      compile_prog "" "$xen_libs"
    then
    xen_ctrl_version=420
    xen=yes

  elif
      cat > $TMPC <<EOF &&
#include <xenctrl.h>
#include <xs.h>
#include <stdint.h>
#include <xen/hvm/hvm_info_table.h>
#if !defined(HVM_MAX_VCPUS)
# error HVM_MAX_VCPUS not defined
#endif
int main(void) {
  xs_daemon_open();
  xc_interface_open(0, 0, 0);
  xc_hvm_set_mem_type(0, 0, HVMMEM_ram_ro, 0, 0);
  xc_gnttab_open(NULL, 0);
  xc_domain_add_to_physmap(0, 0, XENMAPSPACE_gmfn, 0, 0);
  return 0;
}
EOF
      compile_prog "" "$xen_libs"
    then
    xen_ctrl_version=410
    xen=yes

  # Xen 4.0.0
  elif
      cat > $TMPC <<EOF &&
#include <xenctrl.h>
#include <xs.h>
#include <stdint.h>
#include <xen/hvm/hvm_info_table.h>
#if !defined(HVM_MAX_VCPUS)
# error HVM_MAX_VCPUS not defined
#endif
int main(void) {
  struct xen_add_to_physmap xatp = {
    .domid = 0, .space = XENMAPSPACE_gmfn, .idx = 0, .gpfn = 0,
  };
  xs_daemon_open();
  xc_interface_open();
  xc_gnttab_open();
  xc_hvm_set_mem_type(0, 0, HVMMEM_ram_ro, 0, 0);
  xc_memory_op(0, XENMEM_add_to_physmap, &xatp);
  return 0;
}
EOF
      compile_prog "" "$xen_libs"
    then
    xen_ctrl_version=400
    xen=yes

  # Xen 3.4.0
  elif
      cat > $TMPC <<EOF &&
#include <xenctrl.h>
#include <xs.h>
int main(void) {
  struct xen_add_to_physmap xatp = {
    .domid = 0, .space = XENMAPSPACE_gmfn, .idx = 0, .gpfn = 0,
  };
  xs_daemon_open();
  xc_interface_open();
  xc_gnttab_open();
  xc_hvm_set_mem_type(0, 0, HVMMEM_ram_ro, 0, 0);
  xc_memory_op(0, XENMEM_add_to_physmap, &xatp);
  return 0;
}
EOF
      compile_prog "" "$xen_libs"
    then
    xen_ctrl_version=340
    xen=yes

  # Xen 3.3.0
  elif
      cat > $TMPC <<EOF &&
#include <xenctrl.h>
#include <xs.h>
int main(void) {
  xs_daemon_open();
  xc_interface_open();
  xc_gnttab_open();
  xc_hvm_set_mem_type(0, 0, HVMMEM_ram_ro, 0, 0);
  return 0;
}
EOF
      compile_prog "" "$xen_libs"
    then
    xen_ctrl_version=330
    xen=yes

  # Xen version unsupported
  else
    if test "$xen" = "yes" ; then
      feature_not_found "xen (unsupported version)"
    fi
    xen=no
  fi

  if test "$xen" = yes; then
    libs_softmmu="$xen_libs $libs_softmmu"
  fi
fi

if test "$xen_pci_passthrough" != "no"; then
  if test "$xen" = "yes" && test "$linux" = "yes" &&
    test "$xen_ctrl_version" -ge 340; then
    xen_pci_passthrough=yes
  else
    if test "$xen_pci_passthrough" = "yes"; then
      if test "$xen_ctrl_version" -lt 340; then
        error_exit "User requested feature Xen PCI Passthrough" \
            "This feature does not work with Xen 3.3"
      fi
      error_exit "User requested feature Xen PCI Passthrough" \
          " but this feature requires /sys from Linux"
    fi
    xen_pci_passthrough=no
  fi
fi

##########################################
# libtool probe

if ! has $libtool; then
    libtool=
fi

##########################################
# Sparse probe
if test "$sparse" != "no" ; then
  if has cgcc; then
    sparse=yes
  else
    if test "$sparse" = "yes" ; then
      feature_not_found "sparse"
    fi
    sparse=no
  fi
fi

##########################################
# GTK probe

if test "$gtk" != "no"; then
    gtkpackage="gtk+-$gtkabi"
    if test "$gtkabi" = "3.0" ; then
      gtkversion="3.0.0"
      vtepackage="vte-2.90"
      vteversion="0.32.0"
    else
      gtkversion="2.18.0"
      vtepackage="vte"
      vteversion="0.24.0"
    fi
    if $pkg_config --exists "$gtkpackage >= $gtkversion" && \
       $pkg_config --exists "$vtepackage >= $vteversion"; then
	gtk_cflags=`$pkg_config --cflags $gtkpackage 2>/dev/null`
	gtk_libs=`$pkg_config --libs $gtkpackage 2>/dev/null`
	vte_cflags=`$pkg_config --cflags $vtepackage 2>/dev/null`
	vte_libs=`$pkg_config --libs $vtepackage 2>/dev/null`
	libs_softmmu="$gtk_libs $vte_libs $libs_softmmu"
	gtk="yes"
    else
	if test "$gtk" = "yes" ; then
	    feature_not_found "gtk"
	fi
	gtk="no"
    fi
fi

##########################################
# SDL probe

# Look for sdl configuration program (pkg-config or sdl-config).  Try
# sdl-config even without cross prefix, and favour pkg-config over sdl-config.
if test "`basename $sdl_config`" != sdl-config && ! has ${sdl_config}; then
  sdl_config=sdl-config
fi

if $pkg_config sdl --modversion >/dev/null 2>&1; then
  sdlconfig="$pkg_config sdl"
  _sdlversion=`$sdlconfig --modversion 2>/dev/null | sed 's/[^0-9]//g'`
elif has ${sdl_config}; then
  sdlconfig="$sdl_config"
  _sdlversion=`$sdlconfig --version | sed 's/[^0-9]//g'`
else
  if test "$sdl" = "yes" ; then
    feature_not_found "sdl"
  fi
  sdl=no
fi
if test -n "$cross_prefix" && test "$(basename "$sdlconfig")" = sdl-config; then
  echo warning: using "\"$sdlconfig\"" to detect cross-compiled sdl >&2
fi

sdl_too_old=no
if test "$sdl" != "no" ; then
  cat > $TMPC << EOF
#include <SDL.h>
#undef main /* We don't want SDL to override our main() */
int main( void ) { return SDL_Init (SDL_INIT_VIDEO); }
EOF
  sdl_cflags=`$sdlconfig --cflags 2> /dev/null`
  if test "$static" = "yes" ; then
    sdl_libs=`$sdlconfig --static-libs 2>/dev/null`
  else
    sdl_libs=`$sdlconfig --libs 2> /dev/null`
  fi
  if compile_prog "$sdl_cflags" "$sdl_libs" ; then
    if test "$_sdlversion" -lt 121 ; then
      sdl_too_old=yes
    else
      if test "$cocoa" = "no" ; then
        sdl=yes
      fi
    fi

    # static link with sdl ? (note: sdl.pc's --static --libs is broken)
    if test "$sdl" = "yes" -a "$static" = "yes" ; then
      if test $? = 0 && echo $sdl_libs | grep -- -laa > /dev/null; then
         sdl_libs="$sdl_libs `aalib-config --static-libs 2>/dev/null`"
         sdl_cflags="$sdl_cflags `aalib-config --cflags 2>/dev/null`"
      fi
      if compile_prog "$sdl_cflags" "$sdl_libs" ; then
	:
      else
        sdl=no
      fi
    fi # static link
  else # sdl not found
    if test "$sdl" = "yes" ; then
      feature_not_found "sdl"
    fi
    sdl=no
  fi # sdl compile test
fi

if test "$sdl" = "yes" ; then
  cat > $TMPC <<EOF
#include <SDL.h>
#if defined(SDL_VIDEO_DRIVER_X11)
#include <X11/XKBlib.h>
#else
#error No x11 support
#endif
int main(void) { return 0; }
EOF
  if compile_prog "$sdl_cflags" "$sdl_libs" ; then
    sdl_libs="$sdl_libs -lX11"
  fi
  libs_softmmu="$sdl_libs $libs_softmmu"
fi

##########################################
# VNC TLS/WS detection
if test "$vnc" = "yes" -a \( "$vnc_tls" != "no" -o "$vnc_ws" != "no" \) ; then
  cat > $TMPC <<EOF
#include <gnutls/gnutls.h>
int main(void) { gnutls_session_t s; gnutls_init(&s, GNUTLS_SERVER); return 0; }
EOF
  if $pkg_config --exists gnutls; then
    vnc_tls_cflags=`$pkg_config --cflags gnutls 2> /dev/null`
    vnc_tls_libs=`$pkg_config --libs gnutls 2>/dev/null`
  else
    vnc_tls_cflags=
    vnc_tls_libs=-lgnutls
  fi
  if compile_prog "$vnc_tls_cflags" "$vnc_tls_libs" ; then
    if test "$vnc_tls" != "no" ; then
      vnc_tls=yes
    fi
    if test "$vnc_ws" != "no" ; then
      vnc_ws=yes
    fi
    libs_softmmu="$vnc_tls_libs $libs_softmmu"
    QEMU_CFLAGS="$QEMU_CFLAGS $vnc_tls_cflags"
  else
    if test "$vnc_tls" = "yes" ; then
      feature_not_found "vnc-tls"
    fi
    if test "$vnc_ws" = "yes" ; then
      feature_not_found "vnc-ws"
    fi
    vnc_tls=no
    vnc_ws=no
  fi
fi

##########################################
# VNC SASL detection
if test "$vnc" = "yes" -a "$vnc_sasl" != "no" ; then
  cat > $TMPC <<EOF
#include <sasl/sasl.h>
#include <stdio.h>
int main(void) { sasl_server_init(NULL, "qemu"); return 0; }
EOF
  # Assuming Cyrus-SASL installed in /usr prefix
  vnc_sasl_cflags=""
  vnc_sasl_libs="-lsasl2"
  if compile_prog "$vnc_sasl_cflags" "$vnc_sasl_libs" ; then
    vnc_sasl=yes
    libs_softmmu="$vnc_sasl_libs $libs_softmmu"
    QEMU_CFLAGS="$QEMU_CFLAGS $vnc_sasl_cflags"
  else
    if test "$vnc_sasl" = "yes" ; then
      feature_not_found "vnc-sasl"
    fi
    vnc_sasl=no
  fi
fi

##########################################
# VNC JPEG detection
if test "$vnc" = "yes" -a "$vnc_jpeg" != "no" ; then
cat > $TMPC <<EOF
#include <stdio.h>
#include <jpeglib.h>
int main(void) { struct jpeg_compress_struct s; jpeg_create_compress(&s); return 0; }
EOF
    vnc_jpeg_cflags=""
    vnc_jpeg_libs="-ljpeg"
  if compile_prog "$vnc_jpeg_cflags" "$vnc_jpeg_libs" ; then
    vnc_jpeg=yes
    libs_softmmu="$vnc_jpeg_libs $libs_softmmu"
    QEMU_CFLAGS="$QEMU_CFLAGS $vnc_jpeg_cflags"
  else
    if test "$vnc_jpeg" = "yes" ; then
      feature_not_found "vnc-jpeg"
    fi
    vnc_jpeg=no
  fi
fi

##########################################
# VNC PNG detection
if test "$vnc" = "yes" -a "$vnc_png" != "no" ; then
cat > $TMPC <<EOF
//#include <stdio.h>
#include <png.h>
#include <stddef.h>
int main(void) {
    png_structp png_ptr;
    png_ptr = png_create_write_struct(PNG_LIBPNG_VER_STRING, NULL, NULL, NULL);
    return png_ptr != 0;
}
EOF
  if $pkg_config libpng --modversion >/dev/null 2>&1; then
    vnc_png_cflags=`$pkg_config libpng --cflags 2> /dev/null`
    vnc_png_libs=`$pkg_config libpng --libs 2> /dev/null`
  else
    vnc_png_cflags=""
    vnc_png_libs="-lpng"
  fi
  if compile_prog "$vnc_png_cflags" "$vnc_png_libs" ; then
    vnc_png=yes
    libs_softmmu="$vnc_png_libs $libs_softmmu"
    QEMU_CFLAGS="$QEMU_CFLAGS $vnc_png_cflags"
  else
    if test "$vnc_png" = "yes" ; then
      feature_not_found "vnc-png"
    fi
    vnc_png=no
  fi
fi

##########################################
# fnmatch() probe, used for ACL routines
fnmatch="no"
cat > $TMPC << EOF
#include <fnmatch.h>
int main(void)
{
    fnmatch("foo", "foo", 0);
    return 0;
}
EOF
if compile_prog "" "" ; then
   fnmatch="yes"
fi

##########################################
# uuid_generate() probe, used for vdi block driver
if test "$uuid" != "no" ; then
  uuid_libs="-luuid"
  cat > $TMPC << EOF
#include <uuid/uuid.h>
int main(void)
{
    uuid_t my_uuid;
    uuid_generate(my_uuid);
    return 0;
}
EOF
  if compile_prog "" "$uuid_libs" ; then
    uuid="yes"
    libs_softmmu="$uuid_libs $libs_softmmu"
    libs_tools="$uuid_libs $libs_tools"
  else
    if test "$uuid" = "yes" ; then
      feature_not_found "uuid"
    fi
    uuid=no
  fi
fi

##########################################
# xfsctl() probe, used for raw-posix
if test "$xfs" != "no" ; then
  cat > $TMPC << EOF
#include <stddef.h>  /* NULL */
#include <xfs/xfs.h>
int main(void)
{
    xfsctl(NULL, 0, 0, NULL);
    return 0;
}
EOF
  if compile_prog "" "" ; then
    xfs="yes"
  else
    if test "$xfs" = "yes" ; then
      feature_not_found "xfs"
    fi
    xfs=no
  fi
fi

##########################################
# vde libraries probe
if test "$vde" != "no" ; then
  vde_libs="-lvdeplug"
  cat > $TMPC << EOF
#include <stddef.h>
#include <libvdeplug.h>
int main(void)
{
    struct vde_open_args a = {0, 0, 0};
    char s[] = "";
    vde_open(s, s, &a);
    return 0;
}
EOF
  if compile_prog "" "$vde_libs" ; then
    vde=yes
    libs_softmmu="$vde_libs $libs_softmmu"
    libs_tools="$vde_libs $libs_tools"
  else
    if test "$vde" = "yes" ; then
      feature_not_found "vde"
    fi
    vde=no
  fi
fi

##########################################
# libcap-ng library probe
if test "$cap_ng" != "no" ; then
  cap_libs="-lcap-ng"
  cat > $TMPC << EOF
#include <cap-ng.h>
int main(void)
{
    capng_capability_to_name(CAPNG_EFFECTIVE);
    return 0;
}
EOF
  if compile_prog "" "$cap_libs" ; then
    cap_ng=yes
    libs_tools="$cap_libs $libs_tools"
  else
    if test "$cap_ng" = "yes" ; then
      feature_not_found "cap_ng"
    fi
    cap_ng=no
  fi
fi

##########################################
# Sound support libraries probe

audio_drv_probe()
{
    drv=$1
    hdr=$2
    lib=$3
    exp=$4
    cfl=$5
        cat > $TMPC << EOF
#include <$hdr>
int main(void) { $exp }
EOF
    if compile_prog "$cfl" "$lib" ; then
        :
    else
        error_exit "$drv check failed" \
            "Make sure to have the $drv libs and headers installed."
    fi
}

audio_drv_list=`echo "$audio_drv_list" | sed -e 's/,/ /g'`
for drv in $audio_drv_list; do
    case $drv in
    alsa)
    audio_drv_probe $drv alsa/asoundlib.h -lasound \
        "return snd_pcm_close((snd_pcm_t *)0);"
    libs_softmmu="-lasound $libs_softmmu"
    ;;

    fmod)
    if test -z $fmod_lib || test -z $fmod_inc; then
        error_exit "You must specify path to FMOD library and headers" \
            "Example: --fmod-inc=/path/include/fmod --fmod-lib=/path/lib/libfmod-3.74.so"
    fi
    audio_drv_probe $drv fmod.h $fmod_lib "return FSOUND_GetVersion();" "-I $fmod_inc"
    libs_softmmu="$fmod_lib $libs_softmmu"
    ;;

    esd)
    audio_drv_probe $drv esd.h -lesd 'return esd_play_stream(0, 0, "", 0);'
    libs_softmmu="-lesd $libs_softmmu"
    audio_pt_int="yes"
    ;;

    pa)
    audio_drv_probe $drv pulse/mainloop.h "-lpulse" \
        "pa_mainloop *m = 0; pa_mainloop_free (m); return 0;"
    libs_softmmu="-lpulse $libs_softmmu"
    audio_pt_int="yes"
    ;;

    coreaudio)
      libs_softmmu="-framework CoreAudio $libs_softmmu"
    ;;

    dsound)
      libs_softmmu="-lole32 -ldxguid $libs_softmmu"
      audio_win_int="yes"
    ;;

    oss)
      libs_softmmu="$oss_lib $libs_softmmu"
    ;;

    sdl|wav)
    # XXX: Probes for CoreAudio, DirectSound, SDL(?)
    ;;

    winwave)
      libs_softmmu="-lwinmm $libs_softmmu"
      audio_win_int="yes"
    ;;

    *)
    echo "$audio_possible_drivers" | grep -q "\<$drv\>" || {
        error_exit "Unknown driver '$drv' selected" \
            "Possible drivers are: $audio_possible_drivers"
    }
    ;;
    esac
done

##########################################
# BrlAPI probe

if test "$brlapi" != "no" ; then
  brlapi_libs="-lbrlapi"
  cat > $TMPC << EOF
#include <brlapi.h>
#include <stddef.h>
int main( void ) { return brlapi__openConnection (NULL, NULL, NULL); }
EOF
  if compile_prog "" "$brlapi_libs" ; then
    brlapi=yes
    libs_softmmu="$brlapi_libs $libs_softmmu"
  else
    if test "$brlapi" = "yes" ; then
      feature_not_found "brlapi"
    fi
    brlapi=no
  fi
fi

##########################################
# curses probe
if test "$mingw32" = "yes" ; then
    curses_list="-lpdcurses"
else
    curses_list="-lncurses:-lcurses:$($pkg_config --libs ncurses 2>/dev/null)"
fi

if test "$curses" != "no" ; then
  curses_found=no
  cat > $TMPC << EOF
#include <curses.h>
int main(void) {
  const char *s = curses_version();
  resize_term(0, 0);
  return s != 0;
}
EOF
  IFS=:
  for curses_lib in $curses_list; do
    unset IFS
    if compile_prog "" "$curses_lib" ; then
      curses_found=yes
      libs_softmmu="$curses_lib $libs_softmmu"
      break
    fi
  done
  unset IFS
  if test "$curses_found" = "yes" ; then
    curses=yes
  else
    if test "$curses" = "yes" ; then
      feature_not_found "curses"
    fi
    curses=no
  fi
fi

##########################################
# curl probe

if $pkg_config libcurl --modversion >/dev/null 2>&1; then
  curlconfig="$pkg_config libcurl"
else
  curlconfig=curl-config
fi

if test "$curl" != "no" ; then
  cat > $TMPC << EOF
#include <curl/curl.h>
int main(void) { curl_easy_init(); curl_multi_setopt(0, 0, 0); return 0; }
EOF
  curl_cflags=`$curlconfig --cflags 2>/dev/null`
  curl_libs=`$curlconfig --libs 2>/dev/null`
  if compile_prog "$curl_cflags" "$curl_libs" ; then
    curl=yes
    libs_tools="$curl_libs $libs_tools"
    libs_softmmu="$curl_libs $libs_softmmu"
  else
    if test "$curl" = "yes" ; then
      feature_not_found "curl"
    fi
    curl=no
  fi
fi # test "$curl"

##########################################
# bluez support probe
if test "$bluez" != "no" ; then
  cat > $TMPC << EOF
#include <bluetooth/bluetooth.h>
int main(void) { return bt_error(0); }
EOF
  bluez_cflags=`$pkg_config --cflags bluez 2> /dev/null`
  bluez_libs=`$pkg_config --libs bluez 2> /dev/null`
  if compile_prog "$bluez_cflags" "$bluez_libs" ; then
    bluez=yes
    libs_softmmu="$bluez_libs $libs_softmmu"
  else
    if test "$bluez" = "yes" ; then
      feature_not_found "bluez"
    fi
    bluez="no"
  fi
fi

##########################################
# glib support probe

if test "$mingw32" = yes; then
    # g_poll is required in order to integrate with the glib main loop.
    glib_req_ver=2.20
else
    glib_req_ver=2.12
fi
if $pkg_config --atleast-version=$glib_req_ver gthread-2.0 > /dev/null 2>&1
then
    glib_cflags=`$pkg_config --cflags gthread-2.0 2>/dev/null`
    glib_libs=`$pkg_config --libs gthread-2.0 2>/dev/null`
    LIBS="$glib_libs $LIBS"
    libs_qga="$glib_libs $libs_qga"
else
    error_exit "glib-$glib_req_ver required to compile QEMU"
fi

##########################################
# pixman support probe

if test "$pixman" = ""; then
  if test "$want_tools" = "no" -a "$softmmu" = "no"; then
    pixman="none"
  elif $pkg_config pixman-1 > /dev/null 2>&1; then
    pixman="system"
  else
    pixman="internal"
  fi
fi
if test "$pixman" = "none"; then
  if test "$want_tools" != "no" -o "$softmmu" != "no"; then
    error_exit "pixman disabled but system emulation or tools build" \
        "enabled.  You can turn off pixman only if you also" \
        "disable all system emulation targets and the tools" \
        "build with '--disable-tools --disable-system'."
  fi
  pixman_cflags=
  pixman_libs=
elif test "$pixman" = "system"; then
  pixman_cflags=`$pkg_config --cflags pixman-1 2>/dev/null`
  pixman_libs=`$pkg_config --libs pixman-1 2>/dev/null`
else
  if test ! -d ${source_path}/pixman/pixman; then
    error_exit "pixman not present. Your options:" \
        "  (1) Preferred: Install the pixman devel package (any recent" \
        "      distro should have packages as Xorg needs pixman too)." \
        "  (2) Fetch the pixman submodule, using:" \
        "      git submodule update --init pixman"
  fi
  mkdir -p pixman/pixman
  pixman_cflags="-I\$(SRC_PATH)/pixman/pixman -I\$(BUILD_DIR)/pixman/pixman"
  pixman_libs="-L\$(BUILD_DIR)/pixman/pixman/.libs -lpixman-1"
fi

##########################################
# libcap probe

if test "$cap" != "no" ; then
  cat > $TMPC <<EOF
#include <stdio.h>
#include <sys/capability.h>
int main(void) { cap_t caps; caps = cap_init(); return caps != NULL; }
EOF
  if compile_prog "" "-lcap" ; then
    cap=yes
  else
    cap=no
  fi
fi

##########################################
# pthread probe
PTHREADLIBS_LIST="-pthread -lpthread -lpthreadGC2"

pthread=no
cat > $TMPC << EOF
#include <pthread.h>
static void *f(void *p) { return NULL; }
int main(void) {
  pthread_t thread;
  pthread_create(&thread, 0, f, 0);
  return 0;
}
EOF
if compile_prog "" "" ; then
  pthread=yes
else
  for pthread_lib in $PTHREADLIBS_LIST; do
    if compile_prog "" "$pthread_lib" ; then
      pthread=yes
      found=no
      for lib_entry in $LIBS; do
        if test "$lib_entry" = "$pthread_lib"; then
          found=yes
          break
        fi
      done
      if test "$found" = "no"; then
        LIBS="$pthread_lib $LIBS"
      fi
      break
    fi
  done
fi

if test "$tcg_interpreter" != "yes"; then
if test "$mingw32" != yes -a "$pthread" = no; then
<<<<<<< HEAD
  echo
  echo "Error: pthread check failed"
  echo "Make sure to have the pthread libs and headers installed."
  echo
  #~ exit 1
fi
=======
  error_exit "pthread check failed" \
      "Make sure to have the pthread libs and headers installed."
>>>>>>> e2ec3f97
fi

##########################################
# rbd probe
if test "$rbd" != "no" ; then
  cat > $TMPC <<EOF
#include <stdio.h>
#include <rbd/librbd.h>
int main(void) {
    rados_t cluster;
    rados_create(&cluster, NULL);
    return 0;
}
EOF
  rbd_libs="-lrbd -lrados"
  if compile_prog "" "$rbd_libs" ; then
    rbd=yes
    libs_tools="$rbd_libs $libs_tools"
    libs_softmmu="$rbd_libs $libs_softmmu"
  else
    if test "$rbd" = "yes" ; then
      feature_not_found "rados block device"
    fi
    rbd=no
  fi
fi

##########################################
# linux-aio probe

if test "$linux_aio" != "no" ; then
  cat > $TMPC <<EOF
#include <libaio.h>
#include <sys/eventfd.h>
#include <stddef.h>
int main(void) { io_setup(0, NULL); io_set_eventfd(NULL, 0); eventfd(0, 0); return 0; }
EOF
  if compile_prog "" "-laio" ; then
    linux_aio=yes
    libs_softmmu="$libs_softmmu -laio"
    libs_tools="$libs_tools -laio"
  else
    if test "$linux_aio" = "yes" ; then
      feature_not_found "linux AIO"
    fi
    linux_aio=no
  fi
fi

##########################################
# adjust virtio-blk-data-plane based on linux-aio

if test "$virtio_blk_data_plane" = "yes" -a \
	"$linux_aio" != "yes" ; then
  error_exit "virtio-blk-data-plane requires Linux AIO, please try --enable-linux-aio"
elif test -z "$virtio_blk_data_plane" ; then
  virtio_blk_data_plane=$linux_aio
fi

##########################################
# attr probe

if test "$attr" != "no" ; then
  cat > $TMPC <<EOF
#include <stdio.h>
#include <sys/types.h>
#ifdef CONFIG_LIBATTR
#include <attr/xattr.h>
#else
#include <sys/xattr.h>
#endif
int main(void) { getxattr(NULL, NULL, NULL, 0); setxattr(NULL, NULL, NULL, 0, 0); return 0; }
EOF
  if compile_prog "" "" ; then
    attr=yes
  # Older distros have <attr/xattr.h>, and need -lattr:
  elif compile_prog "-DCONFIG_LIBATTR" "-lattr" ; then
    attr=yes
    LIBS="-lattr $LIBS"
    libattr=yes
  else
    if test "$attr" = "yes" ; then
      feature_not_found "ATTR"
    fi
    attr=no
  fi
fi

##########################################
# iovec probe
cat > $TMPC <<EOF
#include <sys/types.h>
#include <sys/uio.h>
#include <unistd.h>
int main(void) { return sizeof(struct iovec); }
EOF
iovec=no
if compile_prog "" "" ; then
  iovec=yes
fi

##########################################
# preadv probe
cat > $TMPC <<EOF
#include <sys/types.h>
#include <sys/uio.h>
#include <unistd.h>
int main(void) { return preadv(0, 0, 0, 0); }
EOF
preadv=no
if compile_prog "" "" ; then
  preadv=yes
fi

##########################################
# fdt probe
if test "$fdt" != "no" ; then
  fdt_libs="-lfdt"
  cat > $TMPC << EOF
int main(void) { return 0; }
EOF
  if compile_prog "" "$fdt_libs" ; then
    fdt=yes
    libs_softmmu="$libs_softmmu $fdt_libs"
  else
    if test "$fdt" = "yes" ; then
      feature_not_found "fdt"
    fi
    fdt_libs=
    fdt=no
  fi
fi

##########################################
# GLX probe, used by milkymist-tmu2
if test "$glx" != "no" ; then
  glx_libs="-lGL -lX11"
  cat > $TMPC << EOF
#include <X11/Xlib.h>
#include <GL/gl.h>
#include <GL/glx.h>
int main(void) { glBegin(0); glXQueryVersion(0,0,0); return 0; }
EOF
  if compile_prog "" "-lGL -lX11" ; then
    glx=yes
  else
    if test "$glx" = "yes" ; then
      feature_not_found "glx"
    fi
    glx_libs=
    glx=no
  fi
fi

##########################################
# glusterfs probe
if test "$glusterfs" != "no" ; then
  cat > $TMPC <<EOF
#include <glusterfs/api/glfs.h>
int main(void) {
    (void) glfs_new("volume");
    return 0;
}
EOF
  glusterfs_libs="-lgfapi -lgfrpc -lgfxdr"
  if compile_prog "" "$glusterfs_libs" ; then
    glusterfs=yes
    libs_tools="$glusterfs_libs $libs_tools"
    libs_softmmu="$glusterfs_libs $libs_softmmu"
  else
    if test "$glusterfs" = "yes" ; then
      feature_not_found "GlusterFS backend support"
    fi
    glusterfs=no
  fi
fi

#
# Check for xxxat() functions when we are building linux-user
# emulator.  This is done because older glibc versions don't
# have syscall stubs for these implemented.
#
atfile=no
cat > $TMPC << EOF
#define _ATFILE_SOURCE
#include <sys/types.h>
#include <fcntl.h>
#include <unistd.h>

int
main(void)
{
	/* try to unlink nonexisting file */
	return (unlinkat(AT_FDCWD, "nonexistent_file", 0));
}
EOF
if compile_prog "" "" ; then
  atfile=yes
fi

# Check for inotify functions when we are building linux-user
# emulator.  This is done because older glibc versions don't
# have syscall stubs for these implemented.  In that case we
# don't provide them even if kernel supports them.
#
inotify=no
cat > $TMPC << EOF
#include <sys/inotify.h>

int
main(void)
{
	/* try to start inotify */
	return inotify_init();
}
EOF
if compile_prog "" "" ; then
  inotify=yes
fi

inotify1=no
cat > $TMPC << EOF
#include <sys/inotify.h>

int
main(void)
{
    /* try to start inotify */
    return inotify_init1(0);
}
EOF
if compile_prog "" "" ; then
  inotify1=yes
fi

# check if utimensat and futimens are supported
utimens=no
cat > $TMPC << EOF
#define _ATFILE_SOURCE
#include <stddef.h>
#include <fcntl.h>
#include <sys/stat.h>

int main(void)
{
    utimensat(AT_FDCWD, "foo", NULL, 0);
    futimens(0, NULL);
    return 0;
}
EOF
if compile_prog "" "" ; then
  utimens=yes
fi

# check if pipe2 is there
pipe2=no
cat > $TMPC << EOF
#include <unistd.h>
#include <fcntl.h>

int main(void)
{
    int pipefd[2];
    return pipe2(pipefd, O_CLOEXEC);
}
EOF
if compile_prog "" "" ; then
  pipe2=yes
fi

# check if accept4 is there
accept4=no
cat > $TMPC << EOF
#include <sys/socket.h>
#include <stddef.h>

int main(void)
{
    accept4(0, NULL, NULL, SOCK_CLOEXEC);
    return 0;
}
EOF
if compile_prog "" "" ; then
  accept4=yes
fi

# check if tee/splice is there. vmsplice was added same time.
splice=no
cat > $TMPC << EOF
#include <unistd.h>
#include <fcntl.h>
#include <limits.h>

int main(void)
{
    int len, fd = 0;
    len = tee(STDIN_FILENO, STDOUT_FILENO, INT_MAX, SPLICE_F_NONBLOCK);
    splice(STDIN_FILENO, NULL, fd, NULL, len, SPLICE_F_MOVE);
    return 0;
}
EOF
if compile_prog "" "" ; then
  splice=yes
fi

##########################################
# signalfd probe
signalfd="no"
cat > $TMPC << EOF
#include <unistd.h>
#include <sys/syscall.h>
#include <signal.h>
int main(void) { return syscall(SYS_signalfd, -1, NULL, _NSIG / 8); }
EOF

if compile_prog "" "" ; then
  signalfd=yes
fi

# check if eventfd is supported
eventfd=no
cat > $TMPC << EOF
#include <sys/eventfd.h>

int main(void)
{
    return eventfd(0, EFD_NONBLOCK | EFD_CLOEXEC);
}
EOF
if compile_prog "" "" ; then
  eventfd=yes
fi

# check for fallocate
fallocate=no
cat > $TMPC << EOF
#include <fcntl.h>

int main(void)
{
    fallocate(0, 0, 0, 0);
    return 0;
}
EOF
if compile_prog "" "" ; then
  fallocate=yes
fi

# check for fallocate hole punching
fallocate_punch_hole=no
cat > $TMPC << EOF
#include <fcntl.h>
#include <linux/falloc.h>

int main(void)
{
    fallocate(0, FALLOC_FL_PUNCH_HOLE | FALLOC_FL_KEEP_SIZE, 0, 0);
    return 0;
}
EOF
if compile_prog "" "" ; then
  fallocate_punch_hole=yes
fi

# check for sync_file_range
sync_file_range=no
cat > $TMPC << EOF
#include <fcntl.h>

int main(void)
{
    sync_file_range(0, 0, 0, 0);
    return 0;
}
EOF
if compile_prog "" "" ; then
  sync_file_range=yes
fi

# check for linux/fiemap.h and FS_IOC_FIEMAP
fiemap=no
cat > $TMPC << EOF
#include <sys/ioctl.h>
#include <linux/fs.h>
#include <linux/fiemap.h>

int main(void)
{
    ioctl(0, FS_IOC_FIEMAP, 0);
    return 0;
}
EOF
if compile_prog "" "" ; then
  fiemap=yes
fi

# check for dup3
dup3=no
cat > $TMPC << EOF
#include <unistd.h>

int main(void)
{
    dup3(0, 0, 0);
    return 0;
}
EOF
if compile_prog "" "" ; then
  dup3=yes
fi

# check for epoll support
epoll=no
cat > $TMPC << EOF
#include <sys/epoll.h>

int main(void)
{
    epoll_create(0);
    return 0;
}
EOF
if compile_prog "" "" ; then
  epoll=yes
fi

# epoll_create1 and epoll_pwait are later additions
# so we must check separately for their presence
epoll_create1=no
cat > $TMPC << EOF
#include <sys/epoll.h>

int main(void)
{
    /* Note that we use epoll_create1 as a value, not as
     * a function being called. This is necessary so that on
     * old SPARC glibc versions where the function was present in
     * the library but not declared in the header file we will
     * fail the configure check. (Otherwise we will get a compiler
     * warning but not an error, and will proceed to fail the
     * qemu compile where we compile with -Werror.)
     */
    return (int)(uintptr_t)&epoll_create1;
}
EOF
if compile_prog "" "" ; then
  epoll_create1=yes
fi

epoll_pwait=no
cat > $TMPC << EOF
#include <sys/epoll.h>

int main(void)
{
    epoll_pwait(0, 0, 0, 0, 0);
    return 0;
}
EOF
if compile_prog "" "" ; then
  epoll_pwait=yes
fi

# check for sendfile support
sendfile=no
cat > $TMPC << EOF
#include <sys/sendfile.h>

int main(void)
{
    return sendfile(0, 0, 0, 0);
}
EOF
if compile_prog "" "" ; then
  sendfile=yes
fi

# Check if tools are available to build documentation.
if test "$docs" != "no" ; then
  if has makeinfo && has pod2man; then
    docs=yes
  else
    if test "$docs" = "yes" ; then
      feature_not_found "docs"
    fi
    docs=no
  fi
fi

if test "$tools" = ""; then
  if test `expr "$target_list" : ".*softmmu.*"` != 0; then
    tools=yes
  else
    tools=no
  fi
fi

# Search for bswap_32 function
byteswap_h=no
cat > $TMPC << EOF
#include <byteswap.h>
int main(void) { return bswap_32(0); }
EOF
if compile_prog "" "" ; then
  byteswap_h=yes
fi

# Search for bswap32 function
bswap_h=no
cat > $TMPC << EOF
#include <sys/endian.h>
#include <sys/types.h>
#include <machine/bswap.h>
int main(void) { return bswap32(0); }
EOF
if compile_prog "" "" ; then
  bswap_h=yes
fi

##########################################
# Do we have libiscsi
# We check for iscsi_unmap_sync() to make sure we have a
# recent enough version of libiscsi.
if test "$libiscsi" != "no" ; then
  cat > $TMPC << EOF
#include <stdio.h>
#include <iscsi/iscsi.h>
int main(void) { iscsi_unmap_sync(NULL,0,0,0,NULL,0); return 0; }
EOF
  if $pkg_config --atleast-version=1.7.0 libiscsi --modversion >/dev/null 2>&1; then
    libiscsi="yes"
    libiscsi_cflags=$($pkg_config --cflags libiscsi 2>/dev/null)
    libiscsi_libs=$($pkg_config --libs libiscsi 2>/dev/null)
    CFLAGS="$CFLAGS $libiscsi_cflags"
    LIBS="$LIBS $libiscsi_libs"
  elif compile_prog "" "-liscsi" ; then
    libiscsi="yes"
    LIBS="$LIBS -liscsi"
  else
    if test "$libiscsi" = "yes" ; then
      feature_not_found "libiscsi"
    fi
    libiscsi="no"
  fi
fi


##########################################
# Do we need libm
cat > $TMPC << EOF
#include <math.h>
int main(void) { return isnan(sin(0.0)); }
EOF
if compile_prog "" "" ; then
  :
elif compile_prog "" "-lm" ; then
  LIBS="-lm $LIBS"
  libs_qga="-lm $libs_qga"
else
  error_exit "libm check failed"
fi

##########################################
# Do we need librt
# uClibc provides 2 versions of clock_gettime(), one with realtime
# support and one without. This means that the clock_gettime() don't
# need -lrt. We still need it for timer_create() so we check for this
# function in addition.
cat > $TMPC <<EOF
#include <signal.h>
#include <time.h>
int main(void) {
  timer_create(CLOCK_REALTIME, NULL, NULL);
  return clock_gettime(CLOCK_REALTIME, NULL);
}
EOF

if compile_prog "" "" ; then
  :
# we need pthread for static linking. use previous pthread test result
elif compile_prog "" "-lrt $pthread_lib" ; then
  LIBS="-lrt $LIBS"
  libs_qga="-lrt $libs_qga"
fi

if test "$darwin" != "yes" -a "$mingw32" != "yes" -a "$solaris" != yes -a \
        "$aix" != "yes" -a "$haiku" != "yes" ; then
    libs_softmmu="-lutil $libs_softmmu"
fi

##########################################
# spice probe
if test "$spice" != "no" ; then
  cat > $TMPC << EOF
#include <spice.h>
int main(void) { spice_server_new(); return 0; }
EOF
  spice_cflags=$($pkg_config --cflags spice-protocol spice-server 2>/dev/null)
  spice_libs=$($pkg_config --libs spice-protocol spice-server 2>/dev/null)
  if $pkg_config --atleast-version=0.12.0 spice-server >/dev/null 2>&1 && \
     $pkg_config --atleast-version=0.12.3 spice-protocol > /dev/null 2>&1 && \
     compile_prog "$spice_cflags" "$spice_libs" ; then
    spice="yes"
    libs_softmmu="$libs_softmmu $spice_libs"
    QEMU_CFLAGS="$QEMU_CFLAGS $spice_cflags"
    spice_protocol_version=$($pkg_config --modversion spice-protocol)
    spice_server_version=$($pkg_config --modversion spice-server)
  else
    if test "$spice" = "yes" ; then
      feature_not_found "spice"
    fi
    spice="no"
  fi
fi

# check for libcacard for smartcard support
smartcard_cflags=""
# TODO - what's the minimal nss version we support?
if test "$smartcard_nss" != "no"; then
  cat > $TMPC << EOF
#include <pk11pub.h>
int main(void) { PK11_FreeSlot(0); return 0; }
EOF
    smartcard_includes="-I\$(SRC_PATH)/libcacard"
    libcacard_libs="$($pkg_config --libs nss 2>/dev/null) $glib_libs"
    libcacard_cflags="$($pkg_config --cflags nss 2>/dev/null) $glib_cflags"
    test_cflags="$libcacard_cflags"
    # The header files in nss < 3.13.3 have a bug which causes them to
    # emit a warning. If we're going to compile QEMU with -Werror, then
    # test that the headers don't have this bug. Otherwise we would pass
    # the configure test but fail to compile QEMU later.
    if test "$werror" = "yes"; then
        test_cflags="-Werror $test_cflags"
    fi
    if test -n "$libtool" &&
            $pkg_config --atleast-version=3.12.8 nss >/dev/null 2>&1 && \
      compile_prog "$test_cflags" "$libcacard_libs"; then
        smartcard_nss="yes"
        QEMU_CFLAGS="$QEMU_CFLAGS $libcacard_cflags"
        QEMU_INCLUDES="$QEMU_INCLUDES $smartcard_includes"
        libs_softmmu="$libcacard_libs $libs_softmmu"
    else
        if test "$smartcard_nss" = "yes"; then
            feature_not_found "nss"
        fi
        smartcard_nss="no"
    fi
fi

# check for usbredirparser for usb network redirection support
if test "$usb_redir" != "no" ; then
    if $pkg_config --atleast-version=0.6 libusbredirparser-0.5 >/dev/null 2>&1 ; then
        usb_redir="yes"
        usb_redir_cflags=$($pkg_config --cflags libusbredirparser-0.5 2>/dev/null)
        usb_redir_libs=$($pkg_config --libs libusbredirparser-0.5 2>/dev/null)
        QEMU_CFLAGS="$QEMU_CFLAGS $usb_redir_cflags"
        libs_softmmu="$libs_softmmu $usb_redir_libs"
    else
        if test "$usb_redir" = "yes"; then
            feature_not_found "usb-redir"
        fi
        usb_redir="no"
    fi
fi

##########################################

##########################################
# check if we have fdatasync

fdatasync=no
cat > $TMPC << EOF
#include <unistd.h>
int main(void) {
#if defined(_POSIX_SYNCHRONIZED_IO) && _POSIX_SYNCHRONIZED_IO > 0
return fdatasync(0);
#else
#error Not supported
#endif
}
EOF
if compile_prog "" "" ; then
    fdatasync=yes
fi

##########################################
# check if we have madvise

madvise=no
cat > $TMPC << EOF
#include <sys/types.h>
#include <sys/mman.h>
#include <stddef.h>
int main(void) { return madvise(NULL, 0, MADV_DONTNEED); }
EOF
if compile_prog "" "" ; then
    madvise=yes
fi

##########################################
# check if we have posix_madvise

posix_madvise=no
cat > $TMPC << EOF
#include <sys/mman.h>
#include <stddef.h>
int main(void) { return posix_madvise(NULL, 0, POSIX_MADV_DONTNEED); }
EOF
if compile_prog "" "" ; then
    posix_madvise=yes
fi

##########################################
# check if we have usable SIGEV_THREAD_ID

sigev_thread_id=no
cat > $TMPC << EOF
#include <signal.h>
int main(void) {
  struct sigevent ev;
  ev.sigev_notify = SIGEV_THREAD_ID;
  ev._sigev_un._tid = 0;
  asm volatile("" : : "g"(&ev));
  return 0;
}
EOF
if compile_prog "" "" ; then
    sigev_thread_id=yes
fi

##########################################
# check if trace backend exists

$python "$source_path/scripts/tracetool.py" "--backend=$trace_backend" --check-backend  > /dev/null 2> /dev/null
if test "$?" -ne 0 ; then
  error_exit "invalid trace backend" \
      "Please choose a supported trace backend."
fi

##########################################
# For 'ust' backend, test if ust headers are present
if test "$trace_backend" = "ust"; then
  cat > $TMPC << EOF
#include <ust/tracepoint.h>
#include <ust/marker.h>
int main(void) { return 0; }
EOF
  if compile_prog "" "" ; then
    LIBS="-lust -lurcu-bp $LIBS"
    libs_qga="-lust -lurcu-bp $libs_qga"
  else
    error_exit "Trace backend 'ust' missing libust header files"
  fi
fi

##########################################
# For 'dtrace' backend, test if 'dtrace' command is present
if test "$trace_backend" = "dtrace"; then
  if ! has 'dtrace' ; then
    error_exit "dtrace command is not found in PATH $PATH"
  fi
  trace_backend_stap="no"
  if has 'stap' ; then
    trace_backend_stap="yes"
  fi
fi

##########################################
# __sync_fetch_and_and requires at least -march=i486. Many toolchains
# use i686 as default anyway, but for those that don't, an explicit
# specification is necessary
if test "$vhost_net" = "yes" && test "$cpu" = "i386"; then
  cat > $TMPC << EOF
static int sfaa(int *ptr)
{
  return __sync_fetch_and_and(ptr, 0);
}

int main(void)
{
  int val = 42;
  sfaa(&val);
  return val;
}
EOF
  if ! compile_prog "" "" ; then
    QEMU_CFLAGS="-march=i486 $QEMU_CFLAGS"
  fi
fi

##########################################
# check and set a backend for coroutine

# We prefer ucontext, but it's not always possible. The fallback
# is sigcontext. gthread is not selectable except explicitly, because
# it is not functional enough to run QEMU proper. (It is occasionally
# useful for debugging purposes.)  On Windows the only valid backend
# is the Windows-specific one.

ucontext_works=no
if test "$darwin" != "yes"; then
  cat > $TMPC << EOF
#include <ucontext.h>
#ifdef __stub_makecontext
#error Ignoring glibc stub makecontext which will always fail
#endif
int main(void) { makecontext(0, 0, 0); return 0; }
EOF
  if compile_prog "" "" ; then
    ucontext_works=yes
  fi
fi

if test "$coroutine" = ""; then
  if test "$mingw32" = "yes"; then
    coroutine=win32
  elif test "$ucontext_works" = "yes"; then
    coroutine=ucontext
  else
    coroutine=sigaltstack
  fi
else
  case $coroutine in
  windows)
    if test "$mingw32" != "yes"; then
      error_exit "'windows' coroutine backend only valid for Windows"
    fi
    # Unfortunately the user visible backend name doesn't match the
    # coroutine-*.c filename for this case, so we have to adjust it here.
    coroutine=win32
    ;;
  ucontext)
    if test "$ucontext_works" != "yes"; then
      feature_not_found "ucontext"
    fi
    ;;
  gthread|sigaltstack)
    if test "$mingw32" = "yes"; then
      error_exit "only the 'windows' coroutine backend is valid for Windows"
    fi
    ;;
  *)
    error_exit "unknown coroutine backend $coroutine"
    ;;
  esac
fi

##########################################
# check if we have open_by_handle_at

open_by_handle_at=no
cat > $TMPC << EOF
#include <fcntl.h>
#if !defined(AT_EMPTY_PATH)
# error missing definition
#else
int main(void) { struct file_handle fh; return open_by_handle_at(0, &fh, 0); }
#endif
EOF
if compile_prog "" "" ; then
    open_by_handle_at=yes
fi

########################################
# check if we have linux/magic.h

linux_magic_h=no
cat > $TMPC << EOF
#include <linux/magic.h>
int main(void) {
  return 0;
}
EOF
if compile_prog "" "" ; then
    linux_magic_h=yes
fi

########################################
# check whether we can disable warning option with a pragma (this is needed
# to silence warnings in the headers of some versions of external libraries).
# This test has to be compiled with -Werror as otherwise an unknown pragma is
# only a warning.
#
# If we can't selectively disable warning in the code, disable -Werror so that
# the build doesn't fail anyway.

pragma_disable_unused_but_set=no
cat > $TMPC << EOF
#pragma GCC diagnostic ignored "-Wunused-but-set-variable"
#pragma GCC diagnostic ignored "-Wstrict-prototypes"

int main(void) {
    return 0;
}
EOF
if compile_prog "-Werror" "" ; then
    pragma_diagnostic_available=yes
fi

########################################
# check if we have valgrind/valgrind.h and valgrind/memcheck.h

valgrind_h=no
cat > $TMPC << EOF
#include <valgrind/valgrind.h>
#include <valgrind/memcheck.h>
int main(void) {
  return 0;
}
EOF
if compile_prog "" "" ; then
    valgrind_h=yes
fi

########################################
# check if environ is declared

has_environ=no
cat > $TMPC << EOF
#include <unistd.h>
int main(void) {
    environ = 0;
    return 0;
}
EOF
if compile_prog "" "" ; then
    has_environ=yes
fi

########################################
# check if cpuid.h is usable.

cpuid_h=no
cat > $TMPC << EOF
#include <cpuid.h>
int main(void) {
  return 0;
}
EOF
if compile_prog "" "" ; then
    cpuid_h=yes
fi

########################################
# check if __[u]int128_t is usable.

int128=no
cat > $TMPC << EOF
__int128_t a;
__uint128_t b;
int main (void) {
  a = a + b;
  b = a * b;
  return 0;
}
EOF
if compile_prog "" "" ; then
    int128=yes
fi

##########################################
# End of CC checks
# After here, no more $cc or $ld runs

if test "$gcov" = "yes" ; then
  CFLAGS="-fprofile-arcs -ftest-coverage -g $CFLAGS"
  LDFLAGS="-fprofile-arcs -ftest-coverage $LDFLAGS"
elif test "$debug" = "no" ; then
  CFLAGS="-O2 -D_FORTIFY_SOURCE=2 $CFLAGS"
fi


# Disable zero malloc errors for official releases unless explicitly told to
# enable/disable
if test -z "$zero_malloc" ; then
    if test "$z_version" = "50" ; then
	zero_malloc="no"
    else
	zero_malloc="yes"
    fi
fi

# Now we've finished running tests it's OK to add -Werror to the compiler flags
if test "$werror" = "yes"; then
    QEMU_CFLAGS="-Werror $QEMU_CFLAGS"
fi

if test "$solaris" = "no" ; then
    if $ld --version 2>/dev/null | grep "GNU ld" >/dev/null 2>/dev/null ; then
        LDFLAGS="-Wl,--warn-common $LDFLAGS"
    fi
fi

# test if pod2man has --utf8 option
if pod2man --help | grep -q utf8; then
    POD2MAN="pod2man --utf8"
else
    POD2MAN="pod2man"
fi

# Use ASLR, no-SEH and DEP if available
if test "$mingw32" = "yes" ; then
    for flag in --dynamicbase --no-seh --nxcompat; do
        if $ld --help 2>/dev/null | grep ".$flag" >/dev/null 2>/dev/null ; then
            LDFLAGS="-Wl,$flag $LDFLAGS"
        fi
    done
fi

qemu_confdir=$sysconfdir$confsuffix
qemu_datadir=$datadir$confsuffix
qemu_localedir="$datadir/locale"

tools=""
if test "$want_tools" = "yes" ; then
  tools="qemu-img\$(EXESUF) qemu-io\$(EXESUF) $tools"
  if [ "$linux" = "yes" -o "$bsd" = "yes" -o "$solaris" = "yes" ] ; then
    tools="qemu-nbd\$(EXESUF) $tools"
  fi
fi
if test "$softmmu" = yes ; then
  if test "$virtfs" != no ; then
    if test "$cap" = yes && test "$linux" = yes && test "$attr" = yes ; then
      virtfs=yes
      tools="$tools fsdev/virtfs-proxy-helper\$(EXESUF)"
    else
      if test "$virtfs" = yes; then
        error_exit "VirtFS is supported only on Linux and requires libcap-devel and libattr-devel"
      fi
      virtfs=no
    fi
  fi
  if [ "$linux" = "yes" -o "$bsd" = "yes" -o "$solaris" = "yes" ] ; then
    if [ "$guest_agent" = "yes" ]; then
      tools="qemu-ga\$(EXESUF) $tools"
    fi
  fi
fi

# Mac OS X ships with a broken assembler
roms=
if test \( "$cpu" = "i386" -o "$cpu" = "x86_64" \) -a \
        "$targetos" != "Darwin" -a "$targetos" != "SunOS" -a \
        "$softmmu" = yes ; then
  roms="optionrom"
fi
if test "$cpu" = "ppc64" -a "$targetos" != "Darwin" ; then
  roms="$roms spapr-rtas"
fi

# add pixman flags after all config tests are done
QEMU_CFLAGS="$QEMU_CFLAGS $pixman_cflags"
libs_softmmu="$libs_softmmu $pixman_libs"

echo "Install prefix    $prefix"
echo "BIOS directory    `eval echo $qemu_datadir`"
echo "binary directory  `eval echo $bindir`"
echo "library directory `eval echo $libdir`"
echo "libexec directory `eval echo $libexecdir`"
echo "include directory `eval echo $includedir`"
echo "config directory  `eval echo $sysconfdir`"
echo "local state directory   `eval echo $local_statedir`"
if test "$mingw32" = "no" ; then
echo "Manual directory  `eval echo $mandir`"
echo "ELF interp prefix $interp_prefix"
fi
echo "Source path       $source_path"
echo "C compiler        $cc"
echo "Host C compiler   $host_cc"
echo "Objective-C compiler $objcc"
echo "CFLAGS            $CFLAGS"
echo "QEMU_CFLAGS       $QEMU_CFLAGS"
echo "LDFLAGS           $LDFLAGS"
echo "make              $make"
echo "install           $install"
echo "python            $python"
if test "$slirp" = "yes" ; then
    echo "smbd              $smbd"
fi
echo "host CPU          $cpu"
echo "host big endian   $bigendian"
echo "target list       $target_list"
echo "tcg debug enabled $debug_tcg"
echo "gprof enabled     $gprof"
echo "sparse enabled    $sparse"
echo "strip binaries    $strip_opt"
echo "profiler          $profiler"
echo "static build      $static"
echo "-Werror enabled   $werror"
if test "$darwin" = "yes" ; then
    echo "Cocoa support     $cocoa"
fi
echo "pixman            $pixman"
echo "SDL support       $sdl"
echo "GTK support       $gtk"
echo "curses support    $curses"
echo "curl support      $curl"
echo "mingw32 support   $mingw32"
echo "Audio drivers     $audio_drv_list"
echo "Extra audio cards $audio_card_list"
echo "Block whitelist   $block_drv_whitelist"
echo "Mixer emulation   $mixemu"
echo "VirtFS support    $virtfs"
echo "VNC support       $vnc"
if test "$vnc" = "yes" ; then
    echo "VNC TLS support   $vnc_tls"
    echo "VNC SASL support  $vnc_sasl"
    echo "VNC JPEG support  $vnc_jpeg"
    echo "VNC PNG support   $vnc_png"
    echo "VNC WS support    $vnc_ws"
fi
if test -n "$sparc_cpu"; then
    echo "Target Sparc Arch $sparc_cpu"
fi
echo "xen support       $xen"
echo "brlapi support    $brlapi"
echo "bluez  support    $bluez"
echo "Documentation     $docs"
echo "Tools             $tools"
[ ! -z "$uname_release" ] && \
echo "uname -r          $uname_release"
echo "NPTL support      $nptl"
echo "GUEST_BASE        $guest_base"
echo "PIE               $pie"
echo "vde support       $vde"
echo "Linux AIO support $linux_aio"
echo "(X)ATTR support   $attr"
echo "Install blobs     $blobs"
echo "KVM support       $kvm"
echo "TCG interpreter   $tcg_interpreter"
echo "fdt support       $fdt"
echo "preadv support    $preadv"
echo "fdatasync         $fdatasync"
echo "madvise           $madvise"
echo "posix_madvise     $posix_madvise"
echo "sigev_thread_id   $sigev_thread_id"
echo "uuid support      $uuid"
echo "libcap-ng support $cap_ng"
echo "vhost-net support $vhost_net"
echo "Trace backend     $trace_backend"
echo "Trace output file $trace_file-<pid>"
echo "spice support     $spice ($spice_protocol_version/$spice_server_version)"
echo "rbd support       $rbd"
echo "xfsctl support    $xfs"
echo "nss used          $smartcard_nss"
echo "usb net redir     $usb_redir"
echo "GLX support       $glx"
echo "libiscsi support  $libiscsi"
echo "build guest agent $guest_agent"
echo "seccomp support   $seccomp"
echo "coroutine backend $coroutine"
echo "GlusterFS support $glusterfs"
echo "virtio-blk-data-plane $virtio_blk_data_plane"
echo "gcov              $gcov_tool"
echo "gcov enabled      $gcov"
echo "TPM support       $tpm"

if test "$sdl_too_old" = "yes"; then
echo "-> Your SDL version is too old - please upgrade to have SDL support"
fi

config_host_mak="config-host.mak"
config_host_ld="config-host.ld"

echo "# Automatically generated by configure - do not modify" >config-all-disas.mak

echo "# Automatically generated by configure - do not modify" > $config_host_mak
printf "# Configured with:" >> $config_host_mak
printf " '%s'" "$0" "$@" >> $config_host_mak
echo >> $config_host_mak

echo all: >> $config_host_mak
echo "prefix=$prefix" >> $config_host_mak
echo "bindir=$bindir" >> $config_host_mak
echo "libdir=$libdir" >> $config_host_mak
echo "libexecdir=$libexecdir" >> $config_host_mak
echo "includedir=$includedir" >> $config_host_mak
echo "mandir=$mandir" >> $config_host_mak
echo "sysconfdir=$sysconfdir" >> $config_host_mak
echo "qemu_confdir=$qemu_confdir" >> $config_host_mak
echo "qemu_datadir=$qemu_datadir" >> $config_host_mak
echo "qemu_docdir=$qemu_docdir" >> $config_host_mak
echo "qemu_localstatedir=$local_statedir" >> $config_host_mak
echo "qemu_helperdir=$libexecdir" >> $config_host_mak
echo "extra_cflags=$EXTRA_CFLAGS" >> $config_host_mak
echo "extra_ldflags=$EXTRA_LDFLAGS" >> $config_host_mak
echo "qemu_localedir=$qemu_localedir" >> $config_host_mak

echo "ARCH=$ARCH" >> $config_host_mak
if test "$debug_tcg" = "yes" ; then
  echo "CONFIG_DEBUG_TCG=y" >> $config_host_mak
fi
if test "$strip_opt" = "yes" ; then
  echo "STRIP=${strip}" >> $config_host_mak
fi
if test "$bigendian" = "yes" ; then
  echo "HOST_WORDS_BIGENDIAN=y" >> $config_host_mak
fi
if test "$mingw32" = "yes" ; then
  echo "CONFIG_WIN32=y" >> $config_host_mak
  echo "CONFIG_INSTALLER=y" >> $config_host_mak
  rc_version=`cat "$source_path/VERSION"`
  version_major=${rc_version%%.*}
  rc_version=${rc_version#*.}
  version_minor=${rc_version%%.*}
  rc_version=${rc_version#*.}
  version_subminor=${rc_version%%.*}
  version_micro=0
  echo "CONFIG_FILEVERSION=$version_major,$version_minor,$version_subminor,$version_micro" >> $config_host_mak
  echo "CONFIG_PRODUCTVERSION=$version_major,$version_minor,$version_subminor,$version_micro" >> $config_host_mak
else
  echo "CONFIG_POSIX=y" >> $config_host_mak
fi

if test "$linux" = "yes" ; then
  echo "CONFIG_LINUX=y" >> $config_host_mak
fi

if test "$darwin" = "yes" ; then
  echo "CONFIG_DARWIN=y" >> $config_host_mak
fi

if test "$aix" = "yes" ; then
  echo "CONFIG_AIX=y" >> $config_host_mak
fi

if test "$solaris" = "yes" ; then
  echo "CONFIG_SOLARIS=y" >> $config_host_mak
  echo "CONFIG_SOLARIS_VERSION=$solarisrev" >> $config_host_mak
  if test "$needs_libsunmath" = "yes" ; then
    echo "CONFIG_NEEDS_LIBSUNMATH=y" >> $config_host_mak
  fi
fi
if test "$haiku" = "yes" ; then
  echo "CONFIG_HAIKU=y" >> $config_host_mak
fi
if test "$static" = "yes" ; then
  echo "CONFIG_STATIC=y" >> $config_host_mak
fi
if test "$profiler" = "yes" ; then
  echo "CONFIG_PROFILER=y" >> $config_host_mak
fi
if test "$slirp" = "yes" ; then
  echo "CONFIG_SLIRP=y" >> $config_host_mak
  echo "CONFIG_SMBD_COMMAND=\"$smbd\"" >> $config_host_mak
fi
if test "$vde" = "yes" ; then
  echo "CONFIG_VDE=y" >> $config_host_mak
fi
if test "$cap_ng" = "yes" ; then
  echo "CONFIG_LIBCAP=y" >> $config_host_mak
fi
for card in $audio_card_list; do
    def=CONFIG_`echo $card | LC_ALL=C tr '[a-z]' '[A-Z]'`
    echo "$def=y" >> $config_host_mak
done
echo "CONFIG_AUDIO_DRIVERS=$audio_drv_list" >> $config_host_mak
for drv in $audio_drv_list; do
    def=CONFIG_`echo $drv | LC_ALL=C tr '[a-z]' '[A-Z]'`
    echo "$def=y" >> $config_host_mak
    if test "$drv" = "fmod"; then
        echo "FMOD_CFLAGS=-I$fmod_inc" >> $config_host_mak
    fi
done
if test "$audio_pt_int" = "yes" ; then
  echo "CONFIG_AUDIO_PT_INT=y" >> $config_host_mak
fi
if test "$audio_win_int" = "yes" ; then
  echo "CONFIG_AUDIO_WIN_INT=y" >> $config_host_mak
fi
echo "CONFIG_BDRV_WHITELIST=$block_drv_whitelist" >> $config_host_mak
if test "$mixemu" = "yes" ; then
  echo "CONFIG_MIXEMU=y" >> $config_host_mak
fi
if test "$vnc" = "yes" ; then
  echo "CONFIG_VNC=y" >> $config_host_mak
fi
if test "$vnc_tls" = "yes" ; then
  echo "CONFIG_VNC_TLS=y" >> $config_host_mak
fi
if test "$vnc_sasl" = "yes" ; then
  echo "CONFIG_VNC_SASL=y" >> $config_host_mak
fi
if test "$vnc_jpeg" = "yes" ; then
  echo "CONFIG_VNC_JPEG=y" >> $config_host_mak
fi
if test "$vnc_png" = "yes" ; then
  echo "CONFIG_VNC_PNG=y" >> $config_host_mak
fi
if test "$vnc_ws" = "yes" ; then
  echo "CONFIG_VNC_WS=y" >> $config_host_mak
  echo "VNC_WS_CFLAGS=$vnc_ws_cflags" >> $config_host_mak
fi
if test "$fnmatch" = "yes" ; then
  echo "CONFIG_FNMATCH=y" >> $config_host_mak
fi
if test "$uuid" = "yes" ; then
  echo "CONFIG_UUID=y" >> $config_host_mak
fi
if test "$xfs" = "yes" ; then
  echo "CONFIG_XFS=y" >> $config_host_mak
fi
qemu_version=`head "$source_path/VERSION"`
echo "VERSION=$qemu_version" >>$config_host_mak
echo "PKGVERSION=$pkgversion" >>$config_host_mak
echo "SRC_PATH=$source_path" >> $config_host_mak
echo "TARGET_DIRS=$target_list" >> $config_host_mak
if [ "$docs" = "yes" ] ; then
  echo "BUILD_DOCS=yes" >> $config_host_mak
fi
if [ "$tools" = "yes" ] ; then
  echo "BUILD_TOOLS=yes" >> $config_host_mak
fi
if test "$sdl" = "yes" ; then
  echo "CONFIG_SDL=y" >> $config_host_mak
  echo "SDL_CFLAGS=$sdl_cflags" >> $config_host_mak
fi
if test "$cocoa" = "yes" ; then
  echo "CONFIG_COCOA=y" >> $config_host_mak
fi
if test "$curses" = "yes" ; then
  echo "CONFIG_CURSES=y" >> $config_host_mak
fi
if test "$atfile" = "yes" ; then
  echo "CONFIG_ATFILE=y" >> $config_host_mak
fi
if test "$utimens" = "yes" ; then
  echo "CONFIG_UTIMENSAT=y" >> $config_host_mak
fi
if test "$pipe2" = "yes" ; then
  echo "CONFIG_PIPE2=y" >> $config_host_mak
fi
if test "$accept4" = "yes" ; then
  echo "CONFIG_ACCEPT4=y" >> $config_host_mak
fi
if test "$splice" = "yes" ; then
  echo "CONFIG_SPLICE=y" >> $config_host_mak
fi
if test "$eventfd" = "yes" ; then
  echo "CONFIG_EVENTFD=y" >> $config_host_mak
fi
if test "$fallocate" = "yes" ; then
  echo "CONFIG_FALLOCATE=y" >> $config_host_mak
fi
if test "$fallocate_punch_hole" = "yes" ; then
  echo "CONFIG_FALLOCATE_PUNCH_HOLE=y" >> $config_host_mak
fi
if test "$sync_file_range" = "yes" ; then
  echo "CONFIG_SYNC_FILE_RANGE=y" >> $config_host_mak
fi
if test "$fiemap" = "yes" ; then
  echo "CONFIG_FIEMAP=y" >> $config_host_mak
fi
if test "$dup3" = "yes" ; then
  echo "CONFIG_DUP3=y" >> $config_host_mak
fi
if test "$epoll" = "yes" ; then
  echo "CONFIG_EPOLL=y" >> $config_host_mak
fi
if test "$epoll_create1" = "yes" ; then
  echo "CONFIG_EPOLL_CREATE1=y" >> $config_host_mak
fi
if test "$epoll_pwait" = "yes" ; then
  echo "CONFIG_EPOLL_PWAIT=y" >> $config_host_mak
fi
if test "$sendfile" = "yes" ; then
  echo "CONFIG_SENDFILE=y" >> $config_host_mak
fi
if test "$inotify" = "yes" ; then
  echo "CONFIG_INOTIFY=y" >> $config_host_mak
fi
if test "$inotify1" = "yes" ; then
  echo "CONFIG_INOTIFY1=y" >> $config_host_mak
fi
if test "$byteswap_h" = "yes" ; then
  echo "CONFIG_BYTESWAP_H=y" >> $config_host_mak
fi
if test "$bswap_h" = "yes" ; then
  echo "CONFIG_MACHINE_BSWAP_H=y" >> $config_host_mak
fi
if test "$curl" = "yes" ; then
  echo "CONFIG_CURL=y" >> $config_host_mak
  echo "CURL_CFLAGS=$curl_cflags" >> $config_host_mak
fi
if test "$brlapi" = "yes" ; then
  echo "CONFIG_BRLAPI=y" >> $config_host_mak
fi
if test "$bluez" = "yes" ; then
  echo "CONFIG_BLUEZ=y" >> $config_host_mak
  echo "BLUEZ_CFLAGS=$bluez_cflags" >> $config_host_mak
fi
echo "GLIB_CFLAGS=$glib_cflags" >> $config_host_mak
if test "$gtk" = "yes" ; then
  echo "CONFIG_GTK=y" >> $config_host_mak
  echo "GTK_CFLAGS=$gtk_cflags" >> $config_host_mak
  echo "VTE_CFLAGS=$vte_cflags" >> $config_host_mak
fi
if test "$xen" = "yes" ; then
  echo "CONFIG_XEN_BACKEND=y" >> $config_host_mak
  echo "CONFIG_XEN_CTRL_INTERFACE_VERSION=$xen_ctrl_version" >> $config_host_mak
fi
if test "$linux_aio" = "yes" ; then
  echo "CONFIG_LINUX_AIO=y" >> $config_host_mak
fi
if test "$attr" = "yes" ; then
  echo "CONFIG_ATTR=y" >> $config_host_mak
fi
if test "$libattr" = "yes" ; then
  echo "CONFIG_LIBATTR=y" >> $config_host_mak
fi
if test "$virtfs" = "yes" ; then
  echo "CONFIG_VIRTFS=y" >> $config_host_mak
fi
if test "$blobs" = "yes" ; then
  echo "INSTALL_BLOBS=yes" >> $config_host_mak
fi
if test "$iovec" = "yes" ; then
  echo "CONFIG_IOVEC=y" >> $config_host_mak
fi
if test "$preadv" = "yes" ; then
  echo "CONFIG_PREADV=y" >> $config_host_mak
fi
if test "$fdt" = "yes" ; then
  echo "CONFIG_FDT=y" >> $config_host_mak
fi
if test "$signalfd" = "yes" ; then
  echo "CONFIG_SIGNALFD=y" >> $config_host_mak
fi
if test "$tcg_interpreter" = "yes" ; then
  echo "CONFIG_TCG_INTERPRETER=y" >> $config_host_mak
fi
if test "$fdatasync" = "yes" ; then
  echo "CONFIG_FDATASYNC=y" >> $config_host_mak
fi
if test "$madvise" = "yes" ; then
  echo "CONFIG_MADVISE=y" >> $config_host_mak
fi
if test "$posix_madvise" = "yes" ; then
  echo "CONFIG_POSIX_MADVISE=y" >> $config_host_mak
fi
if test "$sigev_thread_id" = "yes" ; then
  echo "CONFIG_SIGEV_THREAD_ID=y" >> $config_host_mak
fi

if test "$spice" = "yes" ; then
  echo "CONFIG_SPICE=y" >> $config_host_mak
fi

if test "$smartcard_nss" = "yes" ; then
  echo "CONFIG_SMARTCARD_NSS=y" >> $config_host_mak
  echo "libcacard_libs=$libcacard_libs" >> $config_host_mak
  echo "libcacard_cflags=$libcacard_cflags" >> $config_host_mak
fi

if test "$usb_redir" = "yes" ; then
  echo "CONFIG_USB_REDIR=y" >> $config_host_mak
fi

if test "$glx" = "yes" ; then
  echo "CONFIG_GLX=y" >> $config_host_mak
fi

if test "$libiscsi" = "yes" ; then
  echo "CONFIG_LIBISCSI=y" >> $config_host_mak
fi

if test "$seccomp" = "yes"; then
  echo "CONFIG_SECCOMP=y" >> $config_host_mak
fi

# XXX: suppress that
if [ "$bsd" = "yes" ] ; then
  echo "CONFIG_BSD=y" >> $config_host_mak
fi

echo "CONFIG_UNAME_RELEASE=\"$uname_release\"" >> $config_host_mak

if test "$zero_malloc" = "yes" ; then
  echo "CONFIG_ZERO_MALLOC=y" >> $config_host_mak
fi
if test "$rbd" = "yes" ; then
  echo "CONFIG_RBD=y" >> $config_host_mak
fi

echo "CONFIG_COROUTINE_BACKEND=$coroutine" >> $config_host_mak

if test "$open_by_handle_at" = "yes" ; then
  echo "CONFIG_OPEN_BY_HANDLE=y" >> $config_host_mak
fi

if test "$linux_magic_h" = "yes" ; then
  echo "CONFIG_LINUX_MAGIC_H=y" >> $config_host_mak
fi

if test "$pragma_diagnostic_available" = "yes" ; then
  echo "CONFIG_PRAGMA_DIAGNOSTIC_AVAILABLE=y" >> $config_host_mak
fi

if test "$valgrind_h" = "yes" ; then
  echo "CONFIG_VALGRIND_H=y" >> $config_host_mak
fi

if test "$has_environ" = "yes" ; then
  echo "CONFIG_HAS_ENVIRON=y" >> $config_host_mak
fi

if test "$cpuid_h" = "yes" ; then
  echo "CONFIG_CPUID_H=y" >> $config_host_mak
fi

if test "$int128" = "yes" ; then
  echo "CONFIG_INT128=y" >> $config_host_mak
fi

if test "$glusterfs" = "yes" ; then
  echo "CONFIG_GLUSTERFS=y" >> $config_host_mak
fi

if test "$virtio_blk_data_plane" = "yes" ; then
  echo 'CONFIG_VIRTIO_BLK_DATA_PLANE=$(CONFIG_VIRTIO)' >> $config_host_mak
fi

# USB host support
case "$usb" in
linux)
  echo "HOST_USB=linux legacy" >> $config_host_mak
;;
bsd)
  echo "HOST_USB=bsd" >> $config_host_mak
;;
*)
  echo "HOST_USB=stub" >> $config_host_mak
;;
esac

# use default implementation for tracing backend-specific routines
trace_default=yes
echo "TRACE_BACKEND=$trace_backend" >> $config_host_mak
if test "$trace_backend" = "nop"; then
  echo "CONFIG_TRACE_NOP=y" >> $config_host_mak
fi
if test "$trace_backend" = "simple"; then
  echo "CONFIG_TRACE_SIMPLE=y" >> $config_host_mak
  trace_default=no
  # Set the appropriate trace file.
  trace_file="\"$trace_file-\" FMT_pid"
fi
if test "$trace_backend" = "stderr"; then
  echo "CONFIG_TRACE_STDERR=y" >> $config_host_mak
  trace_default=no
fi
if test "$trace_backend" = "ust"; then
  echo "CONFIG_TRACE_UST=y" >> $config_host_mak
fi
if test "$trace_backend" = "dtrace"; then
  echo "CONFIG_TRACE_DTRACE=y" >> $config_host_mak
  if test "$trace_backend_stap" = "yes" ; then
    echo "CONFIG_TRACE_SYSTEMTAP=y" >> $config_host_mak
  fi
fi
echo "CONFIG_TRACE_FILE=$trace_file" >> $config_host_mak
if test "$trace_default" = "yes"; then
  echo "CONFIG_TRACE_DEFAULT=y" >> $config_host_mak
fi

echo "TOOLS=$tools" >> $config_host_mak
echo "ROMS=$roms" >> $config_host_mak
echo "MAKE=$make" >> $config_host_mak
echo "INSTALL=$install" >> $config_host_mak
echo "INSTALL_DIR=$install -d -m 0755" >> $config_host_mak
echo "INSTALL_DATA=$install -c -m 0644" >> $config_host_mak
if test -n "$libtool"; then
  echo "INSTALL_PROG=\$(LIBTOOL) --mode=install $install -c -m 0755" >> $config_host_mak
  echo "INSTALL_LIB=\$(LIBTOOL) --mode=install $install -c -m 0644" >> $config_host_mak
else
  echo "INSTALL_PROG=$install -c -m 0755" >> $config_host_mak
  echo "INSTALL_LIB=$install -c -m 0644" >> $config_host_mak
fi
echo "PYTHON=$python" >> $config_host_mak
echo "CC=$cc" >> $config_host_mak
echo "CC_I386=$cc_i386" >> $config_host_mak
echo "HOST_CC=$host_cc" >> $config_host_mak
echo "OBJCC=$objcc" >> $config_host_mak
echo "AR=$ar" >> $config_host_mak
echo "AS=$as" >> $config_host_mak
echo "CPP=$cpp" >> $config_host_mak
echo "OBJCOPY=$objcopy" >> $config_host_mak
echo "LD=$ld" >> $config_host_mak
echo "WINDRES=$windres" >> $config_host_mak
echo "LIBTOOL=$libtool" >> $config_host_mak
echo "CFLAGS=$CFLAGS" >> $config_host_mak
echo "QEMU_CFLAGS=$QEMU_CFLAGS" >> $config_host_mak
echo "QEMU_INCLUDES=$QEMU_INCLUDES" >> $config_host_mak
if test "$sparse" = "yes" ; then
  echo "CC           := REAL_CC=\"\$(CC)\" cgcc"       >> $config_host_mak
  echo "HOST_CC      := REAL_CC=\"\$(HOST_CC)\" cgcc"  >> $config_host_mak
  echo "QEMU_CFLAGS  += -Wbitwise -Wno-transparent-union -Wno-old-initializer -Wno-non-pointer-null" >> $config_host_mak
fi
if test "$cross_prefix" != ""; then
  echo "AUTOCONF_HOST := --host=${cross_prefix%-}"     >> $config_host_mak
else
  echo "AUTOCONF_HOST := "                             >> $config_host_mak
fi
echo "LDFLAGS=$LDFLAGS" >> $config_host_mak
echo "LIBS+=$LIBS" >> $config_host_mak
echo "LIBS_TOOLS+=$libs_tools" >> $config_host_mak
echo "EXESUF=$EXESUF" >> $config_host_mak
echo "LIBS_QGA+=$libs_qga" >> $config_host_mak
echo "POD2MAN=$POD2MAN" >> $config_host_mak
echo "TRANSLATE_OPT_CFLAGS=$TRANSLATE_OPT_CFLAGS" >> $config_host_mak
if test "$gcov" = "yes" ; then
  echo "CONFIG_GCOV=y" >> $config_host_mak
  echo "GCOV=$gcov_tool" >> $config_host_mak
fi

# generate list of library paths for linker script

$ld --verbose -v 2> /dev/null | grep SEARCH_DIR > ${config_host_ld}

if test -f ${config_host_ld}~ ; then
  if cmp -s $config_host_ld ${config_host_ld}~ ; then
    mv ${config_host_ld}~ $config_host_ld
  else
    rm ${config_host_ld}~
  fi
fi

# use included Linux headers
if test "$linux" = "yes" ; then
  mkdir -p linux-headers
  case "$cpu" in
  i386|x86_64)
    linux_arch=x86
    ;;
  ppcemb|ppc|ppc64)
    linux_arch=powerpc
    ;;
  s390x)
    linux_arch=s390
    ;;
  *)
    # For most CPUs the kernel architecture name and QEMU CPU name match.
    linux_arch="$cpu"
    ;;
  esac
    # For non-KVM architectures we will not have asm headers
    if [ -e "$source_path/linux-headers/asm-$linux_arch" ]; then
      symlink "$source_path/linux-headers/asm-$linux_arch" linux-headers/asm
    fi
fi

for target in $target_list; do
target_dir="$target"
config_target_mak=$target_dir/config-target.mak
target_arch2=`echo $target | cut -d '-' -f 1`
target_bigendian="no"

case "$target_arch2" in
  armeb|lm32|m68k|microblaze|mips|mipsn32|mips64|moxie|or32|ppc|ppcemb|ppc64|ppc64abi32|s390x|sh4eb|sparc|sparc64|sparc32plus|xtensaeb)
  target_bigendian=yes
  ;;
esac
target_softmmu="no"
target_user_only="no"
target_linux_user="no"
target_bsd_user="no"
case "$target" in
  ${target_arch2}-softmmu)
    target_softmmu="yes"
    ;;
  ${target_arch2}-linux-user)
    if test "$linux" != "yes" ; then
      error_exit "Target '$target' is only available on a Linux host"
    fi
    target_user_only="yes"
    target_linux_user="yes"
    ;;
  ${target_arch2}-bsd-user)
    if test "$bsd" != "yes" ; then
      error_exit "Target '$target' is only available on a BSD host"
    fi
    target_user_only="yes"
    target_bsd_user="yes"
    ;;
  *)
    error_exit "Target '$target' not recognised"
    exit 1
    ;;
esac

mkdir -p $target_dir
echo "# Automatically generated by configure - do not modify" > $config_target_mak

bflt="no"
target_nptl="no"
interp_prefix1=`echo "$interp_prefix" | sed "s/%M/$target_arch2/g"`
gdb_xml_files=""
target_short_alignment=2
target_int_alignment=4
target_long_alignment=4
target_llong_alignment=8
target_libs_softmmu=

TARGET_ARCH="$target_arch2"
TARGET_BASE_ARCH=""
TARGET_ABI_DIR=""

case "$target_arch2" in
  i386)
  ;;
  x86_64)
    TARGET_BASE_ARCH=i386
    target_long_alignment=8
  ;;
  alpha)
    target_long_alignment=8
    target_nptl="yes"
  ;;
  arm|armeb)
    TARGET_ARCH=arm
    bflt="yes"
    target_nptl="yes"
    gdb_xml_files="arm-core.xml arm-vfp.xml arm-vfp3.xml arm-neon.xml"
    target_llong_alignment=4
  ;;
  cris)
    target_nptl="yes"
  ;;
  lm32)
    target_libs_softmmu="$glx_libs"
  ;;
  m68k)
    bflt="yes"
    gdb_xml_files="cf-core.xml cf-fp.xml"
    target_int_alignment=2
    target_long_alignment=2
    target_llong_alignment=2
  ;;
  microblaze|microblazeel)
    TARGET_ARCH=microblaze
    bflt="yes"
    target_nptl="yes"
  ;;
  mips|mipsel)
    TARGET_ARCH=mips
    echo "TARGET_ABI_MIPSO32=y" >> $config_target_mak
    target_nptl="yes"
  ;;
  mipsn32|mipsn32el)
    TARGET_ARCH=mips64
    TARGET_BASE_ARCH=mips
    echo "TARGET_ABI_MIPSN32=y" >> $config_target_mak
    echo "TARGET_ABI32=y" >> $config_target_mak
  ;;
  mips64|mips64el)
    TARGET_ARCH=mips64
    TARGET_BASE_ARCH=mips
    echo "TARGET_ABI_MIPSN64=y" >> $config_target_mak
    target_long_alignment=8
  ;;
  moxie)
  ;;
  or32)
    TARGET_ARCH=openrisc
    TARGET_BASE_ARCH=openrisc
  ;;
  ppc)
    gdb_xml_files="power-core.xml power-fpu.xml power-altivec.xml power-spe.xml"
    target_nptl="yes"
  ;;
  ppcemb)
    TARGET_BASE_ARCH=ppc
    TARGET_ABI_DIR=ppc
    gdb_xml_files="power-core.xml power-fpu.xml power-altivec.xml power-spe.xml"
    target_nptl="yes"
  ;;
  ppc64)
    TARGET_BASE_ARCH=ppc
    TARGET_ABI_DIR=ppc
    gdb_xml_files="power64-core.xml power-fpu.xml power-altivec.xml power-spe.xml"
    target_long_alignment=8
  ;;
  ppc64abi32)
    TARGET_ARCH=ppc64
    TARGET_BASE_ARCH=ppc
    TARGET_ABI_DIR=ppc
    echo "TARGET_ABI32=y" >> $config_target_mak
    gdb_xml_files="power64-core.xml power-fpu.xml power-altivec.xml power-spe.xml"
  ;;
  sh4|sh4eb)
    TARGET_ARCH=sh4
    bflt="yes"
    target_nptl="yes"
  ;;
  sparc)
  ;;
  sparc64)
    TARGET_BASE_ARCH=sparc
    target_long_alignment=8
  ;;
  sparc32plus)
    TARGET_ARCH=sparc64
    TARGET_BASE_ARCH=sparc
    TARGET_ABI_DIR=sparc
    echo "TARGET_ABI32=y" >> $config_target_mak
  ;;
  s390x)
    target_nptl="yes"
    target_long_alignment=8
  ;;
  unicore32)
  ;;
  xtensa|xtensaeb)
    TARGET_ARCH=xtensa
  ;;
  *)
    error_exit "Unsupported target CPU"
  ;;
esac
# TARGET_BASE_ARCH needs to be defined after TARGET_ARCH
if [ "$TARGET_BASE_ARCH" = "" ]; then
  TARGET_BASE_ARCH=$TARGET_ARCH
fi

symlink "$source_path/Makefile.target" "$target_dir/Makefile"

upper() {
    echo "$@"| LC_ALL=C tr '[a-z]' '[A-Z]'
}

case "$cpu" in
  i386|x86_64|ppc)
    # The TCG interpreter currently does not support ld/st optimization.
    if test "$tcg_interpreter" = "no" ; then
        echo "CONFIG_QEMU_LDST_OPTIMIZATION=y" >> $config_target_mak
    fi
  ;;
esac

echo "TARGET_SHORT_ALIGNMENT=$target_short_alignment" >> $config_target_mak
echo "TARGET_INT_ALIGNMENT=$target_int_alignment" >> $config_target_mak
echo "TARGET_LONG_ALIGNMENT=$target_long_alignment" >> $config_target_mak
echo "TARGET_LLONG_ALIGNMENT=$target_llong_alignment" >> $config_target_mak
echo "TARGET_ARCH=$TARGET_ARCH" >> $config_target_mak
target_arch_name="`upper $TARGET_ARCH`"
echo "TARGET_$target_arch_name=y" >> $config_target_mak
echo "TARGET_ARCH2=$target_arch2" >> $config_target_mak
echo "TARGET_TYPE=TARGET_TYPE_`upper $target_arch2`" >> $config_target_mak
echo "TARGET_BASE_ARCH=$TARGET_BASE_ARCH" >> $config_target_mak
if [ "$TARGET_ABI_DIR" = "" ]; then
  TARGET_ABI_DIR=$TARGET_ARCH
fi
echo "TARGET_ABI_DIR=$TARGET_ABI_DIR" >> $config_target_mak
case "$target_arch2" in
  i386|x86_64)
    if test "$xen" = "yes" -a "$target_softmmu" = "yes" ; then
      echo "CONFIG_XEN=y" >> $config_target_mak
      if test "$xen_pci_passthrough" = yes; then
        echo "CONFIG_XEN_PCI_PASSTHROUGH=y" >> "$config_target_mak"
      fi
    else
      echo "CONFIG_NO_XEN=y" >> $config_target_mak
    fi
    ;;
  *)
    echo "CONFIG_NO_XEN=y" >> $config_target_mak
esac
case "$target_arch2" in
  arm|i386|x86_64|ppcemb|ppc|ppc64|s390x)
    # Make sure the target and host cpus are compatible
    if test "$kvm" = "yes" -a "$target_softmmu" = "yes" -a \
      \( "$target_arch2" = "$cpu" -o \
      \( "$target_arch2" = "ppcemb" -a "$cpu" = "ppc" \) -o \
      \( "$target_arch2" = "ppc64"  -a "$cpu" = "ppc" \) -o \
      \( "$target_arch2" = "ppc"    -a "$cpu" = "ppc64" \) -o \
      \( "$target_arch2" = "ppcemb" -a "$cpu" = "ppc64" \) -o \
      \( "$target_arch2" = "x86_64" -a "$cpu" = "i386"   \) -o \
      \( "$target_arch2" = "i386"   -a "$cpu" = "x86_64" \) \) ; then
      echo "CONFIG_KVM=y" >> $config_target_mak
      if test "$vhost_net" = "yes" ; then
        echo "CONFIG_VHOST_NET=y" >> $config_target_mak
      fi
    fi
esac
case "$target_arch2" in
  i386|x86_64)
    echo "CONFIG_HAVE_GET_MEMORY_MAPPING=y" >> $config_target_mak
esac
if test "$target_bigendian" = "yes" ; then
  echo "TARGET_WORDS_BIGENDIAN=y" >> $config_target_mak
fi
if test "$target_softmmu" = "yes" ; then
  echo "CONFIG_SOFTMMU=y" >> $config_target_mak
  echo "LIBS+=$libs_softmmu $target_libs_softmmu" >> $config_target_mak
  case "$target_arch2" in
    i386|x86_64)
      echo "CONFIG_HAVE_CORE_DUMP=y" >> $config_target_mak
  esac
fi
if test "$target_user_only" = "yes" ; then
  echo "CONFIG_USER_ONLY=y" >> $config_target_mak
  echo "CONFIG_QEMU_INTERP_PREFIX=\"$interp_prefix1\"" >> $config_target_mak
fi
if test "$target_linux_user" = "yes" ; then
  echo "CONFIG_LINUX_USER=y" >> $config_target_mak
fi
list=""
if test ! -z "$gdb_xml_files" ; then
  for x in $gdb_xml_files; do
    list="$list $source_path/gdb-xml/$x"
  done
  echo "TARGET_XML_FILES=$list" >> $config_target_mak
fi

if test "$target_user_only" = "yes" -a "$bflt" = "yes"; then
  echo "TARGET_HAS_BFLT=y" >> $config_target_mak
fi
if test "$target_user_only" = "yes" \
        -a "$nptl" = "yes" -a "$target_nptl" = "yes"; then
  echo "CONFIG_USE_NPTL=y" >> $config_target_mak
fi
if test "$target_user_only" = "yes" -a "$guest_base" = "yes"; then
  echo "CONFIG_USE_GUEST_BASE=y" >> $config_target_mak
fi
if test "$target_bsd_user" = "yes" ; then
  echo "CONFIG_BSD_USER=y" >> $config_target_mak
fi

# the static way of configuring available audio cards requires this workaround
if test "$target_user_only" != "yes" && grep -q CONFIG_PCSPK $source_path/default-configs/$target.mak; then
  echo "CONFIG_PCSPK=y" >> $config_target_mak
fi

# generate QEMU_CFLAGS/LDFLAGS for targets

cflags=""
includes=""
ldflags=""

if test "$tcg_interpreter" = "yes"; then
  includes="-I\$(SRC_PATH)/tcg/tci $includes"
elif test "$ARCH" = "sparc64" ; then
  includes="-I\$(SRC_PATH)/tcg/sparc $includes"
elif test "$ARCH" = "s390x" ; then
  includes="-I\$(SRC_PATH)/tcg/s390 $includes"
elif test "$ARCH" = "x86_64" ; then
  includes="-I\$(SRC_PATH)/tcg/i386 $includes"
else
  includes="-I\$(SRC_PATH)/tcg/\$(ARCH) $includes"
fi
includes="-I\$(SRC_PATH)/tcg $includes"

if test "$linux" = "yes" ; then
  includes="-I\$(SRC_PATH)/linux-headers $includes"
fi

for i in $ARCH $TARGET_BASE_ARCH ; do
  case "$i" in
  alpha)
    echo "CONFIG_ALPHA_DIS=y"  >> $config_target_mak
    echo "CONFIG_ALPHA_DIS=y"  >> config-all-disas.mak
  ;;
  arm)
    echo "CONFIG_ARM_DIS=y"  >> $config_target_mak
    echo "CONFIG_ARM_DIS=y"  >> config-all-disas.mak
  ;;
  cris)
    echo "CONFIG_CRIS_DIS=y"  >> $config_target_mak
    echo "CONFIG_CRIS_DIS=y"  >> config-all-disas.mak
  ;;
  hppa)
    echo "CONFIG_HPPA_DIS=y"  >> $config_target_mak
    echo "CONFIG_HPPA_DIS=y"  >> config-all-disas.mak
  ;;
  i386|x86_64)
    echo "CONFIG_I386_DIS=y"  >> $config_target_mak
    echo "CONFIG_I386_DIS=y"  >> config-all-disas.mak
  ;;
  ia64*)
    echo "CONFIG_IA64_DIS=y"  >> $config_target_mak
    echo "CONFIG_IA64_DIS=y"  >> config-all-disas.mak
  ;;
  lm32)
    echo "CONFIG_LM32_DIS=y"  >> $config_target_mak
    echo "CONFIG_LM32_DIS=y"  >> config-all-disas.mak
  ;;
  m68k)
    echo "CONFIG_M68K_DIS=y"  >> $config_target_mak
    echo "CONFIG_M68K_DIS=y"  >> config-all-disas.mak
  ;;
  microblaze*)
    echo "CONFIG_MICROBLAZE_DIS=y"  >> $config_target_mak
    echo "CONFIG_MICROBLAZE_DIS=y"  >> config-all-disas.mak
  ;;
  mips*)
    echo "CONFIG_MIPS_DIS=y"  >> $config_target_mak
    echo "CONFIG_MIPS_DIS=y"  >> config-all-disas.mak
  ;;
  moxie*)
    echo "CONFIG_MOXIE_DIS=y"  >> $config_target_mak
    echo "CONFIG_MOXIE_DIS=y"  >> config-all-disas.mak
  ;;
  or32)
    echo "CONFIG_OPENRISC_DIS=y"  >> $config_target_mak
    echo "CONFIG_OPENRISC_DIS=y"  >> config-all-disas.mak
  ;;
  ppc*)
    echo "CONFIG_PPC_DIS=y"  >> $config_target_mak
    echo "CONFIG_PPC_DIS=y"  >> config-all-disas.mak
  ;;
  s390*)
    echo "CONFIG_S390_DIS=y"  >> $config_target_mak
    echo "CONFIG_S390_DIS=y"  >> config-all-disas.mak
  ;;
  sh4)
    echo "CONFIG_SH4_DIS=y"  >> $config_target_mak
    echo "CONFIG_SH4_DIS=y"  >> config-all-disas.mak
  ;;
  sparc*)
    echo "CONFIG_SPARC_DIS=y"  >> $config_target_mak
    echo "CONFIG_SPARC_DIS=y"  >> config-all-disas.mak
  ;;
  xtensa*)
    echo "CONFIG_XTENSA_DIS=y"  >> $config_target_mak
    echo "CONFIG_XTENSA_DIS=y"  >> config-all-disas.mak
  ;;
  esac
done
if test "$tcg_interpreter" = "yes" ; then
  echo "CONFIG_TCI_DIS=y"  >> $config_target_mak
  echo "CONFIG_TCI_DIS=y"  >> config-all-disas.mak
fi

case "$ARCH" in
alpha)
  # Ensure there's only a single GP
  cflags="-msmall-data $cflags"
;;
esac

if test "$target_softmmu" = "yes" ; then
  case "$TARGET_BASE_ARCH" in
  arm)
    cflags="-DHAS_AUDIO $cflags"
  ;;
  lm32)
    cflags="-DHAS_AUDIO $cflags"
  ;;
  i386|mips|ppc)
    cflags="-DHAS_AUDIO -DHAS_AUDIO_CHOICE $cflags"
  ;;
  esac
fi

if test "$gprof" = "yes" ; then
  echo "TARGET_GPROF=yes" >> $config_target_mak
  if test "$target_linux_user" = "yes" ; then
    cflags="-p $cflags"
    ldflags="-p $ldflags"
  fi
  if test "$target_softmmu" = "yes" ; then
    ldflags="-p $ldflags"
    echo "GPROF_CFLAGS=-p" >> $config_target_mak
  fi
fi

if test "$tpm" = "yes"; then
  if test "$target_softmmu" = "yes" ; then
    echo "CONFIG_TPM=y" >> $config_host_mak
  fi
fi

if test "$ARCH" = "tci"; then
  linker_script=""
else
  linker_script="-Wl,-T../config-host.ld -Wl,-T,\$(SRC_PATH)/ldscripts/\$(ARCH).ld"
fi

if test "$target_linux_user" = "yes" -o "$target_bsd_user" = "yes" ; then
  case "$ARCH" in
  alpha | s390x)
    # The default placement of the application is fine.
    ;;
  *)
    ldflags="$linker_script $ldflags"
    ;;
  esac
fi

echo "LDFLAGS+=$ldflags" >> $config_target_mak
echo "QEMU_CFLAGS+=$cflags" >> $config_target_mak
echo "QEMU_INCLUDES+=$includes" >> $config_target_mak

done # for target in $targets

if [ "$pixman" = "internal" ]; then
  echo "config-host.h: subdir-pixman" >> $config_host_mak
fi

# build tree in object directory in case the source is not in the current directory
DIRS="tests tests/tcg tests/tcg/cris tests/tcg/lm32"
DIRS="$DIRS pc-bios/optionrom pc-bios/spapr-rtas"
DIRS="$DIRS roms/seabios roms/vgabios"
DIRS="$DIRS qapi-generated"
FILES="Makefile tests/tcg/Makefile qdict-test-data.txt"
FILES="$FILES tests/tcg/cris/Makefile tests/tcg/cris/.gdbinit"
FILES="$FILES tests/tcg/lm32/Makefile po/Makefile"
FILES="$FILES pc-bios/qemu-icon.bmp"
FILES="$FILES pc-bios/optionrom/Makefile pc-bios/keymaps"
FILES="$FILES pc-bios/spapr-rtas/Makefile"
FILES="$FILES roms/seabios/Makefile roms/vgabios/Makefile"
FILES="$FILES pc-bios/qemu-icon.bmp"
for bios_file in \
    $source_path/pc-bios/*.bin \
    $source_path/pc-bios/*.aml \
    $source_path/pc-bios/*.rom \
    $source_path/pc-bios/*.dtb \
    $source_path/pc-bios/openbios-* \
    $source_path/pc-bios/palcode-*
do
    FILES="$FILES pc-bios/`basename $bios_file`"
done
mkdir -p $DIRS
for f in $FILES ; do
    if [ -e "$source_path/$f" ] && [ "$source_path" != `pwd` ]; then
        symlink "$source_path/$f" "$f"
    fi
done

# temporary config to build submodules
for rom in seabios vgabios ; do
    config_mak=roms/$rom/config.mak
    echo "# Automatically generated by configure - do not modify" > $config_mak
    echo "SRC_PATH=$source_path/roms/$rom" >> $config_mak
    echo "AS=$as" >> $config_mak
    echo "CC=$cc" >> $config_mak
    echo "BCC=bcc" >> $config_mak
    echo "CPP=$cpp" >> $config_mak
    echo "OBJCOPY=objcopy" >> $config_mak
    echo "IASL=iasl" >> $config_mak
    echo "LD=$ld" >> $config_mak
done

if test "$docs" = "yes" ; then
  mkdir -p QMP
fi<|MERGE_RESOLUTION|>--- conflicted
+++ resolved
@@ -2325,19 +2325,9 @@
   done
 fi
 
-if test "$tcg_interpreter" != "yes"; then
 if test "$mingw32" != yes -a "$pthread" = no; then
-<<<<<<< HEAD
-  echo
-  echo "Error: pthread check failed"
-  echo "Make sure to have the pthread libs and headers installed."
-  echo
-  #~ exit 1
-fi
-=======
   error_exit "pthread check failed" \
       "Make sure to have the pthread libs and headers installed."
->>>>>>> e2ec3f97
 fi
 
 ##########################################
