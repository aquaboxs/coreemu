--- conflicted
+++ resolved
@@ -620,14 +620,10 @@
     dinfo->trans = translation;
     dinfo->opts = all_opts;
     dinfo->refcount = 1;
-<<<<<<< HEAD
-    dinfo->serial = serial;
     dinfo->locked = locked;
-=======
     if (serial != NULL) {
         dinfo->serial = g_strdup(serial);
     }
->>>>>>> b1999e87
     QTAILQ_INSERT_TAIL(&drives, dinfo, next);
 
     bdrv_set_on_error(dinfo->bdrv, on_read_error, on_write_error);
@@ -1649,6 +1645,10 @@
             .name = "boot",
             .type = QEMU_OPT_BOOL,
             .help = "(deprecated, ignored)",
+        },{
+            .name = "locked",
+            .type = QEMU_OPT_BOOL,
+            .help = "emulate a security locked drive",
         },
         { /* end of list */ }
     },
