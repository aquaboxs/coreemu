--- conflicted
+++ resolved
@@ -60,13 +60,8 @@
               void *retaddr)
 {
     TranslationBlock *tb;
-<<<<<<< HEAD
-    CPUState *saved_env;
+    CPUM68KState *saved_env;
     uintptr_t pc;
-=======
-    CPUM68KState *saved_env;
-    unsigned long pc;
->>>>>>> ae7d54d4
     int ret;
 
     saved_env = env;
