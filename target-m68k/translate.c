--- conflicted
+++ resolved
@@ -3095,12 +3095,7 @@
     gen_intermediate_code_internal(env, tb, 1);
 }
 
-<<<<<<< HEAD
-void cpu_dump_state(CPUState *env, FILE *f,
-                    fprintf_function cpu_fprintf,
-=======
 void cpu_dump_state(CPUState *env, FILE *f, fprintf_function cpu_fprintf,
->>>>>>> 4f25ac5f
                     int flags)
 {
     int i;
