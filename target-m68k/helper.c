/*
 *  m68k op helpers
 *
 *  Copyright (c) 2006-2007 CodeSourcery
 *  Written by Paul Brook
 *
 * This library is free software; you can redistribute it and/or
 * modify it under the terms of the GNU Lesser General Public
 * License as published by the Free Software Foundation; either
 * version 2 of the License, or (at your option) any later version.
 *
 * This library is distributed in the hope that it will be useful,
 * but WITHOUT ANY WARRANTY; without even the implied warranty of
 * MERCHANTABILITY or FITNESS FOR A PARTICULAR PURPOSE.  See the GNU
 * General Public License for more details.
 *
 * You should have received a copy of the GNU Lesser General Public
 * License along with this library; if not, see <http://www.gnu.org/licenses/>.
 */

<<<<<<< HEAD
#include "qemu-common.h"
#include "config.h"
=======
>>>>>>> 2aeabc08
#include "cpu.h"
#include "gdbstub.h"

#include "helpers.h"

#define SIGNBIT (1u << 31)

enum m68k_cpuid {
    M68K_CPUID_M5206,
    M68K_CPUID_M5208,
    M68K_CPUID_CFV4E,
    M68K_CPUID_ANY,
};

typedef struct m68k_def_t m68k_def_t;

struct m68k_def_t {
    const char * name;
    enum m68k_cpuid id;
};

static m68k_def_t m68k_cpu_defs[] = {
    {"m5206", M68K_CPUID_M5206},
    {"m5208", M68K_CPUID_M5208},
    {"cfv4e", M68K_CPUID_CFV4E},
    {"any", M68K_CPUID_ANY},
    {NULL, 0},
};

void m68k_cpu_list(FILE *f, fprintf_function cpu_fprintf)
{
    unsigned int i;

    for (i = 0; m68k_cpu_defs[i].name; i++) {
        (*cpu_fprintf)(f, "%s\n", m68k_cpu_defs[i].name);
    }
}

static int fpu_gdb_get_reg(CPUState *env, uint8_t *mem_buf, int n)
{
    if (n < 8) {
        stfq_p(mem_buf, env->fregs[n]);
        return 8;
    }
    if (n < 11) {
        /* FP control registers (not implemented)  */
        memset(mem_buf, 0, 4);
        return 4;
    }
    return 0;
}

static int fpu_gdb_set_reg(CPUState *env, uint8_t *mem_buf, int n)
{
    if (n < 8) {
        env->fregs[n] = ldfq_p(mem_buf);
        return 8;
    }
    if (n < 11) {
        /* FP control registers (not implemented)  */
        return 4;
    }
    return 0;
}

static void m68k_set_feature(CPUM68KState *env, int feature)
{
    env->features |= (1u << feature);
}

static int cpu_m68k_set_model(CPUM68KState *env, const char *name)
{
    m68k_def_t *def;

    for (def = m68k_cpu_defs; def->name; def++) {
        if (strcmp(def->name, name) == 0)
            break;
    }
    if (!def->name)
        return -1;

    switch (def->id) {
    case M68K_CPUID_M5206:
        m68k_set_feature(env, M68K_FEATURE_CF_ISA_A);
        break;
    case M68K_CPUID_M5208:
        m68k_set_feature(env, M68K_FEATURE_CF_ISA_A);
        m68k_set_feature(env, M68K_FEATURE_CF_ISA_APLUSC);
        m68k_set_feature(env, M68K_FEATURE_BRAL);
        m68k_set_feature(env, M68K_FEATURE_CF_EMAC);
        m68k_set_feature(env, M68K_FEATURE_USP);
        break;
    case M68K_CPUID_CFV4E:
        m68k_set_feature(env, M68K_FEATURE_CF_ISA_A);
        m68k_set_feature(env, M68K_FEATURE_CF_ISA_B);
        m68k_set_feature(env, M68K_FEATURE_BRAL);
        m68k_set_feature(env, M68K_FEATURE_CF_FPU);
        m68k_set_feature(env, M68K_FEATURE_CF_EMAC);
        m68k_set_feature(env, M68K_FEATURE_USP);
        break;
    case M68K_CPUID_ANY:
        m68k_set_feature(env, M68K_FEATURE_CF_ISA_A);
        m68k_set_feature(env, M68K_FEATURE_CF_ISA_B);
        m68k_set_feature(env, M68K_FEATURE_CF_ISA_APLUSC);
        m68k_set_feature(env, M68K_FEATURE_BRAL);
        m68k_set_feature(env, M68K_FEATURE_CF_FPU);
        /* MAC and EMAC are mututally exclusive, so pick EMAC.
           It's mostly backwards compatible.  */
        m68k_set_feature(env, M68K_FEATURE_CF_EMAC);
        m68k_set_feature(env, M68K_FEATURE_CF_EMAC_B);
        m68k_set_feature(env, M68K_FEATURE_USP);
        m68k_set_feature(env, M68K_FEATURE_EXT_FULL);
        m68k_set_feature(env, M68K_FEATURE_WORD_INDEX);
        break;
    }

    register_m68k_insns(env);
    if (m68k_feature (env, M68K_FEATURE_CF_FPU)) {
        gdb_register_coprocessor(env, fpu_gdb_get_reg, fpu_gdb_set_reg,
                                 11, "cf-fp.xml", 18);
    }
    /* TODO: Add [E]MAC registers.  */
    return 0;
}

void cpu_reset(CPUM68KState *env)
{
    if (qemu_loglevel_mask(CPU_LOG_RESET)) {
        qemu_log("CPU Reset (CPU %d)\n", env->cpu_index);
        log_cpu_state(env, 0);
    }

    memset(env, 0, offsetof(CPUM68KState, breakpoints));
#if !defined (CONFIG_USER_ONLY)
    env->sr = 0x2700;
#endif
    m68k_switch_sp(env);
    /* ??? FP regs should be initialized to NaN.  */
    env->cc_op = CC_OP_FLAGS;
    /* TODO: We should set PC from the interrupt vector.  */
    env->pc = 0;
    tlb_flush(env, 1);
}

CPUM68KState *cpu_m68k_init(const char *cpu_model)
{
    CPUM68KState *env;
    static int inited;

    env = g_malloc0(sizeof(CPUM68KState));
    cpu_exec_init(env);
    if (!inited) {
        inited = 1;
        m68k_tcg_init();
    }

    env->cpu_model_str = cpu_model;

    if (cpu_m68k_set_model(env, cpu_model) < 0) {
        cpu_m68k_close(env);
        return NULL;
    }

    cpu_reset(env);
    qemu_init_vcpu(env);
    return env;
}

void cpu_m68k_close(CPUM68KState *env)
{
    g_free(env);
}

void cpu_m68k_flush_flags(CPUM68KState *env, int cc_op)
{
    int flags;
    uint32_t src;
    uint32_t dest;
    uint32_t tmp;

#define HIGHBIT 0x80000000u

#define SET_NZ(x) do { \
    if ((x) == 0) \
        flags |= CCF_Z; \
    else if ((int32_t)(x) < 0) \
        flags |= CCF_N; \
    } while (0)

#define SET_FLAGS_SUB(type, utype) do { \
    SET_NZ((type)dest); \
    tmp = dest + src; \
    if ((utype) tmp < (utype) src) \
        flags |= CCF_C; \
    if ((1u << (sizeof(type) * 8 - 1)) & (tmp ^ dest) & (tmp ^ src)) \
        flags |= CCF_V; \
    } while (0)

    flags = 0;
    src = env->cc_src;
    dest = env->cc_dest;
    switch (cc_op) {
    case CC_OP_FLAGS:
        flags = dest;
        break;
    case CC_OP_LOGIC:
        SET_NZ(dest);
        break;
    case CC_OP_ADD:
        SET_NZ(dest);
        if (dest < src)
            flags |= CCF_C;
        tmp = dest - src;
        if (HIGHBIT & (src ^ dest) & ~(tmp ^ src))
            flags |= CCF_V;
        break;
    case CC_OP_SUB:
        SET_FLAGS_SUB(int32_t, uint32_t);
        break;
    case CC_OP_CMPB:
        SET_FLAGS_SUB(int8_t, uint8_t);
        break;
    case CC_OP_CMPW:
        SET_FLAGS_SUB(int16_t, uint16_t);
        break;
    case CC_OP_ADDX:
        SET_NZ(dest);
        if (dest <= src)
            flags |= CCF_C;
        tmp = dest - src - 1;
        if (HIGHBIT & (src ^ dest) & ~(tmp ^ src))
            flags |= CCF_V;
        break;
    case CC_OP_SUBX:
        SET_NZ(dest);
        tmp = dest + src + 1;
        if (tmp <= src)
            flags |= CCF_C;
        if (HIGHBIT & (tmp ^ dest) & (tmp ^ src))
            flags |= CCF_V;
        break;
    case CC_OP_SHIFT:
        SET_NZ(dest);
        if (src)
            flags |= CCF_C;
        break;
    default:
        cpu_abort(env, "Bad CC_OP %d", cc_op);
    }
    env->cc_op = CC_OP_FLAGS;
    env->cc_dest = flags;
}

void HELPER(movec)(CPUM68KState *env, uint32_t reg, uint32_t val)
{
    switch (reg) {
    case 0x02: /* CACR */
        env->cacr = val;
        m68k_switch_sp(env);
        break;
    case 0x04: case 0x05: case 0x06: case 0x07: /* ACR[0-3] */
        /* TODO: Implement Access Control Registers.  */
        break;
    case 0x801: /* VBR */
        env->vbr = val;
        break;
    /* TODO: Implement control registers.  */
    default:
        cpu_abort(env, "Unimplemented control register write 0x%x = 0x%x\n",
                  reg, val);
    }
}

void HELPER(set_macsr)(CPUM68KState *env, uint32_t val)
{
    uint32_t acc;
    int8_t exthigh;
    uint8_t extlow;
    uint64_t regval;
    int i;
    if ((env->macsr ^ val) & (MACSR_FI | MACSR_SU)) {
        for (i = 0; i < 4; i++) {
            regval = env->macc[i];
            exthigh = regval >> 40;
            if (env->macsr & MACSR_FI) {
                acc = regval >> 8;
                extlow = regval;
            } else {
                acc = regval;
                extlow = regval >> 32;
            }
            if (env->macsr & MACSR_FI) {
                regval = (((uint64_t)acc) << 8) | extlow;
                regval |= ((int64_t)exthigh) << 40;
            } else if (env->macsr & MACSR_SU) {
                regval = acc | (((int64_t)extlow) << 32);
                regval |= ((int64_t)exthigh) << 40;
            } else {
                regval = acc | (((uint64_t)extlow) << 32);
                regval |= ((uint64_t)(uint8_t)exthigh) << 40;
            }
            env->macc[i] = regval;
        }
    }
    env->macsr = val;
}

void m68k_switch_sp(CPUM68KState *env)
{
    int new_sp;

    env->sp[env->current_sp] = env->aregs[7];
    new_sp = (env->sr & SR_S && env->cacr & M68K_CACR_EUSP)
             ? M68K_SSP : M68K_USP;
    env->aregs[7] = env->sp[new_sp];
    env->current_sp = new_sp;
}

#if defined(CONFIG_USER_ONLY)

int cpu_m68k_handle_mmu_fault (CPUState *env, target_ulong address, int rw,
                               int mmu_idx)
{
    env->exception_index = EXCP_ACCESS;
    env->mmu.ar = address;
    return 1;
}

#else

/* MMU */

/* TODO: This will need fixing once the MMU is implemented.  */
target_phys_addr_t cpu_get_phys_page_debug(CPUState *env, target_ulong addr)
{
    return addr;
}

int cpu_m68k_handle_mmu_fault (CPUState *env, target_ulong address, int rw,
                               int mmu_idx)
{
    int prot;

    address &= TARGET_PAGE_MASK;
    prot = PAGE_READ | PAGE_WRITE | PAGE_EXEC;
    tlb_set_page(env, address, address, prot, mmu_idx, TARGET_PAGE_SIZE);
    return 0;
}

/* Notify CPU of a pending interrupt.  Prioritization and vectoring should
   be handled by the interrupt controller.  Real hardware only requests
   the vector when the interrupt is acknowledged by the CPU.  For
   simplicitly we calculate it when the interrupt is signalled.  */
void m68k_set_irq_level(CPUM68KState *env, int level, uint8_t vector)
{
    env->pending_level = level;
    env->pending_vector = vector;
    if (level)
        cpu_interrupt(env, CPU_INTERRUPT_HARD);
    else
        cpu_reset_interrupt(env, CPU_INTERRUPT_HARD);
}

#endif

uint32_t HELPER(bitrev)(uint32_t x)
{
    x = ((x >> 1) & 0x55555555u) | ((x << 1) & 0xaaaaaaaau);
    x = ((x >> 2) & 0x33333333u) | ((x << 2) & 0xccccccccu);
    x = ((x >> 4) & 0x0f0f0f0fu) | ((x << 4) & 0xf0f0f0f0u);
    return bswap32(x);
}

uint32_t HELPER(ff1)(uint32_t x)
{
    int n;
    for (n = 32; x; n--)
        x >>= 1;
    return n;
}

uint32_t HELPER(sats)(uint32_t val, uint32_t ccr)
{
    /* The result has the opposite sign to the original value.  */
    if (ccr & CCF_V)
        val = (((int32_t)val) >> 31) ^ SIGNBIT;
    return val;
}

uint32_t HELPER(subx_cc)(CPUState *env, uint32_t op1, uint32_t op2)
{
    uint32_t res;
    uint32_t old_flags;

    old_flags = env->cc_dest;
    if (env->cc_x) {
        env->cc_x = (op1 <= op2);
        env->cc_op = CC_OP_SUBX;
        res = op1 - (op2 + 1);
    } else {
        env->cc_x = (op1 < op2);
        env->cc_op = CC_OP_SUB;
        res = op1 - op2;
    }
    env->cc_dest = res;
    env->cc_src = op2;
    cpu_m68k_flush_flags(env, env->cc_op);
    /* !Z is sticky.  */
    env->cc_dest &= (old_flags | ~CCF_Z);
    return res;
}

uint32_t HELPER(addx_cc)(CPUState *env, uint32_t op1, uint32_t op2)
{
    uint32_t res;
    uint32_t old_flags;

    old_flags = env->cc_dest;
    if (env->cc_x) {
        res = op1 + op2 + 1;
        env->cc_x = (res <= op2);
        env->cc_op = CC_OP_ADDX;
    } else {
        res = op1 + op2;
        env->cc_x = (res < op2);
        env->cc_op = CC_OP_ADD;
    }
    env->cc_dest = res;
    env->cc_src = op2;
    cpu_m68k_flush_flags(env, env->cc_op);
    /* !Z is sticky.  */
    env->cc_dest &= (old_flags | ~CCF_Z);
    return res;
}

uint32_t HELPER(xflag_lt)(uint32_t a, uint32_t b)
{
    return a < b;
}

void HELPER(set_sr)(CPUState *env, uint32_t val)
{
    env->sr = val & 0xffff;
    m68k_switch_sp(env);
}

uint32_t HELPER(shl_cc)(CPUState *env, uint32_t val, uint32_t shift)
{
    uint32_t result;
    uint32_t cf;

    shift &= 63;
    if (shift == 0) {
        result = val;
        cf = env->cc_src & CCF_C;
    } else if (shift < 32) {
        result = val << shift;
        cf = (val >> (32 - shift)) & 1;
    } else if (shift == 32) {
        result = 0;
        cf = val & 1;
    } else /* shift > 32 */ {
        result = 0;
        cf = 0;
    }
    env->cc_src = cf;
    env->cc_x = (cf != 0);
    env->cc_dest = result;
    return result;
}

uint32_t HELPER(shr_cc)(CPUState *env, uint32_t val, uint32_t shift)
{
    uint32_t result;
    uint32_t cf;

    shift &= 63;
    if (shift == 0) {
        result = val;
        cf = env->cc_src & CCF_C;
    } else if (shift < 32) {
        result = val >> shift;
        cf = (val >> (shift - 1)) & 1;
    } else if (shift == 32) {
        result = 0;
        cf = val >> 31;
    } else /* shift > 32 */ {
        result = 0;
        cf = 0;
    }
    env->cc_src = cf;
    env->cc_x = (cf != 0);
    env->cc_dest = result;
    return result;
}

uint32_t HELPER(sar_cc)(CPUState *env, uint32_t val, uint32_t shift)
{
    uint32_t result;
    uint32_t cf;

    shift &= 63;
    if (shift == 0) {
        result = val;
        cf = (env->cc_src & CCF_C) != 0;
    } else if (shift < 32) {
        result = (int32_t)val >> shift;
        cf = (val >> (shift - 1)) & 1;
    } else /* shift >= 32 */ {
        result = (int32_t)val >> 31;
        cf = val >> 31;
    }
    env->cc_src = cf;
    env->cc_x = cf;
    env->cc_dest = result;
    return result;
}

/* FPU helpers.  */
uint32_t HELPER(f64_to_i32)(CPUState *env, float64 val)
{
    return float64_to_int32(val, &env->fp_status);
}

float32 HELPER(f64_to_f32)(CPUState *env, float64 val)
{
    return float64_to_float32(val, &env->fp_status);
}

float64 HELPER(i32_to_f64)(CPUState *env, uint32_t val)
{
    return int32_to_float64(val, &env->fp_status);
}

float64 HELPER(f32_to_f64)(CPUState *env, float32 val)
{
    return float32_to_float64(val, &env->fp_status);
}

float64 HELPER(iround_f64)(CPUState *env, float64 val)
{
    return float64_round_to_int(val, &env->fp_status);
}

float64 HELPER(itrunc_f64)(CPUState *env, float64 val)
{
    return float64_trunc_to_int(val, &env->fp_status);
}

float64 HELPER(sqrt_f64)(CPUState *env, float64 val)
{
    return float64_sqrt(val, &env->fp_status);
}

float64 HELPER(abs_f64)(float64 val)
{
    return float64_abs(val);
}

float64 HELPER(chs_f64)(float64 val)
{
    return float64_chs(val);
}

float64 HELPER(add_f64)(CPUState *env, float64 a, float64 b)
{
    return float64_add(a, b, &env->fp_status);
}

float64 HELPER(sub_f64)(CPUState *env, float64 a, float64 b)
{
    return float64_sub(a, b, &env->fp_status);
}

float64 HELPER(mul_f64)(CPUState *env, float64 a, float64 b)
{
    return float64_mul(a, b, &env->fp_status);
}

float64 HELPER(div_f64)(CPUState *env, float64 a, float64 b)
{
    return float64_div(a, b, &env->fp_status);
}

float64 HELPER(sub_cmp_f64)(CPUState *env, float64 a, float64 b)
{
    /* ??? This may incorrectly raise exceptions.  */
    /* ??? Should flush denormals to zero.  */
    float64 res;
    res = float64_sub(a, b, &env->fp_status);
    if (float64_is_quiet_nan(res)) {
        /* +/-inf compares equal against itself, but sub returns nan.  */
        if (!float64_is_quiet_nan(a)
            && !float64_is_quiet_nan(b)) {
            res = float64_zero;
            if (float64_lt_quiet(a, res, &env->fp_status))
                res = float64_chs(res);
        }
    }
    return res;
}

uint32_t HELPER(compare_f64)(CPUState *env, float64 val)
{
    return float64_compare_quiet(val, float64_zero, &env->fp_status);
}

/* MAC unit.  */
/* FIXME: The MAC unit implementation is a bit of a mess.  Some helpers
   take values,  others take register numbers and manipulate the contents
   in-place.  */
void HELPER(mac_move)(CPUState *env, uint32_t dest, uint32_t src)
{
    uint32_t mask;
    env->macc[dest] = env->macc[src];
    mask = MACSR_PAV0 << dest;
    if (env->macsr & (MACSR_PAV0 << src))
        env->macsr |= mask;
    else
        env->macsr &= ~mask;
}

uint64_t HELPER(macmuls)(CPUState *env, uint32_t op1, uint32_t op2)
{
    int64_t product;
    int64_t res;

    product = (uint64_t)op1 * op2;
    res = (product << 24) >> 24;
    if (res != product) {
        env->macsr |= MACSR_V;
        if (env->macsr & MACSR_OMC) {
            /* Make sure the accumulate operation overflows.  */
            if (product < 0)
                res = ~(1ll << 50);
            else
                res = 1ll << 50;
        }
    }
    return res;
}

uint64_t HELPER(macmulu)(CPUState *env, uint32_t op1, uint32_t op2)
{
    uint64_t product;

    product = (uint64_t)op1 * op2;
    if (product & (0xffffffull << 40)) {
        env->macsr |= MACSR_V;
        if (env->macsr & MACSR_OMC) {
            /* Make sure the accumulate operation overflows.  */
            product = 1ll << 50;
        } else {
            product &= ((1ull << 40) - 1);
        }
    }
    return product;
}

uint64_t HELPER(macmulf)(CPUState *env, uint32_t op1, uint32_t op2)
{
    uint64_t product;
    uint32_t remainder;

    product = (uint64_t)op1 * op2;
    if (env->macsr & MACSR_RT) {
        remainder = product & 0xffffff;
        product >>= 24;
        if (remainder > 0x800000)
            product++;
        else if (remainder == 0x800000)
            product += (product & 1);
    } else {
        product >>= 24;
    }
    return product;
}

void HELPER(macsats)(CPUState *env, uint32_t acc)
{
    int64_t tmp;
    int64_t result;
    tmp = env->macc[acc];
    result = ((tmp << 16) >> 16);
    if (result != tmp) {
        env->macsr |= MACSR_V;
    }
    if (env->macsr & MACSR_V) {
        env->macsr |= MACSR_PAV0 << acc;
        if (env->macsr & MACSR_OMC) {
            /* The result is saturated to 32 bits, despite overflow occurring
               at 48 bits.  Seems weird, but that's what the hardware docs
               say.  */
            result = (result >> 63) ^ 0x7fffffff;
        }
    }
    env->macc[acc] = result;
}

void HELPER(macsatu)(CPUState *env, uint32_t acc)
{
    uint64_t val;

    val = env->macc[acc];
    if (val & (0xffffull << 48)) {
        env->macsr |= MACSR_V;
    }
    if (env->macsr & MACSR_V) {
        env->macsr |= MACSR_PAV0 << acc;
        if (env->macsr & MACSR_OMC) {
            if (val > (1ull << 53))
                val = 0;
            else
                val = (1ull << 48) - 1;
        } else {
            val &= ((1ull << 48) - 1);
        }
    }
    env->macc[acc] = val;
}

void HELPER(macsatf)(CPUState *env, uint32_t acc)
{
    int64_t sum;
    int64_t result;

    sum = env->macc[acc];
    result = (sum << 16) >> 16;
    if (result != sum) {
        env->macsr |= MACSR_V;
    }
    if (env->macsr & MACSR_V) {
        env->macsr |= MACSR_PAV0 << acc;
        if (env->macsr & MACSR_OMC) {
            result = (result >> 63) ^ 0x7fffffffffffll;
        }
    }
    env->macc[acc] = result;
}

void HELPER(mac_set_flags)(CPUState *env, uint32_t acc)
{
    uint64_t val;
    val = env->macc[acc];
    if (val == 0) {
        env->macsr |= MACSR_Z;
    } else if (val & (1ull << 47)) {
        env->macsr |= MACSR_N;
    }
    if (env->macsr & (MACSR_PAV0 << acc)) {
        env->macsr |= MACSR_V;
    }
    if (env->macsr & MACSR_FI) {
        val = ((int64_t)val) >> 40;
        if (val != 0 && val != -1)
            env->macsr |= MACSR_EV;
    } else if (env->macsr & MACSR_SU) {
        val = ((int64_t)val) >> 32;
        if (val != 0 && val != -1)
            env->macsr |= MACSR_EV;
    } else {
        if ((val >> 32) != 0)
            env->macsr |= MACSR_EV;
    }
}

void HELPER(flush_flags)(CPUState *env, uint32_t cc_op)
{
    cpu_m68k_flush_flags(env, cc_op);
}

uint32_t HELPER(get_macf)(CPUState *env, uint64_t val)
{
    int rem;
    uint32_t result;

    if (env->macsr & MACSR_SU) {
        /* 16-bit rounding.  */
        rem = val & 0xffffff;
        val = (val >> 24) & 0xffffu;
        if (rem > 0x800000)
            val++;
        else if (rem == 0x800000)
            val += (val & 1);
    } else if (env->macsr & MACSR_RT) {
        /* 32-bit rounding.  */
        rem = val & 0xff;
        val >>= 8;
        if (rem > 0x80)
            val++;
        else if (rem == 0x80)
            val += (val & 1);
    } else {
        /* No rounding.  */
        val >>= 8;
    }
    if (env->macsr & MACSR_OMC) {
        /* Saturate.  */
        if (env->macsr & MACSR_SU) {
            if (val != (uint16_t) val) {
                result = ((val >> 63) ^ 0x7fff) & 0xffff;
            } else {
                result = val & 0xffff;
            }
        } else {
            if (val != (uint32_t)val) {
                result = ((uint32_t)(val >> 63) & 0x7fffffff);
            } else {
                result = (uint32_t)val;
            }
        }
    } else {
        /* No saturation.  */
        if (env->macsr & MACSR_SU) {
            result = val & 0xffff;
        } else {
            result = (uint32_t)val;
        }
    }
    return result;
}

uint32_t HELPER(get_macs)(uint64_t val)
{
    if (val == (int32_t)val) {
        return (int32_t)val;
    } else {
        return (val >> 61) ^ ~SIGNBIT;
    }
}

uint32_t HELPER(get_macu)(uint64_t val)
{
    if ((val >> 32) == 0) {
        return (uint32_t)val;
    } else {
        return 0xffffffffu;
    }
}

uint32_t HELPER(get_mac_extf)(CPUState *env, uint32_t acc)
{
    uint32_t val;
    val = env->macc[acc] & 0x00ff;
    val = (env->macc[acc] >> 32) & 0xff00;
    val |= (env->macc[acc + 1] << 16) & 0x00ff0000;
    val |= (env->macc[acc + 1] >> 16) & 0xff000000;
    return val;
}

uint32_t HELPER(get_mac_exti)(CPUState *env, uint32_t acc)
{
    uint32_t val;
    val = (env->macc[acc] >> 32) & 0xffff;
    val |= (env->macc[acc + 1] >> 16) & 0xffff0000;
    return val;
}

void HELPER(set_mac_extf)(CPUState *env, uint32_t val, uint32_t acc)
{
    int64_t res;
    int32_t tmp;
    res = env->macc[acc] & 0xffffffff00ull;
    tmp = (int16_t)(val & 0xff00);
    res |= ((int64_t)tmp) << 32;
    res |= val & 0xff;
    env->macc[acc] = res;
    res = env->macc[acc + 1] & 0xffffffff00ull;
    tmp = (val & 0xff000000);
    res |= ((int64_t)tmp) << 16;
    res |= (val >> 16) & 0xff;
    env->macc[acc + 1] = res;
}

void HELPER(set_mac_exts)(CPUState *env, uint32_t val, uint32_t acc)
{
    int64_t res;
    int32_t tmp;
    res = (uint32_t)env->macc[acc];
    tmp = (int16_t)val;
    res |= ((int64_t)tmp) << 32;
    env->macc[acc] = res;
    res = (uint32_t)env->macc[acc + 1];
    tmp = val & 0xffff0000;
    res |= (int64_t)tmp << 16;
    env->macc[acc + 1] = res;
}

void HELPER(set_mac_extu)(CPUState *env, uint32_t val, uint32_t acc)
{
    uint64_t res;
    res = (uint32_t)env->macc[acc];
    res |= ((uint64_t)(val & 0xffff)) << 32;
    env->macc[acc] = res;
    res = (uint32_t)env->macc[acc + 1];
    res |= (uint64_t)(val & 0xffff0000) << 16;
    env->macc[acc + 1] = res;
}<|MERGE_RESOLUTION|>--- conflicted
+++ resolved
@@ -18,11 +18,6 @@
  * License along with this library; if not, see <http://www.gnu.org/licenses/>.
  */
 
-<<<<<<< HEAD
-#include "qemu-common.h"
-#include "config.h"
-=======
->>>>>>> 2aeabc08
 #include "cpu.h"
 #include "gdbstub.h"
 
