--- conflicted
+++ resolved
@@ -2410,14 +2410,9 @@
 }
 
 #if !defined(CONFIG_USER_ONLY)
-<<<<<<< HEAD
-void QEMU_NORETURN do_unaligned_access(CPUSPARCState *env, target_ulong addr,
-                                       int is_write, int is_user, uintptr_t retaddr)
-=======
 static void QEMU_NORETURN do_unaligned_access(CPUSPARCState *env,
                                               target_ulong addr, int is_write,
                                               int is_user, uintptr_t retaddr)
->>>>>>> ed224a56
 {
 #ifdef DEBUG_UNALIGNED
     printf("Unaligned access to 0x" TARGET_FMT_lx " from 0x" TARGET_FMT_lx
