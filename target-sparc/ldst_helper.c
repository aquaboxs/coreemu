/*
 * Helpers for loads and stores
 *
 *  Copyright (c) 2003-2005 Fabrice Bellard
 *
 * This library is free software; you can redistribute it and/or
 * modify it under the terms of the GNU Lesser General Public
 * License as published by the Free Software Foundation; either
 * version 2 of the License, or (at your option) any later version.
 *
 * This library is distributed in the hope that it will be useful,
 * but WITHOUT ANY WARRANTY; without even the implied warranty of
 * MERCHANTABILITY or FITNESS FOR A PARTICULAR PURPOSE.  See the GNU
 * Lesser General Public License for more details.
 *
 * You should have received a copy of the GNU Lesser General Public
 * License along with this library; if not, see <http://www.gnu.org/licenses/>.
 */

#include "cpu.h"
#include "helper.h"

//#define DEBUG_MMU
//#define DEBUG_MXCC
//#define DEBUG_UNALIGNED
//#define DEBUG_UNASSIGNED
//#define DEBUG_ASI
//#define DEBUG_CACHE_CONTROL

#ifdef DEBUG_MMU
#define DPRINTF_MMU(fmt, ...)                                   \
    do { printf("MMU: " fmt , ## __VA_ARGS__); } while (0)
#else
#define DPRINTF_MMU(fmt, ...) do {} while (0)
#endif

#ifdef DEBUG_MXCC
#define DPRINTF_MXCC(fmt, ...)                                  \
    do { printf("MXCC: " fmt , ## __VA_ARGS__); } while (0)
#else
#define DPRINTF_MXCC(fmt, ...) do {} while (0)
#endif

#ifdef DEBUG_ASI
#define DPRINTF_ASI(fmt, ...)                                   \
    do { printf("ASI: " fmt , ## __VA_ARGS__); } while (0)
#endif

#ifdef DEBUG_CACHE_CONTROL
#define DPRINTF_CACHE_CONTROL(fmt, ...)                                 \
    do { printf("CACHE_CONTROL: " fmt , ## __VA_ARGS__); } while (0)
#else
#define DPRINTF_CACHE_CONTROL(fmt, ...) do {} while (0)
#endif

#ifdef TARGET_SPARC64
#ifndef TARGET_ABI32
#define AM_CHECK(env1) ((env1)->pstate & PS_AM)
#else
#define AM_CHECK(env1) (1)
#endif
#endif

#define QT0 (env->qt0)
#define QT1 (env->qt1)

#if !defined(CONFIG_USER_ONLY)
#include "softmmu_exec.h"
#define MMUSUFFIX _mmu
#define ALIGNED_ONLY

#define SHIFT 0
#include "softmmu_template.h"

#define SHIFT 1
#include "softmmu_template.h"

#define SHIFT 2
#include "softmmu_template.h"

#define SHIFT 3
#include "softmmu_template.h"
#endif

#if defined(TARGET_SPARC64) && !defined(CONFIG_USER_ONLY)
/* Calculates TSB pointer value for fault page size 8k or 64k */
static uint64_t ultrasparc_tsb_pointer(uint64_t tsb_register,
                                       uint64_t tag_access_register,
                                       int page_size)
{
    uint64_t tsb_base = tsb_register & ~0x1fffULL;
    int tsb_split = (tsb_register & 0x1000ULL) ? 1 : 0;
    int tsb_size  = tsb_register & 0xf;

    /* discard lower 13 bits which hold tag access context */
    uint64_t tag_access_va = tag_access_register & ~0x1fffULL;

    /* now reorder bits */
    uint64_t tsb_base_mask = ~0x1fffULL;
    uint64_t va = tag_access_va;

    /* move va bits to correct position */
    if (page_size == 8*1024) {
        va >>= 9;
    } else if (page_size == 64*1024) {
        va >>= 12;
    }

    if (tsb_size) {
        tsb_base_mask <<= tsb_size;
    }

    /* calculate tsb_base mask and adjust va if split is in use */
    if (tsb_split) {
        if (page_size == 8*1024) {
            va &= ~(1ULL << (13 + tsb_size));
        } else if (page_size == 64*1024) {
            va |= (1ULL << (13 + tsb_size));
        }
        tsb_base_mask <<= 1;
    }

    return ((tsb_base & tsb_base_mask) | (va & ~tsb_base_mask)) & ~0xfULL;
}

/* Calculates tag target register value by reordering bits
   in tag access register */
static uint64_t ultrasparc_tag_target(uint64_t tag_access_register)
{
    return ((tag_access_register & 0x1fff) << 48) | (tag_access_register >> 22);
}

static void replace_tlb_entry(SparcTLBEntry *tlb,
                              uint64_t tlb_tag, uint64_t tlb_tte,
                              CPUSPARCState *env1)
{
    target_ulong mask, size, va, offset;

    /* flush page range if translation is valid */
    if (TTE_IS_VALID(tlb->tte)) {

        mask = 0xffffffffffffe000ULL;
        mask <<= 3 * ((tlb->tte >> 61) & 3);
        size = ~mask + 1;

        va = tlb->tag & mask;

        for (offset = 0; offset < size; offset += TARGET_PAGE_SIZE) {
            tlb_flush_page(env1, va + offset);
        }
    }

    tlb->tag = tlb_tag;
    tlb->tte = tlb_tte;
}

static void demap_tlb(SparcTLBEntry *tlb, target_ulong demap_addr,
                      const char *strmmu, CPUSPARCState *env1)
{
    unsigned int i;
    target_ulong mask;
    uint64_t context;

    int is_demap_context = (demap_addr >> 6) & 1;

    /* demap context */
    switch ((demap_addr >> 4) & 3) {
    case 0: /* primary */
        context = env1->dmmu.mmu_primary_context;
        break;
    case 1: /* secondary */
        context = env1->dmmu.mmu_secondary_context;
        break;
    case 2: /* nucleus */
        context = 0;
        break;
    case 3: /* reserved */
    default:
        return;
    }

    for (i = 0; i < 64; i++) {
        if (TTE_IS_VALID(tlb[i].tte)) {

            if (is_demap_context) {
                /* will remove non-global entries matching context value */
                if (TTE_IS_GLOBAL(tlb[i].tte) ||
                    !tlb_compare_context(&tlb[i], context)) {
                    continue;
                }
            } else {
                /* demap page
                   will remove any entry matching VA */
                mask = 0xffffffffffffe000ULL;
                mask <<= 3 * ((tlb[i].tte >> 61) & 3);

                if (!compare_masked(demap_addr, tlb[i].tag, mask)) {
                    continue;
                }

                /* entry should be global or matching context value */
                if (!TTE_IS_GLOBAL(tlb[i].tte) &&
                    !tlb_compare_context(&tlb[i], context)) {
                    continue;
                }
            }

            replace_tlb_entry(&tlb[i], 0, 0, env1);
#ifdef DEBUG_MMU
            DPRINTF_MMU("%s demap invalidated entry [%02u]\n", strmmu, i);
            dump_mmu(stdout, fprintf, env1);
#endif
        }
    }
}

static void replace_tlb_1bit_lru(SparcTLBEntry *tlb,
                                 uint64_t tlb_tag, uint64_t tlb_tte,
                                 const char *strmmu, CPUSPARCState *env1)
{
    unsigned int i, replace_used;

    /* Try replacing invalid entry */
    for (i = 0; i < 64; i++) {
        if (!TTE_IS_VALID(tlb[i].tte)) {
            replace_tlb_entry(&tlb[i], tlb_tag, tlb_tte, env1);
#ifdef DEBUG_MMU
            DPRINTF_MMU("%s lru replaced invalid entry [%i]\n", strmmu, i);
            dump_mmu(stdout, fprintf, env1);
#endif
            return;
        }
    }

    /* All entries are valid, try replacing unlocked entry */

    for (replace_used = 0; replace_used < 2; ++replace_used) {

        /* Used entries are not replaced on first pass */

        for (i = 0; i < 64; i++) {
            if (!TTE_IS_LOCKED(tlb[i].tte) && !TTE_IS_USED(tlb[i].tte)) {

                replace_tlb_entry(&tlb[i], tlb_tag, tlb_tte, env1);
#ifdef DEBUG_MMU
                DPRINTF_MMU("%s lru replaced unlocked %s entry [%i]\n",
                            strmmu, (replace_used ? "used" : "unused"), i);
                dump_mmu(stdout, fprintf, env1);
#endif
                return;
            }
        }

        /* Now reset used bit and search for unused entries again */

        for (i = 0; i < 64; i++) {
            TTE_SET_UNUSED(tlb[i].tte);
        }
    }

#ifdef DEBUG_MMU
    DPRINTF_MMU("%s lru replacement failed: no entries available\n", strmmu);
#endif
    /* error state? */
}

#endif

static inline target_ulong address_mask(CPUSPARCState *env1, target_ulong addr)
{
#ifdef TARGET_SPARC64
    if (AM_CHECK(env1)) {
        addr &= 0xffffffffULL;
    }
#endif
    return addr;
}

/* returns true if access using this ASI is to have address translated by MMU
   otherwise access is to raw physical address */
static inline int is_translating_asi(int asi)
{
#ifdef TARGET_SPARC64
    /* Ultrasparc IIi translating asi
       - note this list is defined by cpu implementation
    */
    switch (asi) {
    case 0x04 ... 0x11:
    case 0x16 ... 0x19:
    case 0x1E ... 0x1F:
    case 0x24 ... 0x2C:
    case 0x70 ... 0x73:
    case 0x78 ... 0x79:
    case 0x80 ... 0xFF:
        return 1;

    default:
        return 0;
    }
#else
    /* TODO: check sparc32 bits */
    return 0;
#endif
}

static inline target_ulong asi_address_mask(CPUSPARCState *env,
                                            int asi, target_ulong addr)
{
    if (is_translating_asi(asi)) {
        return address_mask(env, addr);
    } else {
        return addr;
    }
}

void helper_check_align(CPUSPARCState *env, target_ulong addr, uint32_t align)
{
    if (addr & align) {
#ifdef DEBUG_UNALIGNED
        printf("Unaligned access to 0x" TARGET_FMT_lx " from 0x" TARGET_FMT_lx
               "\n", addr, env->pc);
#endif
        helper_raise_exception(env, TT_UNALIGNED);
    }
}

#if !defined(TARGET_SPARC64) && !defined(CONFIG_USER_ONLY) &&   \
    defined(DEBUG_MXCC)
static void dump_mxcc(CPUSPARCState *env)
{
    printf("mxccdata: %016" PRIx64 " %016" PRIx64 " %016" PRIx64 " %016" PRIx64
           "\n",
           env->mxccdata[0], env->mxccdata[1],
           env->mxccdata[2], env->mxccdata[3]);
    printf("mxccregs: %016" PRIx64 " %016" PRIx64 " %016" PRIx64 " %016" PRIx64
           "\n"
           "          %016" PRIx64 " %016" PRIx64 " %016" PRIx64 " %016" PRIx64
           "\n",
           env->mxccregs[0], env->mxccregs[1],
           env->mxccregs[2], env->mxccregs[3],
           env->mxccregs[4], env->mxccregs[5],
           env->mxccregs[6], env->mxccregs[7]);
}
#endif

#if (defined(TARGET_SPARC64) || !defined(CONFIG_USER_ONLY))     \
    && defined(DEBUG_ASI)
static void dump_asi(const char *txt, target_ulong addr, int asi, int size,
                     uint64_t r1)
{
    switch (size) {
    case 1:
        DPRINTF_ASI("%s "TARGET_FMT_lx " asi 0x%02x = %02" PRIx64 "\n", txt,
                    addr, asi, r1 & 0xff);
        break;
    case 2:
        DPRINTF_ASI("%s "TARGET_FMT_lx " asi 0x%02x = %04" PRIx64 "\n", txt,
                    addr, asi, r1 & 0xffff);
        break;
    case 4:
        DPRINTF_ASI("%s "TARGET_FMT_lx " asi 0x%02x = %08" PRIx64 "\n", txt,
                    addr, asi, r1 & 0xffffffff);
        break;
    case 8:
        DPRINTF_ASI("%s "TARGET_FMT_lx " asi 0x%02x = %016" PRIx64 "\n", txt,
                    addr, asi, r1);
        break;
    }
}
#endif

#ifndef TARGET_SPARC64
#ifndef CONFIG_USER_ONLY


/* Leon3 cache control */

static void leon3_cache_control_st(CPUSPARCState *env, target_ulong addr,
                                   uint64_t val, int size)
{
    DPRINTF_CACHE_CONTROL("st addr:%08x, val:%" PRIx64 ", size:%d\n",
                          addr, val, size);

    if (size != 4) {
        DPRINTF_CACHE_CONTROL("32bits only\n");
        return;
    }

    switch (addr) {
    case 0x00:              /* Cache control */

        /* These values must always be read as zeros */
        val &= ~CACHE_CTRL_FD;
        val &= ~CACHE_CTRL_FI;
        val &= ~CACHE_CTRL_IB;
        val &= ~CACHE_CTRL_IP;
        val &= ~CACHE_CTRL_DP;

        env->cache_control = val;
        break;
    case 0x04:              /* Instruction cache configuration */
    case 0x08:              /* Data cache configuration */
        /* Read Only */
        break;
    default:
        DPRINTF_CACHE_CONTROL("write unknown register %08x\n", addr);
        break;
    };
}

static uint64_t leon3_cache_control_ld(CPUSPARCState *env, target_ulong addr,
                                       int size)
{
    uint64_t ret = 0;

    if (size != 4) {
        DPRINTF_CACHE_CONTROL("32bits only\n");
        return 0;
    }

    switch (addr) {
    case 0x00:              /* Cache control */
        ret = env->cache_control;
        break;

        /* Configuration registers are read and only always keep those
           predefined values */

    case 0x04:              /* Instruction cache configuration */
        ret = 0x10220000;
        break;
    case 0x08:              /* Data cache configuration */
        ret = 0x18220000;
        break;
    default:
        DPRINTF_CACHE_CONTROL("read unknown register %08x\n", addr);
        break;
    };
    DPRINTF_CACHE_CONTROL("ld addr:%08x, ret:0x%" PRIx64 ", size:%d\n",
                          addr, ret, size);
    return ret;
}

uint64_t helper_ld_asi(CPUSPARCState *env, target_ulong addr, int asi, int size,
                       int sign)
{
    uint64_t ret = 0;
#if defined(DEBUG_MXCC) || defined(DEBUG_ASI)
    uint32_t last_addr = addr;
#endif

    helper_check_align(env, addr, size - 1);
    switch (asi) {
    case 2: /* SuperSparc MXCC registers and Leon3 cache control */
        switch (addr) {
        case 0x00:          /* Leon3 Cache Control */
        case 0x08:          /* Leon3 Instruction Cache config */
        case 0x0C:          /* Leon3 Date Cache config */
            if (env->def->features & CPU_FEATURE_CACHE_CTRL) {
                ret = leon3_cache_control_ld(env, addr, size);
            }
            break;
        case 0x01c00a00: /* MXCC control register */
            if (size == 8) {
                ret = env->mxccregs[3];
            } else {
                qemu_log_mask(LOG_UNIMP,
                              "%08x: unimplemented access size: %d\n", addr,
                              size);
            }
            break;
        case 0x01c00a04: /* MXCC control register */
            if (size == 4) {
                ret = env->mxccregs[3];
            } else {
                qemu_log_mask(LOG_UNIMP,
                              "%08x: unimplemented access size: %d\n", addr,
                              size);
            }
            break;
        case 0x01c00c00: /* Module reset register */
            if (size == 8) {
                ret = env->mxccregs[5];
                /* should we do something here? */
            } else {
                qemu_log_mask(LOG_UNIMP,
                              "%08x: unimplemented access size: %d\n", addr,
                              size);
            }
            break;
        case 0x01c00f00: /* MBus port address register */
            if (size == 8) {
                ret = env->mxccregs[7];
            } else {
                qemu_log_mask(LOG_UNIMP,
                              "%08x: unimplemented access size: %d\n", addr,
                              size);
            }
            break;
        default:
            qemu_log_mask(LOG_UNIMP,
                          "%08x: unimplemented address, size: %d\n", addr,
                          size);
            break;
        }
        DPRINTF_MXCC("asi = %d, size = %d, sign = %d, "
                     "addr = %08x -> ret = %" PRIx64 ","
                     "addr = %08x\n", asi, size, sign, last_addr, ret, addr);
#ifdef DEBUG_MXCC
        dump_mxcc(env);
#endif
        break;
    case 3: /* MMU probe */
        {
            int mmulev;

            mmulev = (addr >> 8) & 15;
            if (mmulev > 4) {
                ret = 0;
            } else {
                ret = mmu_probe(env, addr, mmulev);
            }
            DPRINTF_MMU("mmu_probe: 0x%08x (lev %d) -> 0x%08" PRIx64 "\n",
                        addr, mmulev, ret);
        }
        break;
    case 4: /* read MMU regs */
        {
            int reg = (addr >> 8) & 0x1f;

            ret = env->mmuregs[reg];
            if (reg == 3) { /* Fault status cleared on read */
                env->mmuregs[3] = 0;
            } else if (reg == 0x13) { /* Fault status read */
                ret = env->mmuregs[3];
            } else if (reg == 0x14) { /* Fault address read */
                ret = env->mmuregs[4];
            }
            DPRINTF_MMU("mmu_read: reg[%d] = 0x%08" PRIx64 "\n", reg, ret);
        }
        break;
    case 5: /* Turbosparc ITLB Diagnostic */
    case 6: /* Turbosparc DTLB Diagnostic */
    case 7: /* Turbosparc IOTLB Diagnostic */
        break;
    case 9: /* Supervisor code access */
        switch (size) {
        case 1:
            ret = cpu_ldub_code(env, addr);
            break;
        case 2:
            ret = cpu_lduw_code(env, addr);
            break;
        default:
        case 4:
            ret = cpu_ldl_code(env, addr);
            break;
        case 8:
            ret = cpu_ldq_code(env, addr);
            break;
        }
        break;
    case 0xa: /* User data access */
        switch (size) {
        case 1:
            ret = cpu_ldub_user(env, addr);
            break;
        case 2:
            ret = cpu_lduw_user(env, addr);
            break;
        default:
        case 4:
            ret = cpu_ldl_user(env, addr);
            break;
        case 8:
            ret = cpu_ldq_user(env, addr);
            break;
        }
        break;
    case 0xb: /* Supervisor data access */
        switch (size) {
        case 1:
            ret = cpu_ldub_kernel(env, addr);
            break;
        case 2:
            ret = cpu_lduw_kernel(env, addr);
            break;
        default:
        case 4:
            ret = cpu_ldl_kernel(env, addr);
            break;
        case 8:
            ret = cpu_ldq_kernel(env, addr);
            break;
        }
        break;
    case 0xc: /* I-cache tag */
    case 0xd: /* I-cache data */
    case 0xe: /* D-cache tag */
    case 0xf: /* D-cache data */
        break;
    case 0x20: /* MMU passthrough */
        switch (size) {
        case 1:
            ret = ldub_phys(addr);
            break;
        case 2:
            ret = lduw_phys(addr);
            break;
        default:
        case 4:
            ret = ldl_phys(addr);
            break;
        case 8:
            ret = ldq_phys(addr);
            break;
        }
        break;
    case 0x21 ... 0x2f: /* MMU passthrough, 0x100000000 to 0xfffffffff */
        switch (size) {
        case 1:
            ret = ldub_phys((target_phys_addr_t)addr
                            | ((target_phys_addr_t)(asi & 0xf) << 32));
            break;
        case 2:
            ret = lduw_phys((target_phys_addr_t)addr
                            | ((target_phys_addr_t)(asi & 0xf) << 32));
            break;
        default:
        case 4:
            ret = ldl_phys((target_phys_addr_t)addr
                           | ((target_phys_addr_t)(asi & 0xf) << 32));
            break;
        case 8:
            ret = ldq_phys((target_phys_addr_t)addr
                           | ((target_phys_addr_t)(asi & 0xf) << 32));
            break;
        }
        break;
    case 0x30: /* Turbosparc secondary cache diagnostic */
    case 0x31: /* Turbosparc RAM snoop */
    case 0x32: /* Turbosparc page table descriptor diagnostic */
    case 0x39: /* data cache diagnostic register */
        ret = 0;
        break;
    case 0x38: /* SuperSPARC MMU Breakpoint Control Registers */
        {
            int reg = (addr >> 8) & 3;

            switch (reg) {
            case 0: /* Breakpoint Value (Addr) */
                ret = env->mmubpregs[reg];
                break;
            case 1: /* Breakpoint Mask */
                ret = env->mmubpregs[reg];
                break;
            case 2: /* Breakpoint Control */
                ret = env->mmubpregs[reg];
                break;
            case 3: /* Breakpoint Status */
                ret = env->mmubpregs[reg];
                env->mmubpregs[reg] = 0ULL;
                break;
            }
            DPRINTF_MMU("read breakpoint reg[%d] 0x%016" PRIx64 "\n", reg,
                        ret);
        }
        break;
    case 0x49: /* SuperSPARC MMU Counter Breakpoint Value */
        ret = env->mmubpctrv;
        break;
    case 0x4a: /* SuperSPARC MMU Counter Breakpoint Control */
        ret = env->mmubpctrc;
        break;
    case 0x4b: /* SuperSPARC MMU Counter Breakpoint Status */
        ret = env->mmubpctrs;
        break;
    case 0x4c: /* SuperSPARC MMU Breakpoint Action */
        ret = env->mmubpaction;
        break;
    case 8: /* User code access, XXX */
    default:
        cpu_unassigned_access(env, addr, 0, 0, asi, size);
        ret = 0;
        break;
    }
    if (sign) {
        switch (size) {
        case 1:
            ret = (int8_t) ret;
            break;
        case 2:
            ret = (int16_t) ret;
            break;
        case 4:
            ret = (int32_t) ret;
            break;
        default:
            break;
        }
    }
#ifdef DEBUG_ASI
    dump_asi("read ", last_addr, asi, size, ret);
#endif
    return ret;
}

void helper_st_asi(CPUSPARCState *env, target_ulong addr, uint64_t val, int asi,
                   int size)
{
    helper_check_align(env, addr, size - 1);
    switch (asi) {
    case 2: /* SuperSparc MXCC registers and Leon3 cache control */
        switch (addr) {
        case 0x00:          /* Leon3 Cache Control */
        case 0x08:          /* Leon3 Instruction Cache config */
        case 0x0C:          /* Leon3 Date Cache config */
            if (env->def->features & CPU_FEATURE_CACHE_CTRL) {
                leon3_cache_control_st(env, addr, val, size);
            }
            break;

        case 0x01c00000: /* MXCC stream data register 0 */
            if (size == 8) {
                env->mxccdata[0] = val;
            } else {
                qemu_log_mask(LOG_UNIMP,
                              "%08x: unimplemented access size: %d\n", addr,
                              size);
            }
            break;
        case 0x01c00008: /* MXCC stream data register 1 */
            if (size == 8) {
                env->mxccdata[1] = val;
            } else {
                qemu_log_mask(LOG_UNIMP,
                              "%08x: unimplemented access size: %d\n", addr,
                              size);
            }
            break;
        case 0x01c00010: /* MXCC stream data register 2 */
            if (size == 8) {
                env->mxccdata[2] = val;
            } else {
                qemu_log_mask(LOG_UNIMP,
                              "%08x: unimplemented access size: %d\n", addr,
                              size);
            }
            break;
        case 0x01c00018: /* MXCC stream data register 3 */
            if (size == 8) {
                env->mxccdata[3] = val;
            } else {
                qemu_log_mask(LOG_UNIMP,
                              "%08x: unimplemented access size: %d\n", addr,
                              size);
            }
            break;
        case 0x01c00100: /* MXCC stream source */
            if (size == 8) {
                env->mxccregs[0] = val;
            } else {
                qemu_log_mask(LOG_UNIMP,
                              "%08x: unimplemented access size: %d\n", addr,
                              size);
            }
            env->mxccdata[0] = ldq_phys((env->mxccregs[0] & 0xffffffffULL) +
                                        0);
            env->mxccdata[1] = ldq_phys((env->mxccregs[0] & 0xffffffffULL) +
                                        8);
            env->mxccdata[2] = ldq_phys((env->mxccregs[0] & 0xffffffffULL) +
                                        16);
            env->mxccdata[3] = ldq_phys((env->mxccregs[0] & 0xffffffffULL) +
                                        24);
            break;
        case 0x01c00200: /* MXCC stream destination */
            if (size == 8) {
                env->mxccregs[1] = val;
            } else {
                qemu_log_mask(LOG_UNIMP,
                              "%08x: unimplemented access size: %d\n", addr,
                              size);
            }
            stq_phys((env->mxccregs[1] & 0xffffffffULL) +  0,
                     env->mxccdata[0]);
            stq_phys((env->mxccregs[1] & 0xffffffffULL) +  8,
                     env->mxccdata[1]);
            stq_phys((env->mxccregs[1] & 0xffffffffULL) + 16,
                     env->mxccdata[2]);
            stq_phys((env->mxccregs[1] & 0xffffffffULL) + 24,
                     env->mxccdata[3]);
            break;
        case 0x01c00a00: /* MXCC control register */
            if (size == 8) {
                env->mxccregs[3] = val;
            } else {
                qemu_log_mask(LOG_UNIMP,
                              "%08x: unimplemented access size: %d\n", addr,
                              size);
            }
            break;
        case 0x01c00a04: /* MXCC control register */
            if (size == 4) {
                env->mxccregs[3] = (env->mxccregs[3] & 0xffffffff00000000ULL)
                    | val;
            } else {
                qemu_log_mask(LOG_UNIMP,
                              "%08x: unimplemented access size: %d\n", addr,
                              size);
            }
            break;
        case 0x01c00e00: /* MXCC error register  */
            /* writing a 1 bit clears the error */
            if (size == 8) {
                env->mxccregs[6] &= ~val;
            } else {
                qemu_log_mask(LOG_UNIMP,
                              "%08x: unimplemented access size: %d\n", addr,
                              size);
            }
            break;
        case 0x01c00f00: /* MBus port address register */
            if (size == 8) {
                env->mxccregs[7] = val;
            } else {
                qemu_log_mask(LOG_UNIMP,
                              "%08x: unimplemented access size: %d\n", addr,
                              size);
            }
            break;
        default:
            qemu_log_mask(LOG_UNIMP,
                          "%08x: unimplemented address, size: %d\n", addr,
                          size);
            break;
        }
        DPRINTF_MXCC("asi = %d, size = %d, addr = %08x, val = %" PRIx64 "\n",
                     asi, size, addr, val);
#ifdef DEBUG_MXCC
        dump_mxcc(env);
#endif
        break;
    case 3: /* MMU flush */
        {
            int mmulev;

            mmulev = (addr >> 8) & 15;
            DPRINTF_MMU("mmu flush level %d\n", mmulev);
            switch (mmulev) {
            case 0: /* flush page */
                tlb_flush_page(env, addr & 0xfffff000);
                break;
            case 1: /* flush segment (256k) */
            case 2: /* flush region (16M) */
            case 3: /* flush context (4G) */
            case 4: /* flush entire */
                tlb_flush(env, 1);
                break;
            default:
                break;
            }
#ifdef DEBUG_MMU
            dump_mmu(stdout, fprintf, env);
#endif
        }
        break;
    case 4: /* write MMU regs */
        {
            int reg = (addr >> 8) & 0x1f;
            uint32_t oldreg;

            oldreg = env->mmuregs[reg];
            switch (reg) {
            case 0: /* Control Register */
                env->mmuregs[reg] = (env->mmuregs[reg] & 0xff000000) |
                    (val & 0x00ffffff);
                /* Mappings generated during no-fault mode or MMU
                   disabled mode are invalid in normal mode */
                if ((oldreg & (MMU_E | MMU_NF | env->def->mmu_bm)) !=
                    (env->mmuregs[reg] & (MMU_E | MMU_NF | env->def->mmu_bm))) {
                    tlb_flush(env, 1);
                }
                break;
            case 1: /* Context Table Pointer Register */
                env->mmuregs[reg] = val & env->def->mmu_ctpr_mask;
                break;
            case 2: /* Context Register */
                env->mmuregs[reg] = val & env->def->mmu_cxr_mask;
                if (oldreg != env->mmuregs[reg]) {
                    /* we flush when the MMU context changes because
                       QEMU has no MMU context support */
                    tlb_flush(env, 1);
                }
                break;
            case 3: /* Synchronous Fault Status Register with Clear */
            case 4: /* Synchronous Fault Address Register */
                break;
            case 0x10: /* TLB Replacement Control Register */
                env->mmuregs[reg] = val & env->def->mmu_trcr_mask;
                break;
            case 0x13: /* Synchronous Fault Status Register with Read
                          and Clear */
                env->mmuregs[3] = val & env->def->mmu_sfsr_mask;
                break;
            case 0x14: /* Synchronous Fault Address Register */
                env->mmuregs[4] = val;
                break;
            default:
                env->mmuregs[reg] = val;
                break;
            }
            if (oldreg != env->mmuregs[reg]) {
                DPRINTF_MMU("mmu change reg[%d]: 0x%08x -> 0x%08x\n",
                            reg, oldreg, env->mmuregs[reg]);
            }
#ifdef DEBUG_MMU
            dump_mmu(stdout, fprintf, env);
#endif
        }
        break;
    case 5: /* Turbosparc ITLB Diagnostic */
    case 6: /* Turbosparc DTLB Diagnostic */
    case 7: /* Turbosparc IOTLB Diagnostic */
        break;
    case 0xa: /* User data access */
        switch (size) {
        case 1:
            cpu_stb_user(env, addr, val);
            break;
        case 2:
            cpu_stw_user(env, addr, val);
            break;
        default:
        case 4:
            cpu_stl_user(env, addr, val);
            break;
        case 8:
            cpu_stq_user(env, addr, val);
            break;
        }
        break;
    case 0xb: /* Supervisor data access */
        switch (size) {
        case 1:
            cpu_stb_kernel(env, addr, val);
            break;
        case 2:
            cpu_stw_kernel(env, addr, val);
            break;
        default:
        case 4:
            cpu_stl_kernel(env, addr, val);
            break;
        case 8:
            cpu_stq_kernel(env, addr, val);
            break;
        }
        break;
    case 0xc: /* I-cache tag */
    case 0xd: /* I-cache data */
    case 0xe: /* D-cache tag */
    case 0xf: /* D-cache data */
    case 0x10: /* I/D-cache flush page */
    case 0x11: /* I/D-cache flush segment */
    case 0x12: /* I/D-cache flush region */
    case 0x13: /* I/D-cache flush context */
    case 0x14: /* I/D-cache flush user */
        break;
    case 0x17: /* Block copy, sta access */
        {
            /* val = src
               addr = dst
               copy 32 bytes */
            unsigned int i;
            uint32_t src = val & ~3, dst = addr & ~3, temp;

            for (i = 0; i < 32; i += 4, src += 4, dst += 4) {
                temp = cpu_ldl_kernel(env, src);
                cpu_stl_kernel(env, dst, temp);
            }
        }
        break;
    case 0x1f: /* Block fill, stda access */
        {
            /* addr = dst
               fill 32 bytes with val */
            unsigned int i;
            uint32_t dst = addr & 7;

            for (i = 0; i < 32; i += 8, dst += 8) {
                cpu_stq_kernel(env, dst, val);
            }
        }
        break;
    case 0x20: /* MMU passthrough */
        {
            switch (size) {
            case 1:
                stb_phys(addr, val);
                break;
            case 2:
                stw_phys(addr, val);
                break;
            case 4:
            default:
                stl_phys(addr, val);
                break;
            case 8:
                stq_phys(addr, val);
                break;
            }
        }
        break;
    case 0x21 ... 0x2f: /* MMU passthrough, 0x100000000 to 0xfffffffff */
        {
            switch (size) {
            case 1:
                stb_phys((target_phys_addr_t)addr
                         | ((target_phys_addr_t)(asi & 0xf) << 32), val);
                break;
            case 2:
                stw_phys((target_phys_addr_t)addr
                         | ((target_phys_addr_t)(asi & 0xf) << 32), val);
                break;
            case 4:
            default:
                stl_phys((target_phys_addr_t)addr
                         | ((target_phys_addr_t)(asi & 0xf) << 32), val);
                break;
            case 8:
                stq_phys((target_phys_addr_t)addr
                         | ((target_phys_addr_t)(asi & 0xf) << 32), val);
                break;
            }
        }
        break;
    case 0x30: /* store buffer tags or Turbosparc secondary cache diagnostic */
    case 0x31: /* store buffer data, Ross RT620 I-cache flush or
                  Turbosparc snoop RAM */
    case 0x32: /* store buffer control or Turbosparc page table
                  descriptor diagnostic */
    case 0x36: /* I-cache flash clear */
    case 0x37: /* D-cache flash clear */
        break;
    case 0x38: /* SuperSPARC MMU Breakpoint Control Registers*/
        {
            int reg = (addr >> 8) & 3;

            switch (reg) {
            case 0: /* Breakpoint Value (Addr) */
                env->mmubpregs[reg] = (val & 0xfffffffffULL);
                break;
            case 1: /* Breakpoint Mask */
                env->mmubpregs[reg] = (val & 0xfffffffffULL);
                break;
            case 2: /* Breakpoint Control */
                env->mmubpregs[reg] = (val & 0x7fULL);
                break;
            case 3: /* Breakpoint Status */
                env->mmubpregs[reg] = (val & 0xfULL);
                break;
            }
            DPRINTF_MMU("write breakpoint reg[%d] 0x%016x\n", reg,
                        env->mmuregs[reg]);
        }
        break;
    case 0x49: /* SuperSPARC MMU Counter Breakpoint Value */
        env->mmubpctrv = val & 0xffffffff;
        break;
    case 0x4a: /* SuperSPARC MMU Counter Breakpoint Control */
        env->mmubpctrc = val & 0x3;
        break;
    case 0x4b: /* SuperSPARC MMU Counter Breakpoint Status */
        env->mmubpctrs = val & 0x3;
        break;
    case 0x4c: /* SuperSPARC MMU Breakpoint Action */
        env->mmubpaction = val & 0x1fff;
        break;
    case 8: /* User code access, XXX */
    case 9: /* Supervisor code access, XXX */
    default:
        cpu_unassigned_access(env, addr, 1, 0, asi, size);
        break;
    }
#ifdef DEBUG_ASI
    dump_asi("write", addr, asi, size, val);
#endif
}

#endif /* CONFIG_USER_ONLY */
#else /* TARGET_SPARC64 */

#ifdef CONFIG_USER_ONLY
uint64_t helper_ld_asi(CPUSPARCState *env, target_ulong addr, int asi, int size,
                       int sign)
{
    uint64_t ret = 0;
#if defined(DEBUG_ASI)
    target_ulong last_addr = addr;
#endif

    if (asi < 0x80) {
        helper_raise_exception(env, TT_PRIV_ACT);
    }

    helper_check_align(env, addr, size - 1);
    addr = asi_address_mask(env, asi, addr);

    switch (asi) {
    case 0x82: /* Primary no-fault */
    case 0x8a: /* Primary no-fault LE */
        if (page_check_range(addr, size, PAGE_READ) == -1) {
#ifdef DEBUG_ASI
            dump_asi("read ", last_addr, asi, size, ret);
#endif
            return 0;
        }
        /* Fall through */
    case 0x80: /* Primary */
    case 0x88: /* Primary LE */
        {
            switch (size) {
            case 1:
                ret = ldub_raw(addr);
                break;
            case 2:
                ret = lduw_raw(addr);
                break;
            case 4:
                ret = ldl_raw(addr);
                break;
            default:
            case 8:
                ret = ldq_raw(addr);
                break;
            }
        }
        break;
    case 0x83: /* Secondary no-fault */
    case 0x8b: /* Secondary no-fault LE */
        if (page_check_range(addr, size, PAGE_READ) == -1) {
#ifdef DEBUG_ASI
            dump_asi("read ", last_addr, asi, size, ret);
#endif
            return 0;
        }
        /* Fall through */
    case 0x81: /* Secondary */
    case 0x89: /* Secondary LE */
        /* XXX */
        break;
    default:
        break;
    }

    /* Convert from little endian */
    switch (asi) {
    case 0x88: /* Primary LE */
    case 0x89: /* Secondary LE */
    case 0x8a: /* Primary no-fault LE */
    case 0x8b: /* Secondary no-fault LE */
        switch (size) {
        case 2:
            ret = bswap16(ret);
            break;
        case 4:
            ret = bswap32(ret);
            break;
        case 8:
            ret = bswap64(ret);
            break;
        default:
            break;
        }
    default:
        break;
    }

    /* Convert to signed number */
    if (sign) {
        switch (size) {
        case 1:
            ret = (int8_t) ret;
            break;
        case 2:
            ret = (int16_t) ret;
            break;
        case 4:
            ret = (int32_t) ret;
            break;
        default:
            break;
        }
    }
#ifdef DEBUG_ASI
    dump_asi("read ", last_addr, asi, size, ret);
#endif
    return ret;
}

void helper_st_asi(CPUSPARCState *env, target_ulong addr, target_ulong val,
                   int asi, int size)
{
#ifdef DEBUG_ASI
    dump_asi("write", addr, asi, size, val);
#endif
    if (asi < 0x80) {
        helper_raise_exception(env, TT_PRIV_ACT);
    }

    helper_check_align(env, addr, size - 1);
    addr = asi_address_mask(env, asi, addr);

    /* Convert to little endian */
    switch (asi) {
    case 0x88: /* Primary LE */
    case 0x89: /* Secondary LE */
        switch (size) {
        case 2:
            val = bswap16(val);
            break;
        case 4:
            val = bswap32(val);
            break;
        case 8:
            val = bswap64(val);
            break;
        default:
            break;
        }
    default:
        break;
    }

    switch (asi) {
    case 0x80: /* Primary */
    case 0x88: /* Primary LE */
        {
            switch (size) {
            case 1:
                stb_raw(addr, val);
                break;
            case 2:
                stw_raw(addr, val);
                break;
            case 4:
                stl_raw(addr, val);
                break;
            case 8:
            default:
                stq_raw(addr, val);
                break;
            }
        }
        break;
    case 0x81: /* Secondary */
    case 0x89: /* Secondary LE */
        /* XXX */
        return;

    case 0x82: /* Primary no-fault, RO */
    case 0x83: /* Secondary no-fault, RO */
    case 0x8a: /* Primary no-fault LE, RO */
    case 0x8b: /* Secondary no-fault LE, RO */
    default:
        helper_raise_exception(env, TT_DATA_ACCESS);
        return;
    }
}

#else /* CONFIG_USER_ONLY */

uint64_t helper_ld_asi(CPUSPARCState *env, target_ulong addr, int asi, int size,
                       int sign)
{
    uint64_t ret = 0;
#if defined(DEBUG_ASI)
    target_ulong last_addr = addr;
#endif

    asi &= 0xff;

    if ((asi < 0x80 && (env->pstate & PS_PRIV) == 0)
        || (cpu_has_hypervisor(env)
            && asi >= 0x30 && asi < 0x80
            && !(env->hpstate & HS_PRIV))) {
        helper_raise_exception(env, TT_PRIV_ACT);
    }

    helper_check_align(env, addr, size - 1);
    addr = asi_address_mask(env, asi, addr);

    /* process nonfaulting loads first */
    if ((asi & 0xf6) == 0x82) {
        int mmu_idx;

        /* secondary space access has lowest asi bit equal to 1 */
        if (env->pstate & PS_PRIV) {
            mmu_idx = (asi & 1) ? MMU_KERNEL_SECONDARY_IDX : MMU_KERNEL_IDX;
        } else {
            mmu_idx = (asi & 1) ? MMU_USER_SECONDARY_IDX : MMU_USER_IDX;
        }

        if (cpu_get_phys_page_nofault(env, addr, mmu_idx) == -1ULL) {
#ifdef DEBUG_ASI
            dump_asi("read ", last_addr, asi, size, ret);
#endif
            /* env->exception_index is set in get_physical_address_data(). */
            helper_raise_exception(env, env->exception_index);
        }

        /* convert nonfaulting load ASIs to normal load ASIs */
        asi &= ~0x02;
    }

    switch (asi) {
    case 0x10: /* As if user primary */
    case 0x11: /* As if user secondary */
    case 0x18: /* As if user primary LE */
    case 0x19: /* As if user secondary LE */
    case 0x80: /* Primary */
    case 0x81: /* Secondary */
    case 0x88: /* Primary LE */
    case 0x89: /* Secondary LE */
    case 0xe2: /* UA2007 Primary block init */
    case 0xe3: /* UA2007 Secondary block init */
        if ((asi & 0x80) && (env->pstate & PS_PRIV)) {
            if (cpu_hypervisor_mode(env)) {
                switch (size) {
                case 1:
                    ret = cpu_ldub_hypv(env, addr);
                    break;
                case 2:
                    ret = cpu_lduw_hypv(env, addr);
                    break;
                case 4:
                    ret = cpu_ldl_hypv(env, addr);
                    break;
                default:
                case 8:
                    ret = cpu_ldq_hypv(env, addr);
                    break;
                }
            } else {
                /* secondary space access has lowest asi bit equal to 1 */
                if (asi & 1) {
                    switch (size) {
                    case 1:
                        ret = cpu_ldub_kernel_secondary(env, addr);
                        break;
                    case 2:
                        ret = cpu_lduw_kernel_secondary(env, addr);
                        break;
                    case 4:
                        ret = cpu_ldl_kernel_secondary(env, addr);
                        break;
                    default:
                    case 8:
                        ret = cpu_ldq_kernel_secondary(env, addr);
                        break;
                    }
                } else {
                    switch (size) {
                    case 1:
                        ret = cpu_ldub_kernel(env, addr);
                        break;
                    case 2:
                        ret = cpu_lduw_kernel(env, addr);
                        break;
                    case 4:
                        ret = cpu_ldl_kernel(env, addr);
                        break;
                    default:
                    case 8:
                        ret = cpu_ldq_kernel(env, addr);
                        break;
                    }
                }
            }
        } else {
            /* secondary space access has lowest asi bit equal to 1 */
            if (asi & 1) {
                switch (size) {
                case 1:
                    ret = cpu_ldub_user_secondary(env, addr);
                    break;
                case 2:
                    ret = cpu_lduw_user_secondary(env, addr);
                    break;
                case 4:
                    ret = cpu_ldl_user_secondary(env, addr);
                    break;
                default:
                case 8:
                    ret = cpu_ldq_user_secondary(env, addr);
                    break;
                }
            } else {
                switch (size) {
                case 1:
                    ret = cpu_ldub_user(env, addr);
                    break;
                case 2:
                    ret = cpu_lduw_user(env, addr);
                    break;
                case 4:
                    ret = cpu_ldl_user(env, addr);
                    break;
                default:
                case 8:
                    ret = cpu_ldq_user(env, addr);
                    break;
                }
            }
        }
        break;
    case 0x14: /* Bypass */
    case 0x15: /* Bypass, non-cacheable */
    case 0x1c: /* Bypass LE */
    case 0x1d: /* Bypass, non-cacheable LE */
        {
            switch (size) {
            case 1:
                ret = ldub_phys(addr);
                break;
            case 2:
                ret = lduw_phys(addr);
                break;
            case 4:
                ret = ldl_phys(addr);
                break;
            default:
            case 8:
                ret = ldq_phys(addr);
                break;
            }
            break;
        }
    case 0x24: /* Nucleus quad LDD 128 bit atomic */
    case 0x2c: /* Nucleus quad LDD 128 bit atomic LE
                  Only ldda allowed */
        helper_raise_exception(env, TT_ILL_INSN);
        return 0;
    case 0x04: /* Nucleus */
    case 0x0c: /* Nucleus Little Endian (LE) */
        {
            switch (size) {
            case 1:
                ret = cpu_ldub_nucleus(env, addr);
                break;
            case 2:
                ret = cpu_lduw_nucleus(env, addr);
                break;
            case 4:
                ret = cpu_ldl_nucleus(env, addr);
                break;
            default:
            case 8:
                ret = cpu_ldq_nucleus(env, addr);
                break;
            }
            break;
        }
    case 0x4a: /* UPA config */
        /* XXX */
        break;
    case 0x45: /* LSU */
        ret = env->lsu;
        break;
    case 0x50: /* I-MMU regs */
        {
            int reg = (addr >> 3) & 0xf;

            if (reg == 0) {
                /* I-TSB Tag Target register */
                ret = ultrasparc_tag_target(env->immu.tag_access);
            } else {
                ret = env->immuregs[reg];
            }

            break;
        }
    case 0x51: /* I-MMU 8k TSB pointer */
        {
            /* env->immuregs[5] holds I-MMU TSB register value
               env->immuregs[6] holds I-MMU Tag Access register value */
            ret = ultrasparc_tsb_pointer(env->immu.tsb, env->immu.tag_access,
                                         8*1024);
            break;
        }
    case 0x52: /* I-MMU 64k TSB pointer */
        {
            /* env->immuregs[5] holds I-MMU TSB register value
               env->immuregs[6] holds I-MMU Tag Access register value */
            ret = ultrasparc_tsb_pointer(env->immu.tsb, env->immu.tag_access,
                                         64*1024);
            break;
        }
    case 0x55: /* I-MMU data access */
        {
            int reg = (addr >> 3) & 0x3f;

            ret = env->itlb[reg].tte;
            break;
        }
    case 0x56: /* I-MMU tag read */
        {
            int reg = (addr >> 3) & 0x3f;

            ret = env->itlb[reg].tag;
            break;
        }
    case 0x58: /* D-MMU regs */
        {
            int reg = (addr >> 3) & 0xf;

            if (reg == 0) {
                /* D-TSB Tag Target register */
                ret = ultrasparc_tag_target(env->dmmu.tag_access);
            } else {
                ret = env->dmmuregs[reg];
            }
            break;
        }
    case 0x59: /* D-MMU 8k TSB pointer */
        {
            /* env->dmmuregs[5] holds D-MMU TSB register value
               env->dmmuregs[6] holds D-MMU Tag Access register value */
            ret = ultrasparc_tsb_pointer(env->dmmu.tsb, env->dmmu.tag_access,
                                         8*1024);
            break;
        }
    case 0x5a: /* D-MMU 64k TSB pointer */
        {
            /* env->dmmuregs[5] holds D-MMU TSB register value
               env->dmmuregs[6] holds D-MMU Tag Access register value */
            ret = ultrasparc_tsb_pointer(env->dmmu.tsb, env->dmmu.tag_access,
                                         64*1024);
            break;
        }
    case 0x5d: /* D-MMU data access */
        {
            int reg = (addr >> 3) & 0x3f;

            ret = env->dtlb[reg].tte;
            break;
        }
    case 0x5e: /* D-MMU tag read */
        {
            int reg = (addr >> 3) & 0x3f;

            ret = env->dtlb[reg].tag;
            break;
        }
    case 0x48: /* Interrupt dispatch, RO */
        break;
    case 0x49: /* Interrupt data receive */
        ret = env->ivec_status;
        break;
    case 0x7f: /* Incoming interrupt vector, RO */
        {
            int reg = (addr >> 4) & 0x3;
            if (reg < 3) {
                ret = env->ivec_data[reg];
            }
            break;
        }
    case 0x46: /* D-cache data */
    case 0x47: /* D-cache tag access */
    case 0x4b: /* E-cache error enable */
    case 0x4c: /* E-cache asynchronous fault status */
    case 0x4d: /* E-cache asynchronous fault address */
    case 0x4e: /* E-cache tag data */
    case 0x66: /* I-cache instruction access */
    case 0x67: /* I-cache tag access */
    case 0x6e: /* I-cache predecode */
    case 0x6f: /* I-cache LRU etc. */
    case 0x76: /* E-cache tag */
    case 0x7e: /* E-cache tag */
        break;
    case 0x5b: /* D-MMU data pointer */
    case 0x54: /* I-MMU data in, WO */
    case 0x57: /* I-MMU demap, WO */
    case 0x5c: /* D-MMU data in, WO */
    case 0x5f: /* D-MMU demap, WO */
    case 0x77: /* Interrupt vector, WO */
    default:
        cpu_unassigned_access(env, addr, 0, 0, 1, size);
        ret = 0;
        break;
    }

    /* Convert from little endian */
    switch (asi) {
    case 0x0c: /* Nucleus Little Endian (LE) */
    case 0x18: /* As if user primary LE */
    case 0x19: /* As if user secondary LE */
    case 0x1c: /* Bypass LE */
    case 0x1d: /* Bypass, non-cacheable LE */
    case 0x88: /* Primary LE */
    case 0x89: /* Secondary LE */
        switch(size) {
        case 2:
            ret = bswap16(ret);
            break;
        case 4:
            ret = bswap32(ret);
            break;
        case 8:
            ret = bswap64(ret);
            break;
        default:
            break;
        }
    default:
        break;
    }

    /* Convert to signed number */
    if (sign) {
        switch (size) {
        case 1:
            ret = (int8_t) ret;
            break;
        case 2:
            ret = (int16_t) ret;
            break;
        case 4:
            ret = (int32_t) ret;
            break;
        default:
            break;
        }
    }
#ifdef DEBUG_ASI
    dump_asi("read ", last_addr, asi, size, ret);
#endif
    return ret;
}

void helper_st_asi(CPUSPARCState *env, target_ulong addr, target_ulong val,
                   int asi, int size)
{
#ifdef DEBUG_ASI
    dump_asi("write", addr, asi, size, val);
#endif

    asi &= 0xff;

    if ((asi < 0x80 && (env->pstate & PS_PRIV) == 0)
        || (cpu_has_hypervisor(env)
            && asi >= 0x30 && asi < 0x80
            && !(env->hpstate & HS_PRIV))) {
        helper_raise_exception(env, TT_PRIV_ACT);
    }

    helper_check_align(env, addr, size - 1);
    addr = asi_address_mask(env, asi, addr);

    /* Convert to little endian */
    switch (asi) {
    case 0x0c: /* Nucleus Little Endian (LE) */
    case 0x18: /* As if user primary LE */
    case 0x19: /* As if user secondary LE */
    case 0x1c: /* Bypass LE */
    case 0x1d: /* Bypass, non-cacheable LE */
    case 0x88: /* Primary LE */
    case 0x89: /* Secondary LE */
        switch (size) {
        case 2:
            val = bswap16(val);
            break;
        case 4:
            val = bswap32(val);
            break;
        case 8:
            val = bswap64(val);
            break;
        default:
            break;
        }
    default:
        break;
    }

    switch (asi) {
    case 0x10: /* As if user primary */
    case 0x11: /* As if user secondary */
    case 0x18: /* As if user primary LE */
    case 0x19: /* As if user secondary LE */
    case 0x80: /* Primary */
    case 0x81: /* Secondary */
    case 0x88: /* Primary LE */
    case 0x89: /* Secondary LE */
    case 0xe2: /* UA2007 Primary block init */
    case 0xe3: /* UA2007 Secondary block init */
        if ((asi & 0x80) && (env->pstate & PS_PRIV)) {
            if (cpu_hypervisor_mode(env)) {
                switch (size) {
                case 1:
                    cpu_stb_hypv(env, addr, val);
                    break;
                case 2:
                    cpu_stw_hypv(env, addr, val);
                    break;
                case 4:
                    cpu_stl_hypv(env, addr, val);
                    break;
                case 8:
                default:
                    cpu_stq_hypv(env, addr, val);
                    break;
                }
            } else {
                /* secondary space access has lowest asi bit equal to 1 */
                if (asi & 1) {
                    switch (size) {
                    case 1:
                        cpu_stb_kernel_secondary(env, addr, val);
                        break;
                    case 2:
                        cpu_stw_kernel_secondary(env, addr, val);
                        break;
                    case 4:
                        cpu_stl_kernel_secondary(env, addr, val);
                        break;
                    case 8:
                    default:
                        cpu_stq_kernel_secondary(env, addr, val);
                        break;
                    }
                } else {
                    switch (size) {
                    case 1:
                        cpu_stb_kernel(env, addr, val);
                        break;
                    case 2:
                        cpu_stw_kernel(env, addr, val);
                        break;
                    case 4:
                        cpu_stl_kernel(env, addr, val);
                        break;
                    case 8:
                    default:
                        cpu_stq_kernel(env, addr, val);
                        break;
                    }
                }
            }
        } else {
            /* secondary space access has lowest asi bit equal to 1 */
            if (asi & 1) {
                switch (size) {
                case 1:
                    cpu_stb_user_secondary(env, addr, val);
                    break;
                case 2:
                    cpu_stw_user_secondary(env, addr, val);
                    break;
                case 4:
                    cpu_stl_user_secondary(env, addr, val);
                    break;
                case 8:
                default:
                    cpu_stq_user_secondary(env, addr, val);
                    break;
                }
            } else {
                switch (size) {
                case 1:
                    cpu_stb_user(env, addr, val);
                    break;
                case 2:
                    cpu_stw_user(env, addr, val);
                    break;
                case 4:
                    cpu_stl_user(env, addr, val);
                    break;
                case 8:
                default:
                    cpu_stq_user(env, addr, val);
                    break;
                }
            }
        }
        break;
    case 0x14: /* Bypass */
    case 0x15: /* Bypass, non-cacheable */
    case 0x1c: /* Bypass LE */
    case 0x1d: /* Bypass, non-cacheable LE */
        {
            switch (size) {
            case 1:
                stb_phys(addr, val);
                break;
            case 2:
                stw_phys(addr, val);
                break;
            case 4:
                stl_phys(addr, val);
                break;
            case 8:
            default:
                stq_phys(addr, val);
                break;
            }
        }
        return;
    case 0x24: /* Nucleus quad LDD 128 bit atomic */
    case 0x2c: /* Nucleus quad LDD 128 bit atomic LE
                  Only ldda allowed */
        helper_raise_exception(env, TT_ILL_INSN);
        return;
    case 0x04: /* Nucleus */
    case 0x0c: /* Nucleus Little Endian (LE) */
        {
            switch (size) {
            case 1:
                cpu_stb_nucleus(env, addr, val);
                break;
            case 2:
                cpu_stw_nucleus(env, addr, val);
                break;
            case 4:
                cpu_stl_nucleus(env, addr, val);
                break;
            default:
            case 8:
                cpu_stq_nucleus(env, addr, val);
                break;
            }
            break;
        }

    case 0x4a: /* UPA config */
        /* XXX */
        return;
    case 0x45: /* LSU */
        {
            uint64_t oldreg;

            oldreg = env->lsu;
            env->lsu = val & (DMMU_E | IMMU_E);
            /* Mappings generated during D/I MMU disabled mode are
               invalid in normal mode */
            if (oldreg != env->lsu) {
                DPRINTF_MMU("LSU change: 0x%" PRIx64 " -> 0x%" PRIx64 "\n",
                            oldreg, env->lsu);
#ifdef DEBUG_MMU
                dump_mmu(stdout, fprintf, env1);
#endif
                tlb_flush(env, 1);
            }
            return;
        }
    case 0x50: /* I-MMU regs */
        {
            int reg = (addr >> 3) & 0xf;
            uint64_t oldreg;

            oldreg = env->immuregs[reg];
            switch (reg) {
            case 0: /* RO */
                return;
            case 1: /* Not in I-MMU */
            case 2:
                return;
            case 3: /* SFSR */
                if ((val & 1) == 0) {
                    val = 0; /* Clear SFSR */
                }
                env->immu.sfsr = val;
                break;
            case 4: /* RO */
                return;
            case 5: /* TSB access */
                DPRINTF_MMU("immu TSB write: 0x%016" PRIx64 " -> 0x%016"
                            PRIx64 "\n", env->immu.tsb, val);
                env->immu.tsb = val;
                break;
            case 6: /* Tag access */
                env->immu.tag_access = val;
                break;
            case 7:
            case 8:
                return;
            default:
                break;
            }

            if (oldreg != env->immuregs[reg]) {
                DPRINTF_MMU("immu change reg[%d]: 0x%016" PRIx64 " -> 0x%016"
                            PRIx64 "\n", reg, oldreg, env->immuregs[reg]);
            }
#ifdef DEBUG_MMU
            dump_mmu(stdout, fprintf, env);
#endif
            return;
        }
    case 0x54: /* I-MMU data in */
        replace_tlb_1bit_lru(env->itlb, env->immu.tag_access, val, "immu", env);
        return;
    case 0x55: /* I-MMU data access */
        {
            /* TODO: auto demap */

            unsigned int i = (addr >> 3) & 0x3f;

            replace_tlb_entry(&env->itlb[i], env->immu.tag_access, val, env);

#ifdef DEBUG_MMU
            DPRINTF_MMU("immu data access replaced entry [%i]\n", i);
            dump_mmu(stdout, fprintf, env);
#endif
            return;
        }
    case 0x57: /* I-MMU demap */
        demap_tlb(env->itlb, addr, "immu", env);
        return;
    case 0x58: /* D-MMU regs */
        {
            int reg = (addr >> 3) & 0xf;
            uint64_t oldreg;

            oldreg = env->dmmuregs[reg];
            switch (reg) {
            case 0: /* RO */
            case 4:
                return;
            case 3: /* SFSR */
                if ((val & 1) == 0) {
                    val = 0; /* Clear SFSR, Fault address */
                    env->dmmu.sfar = 0;
                }
                env->dmmu.sfsr = val;
                break;
            case 1: /* Primary context */
                env->dmmu.mmu_primary_context = val;
                /* can be optimized to only flush MMU_USER_IDX
                   and MMU_KERNEL_IDX entries */
                tlb_flush(env, 1);
                break;
            case 2: /* Secondary context */
                env->dmmu.mmu_secondary_context = val;
                /* can be optimized to only flush MMU_USER_SECONDARY_IDX
                   and MMU_KERNEL_SECONDARY_IDX entries */
                tlb_flush(env, 1);
                break;
            case 5: /* TSB access */
                DPRINTF_MMU("dmmu TSB write: 0x%016" PRIx64 " -> 0x%016"
                            PRIx64 "\n", env->dmmu.tsb, val);
                env->dmmu.tsb = val;
                break;
            case 6: /* Tag access */
                env->dmmu.tag_access = val;
                break;
            case 7: /* Virtual Watchpoint */
            case 8: /* Physical Watchpoint */
            default:
                env->dmmuregs[reg] = val;
                break;
            }

            if (oldreg != env->dmmuregs[reg]) {
                DPRINTF_MMU("dmmu change reg[%d]: 0x%016" PRIx64 " -> 0x%016"
                            PRIx64 "\n", reg, oldreg, env->dmmuregs[reg]);
            }
#ifdef DEBUG_MMU
            dump_mmu(stdout, fprintf, env);
#endif
            return;
        }
    case 0x5c: /* D-MMU data in */
        replace_tlb_1bit_lru(env->dtlb, env->dmmu.tag_access, val, "dmmu", env);
        return;
    case 0x5d: /* D-MMU data access */
        {
            unsigned int i = (addr >> 3) & 0x3f;

            replace_tlb_entry(&env->dtlb[i], env->dmmu.tag_access, val, env);

#ifdef DEBUG_MMU
            DPRINTF_MMU("dmmu data access replaced entry [%i]\n", i);
            dump_mmu(stdout, fprintf, env);
#endif
            return;
        }
    case 0x5f: /* D-MMU demap */
        demap_tlb(env->dtlb, addr, "dmmu", env);
        return;
    case 0x49: /* Interrupt data receive */
        env->ivec_status = val & 0x20;
        return;
    case 0x46: /* D-cache data */
    case 0x47: /* D-cache tag access */
    case 0x4b: /* E-cache error enable */
    case 0x4c: /* E-cache asynchronous fault status */
    case 0x4d: /* E-cache asynchronous fault address */
    case 0x4e: /* E-cache tag data */
    case 0x66: /* I-cache instruction access */
    case 0x67: /* I-cache tag access */
    case 0x6e: /* I-cache predecode */
    case 0x6f: /* I-cache LRU etc. */
    case 0x76: /* E-cache tag */
    case 0x7e: /* E-cache tag */
        return;
    case 0x51: /* I-MMU 8k TSB pointer, RO */
    case 0x52: /* I-MMU 64k TSB pointer, RO */
    case 0x56: /* I-MMU tag read, RO */
    case 0x59: /* D-MMU 8k TSB pointer, RO */
    case 0x5a: /* D-MMU 64k TSB pointer, RO */
    case 0x5b: /* D-MMU data pointer, RO */
    case 0x5e: /* D-MMU tag read, RO */
    case 0x48: /* Interrupt dispatch, RO */
    case 0x7f: /* Incoming interrupt vector, RO */
    case 0x82: /* Primary no-fault, RO */
    case 0x83: /* Secondary no-fault, RO */
    case 0x8a: /* Primary no-fault LE, RO */
    case 0x8b: /* Secondary no-fault LE, RO */
    default:
        cpu_unassigned_access(env, addr, 1, 0, 1, size);
        return;
    }
}
#endif /* CONFIG_USER_ONLY */

void helper_ldda_asi(CPUSPARCState *env, target_ulong addr, int asi, int rd)
{
    if ((asi < 0x80 && (env->pstate & PS_PRIV) == 0)
        || (cpu_has_hypervisor(env)
            && asi >= 0x30 && asi < 0x80
            && !(env->hpstate & HS_PRIV))) {
        helper_raise_exception(env, TT_PRIV_ACT);
    }

    addr = asi_address_mask(env, asi, addr);

    switch (asi) {
#if !defined(CONFIG_USER_ONLY)
    case 0x24: /* Nucleus quad LDD 128 bit atomic */
    case 0x2c: /* Nucleus quad LDD 128 bit atomic LE */
        helper_check_align(env, addr, 0xf);
        if (rd == 0) {
            env->gregs[1] = cpu_ldq_nucleus(env, addr + 8);
            if (asi == 0x2c) {
                bswap64s(&env->gregs[1]);
            }
        } else if (rd < 8) {
            env->gregs[rd] = cpu_ldq_nucleus(env, addr);
            env->gregs[rd + 1] = cpu_ldq_nucleus(env, addr + 8);
            if (asi == 0x2c) {
                bswap64s(&env->gregs[rd]);
                bswap64s(&env->gregs[rd + 1]);
            }
        } else {
            env->regwptr[rd] = cpu_ldq_nucleus(env, addr);
            env->regwptr[rd + 1] = cpu_ldq_nucleus(env, addr + 8);
            if (asi == 0x2c) {
                bswap64s(&env->regwptr[rd]);
                bswap64s(&env->regwptr[rd + 1]);
            }
        }
        break;
#endif
    default:
        helper_check_align(env, addr, 0x3);
        if (rd == 0) {
            env->gregs[1] = helper_ld_asi(env, addr + 4, asi, 4, 0);
        } else if (rd < 8) {
            env->gregs[rd] = helper_ld_asi(env, addr, asi, 4, 0);
            env->gregs[rd + 1] = helper_ld_asi(env, addr + 4, asi, 4, 0);
        } else {
            env->regwptr[rd] = helper_ld_asi(env, addr, asi, 4, 0);
            env->regwptr[rd + 1] = helper_ld_asi(env, addr + 4, asi, 4, 0);
        }
        break;
    }
}

void helper_ldf_asi(CPUSPARCState *env, target_ulong addr, int asi, int size,
                    int rd)
{
    unsigned int i;
    target_ulong val;

    helper_check_align(env, addr, 3);
    addr = asi_address_mask(env, asi, addr);

    switch (asi) {
    case 0xf0: /* UA2007/JPS1 Block load primary */
    case 0xf1: /* UA2007/JPS1 Block load secondary */
    case 0xf8: /* UA2007/JPS1 Block load primary LE */
    case 0xf9: /* UA2007/JPS1 Block load secondary LE */
        if (rd & 7) {
            helper_raise_exception(env, TT_ILL_INSN);
            return;
        }
        helper_check_align(env, addr, 0x3f);
        for (i = 0; i < 8; i++, rd += 2, addr += 8) {
            env->fpr[rd / 2].ll = helper_ld_asi(env, addr, asi & 0x8f, 8, 0);
        }
        return;

    case 0x16: /* UA2007 Block load primary, user privilege */
    case 0x17: /* UA2007 Block load secondary, user privilege */
    case 0x1e: /* UA2007 Block load primary LE, user privilege */
    case 0x1f: /* UA2007 Block load secondary LE, user privilege */
    case 0x70: /* JPS1 Block load primary, user privilege */
    case 0x71: /* JPS1 Block load secondary, user privilege */
    case 0x78: /* JPS1 Block load primary LE, user privilege */
    case 0x79: /* JPS1 Block load secondary LE, user privilege */
        if (rd & 7) {
            helper_raise_exception(env, TT_ILL_INSN);
            return;
        }
        helper_check_align(env, addr, 0x3f);
        for (i = 0; i < 8; i++, rd += 2, addr += 8) {
            env->fpr[rd / 2].ll = helper_ld_asi(env, addr, asi & 0x19, 8, 0);
        }
        return;

    default:
        break;
    }

    switch (size) {
    default:
    case 4:
        val = helper_ld_asi(env, addr, asi, size, 0);
        if (rd & 1) {
            env->fpr[rd / 2].l.lower = val;
        } else {
            env->fpr[rd / 2].l.upper = val;
        }
        break;
    case 8:
        env->fpr[rd / 2].ll = helper_ld_asi(env, addr, asi, size, 0);
        break;
    case 16:
        env->fpr[rd / 2].ll = helper_ld_asi(env, addr, asi, 8, 0);
        env->fpr[rd / 2 + 1].ll = helper_ld_asi(env, addr + 8, asi, 8, 0);
        break;
    }
}

void helper_stf_asi(CPUSPARCState *env, target_ulong addr, int asi, int size,
                    int rd)
{
    unsigned int i;
    target_ulong val;

    helper_check_align(env, addr, 3);
    addr = asi_address_mask(env, asi, addr);

    switch (asi) {
    case 0xe0: /* UA2007/JPS1 Block commit store primary (cache flush) */
    case 0xe1: /* UA2007/JPS1 Block commit store secondary (cache flush) */
    case 0xf0: /* UA2007/JPS1 Block store primary */
    case 0xf1: /* UA2007/JPS1 Block store secondary */
    case 0xf8: /* UA2007/JPS1 Block store primary LE */
    case 0xf9: /* UA2007/JPS1 Block store secondary LE */
        if (rd & 7) {
            helper_raise_exception(env, TT_ILL_INSN);
            return;
        }
        helper_check_align(env, addr, 0x3f);
        for (i = 0; i < 8; i++, rd += 2, addr += 8) {
            helper_st_asi(env, addr, env->fpr[rd / 2].ll, asi & 0x8f, 8);
        }

        return;
    case 0x16: /* UA2007 Block load primary, user privilege */
    case 0x17: /* UA2007 Block load secondary, user privilege */
    case 0x1e: /* UA2007 Block load primary LE, user privilege */
    case 0x1f: /* UA2007 Block load secondary LE, user privilege */
    case 0x70: /* JPS1 Block store primary, user privilege */
    case 0x71: /* JPS1 Block store secondary, user privilege */
    case 0x78: /* JPS1 Block load primary LE, user privilege */
    case 0x79: /* JPS1 Block load secondary LE, user privilege */
        if (rd & 7) {
            helper_raise_exception(env, TT_ILL_INSN);
            return;
        }
        helper_check_align(env, addr, 0x3f);
        for (i = 0; i < 8; i++, rd += 2, addr += 8) {
            helper_st_asi(env, addr, env->fpr[rd / 2].ll, asi & 0x19, 8);
        }

        return;
    default:
        break;
    }

    switch (size) {
    default:
    case 4:
        if (rd & 1) {
            val = env->fpr[rd / 2].l.lower;
        } else {
            val = env->fpr[rd / 2].l.upper;
        }
        helper_st_asi(env, addr, val, asi, size);
        break;
    case 8:
        helper_st_asi(env, addr, env->fpr[rd / 2].ll, asi, size);
        break;
    case 16:
        helper_st_asi(env, addr, env->fpr[rd / 2].ll, asi, 8);
        helper_st_asi(env, addr + 8, env->fpr[rd / 2 + 1].ll, asi, 8);
        break;
    }
}

target_ulong helper_cas_asi(CPUSPARCState *env, target_ulong addr,
                            target_ulong val1, target_ulong val2, uint32_t asi)
{
    target_ulong ret;

    val2 &= 0xffffffffUL;
    ret = helper_ld_asi(env, addr, asi, 4, 0);
    ret &= 0xffffffffUL;
    if (val2 == ret) {
        helper_st_asi(env, addr, val1 & 0xffffffffUL, asi, 4);
    }
    return ret;
}

target_ulong helper_casx_asi(CPUSPARCState *env, target_ulong addr,
                             target_ulong val1, target_ulong val2,
                             uint32_t asi)
{
    target_ulong ret;

    ret = helper_ld_asi(env, addr, asi, 8, 0);
    if (val2 == ret) {
        helper_st_asi(env, addr, val1, asi, 8);
    }
    return ret;
}
#endif /* TARGET_SPARC64 */

void helper_ldqf(CPUSPARCState *env, target_ulong addr, int mem_idx)
{
    /* XXX add 128 bit load */
    CPU_QuadU u;

    helper_check_align(env, addr, 7);
#if !defined(CONFIG_USER_ONLY)
    switch (mem_idx) {
    case MMU_USER_IDX:
        u.ll.upper = cpu_ldq_user(env, addr);
        u.ll.lower = cpu_ldq_user(env, addr + 8);
        QT0 = u.q;
        break;
    case MMU_KERNEL_IDX:
        u.ll.upper = cpu_ldq_kernel(env, addr);
        u.ll.lower = cpu_ldq_kernel(env, addr + 8);
        QT0 = u.q;
        break;
#ifdef TARGET_SPARC64
    case MMU_HYPV_IDX:
        u.ll.upper = cpu_ldq_hypv(env, addr);
        u.ll.lower = cpu_ldq_hypv(env, addr + 8);
        QT0 = u.q;
        break;
#endif
    default:
        DPRINTF_MMU("helper_ldqf: need to check MMU idx %d\n", mem_idx);
        break;
    }
#else
    u.ll.upper = ldq_raw(address_mask(env, addr));
    u.ll.lower = ldq_raw(address_mask(env, addr + 8));
    QT0 = u.q;
#endif
}

void helper_stqf(CPUSPARCState *env, target_ulong addr, int mem_idx)
{
    /* XXX add 128 bit store */
    CPU_QuadU u;

    helper_check_align(env, addr, 7);
#if !defined(CONFIG_USER_ONLY)
    switch (mem_idx) {
    case MMU_USER_IDX:
        u.q = QT0;
        cpu_stq_user(env, addr, u.ll.upper);
        cpu_stq_user(env, addr + 8, u.ll.lower);
        break;
    case MMU_KERNEL_IDX:
        u.q = QT0;
        cpu_stq_kernel(env, addr, u.ll.upper);
        cpu_stq_kernel(env, addr + 8, u.ll.lower);
        break;
#ifdef TARGET_SPARC64
    case MMU_HYPV_IDX:
        u.q = QT0;
        cpu_stq_hypv(env, addr, u.ll.upper);
        cpu_stq_hypv(env, addr + 8, u.ll.lower);
        break;
#endif
    default:
        DPRINTF_MMU("helper_stqf: need to check MMU idx %d\n", mem_idx);
        break;
    }
#else
    u.q = QT0;
    stq_raw(address_mask(env, addr), u.ll.upper);
    stq_raw(address_mask(env, addr + 8), u.ll.lower);
#endif
}

#if !defined(CONFIG_USER_ONLY)
#ifndef TARGET_SPARC64
void cpu_unassigned_access(CPUSPARCState *env, target_phys_addr_t addr,
                           int is_write, int is_exec, int is_asi, int size)
{
    int fault_type;

#ifdef DEBUG_UNASSIGNED
    if (is_asi) {
        printf("Unassigned mem %s access of %d byte%s to " TARGET_FMT_plx
               " asi 0x%02x from " TARGET_FMT_lx "\n",
               is_exec ? "exec" : is_write ? "write" : "read", size,
               size == 1 ? "" : "s", addr, is_asi, env->pc);
    } else {
        printf("Unassigned mem %s access of %d byte%s to " TARGET_FMT_plx
               " from " TARGET_FMT_lx "\n",
               is_exec ? "exec" : is_write ? "write" : "read", size,
               size == 1 ? "" : "s", addr, env->pc);
    }
#endif
    /* Don't overwrite translation and access faults */
    fault_type = (env->mmuregs[3] & 0x1c) >> 2;
    if ((fault_type > 4) || (fault_type == 0)) {
        env->mmuregs[3] = 0; /* Fault status register */
        if (is_asi) {
            env->mmuregs[3] |= 1 << 16;
        }
        if (env->psrs) {
            env->mmuregs[3] |= 1 << 5;
        }
        if (is_exec) {
            env->mmuregs[3] |= 1 << 6;
        }
        if (is_write) {
            env->mmuregs[3] |= 1 << 7;
        }
        env->mmuregs[3] |= (5 << 2) | 2;
        /* SuperSPARC will never place instruction fault addresses in the FAR */
        if (!is_exec) {
            env->mmuregs[4] = addr; /* Fault address register */
        }
    }
    /* overflow (same type fault was not read before another fault) */
    if (fault_type == ((env->mmuregs[3] & 0x1c)) >> 2) {
        env->mmuregs[3] |= 1;
    }

    if ((env->mmuregs[0] & MMU_E) && !(env->mmuregs[0] & MMU_NF)) {
        if (is_exec) {
            helper_raise_exception(env, TT_CODE_ACCESS);
        } else {
            helper_raise_exception(env, TT_DATA_ACCESS);
        }
    }

    /* flush neverland mappings created during no-fault mode,
       so the sequential MMU faults report proper fault types */
    if (env->mmuregs[0] & MMU_NF) {
        tlb_flush(env, 1);
    }
}
#else
void cpu_unassigned_access(CPUSPARCState *env, target_phys_addr_t addr,
                           int is_write, int is_exec, int is_asi, int size)
{
#ifdef DEBUG_UNASSIGNED
    printf("Unassigned mem access to " TARGET_FMT_plx " from " TARGET_FMT_lx
           "\n", addr, env->pc);
#endif

    if (is_exec) {
        helper_raise_exception(env, TT_CODE_ACCESS);
    } else {
        helper_raise_exception(env, TT_DATA_ACCESS);
    }
}
#endif
#endif

/* XXX: make it generic ? */
void cpu_restore_state2(CPUSPARCState *env, uintptr_t retaddr)
{
    TranslationBlock *tb;

    if (retaddr) {
        /* now we have a real cpu fault */
        tb = tb_find_pc(retaddr);
        if (tb) {
            /* the PC is inside the translated code. It means that we have
               a virtual CPU fault */
            cpu_restore_state(tb, env, retaddr);
        }
    }
}

<<<<<<< HEAD
void QEMU_NORETURN do_unaligned_access(CPUSPARCState *env, target_ulong addr,
                                       int is_write, int is_user, uintptr_t retaddr)
=======
#if !defined(CONFIG_USER_ONLY)
void do_unaligned_access(CPUSPARCState *env, target_ulong addr, int is_write,
                         int is_user, uintptr_t retaddr)
>>>>>>> 4bb26682
{
#ifdef DEBUG_UNALIGNED
    printf("Unaligned access to 0x" TARGET_FMT_lx " from 0x" TARGET_FMT_lx
           "\n", addr, env->pc);
#endif
    cpu_restore_state2(env, retaddr);
    helper_raise_exception(env, TT_UNALIGNED);
}

/* try to fill the TLB and return an exception if error. If retaddr is
   NULL, it means that the function was called in C code (i.e. not
   from generated code or from helper.c) */
/* XXX: fix it to restore all registers */
void tlb_fill(CPUSPARCState *env, target_ulong addr, int is_write, int mmu_idx,
              uintptr_t retaddr)
{
    int ret;

    ret = cpu_sparc_handle_mmu_fault(env, addr, is_write, mmu_idx);
    if (ret) {
        cpu_restore_state2(env, retaddr);
        cpu_loop_exit(env);
    }
}
#endif<|MERGE_RESOLUTION|>--- conflicted
+++ resolved
@@ -2406,14 +2406,9 @@
     }
 }
 
-<<<<<<< HEAD
+#if !defined(CONFIG_USER_ONLY)
 void QEMU_NORETURN do_unaligned_access(CPUSPARCState *env, target_ulong addr,
                                        int is_write, int is_user, uintptr_t retaddr)
-=======
-#if !defined(CONFIG_USER_ONLY)
-void do_unaligned_access(CPUSPARCState *env, target_ulong addr, int is_write,
-                         int is_user, uintptr_t retaddr)
->>>>>>> 4bb26682
 {
 #ifdef DEBUG_UNALIGNED
     printf("Unaligned access to 0x" TARGET_FMT_lx " from 0x" TARGET_FMT_lx
