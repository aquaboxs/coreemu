--- conflicted
+++ resolved
@@ -2379,19 +2379,10 @@
 static void cpu_restore_state2(CPUSPARCState *env, uintptr_t retaddr)
 {
     TranslationBlock *tb;
-<<<<<<< HEAD
-    uintptr_t pc;
-
-    if (retaddr) {
-        /* now we have a real cpu fault */
-        pc = (uintptr_t)retaddr;
-        tb = tb_find_pc(pc);
-=======
 
     if (retaddr) {
         /* now we have a real cpu fault */
         tb = tb_find_pc(retaddr);
->>>>>>> da12872a
         if (tb) {
             /* the PC is inside the translated code. It means that we have
                a virtual CPU fault */
@@ -2400,13 +2391,8 @@
     }
 }
 
-<<<<<<< HEAD
 void QEMU_NORETURN do_unaligned_access(CPUSPARCState *env, target_ulong addr,
-                                       int is_write, int is_user, void *retaddr)
-=======
-void do_unaligned_access(CPUSPARCState *env, target_ulong addr, int is_write,
-                         int is_user, uintptr_t retaddr)
->>>>>>> da12872a
+                                       int is_write, int is_user, uintptr_t retaddr)
 {
 #ifdef DEBUG_UNALIGNED
     printf("Unaligned access to 0x" TARGET_FMT_lx " from 0x" TARGET_FMT_lx
