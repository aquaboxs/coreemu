--- conflicted
+++ resolved
@@ -16,16 +16,6 @@
  * You should have received a copy of the GNU Lesser General Public
  * License along with this library; if not, see <http://www.gnu.org/licenses/>.
  */
-<<<<<<< HEAD
-
-#include <signal.h>
-=======
-#include <stdarg.h>
-#include <stdlib.h>
-#include <stdio.h>
-#include <string.h>
-#include <inttypes.h>
->>>>>>> 924f766a
 
 #include "qemu-common.h"
 #include "cpu.h"
