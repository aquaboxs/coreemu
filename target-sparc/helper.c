--- conflicted
+++ resolved
@@ -17,15 +17,10 @@
  * License along with this library; if not, see <http://www.gnu.org/licenses/>.
  */
 
-<<<<<<< HEAD
-#include "qemu-common.h"
-#include "cpu.h"
-=======
 #include "cpu.h"
 #include "host-utils.h"
 #include "helper.h"
 #include "sysemu.h"
->>>>>>> 952e849c
 
 //#define DEBUG_MMU
 
