--- conflicted
+++ resolved
@@ -110,13 +110,8 @@
                                                                      addr,
                                                                      mmu_idx);
     } else {
-<<<<<<< HEAD
-        uintptr_t physaddr = addr + env->tlb_table[mmu_idx][page_index].addend;
-        res = glue(glue(ld, USUFFIX), _raw)(physaddr);
-=======
         uintptr_t hostaddr = addr + env->tlb_table[mmu_idx][page_index].addend;
         res = glue(glue(ld, USUFFIX), _raw)(hostaddr);
->>>>>>> e6f5d0be
     }
     return res;
 }
@@ -138,13 +133,8 @@
         res = (DATA_STYPE)glue(glue(glue(HELPER_PREFIX, ld), SUFFIX),
                                MMUSUFFIX)(ENV_VAR addr, mmu_idx);
     } else {
-<<<<<<< HEAD
-        uintptr_t physaddr = addr + env->tlb_table[mmu_idx][page_index].addend;
-        res = glue(glue(lds, SUFFIX), _raw)(physaddr);
-=======
         uintptr_t hostaddr = addr + env->tlb_table[mmu_idx][page_index].addend;
         res = glue(glue(lds, SUFFIX), _raw)(hostaddr);
->>>>>>> e6f5d0be
     }
     return res;
 }
@@ -170,13 +160,8 @@
         glue(glue(glue(HELPER_PREFIX, st), SUFFIX), MMUSUFFIX)(ENV_VAR addr, v,
                                                                mmu_idx);
     } else {
-<<<<<<< HEAD
-        uintptr_t physaddr = addr + env->tlb_table[mmu_idx][page_index].addend;
-        glue(glue(st, SUFFIX), _raw)(physaddr, v);
-=======
         uintptr_t hostaddr = addr + env->tlb_table[mmu_idx][page_index].addend;
         glue(glue(st, SUFFIX), _raw)(hostaddr, v);
->>>>>>> e6f5d0be
     }
 }
 
