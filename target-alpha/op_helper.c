/*
 *  Alpha emulation cpu micro-operations helpers for qemu.
 *
 *  Copyright (c) 2007 Jocelyn Mayer
 *
 * This library is free software; you can redistribute it and/or
 * modify it under the terms of the GNU Lesser General Public
 * License as published by the Free Software Foundation; either
 * version 2 of the License, or (at your option) any later version.
 *
 * This library is distributed in the hope that it will be useful,
 * but WITHOUT ANY WARRANTY; without even the implied warranty of
 * MERCHANTABILITY or FITNESS FOR A PARTICULAR PURPOSE.  See the GNU
 * Lesser General Public License for more details.
 *
 * You should have received a copy of the GNU Lesser General Public
 * License along with this library; if not, see <http://www.gnu.org/licenses/>.
 */

<<<<<<< HEAD
#include "qemu-common.h"
#include "exec.h"
=======
#include "cpu.h"
#include "dyngen-exec.h"
>>>>>>> 927d7217
#include "host-utils.h"
#include "softfloat.h"
#include "helper.h"
#include "qemu-timer.h"

#define FP_STATUS (env->fp_status)

/*****************************************************************************/
/* Exceptions processing helpers */

/* This should only be called from translate, via gen_excp.
   We expect that ENV->PC has already been updated.  */
void QEMU_NORETURN helper_excp(int excp, int error)
{
    env->exception_index = excp;
    env->error_code = error;
    cpu_loop_exit(env);
}

static void do_restore_state(void *retaddr)
{
    uintptr_t pc = (uintptr_t)retaddr;

    if (pc) {
        TranslationBlock *tb = tb_find_pc(pc);
        if (tb) {
            cpu_restore_state(tb, env, pc);
        }
    }
}

/* This may be called from any of the helpers to set up EXCEPTION_INDEX.  */
static void QEMU_NORETURN dynamic_excp(int excp, int error)
{
    env->exception_index = excp;
    env->error_code = error;
    do_restore_state(GETPC());
    cpu_loop_exit(env);
}

static void QEMU_NORETURN arith_excp(int exc, uint64_t mask)
{
    env->trap_arg0 = exc;
    env->trap_arg1 = mask;
    dynamic_excp(EXCP_ARITH, 0);
}

uint64_t helper_load_pcc (void)
{
#ifndef CONFIG_USER_ONLY
    /* In system mode we have access to a decent high-resolution clock.
       In order to make OS-level time accounting work with the RPCC,
       present it with a well-timed clock fixed at 250MHz.  */
    return (((uint64_t)env->pcc_ofs << 32)
            | (uint32_t)(qemu_get_clock_ns(vm_clock) >> 2));
#else
    /* In user-mode, vm_clock doesn't exist.  Just pass through the host cpu
       clock ticks.  Also, don't bother taking PCC_OFS into account.  */
    return (uint32_t)cpu_get_real_ticks();
#endif
}

uint64_t helper_load_fpcr (void)
{
    return cpu_alpha_load_fpcr (env);
}

void helper_store_fpcr (uint64_t val)
{
    cpu_alpha_store_fpcr (env, val);
}

uint64_t helper_addqv (uint64_t op1, uint64_t op2)
{
    uint64_t tmp = op1;
    op1 += op2;
    if (unlikely((tmp ^ op2 ^ (-1ULL)) & (tmp ^ op1) & (1ULL << 63))) {
        arith_excp(EXC_M_IOV, 0);
    }
    return op1;
}

uint64_t helper_addlv (uint64_t op1, uint64_t op2)
{
    uint64_t tmp = op1;
    op1 = (uint32_t)(op1 + op2);
    if (unlikely((tmp ^ op2 ^ (-1UL)) & (tmp ^ op1) & (1UL << 31))) {
        arith_excp(EXC_M_IOV, 0);
    }
    return op1;
}

uint64_t helper_subqv (uint64_t op1, uint64_t op2)
{
    uint64_t res;
    res = op1 - op2;
    if (unlikely((op1 ^ op2) & (res ^ op1) & (1ULL << 63))) {
        arith_excp(EXC_M_IOV, 0);
    }
    return res;
}

uint64_t helper_sublv (uint64_t op1, uint64_t op2)
{
    uint32_t res;
    res = op1 - op2;
    if (unlikely((op1 ^ op2) & (res ^ op1) & (1UL << 31))) {
        arith_excp(EXC_M_IOV, 0);
    }
    return res;
}

uint64_t helper_mullv (uint64_t op1, uint64_t op2)
{
    int64_t res = (int64_t)op1 * (int64_t)op2;

    if (unlikely((int32_t)res != res)) {
        arith_excp(EXC_M_IOV, 0);
    }
    return (int64_t)((int32_t)res);
}

uint64_t helper_mulqv (uint64_t op1, uint64_t op2)
{
    uint64_t tl, th;

    muls64(&tl, &th, op1, op2);
    /* If th != 0 && th != -1, then we had an overflow */
    if (unlikely((th + 1) > 1)) {
        arith_excp(EXC_M_IOV, 0);
    }
    return tl;
}

uint64_t helper_umulh (uint64_t op1, uint64_t op2)
{
    uint64_t tl, th;

    mulu64(&tl, &th, op1, op2);
    return th;
}

uint64_t helper_ctpop (uint64_t arg)
{
    return ctpop64(arg);
}

uint64_t helper_ctlz (uint64_t arg)
{
    return clz64(arg);
}

uint64_t helper_cttz (uint64_t arg)
{
    return ctz64(arg);
}

static inline uint64_t byte_zap(uint64_t op, uint8_t mskb)
{
    uint64_t mask;

    mask = 0;
    mask |= ((mskb >> 0) & 1) * 0x00000000000000FFULL;
    mask |= ((mskb >> 1) & 1) * 0x000000000000FF00ULL;
    mask |= ((mskb >> 2) & 1) * 0x0000000000FF0000ULL;
    mask |= ((mskb >> 3) & 1) * 0x00000000FF000000ULL;
    mask |= ((mskb >> 4) & 1) * 0x000000FF00000000ULL;
    mask |= ((mskb >> 5) & 1) * 0x0000FF0000000000ULL;
    mask |= ((mskb >> 6) & 1) * 0x00FF000000000000ULL;
    mask |= ((mskb >> 7) & 1) * 0xFF00000000000000ULL;

    return op & ~mask;
}

uint64_t helper_zap(uint64_t val, uint64_t mask)
{
    return byte_zap(val, mask);
}

uint64_t helper_zapnot(uint64_t val, uint64_t mask)
{
    return byte_zap(val, ~mask);
}

uint64_t helper_cmpbge (uint64_t op1, uint64_t op2)
{
    uint8_t opa, opb, res;
    int i;

    res = 0;
    for (i = 0; i < 8; i++) {
        opa = op1 >> (i * 8);
        opb = op2 >> (i * 8);
        if (opa >= opb)
            res |= 1 << i;
    }
    return res;
}

uint64_t helper_minub8 (uint64_t op1, uint64_t op2)
{
    uint64_t res = 0;
    uint8_t opa, opb, opr;
    int i;

    for (i = 0; i < 8; ++i) {
        opa = op1 >> (i * 8);
        opb = op2 >> (i * 8);
        opr = opa < opb ? opa : opb;
        res |= (uint64_t)opr << (i * 8);
    }
    return res;
}

uint64_t helper_minsb8 (uint64_t op1, uint64_t op2)
{
    uint64_t res = 0;
    int8_t opa, opb;
    uint8_t opr;
    int i;

    for (i = 0; i < 8; ++i) {
        opa = op1 >> (i * 8);
        opb = op2 >> (i * 8);
        opr = opa < opb ? opa : opb;
        res |= (uint64_t)opr << (i * 8);
    }
    return res;
}

uint64_t helper_minuw4 (uint64_t op1, uint64_t op2)
{
    uint64_t res = 0;
    uint16_t opa, opb, opr;
    int i;

    for (i = 0; i < 4; ++i) {
        opa = op1 >> (i * 16);
        opb = op2 >> (i * 16);
        opr = opa < opb ? opa : opb;
        res |= (uint64_t)opr << (i * 16);
    }
    return res;
}

uint64_t helper_minsw4 (uint64_t op1, uint64_t op2)
{
    uint64_t res = 0;
    int16_t opa, opb;
    uint16_t opr;
    int i;

    for (i = 0; i < 4; ++i) {
        opa = op1 >> (i * 16);
        opb = op2 >> (i * 16);
        opr = opa < opb ? opa : opb;
        res |= (uint64_t)opr << (i * 16);
    }
    return res;
}

uint64_t helper_maxub8 (uint64_t op1, uint64_t op2)
{
    uint64_t res = 0;
    uint8_t opa, opb, opr;
    int i;

    for (i = 0; i < 8; ++i) {
        opa = op1 >> (i * 8);
        opb = op2 >> (i * 8);
        opr = opa > opb ? opa : opb;
        res |= (uint64_t)opr << (i * 8);
    }
    return res;
}

uint64_t helper_maxsb8 (uint64_t op1, uint64_t op2)
{
    uint64_t res = 0;
    int8_t opa, opb;
    uint8_t opr;
    int i;

    for (i = 0; i < 8; ++i) {
        opa = op1 >> (i * 8);
        opb = op2 >> (i * 8);
        opr = opa > opb ? opa : opb;
        res |= (uint64_t)opr << (i * 8);
    }
    return res;
}

uint64_t helper_maxuw4 (uint64_t op1, uint64_t op2)
{
    uint64_t res = 0;
    uint16_t opa, opb, opr;
    int i;

    for (i = 0; i < 4; ++i) {
        opa = op1 >> (i * 16);
        opb = op2 >> (i * 16);
        opr = opa > opb ? opa : opb;
        res |= (uint64_t)opr << (i * 16);
    }
    return res;
}

uint64_t helper_maxsw4 (uint64_t op1, uint64_t op2)
{
    uint64_t res = 0;
    int16_t opa, opb;
    uint16_t opr;
    int i;

    for (i = 0; i < 4; ++i) {
        opa = op1 >> (i * 16);
        opb = op2 >> (i * 16);
        opr = opa > opb ? opa : opb;
        res |= (uint64_t)opr << (i * 16);
    }
    return res;
}

uint64_t helper_perr (uint64_t op1, uint64_t op2)
{
    uint64_t res = 0;
    uint8_t opa, opb, opr;
    int i;

    for (i = 0; i < 8; ++i) {
        opa = op1 >> (i * 8);
        opb = op2 >> (i * 8);
        if (opa >= opb)
            opr = opa - opb;
        else
            opr = opb - opa;
        res += opr;
    }
    return res;
}

uint64_t helper_pklb (uint64_t op1)
{
    return (op1 & 0xff) | ((op1 >> 24) & 0xff00);
}

uint64_t helper_pkwb (uint64_t op1)
{
    return ((op1 & 0xff)
            | ((op1 >> 8) & 0xff00)
            | ((op1 >> 16) & 0xff0000)
            | ((op1 >> 24) & 0xff000000));
}

uint64_t helper_unpkbl (uint64_t op1)
{
    return (op1 & 0xff) | ((op1 & 0xff00) << 24);
}

uint64_t helper_unpkbw (uint64_t op1)
{
    return ((op1 & 0xff)
            | ((op1 & 0xff00) << 8)
            | ((op1 & 0xff0000) << 16)
            | ((op1 & 0xff000000) << 24));
}

/* Floating point helpers */

void helper_setroundmode (uint32_t val)
{
    set_float_rounding_mode(val, &FP_STATUS);
}

void helper_setflushzero (uint32_t val)
{
    set_flush_to_zero(val, &FP_STATUS);
}

void helper_fp_exc_clear (void)
{
    set_float_exception_flags(0, &FP_STATUS);
}

uint32_t helper_fp_exc_get (void)
{
    return get_float_exception_flags(&FP_STATUS);
}

/* Raise exceptions for ieee fp insns without software completion.
   In that case there are no exceptions that don't trap; the mask
   doesn't apply.  */
void helper_fp_exc_raise(uint32_t exc, uint32_t regno)
{
    if (exc) {
        uint32_t hw_exc = 0;

        if (exc & float_flag_invalid) {
            hw_exc |= EXC_M_INV;
        }
        if (exc & float_flag_divbyzero) {
            hw_exc |= EXC_M_DZE;
        }
        if (exc & float_flag_overflow) {
            hw_exc |= EXC_M_FOV;
        }
        if (exc & float_flag_underflow) {
            hw_exc |= EXC_M_UNF;
        }
        if (exc & float_flag_inexact) {
            hw_exc |= EXC_M_INE;
        }

        arith_excp(hw_exc, 1ull << regno);
    }
}

/* Raise exceptions for ieee fp insns with software completion.  */
void helper_fp_exc_raise_s(uint32_t exc, uint32_t regno)
{
    if (exc) {
        env->fpcr_exc_status |= exc;

        exc &= ~env->fpcr_exc_mask;
        if (exc) {
            helper_fp_exc_raise(exc, regno);
        }
    }
}

/* Input remapping without software completion.  Handle denormal-map-to-zero
   and trap for all other non-finite numbers.  */
uint64_t helper_ieee_input(uint64_t val)
{
    uint32_t exp = (uint32_t)(val >> 52) & 0x7ff;
    uint64_t frac = val & 0xfffffffffffffull;

    if (exp == 0) {
        if (frac != 0) {
            /* If DNZ is set flush denormals to zero on input.  */
            if (env->fpcr_dnz) {
                val &= 1ull << 63;
            } else {
                arith_excp(EXC_M_UNF, 0);
            }
        }
    } else if (exp == 0x7ff) {
        /* Infinity or NaN.  */
        /* ??? I'm not sure these exception bit flags are correct.  I do
           know that the Linux kernel, at least, doesn't rely on them and
           just emulates the insn to figure out what exception to use.  */
        arith_excp(frac ? EXC_M_INV : EXC_M_FOV, 0);
    }
    return val;
}

/* Similar, but does not trap for infinities.  Used for comparisons.  */
uint64_t helper_ieee_input_cmp(uint64_t val)
{
    uint32_t exp = (uint32_t)(val >> 52) & 0x7ff;
    uint64_t frac = val & 0xfffffffffffffull;

    if (exp == 0) {
        if (frac != 0) {
            /* If DNZ is set flush denormals to zero on input.  */
            if (env->fpcr_dnz) {
                val &= 1ull << 63;
            } else {
                arith_excp(EXC_M_UNF, 0);
            }
        }
    } else if (exp == 0x7ff && frac) {
        /* NaN.  */
        arith_excp(EXC_M_INV, 0);
    }
    return val;
}

/* Input remapping with software completion enabled.  All we have to do
   is handle denormal-map-to-zero; all other inputs get exceptions as
   needed from the actual operation.  */
uint64_t helper_ieee_input_s(uint64_t val)
{
    if (env->fpcr_dnz) {
        uint32_t exp = (uint32_t)(val >> 52) & 0x7ff;
        if (exp == 0) {
            val &= 1ull << 63;
        }
    }
    return val;
}

/* F floating (VAX) */
static inline uint64_t float32_to_f(float32 fa)
{
    uint64_t r, exp, mant, sig;
    CPU_FloatU a;

    a.f = fa;
    sig = ((uint64_t)a.l & 0x80000000) << 32;
    exp = (a.l >> 23) & 0xff;
    mant = ((uint64_t)a.l & 0x007fffff) << 29;

    if (exp == 255) {
        /* NaN or infinity */
        r = 1; /* VAX dirty zero */
    } else if (exp == 0) {
        if (mant == 0) {
            /* Zero */
            r = 0;
        } else {
            /* Denormalized */
            r = sig | ((exp + 1) << 52) | mant;
        }
    } else {
        if (exp >= 253) {
            /* Overflow */
            r = 1; /* VAX dirty zero */
        } else {
            r = sig | ((exp + 2) << 52);
        }
    }

    return r;
}

static inline float32 f_to_float32(uint64_t a)
{
    uint32_t exp, mant_sig;
    CPU_FloatU r;

    exp = ((a >> 55) & 0x80) | ((a >> 52) & 0x7f);
    mant_sig = ((a >> 32) & 0x80000000) | ((a >> 29) & 0x007fffff);

    if (unlikely(!exp && mant_sig)) {
        /* Reserved operands / Dirty zero */
        dynamic_excp(EXCP_OPCDEC, 0);
    }

    if (exp < 3) {
        /* Underflow */
        r.l = 0;
    } else {
        r.l = ((exp - 2) << 23) | mant_sig;
    }

    return r.f;
}

uint32_t helper_f_to_memory (uint64_t a)
{
    uint32_t r;
    r =  (a & 0x00001fffe0000000ull) >> 13;
    r |= (a & 0x07ffe00000000000ull) >> 45;
    r |= (a & 0xc000000000000000ull) >> 48;
    return r;
}

uint64_t helper_memory_to_f (uint32_t a)
{
    uint64_t r;
    r =  ((uint64_t)(a & 0x0000c000)) << 48;
    r |= ((uint64_t)(a & 0x003fffff)) << 45;
    r |= ((uint64_t)(a & 0xffff0000)) << 13;
    if (!(a & 0x00004000))
        r |= 0x7ll << 59;
    return r;
}

/* ??? Emulating VAX arithmetic with IEEE arithmetic is wrong.  We should
   either implement VAX arithmetic properly or just signal invalid opcode.  */

uint64_t helper_addf (uint64_t a, uint64_t b)
{
    float32 fa, fb, fr;

    fa = f_to_float32(a);
    fb = f_to_float32(b);
    fr = float32_add(fa, fb, &FP_STATUS);
    return float32_to_f(fr);
}

uint64_t helper_subf (uint64_t a, uint64_t b)
{
    float32 fa, fb, fr;

    fa = f_to_float32(a);
    fb = f_to_float32(b);
    fr = float32_sub(fa, fb, &FP_STATUS);
    return float32_to_f(fr);
}

uint64_t helper_mulf (uint64_t a, uint64_t b)
{
    float32 fa, fb, fr;

    fa = f_to_float32(a);
    fb = f_to_float32(b);
    fr = float32_mul(fa, fb, &FP_STATUS);
    return float32_to_f(fr);
}

uint64_t helper_divf (uint64_t a, uint64_t b)
{
    float32 fa, fb, fr;

    fa = f_to_float32(a);
    fb = f_to_float32(b);
    fr = float32_div(fa, fb, &FP_STATUS);
    return float32_to_f(fr);
}

uint64_t helper_sqrtf (uint64_t t)
{
    float32 ft, fr;

    ft = f_to_float32(t);
    fr = float32_sqrt(ft, &FP_STATUS);
    return float32_to_f(fr);
}


/* G floating (VAX) */
static inline uint64_t float64_to_g(float64 fa)
{
    uint64_t r, exp, mant, sig;
    CPU_DoubleU a;

    a.d = fa;
    sig = a.ll & 0x8000000000000000ull;
    exp = (a.ll >> 52) & 0x7ff;
    mant = a.ll & 0x000fffffffffffffull;

    if (exp == 2047) {
        /* NaN or infinity */
        r = 1; /* VAX dirty zero */
    } else if (exp == 0) {
        if (mant == 0) {
            /* Zero */
            r = 0;
        } else {
            /* Denormalized */
            r = sig | ((exp + 1) << 52) | mant;
        }
    } else {
        if (exp >= 2045) {
            /* Overflow */
            r = 1; /* VAX dirty zero */
        } else {
            r = sig | ((exp + 2) << 52);
        }
    }

    return r;
}

static inline float64 g_to_float64(uint64_t a)
{
    uint64_t exp, mant_sig;
    CPU_DoubleU r;

    exp = (a >> 52) & 0x7ff;
    mant_sig = a & 0x800fffffffffffffull;

    if (!exp && mant_sig) {
        /* Reserved operands / Dirty zero */
        dynamic_excp(EXCP_OPCDEC, 0);
    }

    if (exp < 3) {
        /* Underflow */
        r.ll = 0;
    } else {
        r.ll = ((exp - 2) << 52) | mant_sig;
    }

    return r.d;
}

uint64_t helper_g_to_memory (uint64_t a)
{
    uint64_t r;
    r =  (a & 0x000000000000ffffull) << 48;
    r |= (a & 0x00000000ffff0000ull) << 16;
    r |= (a & 0x0000ffff00000000ull) >> 16;
    r |= (a & 0xffff000000000000ull) >> 48;
    return r;
}

uint64_t helper_memory_to_g (uint64_t a)
{
    uint64_t r;
    r =  (a & 0x000000000000ffffull) << 48;
    r |= (a & 0x00000000ffff0000ull) << 16;
    r |= (a & 0x0000ffff00000000ull) >> 16;
    r |= (a & 0xffff000000000000ull) >> 48;
    return r;
}

uint64_t helper_addg (uint64_t a, uint64_t b)
{
    float64 fa, fb, fr;

    fa = g_to_float64(a);
    fb = g_to_float64(b);
    fr = float64_add(fa, fb, &FP_STATUS);
    return float64_to_g(fr);
}

uint64_t helper_subg (uint64_t a, uint64_t b)
{
    float64 fa, fb, fr;

    fa = g_to_float64(a);
    fb = g_to_float64(b);
    fr = float64_sub(fa, fb, &FP_STATUS);
    return float64_to_g(fr);
}

uint64_t helper_mulg (uint64_t a, uint64_t b)
{
    float64 fa, fb, fr;

    fa = g_to_float64(a);
    fb = g_to_float64(b);
    fr = float64_mul(fa, fb, &FP_STATUS);
    return float64_to_g(fr);
}

uint64_t helper_divg (uint64_t a, uint64_t b)
{
    float64 fa, fb, fr;

    fa = g_to_float64(a);
    fb = g_to_float64(b);
    fr = float64_div(fa, fb, &FP_STATUS);
    return float64_to_g(fr);
}

uint64_t helper_sqrtg (uint64_t a)
{
    float64 fa, fr;

    fa = g_to_float64(a);
    fr = float64_sqrt(fa, &FP_STATUS);
    return float64_to_g(fr);
}


/* S floating (single) */

/* Taken from linux/arch/alpha/kernel/traps.c, s_mem_to_reg.  */
static inline uint64_t float32_to_s_int(uint32_t fi)
{
    uint32_t frac = fi & 0x7fffff;
    uint32_t sign = fi >> 31;
    uint32_t exp_msb = (fi >> 30) & 1;
    uint32_t exp_low = (fi >> 23) & 0x7f;
    uint32_t exp;

    exp = (exp_msb << 10) | exp_low;
    if (exp_msb) {
        if (exp_low == 0x7f)
            exp = 0x7ff;
    } else {
        if (exp_low != 0x00)
            exp |= 0x380;
    }

    return (((uint64_t)sign << 63)
            | ((uint64_t)exp << 52)
            | ((uint64_t)frac << 29));
}

static inline uint64_t float32_to_s(float32 fa)
{
    CPU_FloatU a;
    a.f = fa;
    return float32_to_s_int(a.l);
}

static inline uint32_t s_to_float32_int(uint64_t a)
{
    return ((a >> 32) & 0xc0000000) | ((a >> 29) & 0x3fffffff);
}

static inline float32 s_to_float32(uint64_t a)
{
    CPU_FloatU r;
    r.l = s_to_float32_int(a);
    return r.f;
}

uint32_t helper_s_to_memory (uint64_t a)
{
    return s_to_float32_int(a);
}

uint64_t helper_memory_to_s (uint32_t a)
{
    return float32_to_s_int(a);
}

uint64_t helper_adds (uint64_t a, uint64_t b)
{
    float32 fa, fb, fr;

    fa = s_to_float32(a);
    fb = s_to_float32(b);
    fr = float32_add(fa, fb, &FP_STATUS);
    return float32_to_s(fr);
}

uint64_t helper_subs (uint64_t a, uint64_t b)
{
    float32 fa, fb, fr;

    fa = s_to_float32(a);
    fb = s_to_float32(b);
    fr = float32_sub(fa, fb, &FP_STATUS);
    return float32_to_s(fr);
}

uint64_t helper_muls (uint64_t a, uint64_t b)
{
    float32 fa, fb, fr;

    fa = s_to_float32(a);
    fb = s_to_float32(b);
    fr = float32_mul(fa, fb, &FP_STATUS);
    return float32_to_s(fr);
}

uint64_t helper_divs (uint64_t a, uint64_t b)
{
    float32 fa, fb, fr;

    fa = s_to_float32(a);
    fb = s_to_float32(b);
    fr = float32_div(fa, fb, &FP_STATUS);
    return float32_to_s(fr);
}

uint64_t helper_sqrts (uint64_t a)
{
    float32 fa, fr;

    fa = s_to_float32(a);
    fr = float32_sqrt(fa, &FP_STATUS);
    return float32_to_s(fr);
}


/* T floating (double) */
static inline float64 t_to_float64(uint64_t a)
{
    /* Memory format is the same as float64 */
    CPU_DoubleU r;
    r.ll = a;
    return r.d;
}

static inline uint64_t float64_to_t(float64 fa)
{
    /* Memory format is the same as float64 */
    CPU_DoubleU r;
    r.d = fa;
    return r.ll;
}

uint64_t helper_addt (uint64_t a, uint64_t b)
{
    float64 fa, fb, fr;

    fa = t_to_float64(a);
    fb = t_to_float64(b);
    fr = float64_add(fa, fb, &FP_STATUS);
    return float64_to_t(fr);
}

uint64_t helper_subt (uint64_t a, uint64_t b)
{
    float64 fa, fb, fr;

    fa = t_to_float64(a);
    fb = t_to_float64(b);
    fr = float64_sub(fa, fb, &FP_STATUS);
    return float64_to_t(fr);
}

uint64_t helper_mult (uint64_t a, uint64_t b)
{
    float64 fa, fb, fr;

    fa = t_to_float64(a);
    fb = t_to_float64(b);
    fr = float64_mul(fa, fb, &FP_STATUS);
    return float64_to_t(fr);
}

uint64_t helper_divt (uint64_t a, uint64_t b)
{
    float64 fa, fb, fr;

    fa = t_to_float64(a);
    fb = t_to_float64(b);
    fr = float64_div(fa, fb, &FP_STATUS);
    return float64_to_t(fr);
}

uint64_t helper_sqrtt (uint64_t a)
{
    float64 fa, fr;

    fa = t_to_float64(a);
    fr = float64_sqrt(fa, &FP_STATUS);
    return float64_to_t(fr);
}

/* Comparisons */
uint64_t helper_cmptun (uint64_t a, uint64_t b)
{
    float64 fa, fb;

    fa = t_to_float64(a);
    fb = t_to_float64(b);

    if (float64_unordered_quiet(fa, fb, &FP_STATUS)) {
        return 0x4000000000000000ULL;
    } else {
        return 0;
    }
}

uint64_t helper_cmpteq(uint64_t a, uint64_t b)
{
    float64 fa, fb;

    fa = t_to_float64(a);
    fb = t_to_float64(b);

    if (float64_eq_quiet(fa, fb, &FP_STATUS))
        return 0x4000000000000000ULL;
    else
        return 0;
}

uint64_t helper_cmptle(uint64_t a, uint64_t b)
{
    float64 fa, fb;

    fa = t_to_float64(a);
    fb = t_to_float64(b);

    if (float64_le(fa, fb, &FP_STATUS))
        return 0x4000000000000000ULL;
    else
        return 0;
}

uint64_t helper_cmptlt(uint64_t a, uint64_t b)
{
    float64 fa, fb;

    fa = t_to_float64(a);
    fb = t_to_float64(b);

    if (float64_lt(fa, fb, &FP_STATUS))
        return 0x4000000000000000ULL;
    else
        return 0;
}

uint64_t helper_cmpgeq(uint64_t a, uint64_t b)
{
    float64 fa, fb;

    fa = g_to_float64(a);
    fb = g_to_float64(b);

    if (float64_eq_quiet(fa, fb, &FP_STATUS))
        return 0x4000000000000000ULL;
    else
        return 0;
}

uint64_t helper_cmpgle(uint64_t a, uint64_t b)
{
    float64 fa, fb;

    fa = g_to_float64(a);
    fb = g_to_float64(b);

    if (float64_le(fa, fb, &FP_STATUS))
        return 0x4000000000000000ULL;
    else
        return 0;
}

uint64_t helper_cmpglt(uint64_t a, uint64_t b)
{
    float64 fa, fb;

    fa = g_to_float64(a);
    fb = g_to_float64(b);

    if (float64_lt(fa, fb, &FP_STATUS))
        return 0x4000000000000000ULL;
    else
        return 0;
}

/* Floating point format conversion */
uint64_t helper_cvtts (uint64_t a)
{
    float64 fa;
    float32 fr;

    fa = t_to_float64(a);
    fr = float64_to_float32(fa, &FP_STATUS);
    return float32_to_s(fr);
}

uint64_t helper_cvtst (uint64_t a)
{
    float32 fa;
    float64 fr;

    fa = s_to_float32(a);
    fr = float32_to_float64(fa, &FP_STATUS);
    return float64_to_t(fr);
}

uint64_t helper_cvtqs (uint64_t a)
{
    float32 fr = int64_to_float32(a, &FP_STATUS);
    return float32_to_s(fr);
}

/* Implement float64 to uint64 conversion without saturation -- we must
   supply the truncated result.  This behaviour is used by the compiler
   to get unsigned conversion for free with the same instruction.

   The VI flag is set when overflow or inexact exceptions should be raised.  */

static inline uint64_t helper_cvttq_internal(uint64_t a, int roundmode, int VI)
{
    uint64_t frac, ret = 0;
    uint32_t exp, sign, exc = 0;
    int shift;

    sign = (a >> 63);
    exp = (uint32_t)(a >> 52) & 0x7ff;
    frac = a & 0xfffffffffffffull;

    if (exp == 0) {
        if (unlikely(frac != 0)) {
            goto do_underflow;
        }
    } else if (exp == 0x7ff) {
        exc = (frac ? float_flag_invalid : VI ? float_flag_overflow : 0);
    } else {
        /* Restore implicit bit.  */
        frac |= 0x10000000000000ull;

        shift = exp - 1023 - 52;
        if (shift >= 0) {
            /* In this case the number is so large that we must shift
               the fraction left.  There is no rounding to do.  */
            if (shift < 63) {
                ret = frac << shift;
                if (VI && (ret >> shift) != frac) {
                    exc = float_flag_overflow;
                }
            }
        } else {
            uint64_t round;

            /* In this case the number is smaller than the fraction as
               represented by the 52 bit number.  Here we must think
               about rounding the result.  Handle this by shifting the
               fractional part of the number into the high bits of ROUND.
               This will let us efficiently handle round-to-nearest.  */
            shift = -shift;
            if (shift < 63) {
                ret = frac >> shift;
                round = frac << (64 - shift);
            } else {
                /* The exponent is so small we shift out everything.
                   Leave a sticky bit for proper rounding below.  */
            do_underflow:
                round = 1;
            }

            if (round) {
                exc = (VI ? float_flag_inexact : 0);
                switch (roundmode) {
                case float_round_nearest_even:
                    if (round == (1ull << 63)) {
                        /* Fraction is exactly 0.5; round to even.  */
                        ret += (ret & 1);
                    } else if (round > (1ull << 63)) {
                        ret += 1;
                    }
                    break;
                case float_round_to_zero:
                    break;
                case float_round_up:
                    ret += 1 - sign;
                    break;
                case float_round_down:
                    ret += sign;
                    break;
                }
            }
        }
        if (sign) {
            ret = -ret;
        }
    }
    if (unlikely(exc)) {
        float_raise(exc, &FP_STATUS);
    }

    return ret;
}

uint64_t helper_cvttq(uint64_t a)
{
    return helper_cvttq_internal(a, FP_STATUS.float_rounding_mode, 1);
}

uint64_t helper_cvttq_c(uint64_t a)
{
    return helper_cvttq_internal(a, float_round_to_zero, 0);
}

uint64_t helper_cvttq_svic(uint64_t a)
{
    return helper_cvttq_internal(a, float_round_to_zero, 1);
}

uint64_t helper_cvtqt (uint64_t a)
{
    float64 fr = int64_to_float64(a, &FP_STATUS);
    return float64_to_t(fr);
}

uint64_t helper_cvtqf (uint64_t a)
{
    float32 fr = int64_to_float32(a, &FP_STATUS);
    return float32_to_f(fr);
}

uint64_t helper_cvtgf (uint64_t a)
{
    float64 fa;
    float32 fr;

    fa = g_to_float64(a);
    fr = float64_to_float32(fa, &FP_STATUS);
    return float32_to_f(fr);
}

uint64_t helper_cvtgq (uint64_t a)
{
    float64 fa = g_to_float64(a);
    return float64_to_int64_round_to_zero(fa, &FP_STATUS);
}

uint64_t helper_cvtqg (uint64_t a)
{
    float64 fr;
    fr = int64_to_float64(a, &FP_STATUS);
    return float64_to_g(fr);
}

/* PALcode support special instructions */
#if !defined (CONFIG_USER_ONLY)
void helper_hw_ret (uint64_t a)
{
    env->pc = a & ~3;
    env->intr_flag = 0;
    env->lock_addr = -1;
    if ((a & 1) == 0) {
        env->pal_mode = 0;
        swap_shadow_regs(env);
    }
}

void helper_tbia(void)
{
    tlb_flush(env, 1);
}

void helper_tbis(uint64_t p)
{
    tlb_flush_page(env, p);
}
#endif

/*****************************************************************************/
/* Softmmu support */
#if !defined (CONFIG_USER_ONLY)
uint64_t helper_ldl_phys(uint64_t p)
{
    return (int32_t)ldl_phys(p);
}

uint64_t helper_ldq_phys(uint64_t p)
{
    return ldq_phys(p);
}

uint64_t helper_ldl_l_phys(uint64_t p)
{
    env->lock_addr = p;
    return env->lock_value = (int32_t)ldl_phys(p);
}

uint64_t helper_ldq_l_phys(uint64_t p)
{
    env->lock_addr = p;
    return env->lock_value = ldl_phys(p);
}

void helper_stl_phys(uint64_t p, uint64_t v)
{
    stl_phys(p, v);
}

void helper_stq_phys(uint64_t p, uint64_t v)
{
    stq_phys(p, v);
}

uint64_t helper_stl_c_phys(uint64_t p, uint64_t v)
{
    uint64_t ret = 0;

    if (p == env->lock_addr) {
        int32_t old = ldl_phys(p);
        if (old == (int32_t)env->lock_value) {
            stl_phys(p, v);
            ret = 1;
        }
    }
    env->lock_addr = -1;

    return ret;
}

uint64_t helper_stq_c_phys(uint64_t p, uint64_t v)
{
    uint64_t ret = 0;

    if (p == env->lock_addr) {
        uint64_t old = ldq_phys(p);
        if (old == env->lock_value) {
            stq_phys(p, v);
            ret = 1;
        }
    }
    env->lock_addr = -1;

    return ret;
}

static void QEMU_NORETURN do_unaligned_access(target_ulong addr, int is_write,
                                              int is_user, void *retaddr)
{
    uint64_t pc;
    uint32_t insn;

    do_restore_state(retaddr);

    pc = env->pc;
    insn = ldl_code(pc);

    env->trap_arg0 = addr;
    env->trap_arg1 = insn >> 26;                /* opcode */
    env->trap_arg2 = (insn >> 21) & 31;         /* dest regno */
    helper_excp(EXCP_UNALIGN, 0);
}

void QEMU_NORETURN cpu_unassigned_access(CPUState *env1,
                                         target_phys_addr_t addr, int is_write,
                                         int is_exec, int unused, int size)
{
    env = env1;
    env->trap_arg0 = addr;
    env->trap_arg1 = is_write;
    dynamic_excp(EXCP_MCHK, 0);
}

#include "softmmu_exec.h"

#define MMUSUFFIX _mmu
#define ALIGNED_ONLY

#define SHIFT 0
#include "softmmu_template.h"

#define SHIFT 1
#include "softmmu_template.h"

#define SHIFT 2
#include "softmmu_template.h"

#define SHIFT 3
#include "softmmu_template.h"

/* try to fill the TLB and return an exception if error. If retaddr is
   NULL, it means that the function was called in C code (i.e. not
   from generated code or from helper.c) */
/* XXX: fix it to restore all registers */
void tlb_fill (target_ulong addr, int is_write, int mmu_idx, void *retaddr)
{
    CPUState *saved_env;
    int ret;

    /* XXX: hack to restore env in all cases, even if not called from
       generated code */
    saved_env = env;
    env = cpu_single_env;
    ret = cpu_alpha_handle_mmu_fault(env, addr, is_write, mmu_idx, 1);
    if (unlikely(ret != 0)) {
        do_restore_state(retaddr);
        /* Exception index and error code are already set */
        cpu_loop_exit(env);
    }
    env = saved_env;
}
#endif<|MERGE_RESOLUTION|>--- conflicted
+++ resolved
@@ -17,13 +17,8 @@
  * License along with this library; if not, see <http://www.gnu.org/licenses/>.
  */
 
-<<<<<<< HEAD
 #include "qemu-common.h"
-#include "exec.h"
-=======
-#include "cpu.h"
 #include "dyngen-exec.h"
->>>>>>> 927d7217
 #include "host-utils.h"
 #include "softfloat.h"
 #include "helper.h"
