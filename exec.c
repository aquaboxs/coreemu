/*
 *  virtual page mapping and translated block handling
 *
 *  Copyright (c) 2003 Fabrice Bellard
 *
 * This library is free software; you can redistribute it and/or
 * modify it under the terms of the GNU Lesser General Public
 * License as published by the Free Software Foundation; either
 * version 2 of the License, or (at your option) any later version.
 *
 * This library is distributed in the hope that it will be useful,
 * but WITHOUT ANY WARRANTY; without even the implied warranty of
 * MERCHANTABILITY or FITNESS FOR A PARTICULAR PURPOSE.  See the GNU
 * Lesser General Public License for more details.
 *
 * You should have received a copy of the GNU Lesser General Public
 * License along with this library; if not, see <http://www.gnu.org/licenses/>.
 */
#include "config.h"
#ifdef _WIN32
#include <windows.h>
#else
#include <sys/types.h>
#include <sys/mman.h>
#endif

#include "qemu-common.h"
#include "cpu.h"
#include "tcg.h"
#include "hw/hw.h"
#include "hw/qdev.h"
#include "osdep.h"
#include "kvm.h"
#include "hw/xen.h"
#include "qemu-timer.h"
#include "memory.h"
#include "exec-memory.h"
#if defined(CONFIG_USER_ONLY)
#include <qemu.h>
#if defined(TARGET_X86_64)
#include "vsyscall.h"
#endif
#if defined(__FreeBSD__) || defined(__FreeBSD_kernel__)
#include <sys/param.h>
#if __FreeBSD_version >= 700104
#define HAVE_KINFO_GETVMMAP
#define sigqueue sigqueue_freebsd  /* avoid redefinition */
#include <sys/time.h>
#include <sys/proc.h>
#include <machine/profile.h>
#define _KERNEL
#include <sys/user.h>
#undef _KERNEL
#undef sigqueue
#include <libutil.h>
#endif
#endif
#else /* !CONFIG_USER_ONLY */
#include "xen-mapcache.h"
#include "trace.h"
#endif

#define WANT_EXEC_OBSOLETE
#include "exec-obsolete.h"

//#define DEBUG_TB_INVALIDATE
//#define DEBUG_FLUSH
//#define DEBUG_TLB

/* make various TB consistency checks */
//#define DEBUG_TB_CHECK
//#define DEBUG_TLB_CHECK

//#define DEBUG_IOPORT
//#define DEBUG_SUBPAGE

#if !defined(CONFIG_USER_ONLY)
/* TB consistency checks only implemented for usermode emulation.  */
#undef DEBUG_TB_CHECK
#endif

#define SMC_BITMAP_USE_THRESHOLD 10

static TranslationBlock *tbs;
static int code_gen_max_blocks;
TranslationBlock *tb_phys_hash[CODE_GEN_PHYS_HASH_SIZE];
static int nb_tbs;
/* any access to the tbs or the page table must use this lock */
spinlock_t tb_lock = SPIN_LOCK_UNLOCKED;

#if defined(__arm__) || defined(__sparc_v9__)
/* The prologue must be reachable with a direct jump. ARM and Sparc64
 have limited branch ranges (possibly also PPC) so place it in a
 section close to code segment. */
#define code_gen_section                                \
    __attribute__((__section__(".gen_code")))           \
    __attribute__((aligned (32)))
#elif defined(_WIN32)
/* Maximum alignment for Win32 is 16. */
#define code_gen_section                                \
    __attribute__((aligned (16)))
#else
#define code_gen_section                                \
    __attribute__((aligned (32)))
#endif

uint8_t code_gen_prologue[1024] code_gen_section;
static uint8_t *code_gen_buffer;
static uintptr_t code_gen_buffer_size;
/* threshold to flush the translated code buffer */
static uintptr_t code_gen_buffer_max_size;
static uint8_t *code_gen_ptr;

#if !defined(CONFIG_USER_ONLY)
int phys_ram_fd;
static int in_migration;

RAMList ram_list = { .blocks = QLIST_HEAD_INITIALIZER(ram_list.blocks) };

static MemoryRegion *system_memory;
static MemoryRegion *system_io;

MemoryRegion io_mem_ram, io_mem_rom, io_mem_unassigned, io_mem_notdirty;
static MemoryRegion io_mem_subpage_ram;

#endif

CPUState *first_cpu;
/* current CPU in the current thread. It is only valid inside
   cpu_exec() */
DEFINE_TLS(CPUState *,cpu_single_env);
/* 0 = Do not count executed instructions.
   1 = Precise instruction counting.
   2 = Adaptive rate instruction counting.  */
int use_icount = 0;

typedef struct PageDesc {
    /* list of TBs intersecting this ram page */
    TranslationBlock *first_tb;
    /* in order to optimize self modifying code, we count the number
       of lookups we do to a given page to use a bitmap */
    unsigned int code_write_count;
    uint8_t *code_bitmap;
#if defined(CONFIG_USER_ONLY)
    unsigned long flags;
#endif
} PageDesc;

/* In system mode we want L1_MAP to be based on ram offsets,
   while in user mode we want it to be based on virtual addresses.  */
#if !defined(CONFIG_USER_ONLY)
#if HOST_LONG_BITS < TARGET_PHYS_ADDR_SPACE_BITS
# define L1_MAP_ADDR_SPACE_BITS  HOST_LONG_BITS
#else
# define L1_MAP_ADDR_SPACE_BITS  TARGET_PHYS_ADDR_SPACE_BITS
#endif
#else
# define L1_MAP_ADDR_SPACE_BITS  TARGET_VIRT_ADDR_SPACE_BITS
#endif

/* Size of the L2 (and L3, etc) page tables.  */
#define L2_BITS 10
#define L2_SIZE (1 << L2_BITS)

#define P_L2_LEVELS \
    (((TARGET_PHYS_ADDR_SPACE_BITS - TARGET_PAGE_BITS - 1) / L2_BITS) + 1)

/* The bits remaining after N lower levels of page tables.  */
#define V_L1_BITS_REM \
    ((L1_MAP_ADDR_SPACE_BITS - TARGET_PAGE_BITS) % L2_BITS)

#if V_L1_BITS_REM < 4
#define V_L1_BITS  (V_L1_BITS_REM + L2_BITS)
#else
#define V_L1_BITS  V_L1_BITS_REM
#endif

#define V_L1_SIZE  ((target_ulong)1 << V_L1_BITS)

#define V_L1_SHIFT (L1_MAP_ADDR_SPACE_BITS - TARGET_PAGE_BITS - V_L1_BITS)

uintptr_t qemu_real_host_page_size;
uintptr_t qemu_host_page_size;
uintptr_t qemu_host_page_mask;

/* This is a multi-level map on the virtual address space.
   The bottom level has pointers to PageDesc.  */
static void *l1_map[V_L1_SIZE];

#if !defined(CONFIG_USER_ONLY)
typedef struct PhysPageEntry PhysPageEntry;

static MemoryRegionSection *phys_sections;
static unsigned phys_sections_nb, phys_sections_nb_alloc;
static uint16_t phys_section_unassigned;
static uint16_t phys_section_notdirty;
static uint16_t phys_section_rom;
static uint16_t phys_section_watch;

struct PhysPageEntry {
    uint16_t is_leaf : 1;
     /* index into phys_sections (is_leaf) or phys_map_nodes (!is_leaf) */
    uint16_t ptr : 15;
};

/* Simple allocator for PhysPageEntry nodes */
static PhysPageEntry (*phys_map_nodes)[L2_SIZE];
static unsigned phys_map_nodes_nb, phys_map_nodes_nb_alloc;

#define PHYS_MAP_NODE_NIL (((uint16_t)~0) >> 1)

/* This is a multi-level map on the physical address space.
   The bottom level has pointers to MemoryRegionSections.  */
static PhysPageEntry phys_map = { .ptr = PHYS_MAP_NODE_NIL, .is_leaf = 0 };

static void io_mem_init(void);
static void memory_map_init(void);

static MemoryRegion io_mem_watch;
#endif

/* log support */
#ifdef WIN32
static const char *logfilename = "qemu.log";
#else
static const char *logfilename = "/tmp/qemu.log";
#endif
FILE *logfile;
int loglevel;
static int log_append = 0;

/* statistics */
#if !defined(CONFIG_USER_ONLY)
static int tlb_flush_count;
#endif
static int tb_flush_count;
static int tb_phys_invalidate_count;

#ifdef _WIN32
static void map_exec(void *addr, long size)
{
    DWORD old_protect;
    VirtualProtect(addr, size,
                   PAGE_EXECUTE_READWRITE, &old_protect);

}
#else
static void map_exec(void *addr, long size)
{
    uintptr_t start, end, page_size;

    page_size = getpagesize();
    start = (uintptr_t)addr;
    start &= ~(page_size - 1);

    end = (uintptr_t)addr + size;
    end += page_size - 1;
    end &= ~(page_size - 1);

    mprotect((void *)start, end - start,
             PROT_READ | PROT_WRITE | PROT_EXEC);
}
#endif

static void page_init(void)
{
    /* NOTE: we can always suppose that qemu_host_page_size >=
       TARGET_PAGE_SIZE */
#ifdef _WIN32
    {
        SYSTEM_INFO system_info;

        GetSystemInfo(&system_info);
        qemu_real_host_page_size = system_info.dwPageSize;
    }
#else
    qemu_real_host_page_size = getpagesize();
#endif
    if (qemu_host_page_size == 0)
        qemu_host_page_size = qemu_real_host_page_size;
    if (qemu_host_page_size < TARGET_PAGE_SIZE)
        qemu_host_page_size = TARGET_PAGE_SIZE;
    qemu_host_page_mask = ~(qemu_host_page_size - 1);

#if defined(CONFIG_BSD) && defined(CONFIG_USER_ONLY)
    {
#ifdef HAVE_KINFO_GETVMMAP
        struct kinfo_vmentry *freep;
        int i, cnt;

        freep = kinfo_getvmmap(getpid(), &cnt);
        if (freep) {
            mmap_lock();
            for (i = 0; i < cnt; i++) {
                uintptr_t startaddr, endaddr;

                startaddr = freep[i].kve_start;
                endaddr = freep[i].kve_end;
                if (h2g_valid(startaddr)) {
                    startaddr = h2g(startaddr) & TARGET_PAGE_MASK;

                    if (h2g_valid(endaddr)) {
                        endaddr = h2g(endaddr);
                        page_set_flags(startaddr, endaddr, PAGE_RESERVED);
                    } else {
#if TARGET_ABI_BITS <= L1_MAP_ADDR_SPACE_BITS
                        endaddr = ~0ul;
                        page_set_flags(startaddr, endaddr, PAGE_RESERVED);
#endif
                    }
                }
            }
            free(freep);
            mmap_unlock();
        }
#else
        FILE *f;

        last_brk = (uintptr_t)sbrk(0);

        f = fopen("/compat/linux/proc/self/maps", "r");
        if (f) {
            mmap_lock();

            do {
                uintptr_t startaddr, endaddr;
                int n;

                n = fscanf (f, "%lx-%lx %*[^\n]\n", &startaddr, &endaddr);

                if (n == 2 && h2g_valid(startaddr)) {
                    startaddr = h2g(startaddr) & TARGET_PAGE_MASK;

                    if (h2g_valid(endaddr)) {
                        endaddr = h2g(endaddr);
                    } else {
                        endaddr = ~0ul;
                    }
                    page_set_flags(startaddr, endaddr, PAGE_RESERVED);
                }
            } while (!feof(f));

            fclose(f);
            mmap_unlock();
        }
#endif
    }
#endif
}

static PageDesc *page_find_alloc(tb_page_addr_t index, int alloc)
{
    PageDesc *pd;
    void **lp;
    int i;

#if defined(CONFIG_USER_ONLY)
    /* We can't use g_malloc because it may recurse into a locked mutex. */
# define ALLOC(P, SIZE)                                 \
    do {                                                \
        P = mmap(NULL, SIZE, PROT_READ | PROT_WRITE,    \
                 MAP_PRIVATE | MAP_ANONYMOUS, -1, 0);   \
    } while (0)
#else
# define ALLOC(P, SIZE) \
    do { P = g_malloc0(SIZE); } while (0)
#endif

    /* Level 1.  Always allocated.  */
    lp = l1_map + ((index >> V_L1_SHIFT) & (V_L1_SIZE - 1));

    /* Level 2..N-1.  */
    for (i = V_L1_SHIFT / L2_BITS - 1; i > 0; i--) {
        void **p = *lp;

        if (p == NULL) {
            if (!alloc) {
                return NULL;
            }
            ALLOC(p, sizeof(void *) * L2_SIZE);
            *lp = p;
        }

        lp = p + ((index >> (i * L2_BITS)) & (L2_SIZE - 1));
    }

    pd = *lp;
    if (pd == NULL) {
        if (!alloc) {
            return NULL;
        }
        ALLOC(pd, sizeof(PageDesc) * L2_SIZE);
        *lp = pd;
    }

#undef ALLOC

    return pd + (index & (L2_SIZE - 1));
}

static inline PageDesc *page_find(tb_page_addr_t index)
{
    return page_find_alloc(index, 0);
}

#if !defined(CONFIG_USER_ONLY)

static void phys_map_node_reserve(unsigned nodes)
{
    if (phys_map_nodes_nb + nodes > phys_map_nodes_nb_alloc) {
        typedef PhysPageEntry Node[L2_SIZE];
        phys_map_nodes_nb_alloc = MAX(phys_map_nodes_nb_alloc * 2, 16);
        phys_map_nodes_nb_alloc = MAX(phys_map_nodes_nb_alloc,
                                      phys_map_nodes_nb + nodes);
        phys_map_nodes = g_renew(Node, phys_map_nodes,
                                 phys_map_nodes_nb_alloc);
    }
}

static uint16_t phys_map_node_alloc(void)
{
    unsigned i;
    uint16_t ret;

    ret = phys_map_nodes_nb++;
    assert(ret != PHYS_MAP_NODE_NIL);
    assert(ret != phys_map_nodes_nb_alloc);
    for (i = 0; i < L2_SIZE; ++i) {
        phys_map_nodes[ret][i].is_leaf = 0;
        phys_map_nodes[ret][i].ptr = PHYS_MAP_NODE_NIL;
    }
    return ret;
}

static void phys_map_nodes_reset(void)
{
    phys_map_nodes_nb = 0;
}


static void phys_page_set_level(PhysPageEntry *lp, target_phys_addr_t *index,
                                target_phys_addr_t *nb, uint16_t leaf,
                                int level)
{
    PhysPageEntry *p;
    int i;
    target_phys_addr_t step = (target_phys_addr_t)1 << (level * L2_BITS);

    if (!lp->is_leaf && lp->ptr == PHYS_MAP_NODE_NIL) {
        lp->ptr = phys_map_node_alloc();
        p = phys_map_nodes[lp->ptr];
        if (level == 0) {
            for (i = 0; i < L2_SIZE; i++) {
                p[i].is_leaf = 1;
                p[i].ptr = phys_section_unassigned;
            }
        }
    } else {
        p = phys_map_nodes[lp->ptr];
    }
    lp = &p[(*index >> (level * L2_BITS)) & (L2_SIZE - 1)];

    while (*nb && lp < &p[L2_SIZE]) {
        if ((*index & (step - 1)) == 0 && *nb >= step) {
            lp->is_leaf = true;
            lp->ptr = leaf;
            *index += step;
            *nb -= step;
        } else {
            phys_page_set_level(lp, index, nb, leaf, level - 1);
        }
        ++lp;
    }
}

static void phys_page_set(target_phys_addr_t index, target_phys_addr_t nb,
                          uint16_t leaf)
{
    /* Wildly overreserve - it doesn't matter much. */
    phys_map_node_reserve(3 * P_L2_LEVELS);

    phys_page_set_level(&phys_map, &index, &nb, leaf, P_L2_LEVELS - 1);
}

static MemoryRegionSection *phys_page_find(target_phys_addr_t index)
{
    PhysPageEntry lp = phys_map;
    PhysPageEntry *p;
    int i;
    uint16_t s_index = phys_section_unassigned;

    for (i = P_L2_LEVELS - 1; i >= 0 && !lp.is_leaf; i--) {
        if (lp.ptr == PHYS_MAP_NODE_NIL) {
            goto not_found;
        }
        p = phys_map_nodes[lp.ptr];
        lp = p[(index >> (i * L2_BITS)) & (L2_SIZE - 1)];
    }

    s_index = lp.ptr;
not_found:
    return &phys_sections[s_index];
}

static target_phys_addr_t section_addr(MemoryRegionSection *section,
                                       target_phys_addr_t addr)
{
    addr -= section->offset_within_address_space;
    addr += section->offset_within_region;
    return addr;
}

static void tlb_protect_code(ram_addr_t ram_addr);
static void tlb_unprotect_code_phys(CPUState *env, ram_addr_t ram_addr,
                                    target_ulong vaddr);
#define mmap_lock() do { } while(0)
#define mmap_unlock() do { } while(0)
#endif

#define DEFAULT_CODE_GEN_BUFFER_SIZE (32 * 1024 * 1024)

#if defined(CONFIG_USER_ONLY)
/* Currently it is not recommended to allocate big chunks of data in
   user mode. It will change when a dedicated libc will be used */
#define USE_STATIC_CODE_GEN_BUFFER
#endif

#ifdef USE_STATIC_CODE_GEN_BUFFER
static uint8_t static_code_gen_buffer[DEFAULT_CODE_GEN_BUFFER_SIZE]
               __attribute__((aligned (CODE_GEN_ALIGN)));
#endif

static void code_gen_alloc(uintptr_t tb_size)
{
#ifdef USE_STATIC_CODE_GEN_BUFFER
    code_gen_buffer = static_code_gen_buffer;
    code_gen_buffer_size = DEFAULT_CODE_GEN_BUFFER_SIZE;
    map_exec(code_gen_buffer, code_gen_buffer_size);
#else
    code_gen_buffer_size = tb_size;
    if (code_gen_buffer_size == 0) {
#if defined(CONFIG_USER_ONLY)
        code_gen_buffer_size = DEFAULT_CODE_GEN_BUFFER_SIZE;
#else
        /* XXX: needs adjustments */
        code_gen_buffer_size = (uintptr_t)(ram_size / 4);
#endif
    }
    if (code_gen_buffer_size < MIN_CODE_GEN_BUFFER_SIZE)
        code_gen_buffer_size = MIN_CODE_GEN_BUFFER_SIZE;
    /* The code gen buffer location may have constraints depending on
       the host cpu and OS */
#if defined(__linux__)
    {
        int flags;
        void *start = NULL;

        flags = MAP_PRIVATE | MAP_ANONYMOUS;
#if defined(__x86_64__)
        flags |= MAP_32BIT;
        /* Cannot map more than that */
        if (code_gen_buffer_size > (800 * 1024 * 1024))
            code_gen_buffer_size = (800 * 1024 * 1024);
#elif defined(__sparc_v9__)
        // Map the buffer below 2G, so we can use direct calls and branches
        flags |= MAP_FIXED;
        start = (void *) 0x60000000UL;
        if (code_gen_buffer_size > (512 * 1024 * 1024))
            code_gen_buffer_size = (512 * 1024 * 1024);
#elif defined(__arm__)
        /* Keep the buffer no bigger than 16MB to branch between blocks */
        if (code_gen_buffer_size > 16 * 1024 * 1024)
            code_gen_buffer_size = 16 * 1024 * 1024;
#elif defined(__s390x__)
        /* Map the buffer so that we can use direct calls and branches.  */
        /* We have a +- 4GB range on the branches; leave some slop.  */
        if (code_gen_buffer_size > (3ul * 1024 * 1024 * 1024)) {
            code_gen_buffer_size = 3ul * 1024 * 1024 * 1024;
        }
        start = (void *)0x90000000UL;
#endif
        code_gen_buffer = mmap(start, code_gen_buffer_size,
                               PROT_WRITE | PROT_READ | PROT_EXEC,
                               flags, -1, 0);
        if (code_gen_buffer == MAP_FAILED) {
            fprintf(stderr, "Could not allocate dynamic translator buffer\n");
            exit(1);
        }
    }
#elif defined(__FreeBSD__) || defined(__FreeBSD_kernel__) \
    || defined(__DragonFly__) || defined(__OpenBSD__) \
    || defined(__NetBSD__)
    {
        int flags;
        void *addr = NULL;
        flags = MAP_PRIVATE | MAP_ANONYMOUS;
#if defined(__x86_64__)
        /* FreeBSD doesn't have MAP_32BIT, use MAP_FIXED and assume
         * 0x40000000 is free */
        flags |= MAP_FIXED;
        addr = (void *)0x40000000;
        /* Cannot map more than that */
        if (code_gen_buffer_size > (800 * 1024 * 1024))
            code_gen_buffer_size = (800 * 1024 * 1024);
#elif defined(__sparc_v9__)
        // Map the buffer below 2G, so we can use direct calls and branches
        flags |= MAP_FIXED;
        addr = (void *) 0x60000000UL;
        if (code_gen_buffer_size > (512 * 1024 * 1024)) {
            code_gen_buffer_size = (512 * 1024 * 1024);
        }
#endif
        code_gen_buffer = mmap(addr, code_gen_buffer_size,
                               PROT_WRITE | PROT_READ | PROT_EXEC,
                               flags, -1, 0);
        if (code_gen_buffer == MAP_FAILED) {
            fprintf(stderr, "Could not allocate dynamic translator buffer\n");
            exit(1);
        }
    }
#else
    code_gen_buffer = g_malloc(code_gen_buffer_size);
    map_exec(code_gen_buffer, code_gen_buffer_size);
#endif
#endif /* !USE_STATIC_CODE_GEN_BUFFER */
    map_exec(code_gen_prologue, sizeof(code_gen_prologue));
    code_gen_buffer_max_size = code_gen_buffer_size -
        (TCG_MAX_OP_SIZE * OPC_BUF_SIZE);
    code_gen_max_blocks = code_gen_buffer_size / CODE_GEN_AVG_BLOCK_SIZE;
    tbs = g_malloc(code_gen_max_blocks * sizeof(TranslationBlock));
}

/* Must be called before using the QEMU cpus. 'tb_size' is the size
   (in bytes) allocated to the translation buffer. Zero means default
   size. */
void tcg_exec_init(uintptr_t tb_size)
{
    cpu_gen_init();
    code_gen_alloc(tb_size);
    code_gen_ptr = code_gen_buffer;
    page_init();
#if !defined(CONFIG_USER_ONLY) || !defined(CONFIG_USE_GUEST_BASE)
    /* There's no guest base to take into account, so go ahead and
       initialize the prologue now.  */
    tcg_prologue_init(&tcg_ctx);
#endif
}

bool tcg_enabled(void)
{
    return code_gen_buffer != NULL;
}

void cpu_exec_init_all(void)
{
#if !defined(CONFIG_USER_ONLY)
    memory_map_init();
    io_mem_init();
#endif
}

#if defined(CPU_SAVE_VERSION) && !defined(CONFIG_USER_ONLY)

static int cpu_common_post_load(void *opaque, int version_id)
{
    CPUState *env = opaque;

    /* 0x01 was CPU_INTERRUPT_EXIT. This line can be removed when the
       version_id is increased. */
    env->interrupt_request &= ~0x01;
    tlb_flush(env, 1);

    return 0;
}

static const VMStateDescription vmstate_cpu_common = {
    .name = "cpu_common",
    .version_id = 1,
    .minimum_version_id = 1,
    .minimum_version_id_old = 1,
    .post_load = cpu_common_post_load,
    .fields      = (VMStateField []) {
        VMSTATE_UINT32(halted, CPUState),
        VMSTATE_UINT32(interrupt_request, CPUState),
        VMSTATE_END_OF_LIST()
    }
};
#endif

CPUState *qemu_get_cpu(int cpu)
{
    CPUState *env = first_cpu;

    while (env) {
        if (env->cpu_index == cpu)
            break;
        env = env->next_cpu;
    }

    return env;
}

void cpu_exec_init(CPUState *env)
{
    CPUState **penv;
    int cpu_index;

#ifdef TARGET_WORDS_BIGENDIAN
    env->bigendian = 1;
#else
    env->bigendian = 0;
#endif

#if defined(CONFIG_USER_ONLY)
    cpu_list_lock();
#endif
    env->next_cpu = NULL;
    penv = &first_cpu;
    cpu_index = 0;
    while (*penv != NULL) {
        penv = &(*penv)->next_cpu;
        cpu_index++;
    }
    env->cpu_index = cpu_index;
    env->numa_node = 0;
    QTAILQ_INIT(&env->breakpoints);
    QTAILQ_INIT(&env->watchpoints);
#ifndef CONFIG_USER_ONLY
    env->thread_id = qemu_get_thread_id();
#endif
    *penv = env;
#if defined(CONFIG_USER_ONLY)
    cpu_list_unlock();
#endif
#if defined(CPU_SAVE_VERSION) && !defined(CONFIG_USER_ONLY)
    vmstate_register(NULL, cpu_index, &vmstate_cpu_common, env);
    register_savevm(NULL, "cpu", cpu_index, CPU_SAVE_VERSION,
                    cpu_save, cpu_load, env);
#endif
}

/* Allocate a new translation block. Flush the translation buffer if
   too many translation blocks or too much generated code. */
static TranslationBlock *tb_alloc(target_ulong pc)
{
    TranslationBlock *tb;

    if (nb_tbs >= code_gen_max_blocks ||
        (code_gen_ptr - code_gen_buffer) >= code_gen_buffer_max_size)
        return NULL;
    tb = &tbs[nb_tbs++];
    tb->pc = pc;
    tb->cflags = 0;
    return tb;
}

void tb_free(TranslationBlock *tb)
{
    /* In practice this is mostly used for single use temporary TB
       Ignore the hard cases and just back up if this TB happens to
       be the last one generated.  */
    if (nb_tbs > 0 && tb == &tbs[nb_tbs - 1]) {
        code_gen_ptr = tb->tc_ptr;
        nb_tbs--;
    }
}

static inline void invalidate_page_bitmap(PageDesc *p)
{
    if (p->code_bitmap) {
        g_free(p->code_bitmap);
        p->code_bitmap = NULL;
    }
    p->code_write_count = 0;
}

/* Set to NULL all the 'first_tb' fields in all PageDescs. */

static void page_flush_tb_1 (int level, void **lp)
{
    int i;

    if (*lp == NULL) {
        return;
    }
    if (level == 0) {
        PageDesc *pd = *lp;
        for (i = 0; i < L2_SIZE; ++i) {
            pd[i].first_tb = NULL;
            invalidate_page_bitmap(pd + i);
        }
    } else {
        void **pp = *lp;
        for (i = 0; i < L2_SIZE; ++i) {
            page_flush_tb_1 (level - 1, pp + i);
        }
    }
}

static void page_flush_tb(void)
{
    int i;
    for (i = 0; i < V_L1_SIZE; i++) {
        page_flush_tb_1(V_L1_SHIFT / L2_BITS - 1, l1_map + i);
    }
}

/* flush all the translation blocks */
/* XXX: tb_flush is currently not thread safe */
void tb_flush(CPUState *env1)
{
    CPUState *env;
#if defined(DEBUG_FLUSH)
    printf("qemu: flush code_size=%ld nb_tbs=%d avg_tb_size=%ld\n",
           (uintptr_t)(code_gen_ptr - code_gen_buffer),
           nb_tbs, nb_tbs > 0 ?
           ((uintptr_t)(code_gen_ptr - code_gen_buffer)) / nb_tbs : 0);
#endif
    if ((uintptr_t)(code_gen_ptr - code_gen_buffer) > code_gen_buffer_size)
        cpu_abort(env1, "Internal error: code buffer overflow\n");

    nb_tbs = 0;

    for(env = first_cpu; env != NULL; env = env->next_cpu) {
        memset (env->tb_jmp_cache, 0, TB_JMP_CACHE_SIZE * sizeof (void *));
    }

    memset (tb_phys_hash, 0, CODE_GEN_PHYS_HASH_SIZE * sizeof (void *));
    page_flush_tb();

    code_gen_ptr = code_gen_buffer;
    /* XXX: flush processor icache at this point if cache flush is
       expensive */
    tb_flush_count++;
}

#ifdef DEBUG_TB_CHECK

static void tb_invalidate_check(target_ulong address)
{
    TranslationBlock *tb;
    int i;
    address &= TARGET_PAGE_MASK;
    for(i = 0;i < CODE_GEN_PHYS_HASH_SIZE; i++) {
        for(tb = tb_phys_hash[i]; tb != NULL; tb = tb->phys_hash_next) {
            if (!(address + TARGET_PAGE_SIZE <= tb->pc ||
                  address >= tb->pc + tb->size)) {
                printf("ERROR invalidate: address=" TARGET_FMT_lx
                       " PC=%08lx size=%04x\n",
                       address, tb->pc, tb->size);
            }
        }
    }
}

/* verify that all the pages have correct rights for code */
static void tb_page_check(void)
{
    TranslationBlock *tb;
    int i, flags1, flags2;

    for(i = 0;i < CODE_GEN_PHYS_HASH_SIZE; i++) {
        for(tb = tb_phys_hash[i]; tb != NULL; tb = tb->phys_hash_next) {
            flags1 = page_get_flags(tb->pc);
            flags2 = page_get_flags(tb->pc + tb->size - 1);
            if ((flags1 & PAGE_WRITE) || (flags2 & PAGE_WRITE)) {
                printf("ERROR page flags: PC=%08lx size=%04x f1=%x f2=%x\n",
                       tb->pc, tb->size, flags1, flags2);
            }
        }
    }
}

#endif

/* invalidate one TB */
static inline void tb_remove(TranslationBlock **ptb, TranslationBlock *tb,
                             int next_offset)
{
    TranslationBlock *tb1;
    for(;;) {
        tb1 = *ptb;
        if (tb1 == tb) {
            *ptb = *(TranslationBlock **)((char *)tb1 + next_offset);
            break;
        }
        ptb = (TranslationBlock **)((char *)tb1 + next_offset);
    }
}

static inline void tb_page_remove(TranslationBlock **ptb, TranslationBlock *tb)
{
    TranslationBlock *tb1;
    unsigned int n1;

    for(;;) {
        tb1 = *ptb;
        n1 = (uintptr_t)tb1 & 3;
        tb1 = (TranslationBlock *)((uintptr_t)tb1 & ~3);
        if (tb1 == tb) {
            *ptb = tb1->page_next[n1];
            break;
        }
        ptb = &tb1->page_next[n1];
    }
}

static inline void tb_jmp_remove(TranslationBlock *tb, int n)
{
    TranslationBlock *tb1, **ptb;
    unsigned int n1;

    ptb = &tb->jmp_next[n];
    tb1 = *ptb;
    if (tb1) {
        /* find tb(n) in circular list */
        for(;;) {
            tb1 = *ptb;
            n1 = (uintptr_t)tb1 & 3;
            tb1 = (TranslationBlock *)((uintptr_t)tb1 & ~3);
            if (n1 == n && tb1 == tb)
                break;
            if (n1 == 2) {
                ptb = &tb1->jmp_first;
            } else {
                ptb = &tb1->jmp_next[n1];
            }
        }
        /* now we can suppress tb(n) from the list */
        *ptb = tb->jmp_next[n];

        tb->jmp_next[n] = NULL;
    }
}

/* reset the jump entry 'n' of a TB so that it is not chained to
   another TB */
static inline void tb_reset_jump(TranslationBlock *tb, int n)
{
    tb_set_jmp_target(tb, n, (uintptr_t)(tb->tc_ptr + tb->tb_next_offset[n]));
}

void tb_phys_invalidate(TranslationBlock *tb, tb_page_addr_t page_addr)
{
    CPUState *env;
    PageDesc *p;
    unsigned int h, n1;
    tb_page_addr_t phys_pc;
    TranslationBlock *tb1, *tb2;

    /* remove the TB from the hash list */
    phys_pc = tb->page_addr[0] + (tb->pc & ~TARGET_PAGE_MASK);
    h = tb_phys_hash_func(phys_pc);
    tb_remove(&tb_phys_hash[h], tb,
              offsetof(TranslationBlock, phys_hash_next));

    /* remove the TB from the page list */
    if (tb->page_addr[0] != page_addr) {
        p = page_find(tb->page_addr[0] >> TARGET_PAGE_BITS);
        tb_page_remove(&p->first_tb, tb);
        invalidate_page_bitmap(p);
    }
    if (tb->page_addr[1] != -1 && tb->page_addr[1] != page_addr) {
        p = page_find(tb->page_addr[1] >> TARGET_PAGE_BITS);
        tb_page_remove(&p->first_tb, tb);
        invalidate_page_bitmap(p);
    }

    tb_invalidated_flag = 1;

    /* remove the TB from the hash list */
    h = tb_jmp_cache_hash_func(tb->pc);
    for(env = first_cpu; env != NULL; env = env->next_cpu) {
        if (env->tb_jmp_cache[h] == tb)
            env->tb_jmp_cache[h] = NULL;
    }

    /* suppress this TB from the two jump lists */
    tb_jmp_remove(tb, 0);
    tb_jmp_remove(tb, 1);

    /* suppress any remaining jumps to this TB */
    tb1 = tb->jmp_first;
    for(;;) {
        n1 = (uintptr_t)tb1 & 3;
        if (n1 == 2)
            break;
        tb1 = (TranslationBlock *)((uintptr_t)tb1 & ~3);
        tb2 = tb1->jmp_next[n1];
        tb_reset_jump(tb1, n1);
        tb1->jmp_next[n1] = NULL;
        tb1 = tb2;
    }
    tb->jmp_first = (TranslationBlock *)((uintptr_t)tb | 2); /* fail safe */

    tb_phys_invalidate_count++;
}

static inline void set_bits(uint8_t *tab, int start, int len)
{
    int end, mask, end1;

    end = start + len;
    tab += start >> 3;
    mask = 0xff << (start & 7);
    if ((start & ~7) == (end & ~7)) {
        if (start < end) {
            mask &= ~(0xff << (end & 7));
            *tab |= mask;
        }
    } else {
        *tab++ |= mask;
        start = (start + 8) & ~7;
        end1 = end & ~7;
        while (start < end1) {
            *tab++ = 0xff;
            start += 8;
        }
        if (start < end) {
            mask = ~(0xff << (end & 7));
            *tab |= mask;
        }
    }
}

static void build_page_bitmap(PageDesc *p)
{
    int n, tb_start, tb_end;
    TranslationBlock *tb;

    p->code_bitmap = g_malloc0(TARGET_PAGE_SIZE / 8);

    tb = p->first_tb;
    while (tb != NULL) {
        n = (uintptr_t)tb & 3;
        tb = (TranslationBlock *)((uintptr_t)tb & ~3);
        /* NOTE: this is subtle as a TB may span two physical pages */
        if (n == 0) {
            /* NOTE: tb_end may be after the end of the page, but
               it is not a problem */
            tb_start = tb->pc & ~TARGET_PAGE_MASK;
            tb_end = tb_start + tb->size;
            if (tb_end > TARGET_PAGE_SIZE)
                tb_end = TARGET_PAGE_SIZE;
        } else {
            tb_start = 0;
            tb_end = ((tb->pc + tb->size) & ~TARGET_PAGE_MASK);
        }
        set_bits(p->code_bitmap, tb_start, tb_end - tb_start);
        tb = tb->page_next[n];
    }
}

TranslationBlock *tb_gen_code(CPUState *env,
                              target_ulong pc, target_ulong cs_base,
                              int flags, int cflags)
{
    TranslationBlock *tb;
    uint8_t *tc_ptr;
    tb_page_addr_t phys_pc, phys_page2;
    target_ulong virt_page2;
    int code_gen_size;

    phys_pc = get_page_addr_code(env, pc);
    tb = tb_alloc(pc);
    if (!tb) {
        /* flush must be done */
        tb_flush(env);
        /* cannot fail at this point */
        tb = tb_alloc(pc);
        /* Don't forget to invalidate previous TB info.  */
        tb_invalidated_flag = 1;
    }
    tc_ptr = code_gen_ptr;
    tb->tc_ptr = tc_ptr;
    tb->cs_base = cs_base;
    tb->flags = flags;
    tb->cflags = cflags;
    cpu_gen_code(env, tb, &code_gen_size);
    code_gen_ptr = (void *)(((uintptr_t)code_gen_ptr + code_gen_size +
                             CODE_GEN_ALIGN - 1) & ~(CODE_GEN_ALIGN - 1));

#if defined(CONFIG_USER_ONLY) && defined(TARGET_X86_64)
    /* if we are doing vsyscall don't link the page as it lies in high memory
       and tb_alloc_page will abort due to page_l1_map returning NULL */
    if (unlikely(phys_pc >= TARGET_VSYSCALL_START
                 && phys_pc < TARGET_VSYSCALL_END))
        return tb;
#endif
    /* check next page if needed */
    virt_page2 = (pc + tb->size - 1) & TARGET_PAGE_MASK;
    phys_page2 = -1;
    if ((pc & TARGET_PAGE_MASK) != virt_page2) {
        phys_page2 = get_page_addr_code(env, virt_page2);
    }
    tb_link_page(tb, phys_pc, phys_page2);
    return tb;
}

/* invalidate all TBs which intersect with the target physical page
   starting in range [start;end[. NOTE: start and end must refer to
   the same physical page. 'is_cpu_write_access' should be true if called
   from a real cpu write access: the virtual CPU will exit the current
   TB if code is modified inside this TB. */
void tb_invalidate_phys_page_range(tb_page_addr_t start, tb_page_addr_t end,
                                   int is_cpu_write_access)
{
    TranslationBlock *tb, *tb_next, *saved_tb;
    CPUState *env = cpu_single_env;
    tb_page_addr_t tb_start, tb_end;
    PageDesc *p;
    int n;
#ifdef TARGET_HAS_PRECISE_SMC
    int current_tb_not_found = is_cpu_write_access;
    TranslationBlock *current_tb = NULL;
    int current_tb_modified = 0;
    target_ulong current_pc = 0;
    target_ulong current_cs_base = 0;
    int current_flags = 0;
#endif /* TARGET_HAS_PRECISE_SMC */

    p = page_find(start >> TARGET_PAGE_BITS);
    if (!p)
        return;
    if (!p->code_bitmap &&
        ++p->code_write_count >= SMC_BITMAP_USE_THRESHOLD &&
        is_cpu_write_access) {
        /* build code bitmap */
        build_page_bitmap(p);
    }

    /* we remove all the TBs in the range [start, end[ */
    /* XXX: see if in some cases it could be faster to invalidate all the code */
    tb = p->first_tb;
    while (tb != NULL) {
        n = (uintptr_t)tb & 3;
        tb = (TranslationBlock *)((uintptr_t)tb & ~3);
        tb_next = tb->page_next[n];
        /* NOTE: this is subtle as a TB may span two physical pages */
        if (n == 0) {
            /* NOTE: tb_end may be after the end of the page, but
               it is not a problem */
            tb_start = tb->page_addr[0] + (tb->pc & ~TARGET_PAGE_MASK);
            tb_end = tb_start + tb->size;
        } else {
            tb_start = tb->page_addr[1];
            tb_end = tb_start + ((tb->pc + tb->size) & ~TARGET_PAGE_MASK);
        }
        if (!(tb_end <= start || tb_start >= end)) {
#ifdef TARGET_HAS_PRECISE_SMC
            if (current_tb_not_found) {
                current_tb_not_found = 0;
                current_tb = NULL;
                if (env->mem_io_pc) {
                    /* now we have a real cpu fault */
                    current_tb = tb_find_pc(env->mem_io_pc);
                }
            }
            if (current_tb == tb &&
                (current_tb->cflags & CF_COUNT_MASK) != 1) {
                /* If we are modifying the current TB, we must stop
                its execution. We could be more precise by checking
                that the modification is after the current PC, but it
                would require a specialized function to partially
                restore the CPU state */

                current_tb_modified = 1;
                cpu_restore_state(current_tb, env, env->mem_io_pc);
                cpu_get_tb_cpu_state(env, &current_pc, &current_cs_base,
                                     &current_flags);
            }
#endif /* TARGET_HAS_PRECISE_SMC */
            /* we need to do that to handle the case where a signal
               occurs while doing tb_phys_invalidate() */
            saved_tb = NULL;
            if (env) {
                saved_tb = env->current_tb;
                env->current_tb = NULL;
            }
            tb_phys_invalidate(tb, -1);
            if (env) {
                env->current_tb = saved_tb;
                if (env->interrupt_request && env->current_tb)
                    cpu_interrupt(env, env->interrupt_request);
            }
        }
        tb = tb_next;
    }
#if !defined(CONFIG_USER_ONLY)
    /* if no code remaining, no need to continue to use slow writes */
    if (!p->first_tb) {
        invalidate_page_bitmap(p);
        if (is_cpu_write_access) {
            tlb_unprotect_code_phys(env, start, env->mem_io_vaddr);
        }
    }
#endif
#ifdef TARGET_HAS_PRECISE_SMC
    if (current_tb_modified) {
        /* we generate a block containing just the instruction
           modifying the memory. It will ensure that it cannot modify
           itself */
        env->current_tb = NULL;
        tb_gen_code(env, current_pc, current_cs_base, current_flags, 1);
        cpu_resume_from_signal(env, NULL);
    }
#endif
}

/* len must be <= 8 and start must be a multiple of len */
static inline void tb_invalidate_phys_page_fast(tb_page_addr_t start, int len)
{
    PageDesc *p;
    int offset, b;
#if 0
    if (1) {
        qemu_log("modifying code at 0x%x size=%d EIP=%x PC=%08x\n",
                  cpu_single_env->mem_io_vaddr, len,
                  cpu_single_env->eip,
                  cpu_single_env->eip + cpu_single_env->segs[R_CS].base);
    }
#endif
    p = page_find(start >> TARGET_PAGE_BITS);
    if (!p)
        return;
    if (p->code_bitmap) {
        offset = start & ~TARGET_PAGE_MASK;
        b = p->code_bitmap[offset >> 3] >> (offset & 7);
        if (b & ((1 << len) - 1))
            goto do_invalidate;
    } else {
    do_invalidate:
        tb_invalidate_phys_page_range(start, start + len, 1);
    }
}

#if !defined(CONFIG_SOFTMMU)
static void tb_invalidate_phys_page(tb_page_addr_t addr,
                                    uintptr_t pc, void *puc)
{
    TranslationBlock *tb;
    PageDesc *p;
#ifdef TARGET_HAS_PRECISE_SMC
    TranslationBlock *current_tb = NULL;
    CPUState *env = cpu_single_env;
    int current_tb_modified = 0;
    target_ulong current_pc = 0;
    target_ulong current_cs_base = 0;
    int current_flags = 0;
#endif

    addr &= TARGET_PAGE_MASK;
    p = page_find(addr >> TARGET_PAGE_BITS);
    if (!p)
        return;
    tb = p->first_tb;
#ifdef TARGET_HAS_PRECISE_SMC
    if (tb && pc != 0) {
        current_tb = tb_find_pc(pc);
    }
#endif
    while (tb != NULL) {
        unsigned n = (uintptr_t)tb & 3;
        tb = (TranslationBlock *)((uintptr_t)tb & ~3);
#ifdef TARGET_HAS_PRECISE_SMC
        if (current_tb == tb &&
            (current_tb->cflags & CF_COUNT_MASK) != 1) {
                /* If we are modifying the current TB, we must stop
                   its execution. We could be more precise by checking
                   that the modification is after the current PC, but it
                   would require a specialized function to partially
                   restore the CPU state */

            current_tb_modified = 1;
            cpu_restore_state(current_tb, env, pc);
            cpu_get_tb_cpu_state(env, &current_pc, &current_cs_base,
                                 &current_flags);
        }
#endif /* TARGET_HAS_PRECISE_SMC */
        tb_phys_invalidate(tb, addr);
        tb = tb->page_next[n];
    }
    p->first_tb = NULL;
#ifdef TARGET_HAS_PRECISE_SMC
    if (current_tb_modified) {
        /* we generate a block containing just the instruction
           modifying the memory. It will ensure that it cannot modify
           itself */
        env->current_tb = NULL;
        tb_gen_code(env, current_pc, current_cs_base, current_flags, 1);
        cpu_resume_from_signal(env, puc);
    }
#endif
}
#endif

/* add the tb in the target page and protect it if necessary */
static inline void tb_alloc_page(TranslationBlock *tb,
                                 unsigned int n, tb_page_addr_t page_addr)
{
    PageDesc *p;
#ifndef CONFIG_USER_ONLY
    bool page_already_protected;
#endif

    tb->page_addr[n] = page_addr;
    p = page_find_alloc(page_addr >> TARGET_PAGE_BITS, 1);
    tb->page_next[n] = p->first_tb;
#ifndef CONFIG_USER_ONLY
    page_already_protected = p->first_tb != NULL;
#endif
    p->first_tb = (TranslationBlock *)((uintptr_t)tb | n);
    invalidate_page_bitmap(p);

#if defined(TARGET_HAS_SMC) || 1

#if defined(CONFIG_USER_ONLY)
    if (p->flags & PAGE_WRITE) {
        target_ulong addr;
        PageDesc *p2;
        int prot;

        /* force the host page as non writable (writes will have a
           page fault + mprotect overhead) */
        page_addr &= qemu_host_page_mask;
        prot = 0;
        for(addr = page_addr; addr < page_addr + qemu_host_page_size;
            addr += TARGET_PAGE_SIZE) {

            p2 = page_find (addr >> TARGET_PAGE_BITS);
            if (!p2)
                continue;
            prot |= p2->flags;
            p2->flags &= ~PAGE_WRITE;
          }
        mprotect(g2h(page_addr), qemu_host_page_size,
                 (prot & PAGE_BITS) & ~PAGE_WRITE);
#ifdef DEBUG_TB_INVALIDATE
        printf("protecting code page: 0x" TARGET_FMT_lx "\n",
               page_addr);
#endif
    }
#else
    /* if some code is already present, then the pages are already
       protected. So we handle the case where only the first TB is
       allocated in a physical page */
    if (!page_already_protected) {
        tlb_protect_code(page_addr);
    }
#endif

#endif /* TARGET_HAS_SMC */
}

/* add a new TB and link it to the physical page tables. phys_page2 is
   (-1) to indicate that only one page contains the TB. */
void tb_link_page(TranslationBlock *tb,
                  tb_page_addr_t phys_pc, tb_page_addr_t phys_page2)
{
    unsigned int h;
    TranslationBlock **ptb;

    /* Grab the mmap lock to stop another thread invalidating this TB
       before we are done.  */
    mmap_lock();
    /* add in the physical hash table */
    h = tb_phys_hash_func(phys_pc);
    ptb = &tb_phys_hash[h];
    tb->phys_hash_next = *ptb;
    *ptb = tb;

    /* add in the page list */
    tb_alloc_page(tb, 0, phys_pc & TARGET_PAGE_MASK);
    if (phys_page2 != -1)
        tb_alloc_page(tb, 1, phys_page2);
    else
        tb->page_addr[1] = -1;

    tb->jmp_first = (TranslationBlock *)((uintptr_t)tb | 2);
    tb->jmp_next[0] = NULL;
    tb->jmp_next[1] = NULL;

    /* init original jump addresses */
    if (tb->tb_next_offset[0] != 0xffff)
        tb_reset_jump(tb, 0);
    if (tb->tb_next_offset[1] != 0xffff)
        tb_reset_jump(tb, 1);

#ifdef DEBUG_TB_CHECK
    tb_page_check();
#endif
    mmap_unlock();
}

/* find the TB 'tb' such that tb[0].tc_ptr <= tc_ptr <
   tb[1].tc_ptr. Return NULL if not found */
TranslationBlock *tb_find_pc(uintptr_t tc_ptr)
{
    int m_min, m_max, m;
    uintptr_t v;
    TranslationBlock *tb;

    if (nb_tbs <= 0)
        return NULL;
    if (tc_ptr < (uintptr_t)code_gen_buffer ||
        tc_ptr >= (uintptr_t)code_gen_ptr)
        return NULL;
    /* binary search (cf Knuth) */
    m_min = 0;
    m_max = nb_tbs - 1;
    while (m_min <= m_max) {
        m = (m_min + m_max) >> 1;
        tb = &tbs[m];
        v = (uintptr_t)tb->tc_ptr;
        if (v == tc_ptr)
            return tb;
        else if (tc_ptr < v) {
            m_max = m - 1;
        } else {
            m_min = m + 1;
        }
    }
    return &tbs[m_max];
}

static void tb_reset_jump_recursive(TranslationBlock *tb);

static inline void tb_reset_jump_recursive2(TranslationBlock *tb, int n)
{
    TranslationBlock *tb1, *tb_next, **ptb;
    unsigned int n1;

    tb1 = tb->jmp_next[n];
    if (tb1 != NULL) {
        /* find head of list */
        for(;;) {
            n1 = (uintptr_t)tb1 & 3;
            tb1 = (TranslationBlock *)((uintptr_t)tb1 & ~3);
            if (n1 == 2)
                break;
            tb1 = tb1->jmp_next[n1];
        }
        /* we are now sure now that tb jumps to tb1 */
        tb_next = tb1;

        /* remove tb from the jmp_first list */
        ptb = &tb_next->jmp_first;
        for(;;) {
            tb1 = *ptb;
            n1 = (uintptr_t)tb1 & 3;
            tb1 = (TranslationBlock *)((uintptr_t)tb1 & ~3);
            if (n1 == n && tb1 == tb)
                break;
            ptb = &tb1->jmp_next[n1];
        }
        *ptb = tb->jmp_next[n];
        tb->jmp_next[n] = NULL;

        /* suppress the jump to next tb in generated code */
        tb_reset_jump(tb, n);

        /* suppress jumps in the tb on which we could have jumped */
        tb_reset_jump_recursive(tb_next);
    }
}

static void tb_reset_jump_recursive(TranslationBlock *tb)
{
    tb_reset_jump_recursive2(tb, 0);
    tb_reset_jump_recursive2(tb, 1);
}

#if defined(TARGET_HAS_ICE)
#if defined(CONFIG_USER_ONLY)
static void breakpoint_invalidate(CPUState *env, target_ulong pc)
{
    tb_invalidate_phys_page_range(pc, pc + 1, 0);
}
#else
static void breakpoint_invalidate(CPUState *env, target_ulong pc)
{
    target_phys_addr_t addr;
    ram_addr_t ram_addr;
    MemoryRegionSection *section;

    addr = cpu_get_phys_page_debug(env, pc);
    section = phys_page_find(addr >> TARGET_PAGE_BITS);
    if (!(memory_region_is_ram(section->mr)
          || (section->mr->rom_device && section->mr->readable))) {
        return;
    }
    ram_addr = (memory_region_get_ram_addr(section->mr) & TARGET_PAGE_MASK)
        + section_addr(section, addr);
    tb_invalidate_phys_page_range(ram_addr, ram_addr + 1, 0);
}
#endif
#endif /* TARGET_HAS_ICE */

#if defined(CONFIG_USER_ONLY)
void cpu_watchpoint_remove_all(CPUState *env, int mask)

{
}

int cpu_watchpoint_insert(CPUState *env, target_ulong addr, target_ulong len,
                          int flags, CPUWatchpoint **watchpoint)
{
    return -ENOSYS;
}
#else
/* Add a watchpoint.  */
int cpu_watchpoint_insert(CPUState *env, target_ulong addr, target_ulong len,
                          int flags, CPUWatchpoint **watchpoint)
{
    target_ulong len_mask = ~(len - 1);
    CPUWatchpoint *wp;

    /* sanity checks: allow power-of-2 lengths, deny unaligned watchpoints */
    if ((len & (len - 1)) || (addr & ~len_mask) ||
            len == 0 || len > TARGET_PAGE_SIZE) {
        fprintf(stderr, "qemu: tried to set invalid watchpoint at "
                TARGET_FMT_lx ", len=" TARGET_FMT_lu "\n", addr, len);
        return -EINVAL;
    }
    wp = g_malloc(sizeof(*wp));

    wp->vaddr = addr;
    wp->len_mask = len_mask;
    wp->flags = flags;

    /* keep all GDB-injected watchpoints in front */
    if (flags & BP_GDB)
        QTAILQ_INSERT_HEAD(&env->watchpoints, wp, entry);
    else
        QTAILQ_INSERT_TAIL(&env->watchpoints, wp, entry);

    tlb_flush_page(env, addr);

    if (watchpoint)
        *watchpoint = wp;
    return 0;
}

/* Remove a specific watchpoint.  */
int cpu_watchpoint_remove(CPUState *env, target_ulong addr, target_ulong len,
                          int flags)
{
    target_ulong len_mask = ~(len - 1);
    CPUWatchpoint *wp;

    QTAILQ_FOREACH(wp, &env->watchpoints, entry) {
        if (addr == wp->vaddr && len_mask == wp->len_mask
                && flags == (wp->flags & ~BP_WATCHPOINT_HIT)) {
            cpu_watchpoint_remove_by_ref(env, wp);
            return 0;
        }
    }
    return -ENOENT;
}

/* Remove a specific watchpoint by reference.  */
void cpu_watchpoint_remove_by_ref(CPUState *env, CPUWatchpoint *watchpoint)
{
    QTAILQ_REMOVE(&env->watchpoints, watchpoint, entry);

    tlb_flush_page(env, watchpoint->vaddr);

    g_free(watchpoint);
}

/* Remove all matching watchpoints.  */
void cpu_watchpoint_remove_all(CPUState *env, int mask)
{
    CPUWatchpoint *wp, *next;

    QTAILQ_FOREACH_SAFE(wp, &env->watchpoints, entry, next) {
        if (wp->flags & mask)
            cpu_watchpoint_remove_by_ref(env, wp);
    }
}
#endif

/* Add a breakpoint.  */
int cpu_breakpoint_insert(CPUState *env, target_ulong pc, int flags,
                          CPUBreakpoint **breakpoint)
{
#if defined(TARGET_HAS_ICE)
    CPUBreakpoint *bp;

    bp = g_malloc(sizeof(*bp));

    bp->pc = pc;
    bp->flags = flags;

    /* keep all GDB-injected breakpoints in front */
    if (flags & BP_GDB)
        QTAILQ_INSERT_HEAD(&env->breakpoints, bp, entry);
    else
        QTAILQ_INSERT_TAIL(&env->breakpoints, bp, entry);

    breakpoint_invalidate(env, pc);

    if (breakpoint)
        *breakpoint = bp;
    return 0;
#else
    return -ENOSYS;
#endif
}

/* Remove a specific breakpoint.  */
int cpu_breakpoint_remove(CPUState *env, target_ulong pc, int flags)
{
#if defined(TARGET_HAS_ICE)
    CPUBreakpoint *bp;

    QTAILQ_FOREACH(bp, &env->breakpoints, entry) {
        if (bp->pc == pc && bp->flags == flags) {
            cpu_breakpoint_remove_by_ref(env, bp);
            return 0;
        }
    }
    return -ENOENT;
#else
    return -ENOSYS;
#endif
}

/* Remove a specific breakpoint by reference.  */
void cpu_breakpoint_remove_by_ref(CPUState *env, CPUBreakpoint *breakpoint)
{
#if defined(TARGET_HAS_ICE)
    QTAILQ_REMOVE(&env->breakpoints, breakpoint, entry);

    breakpoint_invalidate(env, breakpoint->pc);

    g_free(breakpoint);
#endif
}

/* Remove all matching breakpoints. */
void cpu_breakpoint_remove_all(CPUState *env, int mask)
{
#if defined(TARGET_HAS_ICE)
    CPUBreakpoint *bp, *next;

    QTAILQ_FOREACH_SAFE(bp, &env->breakpoints, entry, next) {
        if (bp->flags & mask)
            cpu_breakpoint_remove_by_ref(env, bp);
    }
#endif
}

/* enable or disable single step mode. EXCP_DEBUG is returned by the
   CPU loop after each instruction */
void cpu_single_step(CPUState *env, int enabled)
{
#if defined(TARGET_HAS_ICE)
    if (env->singlestep_enabled != enabled) {
        env->singlestep_enabled = enabled;
        if (kvm_enabled())
            kvm_update_guest_debug(env, 0);
        else {
            /* must flush all the translated code to avoid inconsistencies */
            /* XXX: only flush what is necessary */
            tb_flush(env);
        }
    }
#endif
}

/* enable or disable low levels log */
void cpu_set_log(int log_flags)
{
    loglevel = log_flags;
    if (loglevel && !logfile) {
        logfile = fopen(logfilename, log_append ? "a" : "w");
        if (!logfile) {
            perror(logfilename);
            _exit(1);
        }
#if !defined(CONFIG_SOFTMMU)
        /* must avoid mmap() usage of glibc by setting a buffer "by hand" */
        {
            static char logfile_buf[4096];
            setvbuf(logfile, logfile_buf, _IOLBF, sizeof(logfile_buf));
        }
#elif defined(_WIN32)
        /* Win32 doesn't support line-buffering, so use unbuffered output. */
        setvbuf(logfile, NULL, _IONBF, 0);
#else
        setvbuf(logfile, NULL, _IOLBF, 0);
#endif
        log_append = 1;
    }
    if (!loglevel && logfile) {
        fclose(logfile);
        logfile = NULL;
    }
}

void cpu_set_log_filename(const char *filename)
{
    logfilename = strdup(filename);
    if (logfile) {
        fclose(logfile);
        logfile = NULL;
    }
    cpu_set_log(loglevel);
}

static void cpu_unlink_tb(CPUState *env)
{
    /* FIXME: TB unchaining isn't SMP safe.  For now just ignore the
       problem and hope the cpu will stop of its own accord.  For userspace
       emulation this often isn't actually as bad as it sounds.  Often
       signals are used primarily to interrupt blocking syscalls.  */
    TranslationBlock *tb;
    static spinlock_t interrupt_lock = SPIN_LOCK_UNLOCKED;

    spin_lock(&interrupt_lock);
    tb = env->current_tb;
    /* if the cpu is currently executing code, we must unlink it and
       all the potentially executing TB */
    if (tb) {
        env->current_tb = NULL;
        tb_reset_jump_recursive(tb);
    }
    spin_unlock(&interrupt_lock);
}

#ifndef CONFIG_USER_ONLY
/* mask must never be zero, except for A20 change call */
static void tcg_handle_interrupt(CPUState *env, int mask)
{
    int old_mask;

    old_mask = env->interrupt_request;
    env->interrupt_request |= mask;

    /*
     * If called from iothread context, wake the target cpu in
     * case its halted.
     */
    if (!qemu_cpu_is_self(env)) {
        qemu_cpu_kick(env);
        return;
    }

    if (use_icount) {
        env->icount_decr.u16.high = 0xffff;
        if (!can_do_io(env)
            && (mask & ~old_mask) != 0) {
            cpu_abort(env, "Raised interrupt while not in I/O function");
        }
    } else {
        cpu_unlink_tb(env);
    }
}

CPUInterruptHandler cpu_interrupt_handler = tcg_handle_interrupt;

#else /* CONFIG_USER_ONLY */

void cpu_interrupt(CPUState *env, int mask)
{
    env->interrupt_request |= mask;
    cpu_unlink_tb(env);
}
#endif /* CONFIG_USER_ONLY */

void cpu_reset_interrupt(CPUState *env, int mask)
{
    env->interrupt_request &= ~mask;
}

void cpu_exit(CPUState *env)
{
    env->exit_request = 1;
    cpu_unlink_tb(env);
}

const CPULogItem cpu_log_items[] = {
    { CPU_LOG_TB_OUT_ASM, "out_asm",
      "show generated host assembly code for each compiled TB" },
    { CPU_LOG_TB_IN_ASM, "in_asm",
      "show target assembly code for each compiled TB" },
    { CPU_LOG_TB_OP, "op",
      "show micro ops for each compiled TB" },
    { CPU_LOG_TB_OP_OPT, "op_opt",
      "show micro ops "
#ifdef TARGET_I386
      "before eflags optimization and "
#endif
      "after liveness analysis" },
    { CPU_LOG_INT, "int",
      "show interrupts/exceptions in short format" },
    { CPU_LOG_EXEC, "exec",
      "show trace before each executed TB (lots of logs)" },
    { CPU_LOG_TB_CPU, "cpu",
      "show CPU state before block translation" },
#ifdef TARGET_I386
    { CPU_LOG_PCALL, "pcall",
      "show protected mode far calls/returns/exceptions" },
    { CPU_LOG_RESET, "cpu_reset",
      "show CPU state before CPU resets" },
#endif
#ifdef DEBUG_IOPORT
    { CPU_LOG_IOPORT, "ioport",
      "show all i/o ports accesses" },
#endif
    { 0, NULL, NULL },
};

static int cmp1(const char *s1, int n, const char *s2)
{
    if (strlen(s2) != n)
        return 0;
    return memcmp(s1, s2, n) == 0;
}

/* takes a comma separated list of log masks. Return 0 if error. */
int cpu_str_to_log_mask(const char *str)
{
    const CPULogItem *item;
    int mask;
    const char *p, *p1;

    p = str;
    mask = 0;
    for(;;) {
        p1 = strchr(p, ',');
        if (!p1)
            p1 = p + strlen(p);
        if(cmp1(p,p1-p,"all")) {
            for(item = cpu_log_items; item->mask != 0; item++) {
                mask |= item->mask;
            }
        } else {
            for(item = cpu_log_items; item->mask != 0; item++) {
                if (cmp1(p, p1 - p, item->name))
                    goto found;
            }
            return 0;
        }
    found:
        mask |= item->mask;
        if (*p1 != ',')
            break;
        p = p1 + 1;
    }
    return mask;
}

void cpu_abort(CPUState *env, const char *fmt, ...)
{
    va_list ap;
    va_list ap2;

    va_start(ap, fmt);
    va_copy(ap2, ap);
    fprintf(stderr, "qemu: fatal: ");
    vfprintf(stderr, fmt, ap);
    fprintf(stderr, "\n");
#ifdef TARGET_I386
    cpu_dump_state(env, stderr, fprintf, X86_DUMP_FPU | X86_DUMP_CCOP);
#else
    cpu_dump_state(env, stderr, fprintf, 0);
#endif
    if (qemu_log_enabled()) {
        qemu_log("qemu: fatal: ");
        qemu_log_vprintf(fmt, ap2);
        qemu_log("\n");
#ifdef TARGET_I386
        log_cpu_state(env, X86_DUMP_FPU | X86_DUMP_CCOP);
#else
        log_cpu_state(env, 0);
#endif
        qemu_log_flush();
        qemu_log_close();
    }
    va_end(ap2);
    va_end(ap);
#if defined(CONFIG_USER_ONLY)
    {
        struct sigaction act;
        sigfillset(&act.sa_mask);
        act.sa_handler = SIG_DFL;
        sigaction(SIGABRT, &act, NULL);
    }
#endif
    abort();
}

CPUState *cpu_copy(CPUState *env)
{
    CPUState *new_env = cpu_init(env->cpu_model_str);
    CPUState *next_cpu = new_env->next_cpu;
    int cpu_index = new_env->cpu_index;
#if defined(TARGET_HAS_ICE)
    CPUBreakpoint *bp;
    CPUWatchpoint *wp;
#endif

    memcpy(new_env, env, sizeof(CPUState));

    /* Preserve chaining and index. */
    new_env->next_cpu = next_cpu;
    new_env->cpu_index = cpu_index;

    /* Clone all break/watchpoints.
       Note: Once we support ptrace with hw-debug register access, make sure
       BP_CPU break/watchpoints are handled correctly on clone. */
    QTAILQ_INIT(&env->breakpoints);
    QTAILQ_INIT(&env->watchpoints);
#if defined(TARGET_HAS_ICE)
    QTAILQ_FOREACH(bp, &env->breakpoints, entry) {
        cpu_breakpoint_insert(new_env, bp->pc, bp->flags, NULL);
    }
    QTAILQ_FOREACH(wp, &env->watchpoints, entry) {
        cpu_watchpoint_insert(new_env, wp->vaddr, (~wp->len_mask) + 1,
                              wp->flags, NULL);
    }
#endif

    return new_env;
}

#if !defined(CONFIG_USER_ONLY)

static inline void tlb_flush_jmp_cache(CPUState *env, target_ulong addr)
{
    unsigned int i;

    /* Discard jump cache entries for any tb which might potentially
       overlap the flushed page.  */
    i = tb_jmp_cache_hash_page(addr - TARGET_PAGE_SIZE);
    memset (&env->tb_jmp_cache[i], 0,
            TB_JMP_PAGE_SIZE * sizeof(TranslationBlock *));

    i = tb_jmp_cache_hash_page(addr);
    memset (&env->tb_jmp_cache[i], 0,
            TB_JMP_PAGE_SIZE * sizeof(TranslationBlock *));
}

static CPUTLBEntry s_cputlb_empty_entry = {
    .addr_read  = -1,
    .addr_write = -1,
    .addr_code  = -1,
    .addend     = -1,
};

/* NOTE:
 * If flush_global is true (the usual case), flush all tlb entries.
 * If flush_global is false, flush (at least) all tlb entries not
 * marked global.
 *
 * Since QEMU doesn't currently implement a global/not-global flag
 * for tlb entries, at the moment tlb_flush() will also flush all
 * tlb entries in the flush_global == false case. This is OK because
 * CPU architectures generally permit an implementation to drop
 * entries from the TLB at any time, so flushing more entries than
 * required is only an efficiency issue, not a correctness issue.
 */
void tlb_flush(CPUState *env, int flush_global)
{
    int i;

#if defined(DEBUG_TLB)
    printf("tlb_flush:\n");
#endif
    /* must reset current TB so that interrupts cannot modify the
       links while we are modifying them */
    env->current_tb = NULL;

    for(i = 0; i < CPU_TLB_SIZE; i++) {
        int mmu_idx;
        for (mmu_idx = 0; mmu_idx < NB_MMU_MODES; mmu_idx++) {
            env->tlb_table[mmu_idx][i] = s_cputlb_empty_entry;
        }
    }

    memset (env->tb_jmp_cache, 0, TB_JMP_CACHE_SIZE * sizeof (void *));

    env->tlb_flush_addr = -1;
    env->tlb_flush_mask = 0;
    tlb_flush_count++;
}

static inline void tlb_flush_entry(CPUTLBEntry *tlb_entry, target_ulong addr)
{
    if (addr == (tlb_entry->addr_read &
                 (TARGET_PAGE_MASK | TLB_INVALID_MASK)) ||
        addr == (tlb_entry->addr_write &
                 (TARGET_PAGE_MASK | TLB_INVALID_MASK)) ||
        addr == (tlb_entry->addr_code &
                 (TARGET_PAGE_MASK | TLB_INVALID_MASK))) {
        *tlb_entry = s_cputlb_empty_entry;
    }
}

void tlb_flush_page(CPUState *env, target_ulong addr)
{
    int i;
    int mmu_idx;

#if defined(DEBUG_TLB)
    printf("tlb_flush_page: " TARGET_FMT_lx "\n", addr);
#endif
    /* Check if we need to flush due to large pages.  */
    if ((addr & env->tlb_flush_mask) == env->tlb_flush_addr) {
#if defined(DEBUG_TLB)
        printf("tlb_flush_page: forced full flush ("
               TARGET_FMT_lx "/" TARGET_FMT_lx ")\n",
               env->tlb_flush_addr, env->tlb_flush_mask);
#endif
        tlb_flush(env, 1);
        return;
    }
    /* must reset current TB so that interrupts cannot modify the
       links while we are modifying them */
    env->current_tb = NULL;

    addr &= TARGET_PAGE_MASK;
    i = (addr >> TARGET_PAGE_BITS) & (CPU_TLB_SIZE - 1);
    for (mmu_idx = 0; mmu_idx < NB_MMU_MODES; mmu_idx++)
        tlb_flush_entry(&env->tlb_table[mmu_idx][i], addr);

    tlb_flush_jmp_cache(env, addr);
}

/* update the TLBs so that writes to code in the virtual page 'addr'
   can be detected */
static void tlb_protect_code(ram_addr_t ram_addr)
{
    cpu_physical_memory_reset_dirty(ram_addr,
                                    ram_addr + TARGET_PAGE_SIZE,
                                    CODE_DIRTY_FLAG);
}

/* update the TLB so that writes in physical page 'phys_addr' are no longer
   tested for self modifying code */
static void tlb_unprotect_code_phys(CPUState *env, ram_addr_t ram_addr,
                                    target_ulong vaddr)
{
    cpu_physical_memory_set_dirty_flags(ram_addr, CODE_DIRTY_FLAG);
}

static inline void tlb_reset_dirty_range(CPUTLBEntry *tlb_entry,
                                         uintptr_t start, uintptr_t length)
{
    uintptr_t addr;
    if ((tlb_entry->addr_write & ~TARGET_PAGE_MASK) == io_mem_ram.ram_addr) {
        addr = (tlb_entry->addr_write & TARGET_PAGE_MASK) + tlb_entry->addend;
        if ((addr - start) < length) {
            tlb_entry->addr_write = (tlb_entry->addr_write & TARGET_PAGE_MASK) | TLB_NOTDIRTY;
        }
    }
}

/* Note: start and end must be within the same ram block.  */
void cpu_physical_memory_reset_dirty(ram_addr_t start, ram_addr_t end,
                                     int dirty_flags)
{
    CPUState *env;
    uintptr_t length, start1;
    int i;

    start &= TARGET_PAGE_MASK;
    end = TARGET_PAGE_ALIGN(end);

    length = end - start;
    if (length == 0)
        return;
    cpu_physical_memory_mask_dirty_range(start, length, dirty_flags);

    /* we modify the TLB cache so that the dirty bit will be set again
       when accessing the range */
    start1 = (uintptr_t)qemu_safe_ram_ptr(start);
    /* Check that we don't span multiple blocks - this breaks the
       address comparisons below.  */
    if ((uintptr_t)qemu_safe_ram_ptr(end - 1) - start1
            != (end - 1) - start) {
        abort();
    }

    for(env = first_cpu; env != NULL; env = env->next_cpu) {
        int mmu_idx;
        for (mmu_idx = 0; mmu_idx < NB_MMU_MODES; mmu_idx++) {
            for(i = 0; i < CPU_TLB_SIZE; i++)
                tlb_reset_dirty_range(&env->tlb_table[mmu_idx][i],
                                      start1, length);
        }
    }
}

int cpu_physical_memory_set_dirty_tracking(int enable)
{
    int ret = 0;
    in_migration = enable;
    return ret;
}

static inline void tlb_update_dirty(CPUTLBEntry *tlb_entry)
{
    ram_addr_t ram_addr;
    void *p;

    if ((tlb_entry->addr_write & ~TARGET_PAGE_MASK) == io_mem_ram.ram_addr) {
        p = (void *)(uintptr_t)((tlb_entry->addr_write & TARGET_PAGE_MASK)
            + tlb_entry->addend);
        ram_addr = qemu_ram_addr_from_host_nofail(p);
        if (!cpu_physical_memory_is_dirty(ram_addr)) {
            tlb_entry->addr_write |= TLB_NOTDIRTY;
        }
    }
}

/* update the TLB according to the current state of the dirty bits */
void cpu_tlb_update_dirty(CPUState *env)
{
    int i;
    int mmu_idx;
    for (mmu_idx = 0; mmu_idx < NB_MMU_MODES; mmu_idx++) {
        for(i = 0; i < CPU_TLB_SIZE; i++)
            tlb_update_dirty(&env->tlb_table[mmu_idx][i]);
    }
}

static inline void tlb_set_dirty1(CPUTLBEntry *tlb_entry, target_ulong vaddr)
{
    if (tlb_entry->addr_write == (vaddr | TLB_NOTDIRTY))
        tlb_entry->addr_write = vaddr;
}

/* update the TLB corresponding to virtual page vaddr
   so that it is no longer dirty */
static inline void tlb_set_dirty(CPUState *env, target_ulong vaddr)
{
    int i;
    int mmu_idx;

    vaddr &= TARGET_PAGE_MASK;
    i = (vaddr >> TARGET_PAGE_BITS) & (CPU_TLB_SIZE - 1);
    for (mmu_idx = 0; mmu_idx < NB_MMU_MODES; mmu_idx++)
        tlb_set_dirty1(&env->tlb_table[mmu_idx][i], vaddr);
}

/* Our TLB does not support large pages, so remember the area covered by
   large pages and trigger a full TLB flush if these are invalidated.  */
static void tlb_add_large_page(CPUState *env, target_ulong vaddr,
                               target_ulong size)
{
    target_ulong mask = ~(size - 1);

    if (env->tlb_flush_addr == (target_ulong)-1) {
        env->tlb_flush_addr = vaddr & mask;
        env->tlb_flush_mask = mask;
        return;
    }
    /* Extend the existing region to include the new page.
       This is a compromise between unnecessary flushes and the cost
       of maintaining a full variable size TLB.  */
    mask &= env->tlb_flush_mask;
    while (((env->tlb_flush_addr ^ vaddr) & mask) != 0) {
        mask <<= 1;
    }
    env->tlb_flush_addr &= mask;
    env->tlb_flush_mask = mask;
}

static bool is_ram_rom(MemoryRegionSection *s)
{
    return memory_region_is_ram(s->mr);
}

static bool is_romd(MemoryRegionSection *s)
{
    MemoryRegion *mr = s->mr;

    return mr->rom_device && mr->readable;
}

static bool is_ram_rom_romd(MemoryRegionSection *s)
{
    return is_ram_rom(s) || is_romd(s);
}

/* Add a new TLB entry. At most one entry for a given virtual address
   is permitted. Only a single TARGET_PAGE_SIZE region is mapped, the
   supplied size is only used by tlb_flush_page.  */
void tlb_set_page(CPUState *env, target_ulong vaddr,
                  target_phys_addr_t paddr, int prot,
                  int mmu_idx, target_ulong size)
{
    MemoryRegionSection *section;
    unsigned int index;
    target_ulong address;
    target_ulong code_address;
    uintptr_t addend;
    CPUTLBEntry *te;
    CPUWatchpoint *wp;
    target_phys_addr_t iotlb;

    assert(size >= TARGET_PAGE_SIZE);
    if (size != TARGET_PAGE_SIZE) {
        tlb_add_large_page(env, vaddr, size);
    }
    section = phys_page_find(paddr >> TARGET_PAGE_BITS);
#if defined(DEBUG_TLB)
    printf("tlb_set_page: vaddr=" TARGET_FMT_lx " paddr=0x" TARGET_FMT_plx
           " prot=%x idx=%d pd=0x%08lx\n",
           vaddr, paddr, prot, mmu_idx, pd);
#endif

    address = vaddr;
    if (!is_ram_rom_romd(section)) {
        /* IO memory case (romd handled later) */
        address |= TLB_MMIO;
    }
<<<<<<< HEAD
    if (is_ram_rom_romd(&section)) {
        addend = (uintptr_t)(memory_region_get_ram_ptr(section.mr)
                                 + section.offset_within_region);
=======
    if (is_ram_rom_romd(section)) {
        addend = (unsigned long)memory_region_get_ram_ptr(section->mr)
                                 + section_addr(section, paddr);
>>>>>>> cb72b758
    } else {
        addend = 0;
    }
    if (is_ram_rom(section)) {
        /* Normal RAM.  */
        iotlb = (memory_region_get_ram_addr(section->mr) & TARGET_PAGE_MASK)
            + section_addr(section, paddr);
        if (!section->readonly)
            iotlb |= phys_section_notdirty;
        else
            iotlb |= phys_section_rom;
    } else {
        /* IO handlers are currently passed a physical address.
           It would be nice to pass an offset from the base address
           of that region.  This would avoid having to special case RAM,
           and avoid full address decoding in every device.
           We can't use the high bits of pd for this because
           IO_MEM_ROMD uses these as a ram address.  */
        iotlb = section - phys_sections;
        iotlb += section_addr(section, paddr);
    }

    code_address = address;
    /* Make accesses to pages with watchpoints go via the
       watchpoint trap routines.  */
    QTAILQ_FOREACH(wp, &env->watchpoints, entry) {
        if (vaddr == (wp->vaddr & TARGET_PAGE_MASK)) {
            /* Avoid trapping reads of pages with a write breakpoint. */
            if ((prot & PAGE_WRITE) || (wp->flags & BP_MEM_READ)) {
                iotlb = phys_section_watch + paddr;
                address |= TLB_MMIO;
                break;
            }
        }
    }

    index = (vaddr >> TARGET_PAGE_BITS) & (CPU_TLB_SIZE - 1);
    env->iotlb[mmu_idx][index] = iotlb - vaddr;
    te = &env->tlb_table[mmu_idx][index];
    te->addend = addend - vaddr;
    if (prot & PAGE_READ) {
        te->addr_read = address;
    } else {
        te->addr_read = -1;
    }

    if (prot & PAGE_EXEC) {
        te->addr_code = code_address;
    } else {
        te->addr_code = -1;
    }
    if (prot & PAGE_WRITE) {
        if ((memory_region_is_ram(section->mr) && section->readonly)
            || is_romd(section)) {
            /* Write access calls the I/O callback.  */
            te->addr_write = address | TLB_MMIO;
        } else if (memory_region_is_ram(section->mr)
                   && !cpu_physical_memory_is_dirty(
                           section->mr->ram_addr
                           + section_addr(section, paddr))) {
            te->addr_write = address | TLB_NOTDIRTY;
        } else {
            te->addr_write = address;
        }
    } else {
        te->addr_write = -1;
    }
}

#else

void tlb_flush(CPUState *env, int flush_global)
{
}

void tlb_flush_page(CPUState *env, target_ulong addr)
{
}

/*
 * Walks guest process memory "regions" one by one
 * and calls callback function 'fn' for each region.
 */

struct walk_memory_regions_data
{
    walk_memory_regions_fn fn;
    void *priv;
    uintptr_t start;
    int prot;
};

static int walk_memory_regions_end(struct walk_memory_regions_data *data,
                                   abi_ulong end, int new_prot)
{
    if (data->start != -1ul) {
        int rc = data->fn(data->priv, data->start, end, data->prot);
        if (rc != 0) {
            return rc;
        }
    }

    data->start = (new_prot ? end : -1ul);
    data->prot = new_prot;

    return 0;
}

static int walk_memory_regions_1(struct walk_memory_regions_data *data,
                                 abi_ulong base, int level, void **lp)
{
    abi_ulong pa;
    int i, rc;

    if (*lp == NULL) {
        return walk_memory_regions_end(data, base, 0);
    }

    if (level == 0) {
        PageDesc *pd = *lp;
        for (i = 0; i < L2_SIZE; ++i) {
            int prot = pd[i].flags;

            pa = base | (i << TARGET_PAGE_BITS);
            if (prot != data->prot) {
                rc = walk_memory_regions_end(data, pa, prot);
                if (rc != 0) {
                    return rc;
                }
            }
        }
    } else {
        void **pp = *lp;
        for (i = 0; i < L2_SIZE; ++i) {
            pa = base | ((abi_ulong)i <<
                (TARGET_PAGE_BITS + L2_BITS * level));
            rc = walk_memory_regions_1(data, pa, level - 1, pp + i);
            if (rc != 0) {
                return rc;
            }
        }
    }

    return 0;
}

int walk_memory_regions(void *priv, walk_memory_regions_fn fn)
{
    struct walk_memory_regions_data data;
    uintptr_t i;

    data.fn = fn;
    data.priv = priv;
    data.start = -1ul;
    data.prot = 0;

    for (i = 0; i < V_L1_SIZE; i++) {
        int rc = walk_memory_regions_1(&data, (abi_ulong)i << V_L1_SHIFT,
                                       V_L1_SHIFT / L2_BITS - 1, l1_map + i);
        if (rc != 0) {
            return rc;
        }
    }

    return walk_memory_regions_end(&data, 0, 0);
}

static int dump_region(void *priv, abi_ulong start,
    abi_ulong end, unsigned long prot)
{
    FILE *f = (FILE *)priv;

    (void) fprintf(f, TARGET_ABI_FMT_lx"-"TARGET_ABI_FMT_lx
        " "TARGET_ABI_FMT_lx" %c%c%c\n",
        start, end, end - start,
        ((prot & PAGE_READ) ? 'r' : '-'),
        ((prot & PAGE_WRITE) ? 'w' : '-'),
        ((prot & PAGE_EXEC) ? 'x' : '-'));

    return (0);
}

/* dump memory mappings */
void page_dump(FILE *f)
{
    (void) fprintf(f, "%-8s %-8s %-8s %s\n",
            "start", "end", "size", "prot");
    walk_memory_regions(f, dump_region);
}

int page_get_flags(target_ulong address)
{
    PageDesc *p;

    p = page_find(address >> TARGET_PAGE_BITS);
    if (!p)
        return 0;
    return p->flags;
}

/* Modify the flags of a page and invalidate the code if necessary.
   The flag PAGE_WRITE_ORG is positioned automatically depending
   on PAGE_WRITE.  The mmap_lock should already be held.  */
void page_set_flags(target_ulong start, target_ulong end, int flags)
{
    target_ulong addr, len;

    /* This function should never be called with addresses outside the
       guest address space.  If this assert fires, it probably indicates
       a missing call to h2g_valid.  */
#if TARGET_ABI_BITS > L1_MAP_ADDR_SPACE_BITS
    assert(end < ((abi_ulong)1 << L1_MAP_ADDR_SPACE_BITS));
#endif
    assert(start < end);

    start = start & TARGET_PAGE_MASK;
    end = TARGET_PAGE_ALIGN(end);

    if (flags & PAGE_WRITE) {
        flags |= PAGE_WRITE_ORG;
    }

    for (addr = start, len = end - start;
         len != 0;
         len -= TARGET_PAGE_SIZE, addr += TARGET_PAGE_SIZE) {
        PageDesc *p = page_find_alloc(addr >> TARGET_PAGE_BITS, 1);

        /* If the write protection bit is set, then we invalidate
           the code inside.  */
        if (!(p->flags & PAGE_WRITE) &&
            (flags & PAGE_WRITE) &&
            p->first_tb) {
            tb_invalidate_phys_page(addr, 0, NULL);
        }
        p->flags = flags;
    }
}

int page_check_range(target_ulong start, target_ulong len, int flags)
{
    PageDesc *p;
    target_ulong end;
    target_ulong addr;

    /* This function should never be called with addresses outside the
       guest address space.  If this assert fires, it probably indicates
       a missing call to h2g_valid.  */
#if TARGET_ABI_BITS > L1_MAP_ADDR_SPACE_BITS
    assert(start < ((abi_ulong)1 << L1_MAP_ADDR_SPACE_BITS));
#endif

    if (len == 0) {
        return 0;
    }
    if (start + len - 1 < start) {
        /* We've wrapped around.  */
        return -1;
    }

    end = TARGET_PAGE_ALIGN(start+len); /* must do before we loose bits in the next step */
    start = start & TARGET_PAGE_MASK;

    for (addr = start, len = end - start;
         len != 0;
         len -= TARGET_PAGE_SIZE, addr += TARGET_PAGE_SIZE) {
        p = page_find(addr >> TARGET_PAGE_BITS);
        if( !p )
            return -1;
        if( !(p->flags & PAGE_VALID) )
            return -1;

        if ((flags & PAGE_READ) && !(p->flags & PAGE_READ))
            return -1;
        if (flags & PAGE_WRITE) {
            if (!(p->flags & PAGE_WRITE_ORG))
                return -1;
            /* unprotect the page if it was put read-only because it
               contains translated code */
            if (!(p->flags & PAGE_WRITE)) {
                if (!page_unprotect(addr, 0, NULL))
                    return -1;
            }
            return 0;
        }
    }
    return 0;
}

/* called from signal handler: invalidate the code and unprotect the
   page. Return TRUE if the fault was successfully handled. */
int page_unprotect(target_ulong address, uintptr_t pc, void *puc)
{
    unsigned int prot;
    PageDesc *p;
    target_ulong host_start, host_end, addr;

    /* Technically this isn't safe inside a signal handler.  However we
       know this only ever happens in a synchronous SEGV handler, so in
       practice it seems to be ok.  */
    mmap_lock();

    p = page_find(address >> TARGET_PAGE_BITS);
    if (!p) {
        mmap_unlock();
        return 0;
    }

    /* if the page was really writable, then we change its
       protection back to writable */
    if ((p->flags & PAGE_WRITE_ORG) && !(p->flags & PAGE_WRITE)) {
        host_start = address & qemu_host_page_mask;
        host_end = host_start + qemu_host_page_size;

        prot = 0;
        for (addr = host_start ; addr < host_end ; addr += TARGET_PAGE_SIZE) {
            p = page_find(addr >> TARGET_PAGE_BITS);
            p->flags |= PAGE_WRITE;
            prot |= p->flags;

            /* and since the content will be modified, we must invalidate
               the corresponding translated code. */
            tb_invalidate_phys_page(addr, pc, puc);
#ifdef DEBUG_TB_CHECK
            tb_invalidate_check(addr);
#endif
        }
        mprotect((void *)g2h(host_start), qemu_host_page_size,
                 prot & PAGE_BITS);

        mmap_unlock();
        return 1;
    }
    mmap_unlock();
    return 0;
}

static inline void tlb_set_dirty(CPUState *env,
                                 uintptr_t addr, target_ulong vaddr)
{
}
#endif /* defined(CONFIG_USER_ONLY) */

#if !defined(CONFIG_USER_ONLY)

#define SUBPAGE_IDX(addr) ((addr) & ~TARGET_PAGE_MASK)
typedef struct subpage_t {
    MemoryRegion iomem;
    target_phys_addr_t base;
    uint16_t sub_section[TARGET_PAGE_SIZE];
} subpage_t;

static int subpage_register (subpage_t *mmio, uint32_t start, uint32_t end,
                             uint16_t section);
static subpage_t *subpage_init(target_phys_addr_t base);
static void destroy_page_desc(uint16_t section_index)
{
    MemoryRegionSection *section = &phys_sections[section_index];
    MemoryRegion *mr = section->mr;

    if (mr->subpage) {
        subpage_t *subpage = container_of(mr, subpage_t, iomem);
        memory_region_destroy(&subpage->iomem);
        g_free(subpage);
    }
}

static void destroy_l2_mapping(PhysPageEntry *lp, unsigned level)
{
    unsigned i;
    PhysPageEntry *p;

    if (lp->ptr == PHYS_MAP_NODE_NIL) {
        return;
    }

    p = phys_map_nodes[lp->ptr];
    for (i = 0; i < L2_SIZE; ++i) {
        if (!p[i].is_leaf) {
            destroy_l2_mapping(&p[i], level - 1);
        } else {
            destroy_page_desc(p[i].ptr);
        }
    }
    lp->is_leaf = 0;
    lp->ptr = PHYS_MAP_NODE_NIL;
}

static void destroy_all_mappings(void)
{
    destroy_l2_mapping(&phys_map, P_L2_LEVELS - 1);
    phys_map_nodes_reset();
}

static uint16_t phys_section_add(MemoryRegionSection *section)
{
    if (phys_sections_nb == phys_sections_nb_alloc) {
        phys_sections_nb_alloc = MAX(phys_sections_nb_alloc * 2, 16);
        phys_sections = g_renew(MemoryRegionSection, phys_sections,
                                phys_sections_nb_alloc);
    }
    phys_sections[phys_sections_nb] = *section;
    return phys_sections_nb++;
}

static void phys_sections_clear(void)
{
    phys_sections_nb = 0;
}

/* register physical memory.
   For RAM, 'size' must be a multiple of the target page size.
   If (phys_offset & ~TARGET_PAGE_MASK) != 0, then it is an
   io memory page.  The address used when calling the IO function is
   the offset from the start of the region, plus region_offset.  Both
   start_addr and region_offset are rounded down to a page boundary
   before calculating this offset.  This should not be a problem unless
   the low bits of start_addr and region_offset differ.  */
static void register_subpage(MemoryRegionSection *section)
{
    subpage_t *subpage;
    target_phys_addr_t base = section->offset_within_address_space
        & TARGET_PAGE_MASK;
    MemoryRegionSection *existing = phys_page_find(base >> TARGET_PAGE_BITS);
    MemoryRegionSection subsection = {
        .offset_within_address_space = base,
        .size = TARGET_PAGE_SIZE,
    };
    target_phys_addr_t start, end;

    assert(existing->mr->subpage || existing->mr == &io_mem_unassigned);

    if (!(existing->mr->subpage)) {
        subpage = subpage_init(base);
        subsection.mr = &subpage->iomem;
        phys_page_set(base >> TARGET_PAGE_BITS, 1,
                      phys_section_add(&subsection));
    } else {
        subpage = container_of(existing->mr, subpage_t, iomem);
    }
    start = section->offset_within_address_space & ~TARGET_PAGE_MASK;
    end = start + section->size;
    subpage_register(subpage, start, end, phys_section_add(section));
}


static void register_multipage(MemoryRegionSection *section)
{
    target_phys_addr_t start_addr = section->offset_within_address_space;
    ram_addr_t size = section->size;
    target_phys_addr_t addr;
    uint16_t section_index = phys_section_add(section);

    assert(size);

    addr = start_addr;
    phys_page_set(addr >> TARGET_PAGE_BITS, size >> TARGET_PAGE_BITS,
                  section_index);
}

void cpu_register_physical_memory_log(MemoryRegionSection *section,
                                      bool readonly)
{
    MemoryRegionSection now = *section, remain = *section;

    if ((now.offset_within_address_space & ~TARGET_PAGE_MASK)
        || (now.size < TARGET_PAGE_SIZE)) {
        now.size = MIN(TARGET_PAGE_ALIGN(now.offset_within_address_space)
                       - now.offset_within_address_space,
                       now.size);
        register_subpage(&now);
        remain.size -= now.size;
        remain.offset_within_address_space += now.size;
        remain.offset_within_region += now.size;
    }
    now = remain;
    now.size &= TARGET_PAGE_MASK;
    if (now.size) {
        register_multipage(&now);
        remain.size -= now.size;
        remain.offset_within_address_space += now.size;
        remain.offset_within_region += now.size;
    }
    now = remain;
    if (now.size) {
        register_subpage(&now);
    }
}

#if defined(TARGET_ARM)
#include <disas.h>
static const char *backtrace(char *buffer, size_t length)
{
    char *p = buffer;
    if (cpu_single_env) {
        const char *symbol;
        symbol = lookup_symbol(cpu_single_env->regs[15]);
        p += sprintf(p, "[%s]", symbol);
        symbol = lookup_symbol(cpu_single_env->regs[14]);
        p += sprintf(p, "[%s]", symbol);
    } else {
        p += sprintf(p, "[cpu not running]");
    }
    assert((p - buffer) < length);
    return buffer;
}
#elif defined(TARGET_MIPS)
#include <disas.h>
static const char *backtrace(char *buffer, size_t length)
{
    char *p = buffer;
    if (cpu_single_env) {
        const char *symbol;
        symbol = lookup_symbol(cpu_single_env->active_tc.PC);
        p += sprintf(p, "[%s]", symbol);
        symbol = lookup_symbol(cpu_single_env->active_tc.gpr[31]);
        p += sprintf(p, "[%s]", symbol);
    } else {
        p += sprintf(p, "[cpu not running]");
    }
    assert((p - buffer) < length);
    return buffer;
}
#else
static const char *backtrace(char *buffer, size_t length)
{
    return "unknown caller";
}
#endif /* TARGET_MIPS */

void qemu_register_coalesced_mmio(target_phys_addr_t addr, ram_addr_t size)
{
    if (kvm_enabled())
        kvm_coalesce_mmio_region(addr, size);
}

void qemu_unregister_coalesced_mmio(target_phys_addr_t addr, ram_addr_t size)
{
    if (kvm_enabled())
        kvm_uncoalesce_mmio_region(addr, size);
}

void qemu_flush_coalesced_mmio_buffer(void)
{
    if (kvm_enabled())
        kvm_flush_coalesced_mmio_buffer();
}

#if defined(__linux__) && !defined(TARGET_S390X)

#include <sys/vfs.h>

#define HUGETLBFS_MAGIC       0x958458f6

static long gethugepagesize(const char *path)
{
    struct statfs fs;
    int ret;

    do {
        ret = statfs(path, &fs);
    } while (ret != 0 && errno == EINTR);

    if (ret != 0) {
        perror(path);
        return 0;
    }

    if (fs.f_type != HUGETLBFS_MAGIC)
        fprintf(stderr, "Warning: path not on HugeTLBFS: %s\n", path);

    return fs.f_bsize;
}

static void *file_ram_alloc(RAMBlock *block,
                            ram_addr_t memory,
                            const char *path)
{
    char *filename;
    void *area;
    int fd;
#ifdef MAP_POPULATE
    int flags;
#endif
    uintptr_t hpagesize;

    hpagesize = gethugepagesize(path);
    if (!hpagesize) {
        return NULL;
    }

    if (memory < hpagesize) {
        return NULL;
    }

    if (kvm_enabled() && !kvm_has_sync_mmu()) {
        fprintf(stderr, "host lacks kvm mmu notifiers, -mem-path unsupported\n");
        return NULL;
    }

    if (asprintf(&filename, "%s/qemu_back_mem.XXXXXX", path) == -1) {
        return NULL;
    }

    fd = mkstemp(filename);
    if (fd < 0) {
        perror("unable to create backing store for hugepages");
        free(filename);
        return NULL;
    }
    unlink(filename);
    free(filename);

    memory = (memory+hpagesize-1) & ~(hpagesize-1);

    /*
     * ftruncate is not supported by hugetlbfs in older
     * hosts, so don't bother bailing out on errors.
     * If anything goes wrong with it under other filesystems,
     * mmap will fail.
     */
    if (ftruncate(fd, memory))
        perror("ftruncate");

#ifdef MAP_POPULATE
    /* NB: MAP_POPULATE won't exhaustively alloc all phys pages in the case
     * MAP_PRIVATE is requested.  For mem_prealloc we mmap as MAP_SHARED
     * to sidestep this quirk.
     */
    flags = mem_prealloc ? MAP_POPULATE | MAP_SHARED : MAP_PRIVATE;
    area = mmap(0, memory, PROT_READ | PROT_WRITE, flags, fd, 0);
#else
    area = mmap(0, memory, PROT_READ | PROT_WRITE, MAP_PRIVATE, fd, 0);
#endif
    if (area == MAP_FAILED) {
        perror("file_ram_alloc: can't mmap RAM pages");
        close(fd);
        return (NULL);
    }
    block->fd = fd;
    return area;
}
#endif

static ram_addr_t find_ram_offset(ram_addr_t size)
{
    RAMBlock *block, *next_block;
    ram_addr_t offset = RAM_ADDR_MAX, mingap = RAM_ADDR_MAX;

    if (QLIST_EMPTY(&ram_list.blocks))
        return 0;

    QLIST_FOREACH(block, &ram_list.blocks, next) {
        ram_addr_t end, next = RAM_ADDR_MAX;

        end = block->offset + block->length;

        QLIST_FOREACH(next_block, &ram_list.blocks, next) {
            if (next_block->offset >= end) {
                next = MIN(next, next_block->offset);
            }
        }
        if (next - end >= size && next - end < mingap) {
            offset = end;
            mingap = next - end;
        }
    }

    if (offset == RAM_ADDR_MAX) {
        fprintf(stderr, "Failed to find gap of requested size: %" PRIu64 "\n",
                (uint64_t)size);
        abort();
    }

    return offset;
}

static ram_addr_t last_ram_offset(void)
{
    RAMBlock *block;
    ram_addr_t last = 0;

    QLIST_FOREACH(block, &ram_list.blocks, next)
        last = MAX(last, block->offset + block->length);

    return last;
}

void qemu_ram_set_idstr(ram_addr_t addr, const char *name, DeviceState *dev)
{
    RAMBlock *new_block, *block;

    new_block = NULL;
    QLIST_FOREACH(block, &ram_list.blocks, next) {
        if (block->offset == addr) {
            new_block = block;
            break;
        }
    }
    assert(new_block);
    assert(!new_block->idstr[0]);

    if (dev && dev->parent_bus && dev->parent_bus->info->get_dev_path) {
        char *id = dev->parent_bus->info->get_dev_path(dev);
        if (id) {
            snprintf(new_block->idstr, sizeof(new_block->idstr), "%s/", id);
            g_free(id);
        }
    }
    pstrcat(new_block->idstr, sizeof(new_block->idstr), name);

    QLIST_FOREACH(block, &ram_list.blocks, next) {
        if (block != new_block && !strcmp(block->idstr, new_block->idstr)) {
            fprintf(stderr, "RAMBlock \"%s\" already registered, abort!\n",
                    new_block->idstr);
            abort();
        }
    }
}

ram_addr_t qemu_ram_alloc_from_ptr(ram_addr_t size, void *host,
                                   MemoryRegion *mr)
{
    RAMBlock *new_block;

    size = TARGET_PAGE_ALIGN(size);
    new_block = g_malloc0(sizeof(*new_block));

    new_block->mr = mr;
    new_block->offset = find_ram_offset(size);
    if (host) {
        new_block->host = host;
        new_block->flags |= RAM_PREALLOC_MASK;
    } else {
        if (mem_path) {
#if defined (__linux__) && !defined(TARGET_S390X)
            new_block->host = file_ram_alloc(new_block, size, mem_path);
            if (!new_block->host) {
                new_block->host = qemu_vmalloc(size);
                qemu_madvise(new_block->host, size, QEMU_MADV_MERGEABLE);
            }
#else
            fprintf(stderr, "-mem-path option unsupported\n");
            exit(1);
#endif
        } else {
#if defined(TARGET_S390X) && defined(CONFIG_KVM)
            /* S390 KVM requires the topmost vma of the RAM to be smaller than
               an system defined value, which is at least 256GB. Larger systems
               have larger values. We put the guest between the end of data
               segment (system break) and this value. We use 32GB as a base to
               have enough room for the system break to grow. */
            new_block->host = mmap((void*)0x800000000, size,
                                   PROT_EXEC|PROT_READ|PROT_WRITE,
                                   MAP_SHARED | MAP_ANONYMOUS | MAP_FIXED, -1, 0);
            if (new_block->host == MAP_FAILED) {
                fprintf(stderr, "Allocating RAM failed\n");
                abort();
            }
#else
            if (xen_enabled()) {
                xen_ram_alloc(new_block->offset, size, mr);
            } else {
                new_block->host = qemu_vmalloc(size);
            }
#endif
            qemu_madvise(new_block->host, size, QEMU_MADV_MERGEABLE);
        }
    }
    new_block->length = size;

    QLIST_INSERT_HEAD(&ram_list.blocks, new_block, next);

    ram_list.phys_dirty = g_realloc(ram_list.phys_dirty,
                                       last_ram_offset() >> TARGET_PAGE_BITS);
    memset(ram_list.phys_dirty + (new_block->offset >> TARGET_PAGE_BITS),
           0xff, size >> TARGET_PAGE_BITS);

    if (kvm_enabled())
        kvm_setup_guest_memory(new_block->host, size);

    return new_block->offset;
}

ram_addr_t qemu_ram_alloc(ram_addr_t size, MemoryRegion *mr)
{
    return qemu_ram_alloc_from_ptr(size, NULL, mr);
}

void qemu_ram_free_from_ptr(ram_addr_t addr)
{
    RAMBlock *block;

    QLIST_FOREACH(block, &ram_list.blocks, next) {
        if (addr == block->offset) {
            QLIST_REMOVE(block, next);
            g_free(block);
            return;
        }
    }
}

void qemu_ram_free(ram_addr_t addr)
{
    RAMBlock *block;

    QLIST_FOREACH(block, &ram_list.blocks, next) {
        if (addr == block->offset) {
            QLIST_REMOVE(block, next);
            if (block->flags & RAM_PREALLOC_MASK) {
                ;
            } else if (mem_path) {
#if defined (__linux__) && !defined(TARGET_S390X)
                if (block->fd) {
                    munmap(block->host, block->length);
                    close(block->fd);
                } else {
                    qemu_vfree(block->host);
                }
#else
                abort();
#endif
            } else {
#if defined(TARGET_S390X) && defined(CONFIG_KVM)
                munmap(block->host, block->length);
#else
                if (xen_enabled()) {
                    xen_invalidate_map_cache_entry(block->host);
                } else {
                    qemu_vfree(block->host);
                }
#endif
            }
            g_free(block);
            return;
        }
    }

}

#ifndef _WIN32
void qemu_ram_remap(ram_addr_t addr, ram_addr_t length)
{
    RAMBlock *block;
    ram_addr_t offset;
    int flags;
    void *area, *vaddr;

    QLIST_FOREACH(block, &ram_list.blocks, next) {
        offset = addr - block->offset;
        if (offset < block->length) {
            vaddr = block->host + offset;
            if (block->flags & RAM_PREALLOC_MASK) {
                ;
            } else {
                flags = MAP_FIXED;
                munmap(vaddr, length);
                if (mem_path) {
#if defined(__linux__) && !defined(TARGET_S390X)
                    if (block->fd) {
#ifdef MAP_POPULATE
                        flags |= mem_prealloc ? MAP_POPULATE | MAP_SHARED :
                            MAP_PRIVATE;
#else
                        flags |= MAP_PRIVATE;
#endif
                        area = mmap(vaddr, length, PROT_READ | PROT_WRITE,
                                    flags, block->fd, offset);
                    } else {
                        flags |= MAP_PRIVATE | MAP_ANONYMOUS;
                        area = mmap(vaddr, length, PROT_READ | PROT_WRITE,
                                    flags, -1, 0);
                    }
#else
                    abort();
#endif
                } else {
#if defined(TARGET_S390X) && defined(CONFIG_KVM)
                    flags |= MAP_SHARED | MAP_ANONYMOUS;
                    area = mmap(vaddr, length, PROT_EXEC|PROT_READ|PROT_WRITE,
                                flags, -1, 0);
#else
                    flags |= MAP_PRIVATE | MAP_ANONYMOUS;
                    area = mmap(vaddr, length, PROT_READ | PROT_WRITE,
                                flags, -1, 0);
#endif
                }
                if (area != vaddr) {
                    fprintf(stderr, "Could not remap addr: "
                            RAM_ADDR_FMT "@" RAM_ADDR_FMT "\n",
                            length, addr);
                    exit(1);
                }
                qemu_madvise(vaddr, length, QEMU_MADV_MERGEABLE);
            }
            return;
        }
    }
}
#endif /* !_WIN32 */

/* Return a host pointer to ram allocated with qemu_ram_alloc.
   With the exception of the softmmu code in this file, this should
   only be used for local memory (e.g. video ram) that the device owns,
   and knows it isn't going to access beyond the end of the block.

   It should not be used for general purpose DMA.
   Use cpu_physical_memory_map/cpu_physical_memory_rw instead.
 */
void *qemu_get_ram_ptr(ram_addr_t addr)
{
    RAMBlock *block;

    QLIST_FOREACH(block, &ram_list.blocks, next) {
        if (addr - block->offset < block->length) {
            /* Move this entry to to start of the list.  */
            if (block != QLIST_FIRST(&ram_list.blocks)) {
                QLIST_REMOVE(block, next);
                QLIST_INSERT_HEAD(&ram_list.blocks, block, next);
            }
            if (xen_enabled()) {
                /* We need to check if the requested address is in the RAM
                 * because we don't want to map the entire memory in QEMU.
                 * In that case just map until the end of the page.
                 */
                if (block->offset == 0) {
                    return xen_map_cache(addr, 0, 0);
                } else if (block->host == NULL) {
                    block->host =
                        xen_map_cache(block->offset, block->length, 1);
                }
            }
            return block->host + (addr - block->offset);
        }
    }

    fprintf(stderr, "Bad ram offset %" PRIx64 "\n", (uint64_t)addr);
    abort();

    return NULL;
}

/* Return a host pointer to ram allocated with qemu_ram_alloc.
 * Same as qemu_get_ram_ptr but avoid reordering ramblocks.
 */
void *qemu_safe_ram_ptr(ram_addr_t addr)
{
    RAMBlock *block;

    QLIST_FOREACH(block, &ram_list.blocks, next) {
        if (addr - block->offset < block->length) {
            if (xen_enabled()) {
                /* We need to check if the requested address is in the RAM
                 * because we don't want to map the entire memory in QEMU.
                 * In that case just map until the end of the page.
                 */
                if (block->offset == 0) {
                    return xen_map_cache(addr, 0, 0);
                } else if (block->host == NULL) {
                    block->host =
                        xen_map_cache(block->offset, block->length, 1);
                }
            }
            return block->host + (addr - block->offset);
        }
    }

    fprintf(stderr, "Bad ram offset %" PRIx64 "\n", (uint64_t)addr);
    abort();

    return NULL;
}

/* Return a host pointer to guest's ram. Similar to qemu_get_ram_ptr
 * but takes a size argument */
void *qemu_ram_ptr_length(ram_addr_t addr, ram_addr_t *size)
{
    if (*size == 0) {
        return NULL;
    }
    if (xen_enabled()) {
        return xen_map_cache(addr, *size, 1);
    } else {
        RAMBlock *block;

        QLIST_FOREACH(block, &ram_list.blocks, next) {
            if (addr - block->offset < block->length) {
                if (addr - block->offset + *size > block->length)
                    *size = block->length - addr + block->offset;
                return block->host + (addr - block->offset);
            }
        }

        fprintf(stderr, "Bad ram offset %" PRIx64 "\n", (uint64_t)addr);
        abort();
    }
}

void qemu_put_ram_ptr(void *addr)
{
    trace_qemu_put_ram_ptr(addr);
}

int qemu_ram_addr_from_host(void *ptr, ram_addr_t *ram_addr)
{
    RAMBlock *block;
    uint8_t *host = ptr;

    if (xen_enabled()) {
        *ram_addr = xen_ram_addr_from_mapcache(ptr);
        return 0;
    }

    QLIST_FOREACH(block, &ram_list.blocks, next) {
        /* This case append when the block is not mapped. */
        if (block->host == NULL) {
            continue;
        }
        if (host - block->host < block->length) {
            *ram_addr = block->offset + (host - block->host);
            return 0;
        }
    }

    return -1;
}

/* Some of the softmmu routines need to translate from a host pointer
   (typically a TLB entry) back to a ram offset.  */
ram_addr_t qemu_ram_addr_from_host_nofail(void *ptr)
{
    ram_addr_t ram_addr;

    if (qemu_ram_addr_from_host(ptr, &ram_addr)) {
        fprintf(stderr, "Bad ram pointer %p\n", ptr);
        abort();
    }
    return ram_addr;
}

static uint64_t unassigned_mem_read(void *opaque, target_phys_addr_t addr,
                                    unsigned size)
{
    if (trace_unassigned) {
        char buffer[256];
        fprintf(stderr, "Unassigned mem read " TARGET_FMT_plx " %s\n",
                addr, backtrace(buffer, sizeof(buffer)));
    }
    //~ vm_stop(0);
#if defined(TARGET_ALPHA) || defined(TARGET_SPARC) || defined(TARGET_MICROBLAZE)
    cpu_unassigned_access(cpu_single_env, addr, 0, 0, 0, size);
#endif
    return 0;
}

static void unassigned_mem_write(void *opaque, target_phys_addr_t addr,
                                 uint64_t val, unsigned size)
{
    if (trace_unassigned) {
        char buffer[256];
        fprintf(stderr, "Unassigned mem write " TARGET_FMT_plx " = 0x%"PRIx64" %s\n",
                addr, val, backtrace(buffer, sizeof(buffer)));
    }
#if defined(TARGET_ALPHA) || defined(TARGET_SPARC) || defined(TARGET_MICROBLAZE)
    cpu_unassigned_access(cpu_single_env, addr, 1, 0, 0, size);
#endif
}

static const MemoryRegionOps unassigned_mem_ops = {
    .read = unassigned_mem_read,
    .write = unassigned_mem_write,
    .endianness = DEVICE_NATIVE_ENDIAN,
};

static uint64_t error_mem_read(void *opaque, target_phys_addr_t addr,
                               unsigned size)
{
    abort();
}

static void error_mem_write(void *opaque, target_phys_addr_t addr,
                            uint64_t value, unsigned size)
{
    abort();
}

static const MemoryRegionOps error_mem_ops = {
    .read = error_mem_read,
    .write = error_mem_write,
    .endianness = DEVICE_NATIVE_ENDIAN,
};

static const MemoryRegionOps rom_mem_ops = {
    .read = error_mem_read,
    .write = unassigned_mem_write,
    .endianness = DEVICE_NATIVE_ENDIAN,
};

static void notdirty_mem_write(void *opaque, target_phys_addr_t ram_addr,
                               uint64_t val, unsigned size)
{
    int dirty_flags;
    dirty_flags = cpu_physical_memory_get_dirty_flags(ram_addr);
    if (!(dirty_flags & CODE_DIRTY_FLAG)) {
#if !defined(CONFIG_USER_ONLY)
        tb_invalidate_phys_page_fast(ram_addr, size);
        dirty_flags = cpu_physical_memory_get_dirty_flags(ram_addr);
#endif
    }
    switch (size) {
    case 1:
        stb_p(qemu_get_ram_ptr(ram_addr), val);
        break;
    case 2:
        stw_p(qemu_get_ram_ptr(ram_addr), val);
        break;
    case 4:
        stl_p(qemu_get_ram_ptr(ram_addr), val);
        break;
    default:
        abort();
    }
    dirty_flags |= (0xff & ~CODE_DIRTY_FLAG);
    cpu_physical_memory_set_dirty_flags(ram_addr, dirty_flags);
    /* we remove the notdirty callback only if the code has been
       flushed */
    if (dirty_flags == 0xff)
        tlb_set_dirty(cpu_single_env, cpu_single_env->mem_io_vaddr);
}

static const MemoryRegionOps notdirty_mem_ops = {
    .read = error_mem_read,
    .write = notdirty_mem_write,
    .endianness = DEVICE_NATIVE_ENDIAN,
};

/* Generate a debug exception if a watchpoint has been hit.  */
static void check_watchpoint(int offset, int len_mask, int flags)
{
    CPUState *env = cpu_single_env;
    target_ulong pc, cs_base;
    TranslationBlock *tb;
    target_ulong vaddr;
    CPUWatchpoint *wp;
    int cpu_flags;

    if (env->watchpoint_hit) {
        /* We re-entered the check after replacing the TB. Now raise
         * the debug interrupt so that is will trigger after the
         * current instruction. */
        cpu_interrupt(env, CPU_INTERRUPT_DEBUG);
        return;
    }
    vaddr = (env->mem_io_vaddr & TARGET_PAGE_MASK) + offset;
    QTAILQ_FOREACH(wp, &env->watchpoints, entry) {
        if ((vaddr == (wp->vaddr & len_mask) ||
             (vaddr & wp->len_mask) == wp->vaddr) && (wp->flags & flags)) {
            wp->flags |= BP_WATCHPOINT_HIT;
            if (!env->watchpoint_hit) {
                env->watchpoint_hit = wp;
                tb = tb_find_pc(env->mem_io_pc);
                if (!tb) {
                    cpu_abort(env, "check_watchpoint: could not find TB for "
                              "pc=%p", (void *)env->mem_io_pc);
                }
                cpu_restore_state(tb, env, env->mem_io_pc);
                tb_phys_invalidate(tb, -1);
                if (wp->flags & BP_STOP_BEFORE_ACCESS) {
                    env->exception_index = EXCP_DEBUG;
                    cpu_loop_exit(env);
                } else {
                    cpu_get_tb_cpu_state(env, &pc, &cs_base, &cpu_flags);
                    tb_gen_code(env, pc, cs_base, cpu_flags, 1);
                    cpu_resume_from_signal(env, NULL);
                }
            }
        } else {
            wp->flags &= ~BP_WATCHPOINT_HIT;
        }
    }
}

/* Watchpoint access routines.  Watchpoints are inserted using TLB tricks,
   so these check for a hit then pass through to the normal out-of-line
   phys routines.  */
static uint64_t watch_mem_read(void *opaque, target_phys_addr_t addr,
                               unsigned size)
{
    check_watchpoint(addr & ~TARGET_PAGE_MASK, ~(size - 1), BP_MEM_READ);
    switch (size) {
    case 1: return ldub_phys(addr);
    case 2: return lduw_phys(addr);
    case 4: return ldl_phys(addr);
    default: abort();
    }
}

static void watch_mem_write(void *opaque, target_phys_addr_t addr,
                            uint64_t val, unsigned size)
{
    check_watchpoint(addr & ~TARGET_PAGE_MASK, ~(size - 1), BP_MEM_WRITE);
    switch (size) {
    case 1:
        stb_phys(addr, val);
        break;
    case 2:
        stw_phys(addr, val);
        break;
    case 4:
        stl_phys(addr, val);
        break;
    default: abort();
    }
}

static const MemoryRegionOps watch_mem_ops = {
    .read = watch_mem_read,
    .write = watch_mem_write,
    .endianness = DEVICE_NATIVE_ENDIAN,
};

static uint64_t subpage_read(void *opaque, target_phys_addr_t addr,
                             unsigned len)
{
    subpage_t *mmio = opaque;
    unsigned int idx = SUBPAGE_IDX(addr);
    MemoryRegionSection *section;
#if defined(DEBUG_SUBPAGE)
    printf("%s: subpage %p len %d addr " TARGET_FMT_plx " idx %d\n", __func__,
           mmio, len, addr, idx);
#endif

    section = &phys_sections[mmio->sub_section[idx]];
    addr += mmio->base;
    addr -= section->offset_within_address_space;
    addr += section->offset_within_region;
    return io_mem_read(section->mr, addr, len);
}

static void subpage_write(void *opaque, target_phys_addr_t addr,
                          uint64_t value, unsigned len)
{
    subpage_t *mmio = opaque;
    unsigned int idx = SUBPAGE_IDX(addr);
    MemoryRegionSection *section;
#if defined(DEBUG_SUBPAGE)
    printf("%s: subpage %p len %d addr " TARGET_FMT_plx
           " idx %d value %"PRIx64"\n",
           __func__, mmio, len, addr, idx, value);
#endif

    section = &phys_sections[mmio->sub_section[idx]];
    addr += mmio->base;
    addr -= section->offset_within_address_space;
    addr += section->offset_within_region;
    io_mem_write(section->mr, addr, value, len);
}

static const MemoryRegionOps subpage_ops = {
    .read = subpage_read,
    .write = subpage_write,
    .endianness = DEVICE_NATIVE_ENDIAN,
};

static uint64_t subpage_ram_read(void *opaque, target_phys_addr_t addr,
                                 unsigned size)
{
    ram_addr_t raddr = addr;
    void *ptr = qemu_get_ram_ptr(raddr);
    switch (size) {
    case 1: return ldub_p(ptr);
    case 2: return lduw_p(ptr);
    case 4: return ldl_p(ptr);
    default: abort();
    }
}

static void subpage_ram_write(void *opaque, target_phys_addr_t addr,
                              uint64_t value, unsigned size)
{
    ram_addr_t raddr = addr;
    void *ptr = qemu_get_ram_ptr(raddr);
    switch (size) {
    case 1: return stb_p(ptr, value);
    case 2: return stw_p(ptr, value);
    case 4: return stl_p(ptr, value);
    default: abort();
    }
}

static const MemoryRegionOps subpage_ram_ops = {
    .read = subpage_ram_read,
    .write = subpage_ram_write,
    .endianness = DEVICE_NATIVE_ENDIAN,
};

static int subpage_register (subpage_t *mmio, uint32_t start, uint32_t end,
                             uint16_t section)
{
    int idx, eidx;

    if (start >= TARGET_PAGE_SIZE || end >= TARGET_PAGE_SIZE)
        return -1;
    idx = SUBPAGE_IDX(start);
    eidx = SUBPAGE_IDX(end);
#if defined(DEBUG_SUBPAGE)
    printf("%s: %p start %08x end %08x idx %08x eidx %08x mem %ld\n", __func__,
           mmio, start, end, idx, eidx, memory);
#endif
    if (memory_region_is_ram(phys_sections[section].mr)) {
        MemoryRegionSection new_section = phys_sections[section];
        new_section.mr = &io_mem_subpage_ram;
        section = phys_section_add(&new_section);
    }
    for (; idx <= eidx; idx++) {
        mmio->sub_section[idx] = section;
    }

    return 0;
}

static subpage_t *subpage_init(target_phys_addr_t base)
{
    subpage_t *mmio;

    mmio = g_malloc0(sizeof(subpage_t));

    mmio->base = base;
    memory_region_init_io(&mmio->iomem, &subpage_ops, mmio,
                          "subpage", TARGET_PAGE_SIZE);
    mmio->iomem.subpage = true;
#if defined(DEBUG_SUBPAGE)
    printf("%s: %p base " TARGET_FMT_plx " len %08x %d\n", __func__,
           mmio, base, TARGET_PAGE_SIZE, subpage_memory);
#endif
    subpage_register(mmio, 0, TARGET_PAGE_SIZE-1, phys_section_unassigned);

    return mmio;
}

static uint16_t dummy_section(MemoryRegion *mr)
{
    MemoryRegionSection section = {
        .mr = mr,
        .offset_within_address_space = 0,
        .offset_within_region = 0,
        .size = UINT64_MAX,
    };

    return phys_section_add(&section);
}

MemoryRegion *iotlb_to_region(target_phys_addr_t index)
{
    return phys_sections[index & ~TARGET_PAGE_MASK].mr;
}

static void io_mem_init(void)
{
    memory_region_init_io(&io_mem_ram, &error_mem_ops, NULL, "ram", UINT64_MAX);
    memory_region_init_io(&io_mem_rom, &rom_mem_ops, NULL, "rom", UINT64_MAX);
    memory_region_init_io(&io_mem_unassigned, &unassigned_mem_ops, NULL,
                          "unassigned", UINT64_MAX);
    memory_region_init_io(&io_mem_notdirty, &notdirty_mem_ops, NULL,
                          "notdirty", UINT64_MAX);
    memory_region_init_io(&io_mem_subpage_ram, &subpage_ram_ops, NULL,
                          "subpage-ram", UINT64_MAX);
    memory_region_init_io(&io_mem_watch, &watch_mem_ops, NULL,
                          "watch", UINT64_MAX);
}

static void core_begin(MemoryListener *listener)
{
    destroy_all_mappings();
    phys_sections_clear();
    phys_map.ptr = PHYS_MAP_NODE_NIL;
    phys_section_unassigned = dummy_section(&io_mem_unassigned);
    phys_section_notdirty = dummy_section(&io_mem_notdirty);
    phys_section_rom = dummy_section(&io_mem_rom);
    phys_section_watch = dummy_section(&io_mem_watch);
}

static void core_commit(MemoryListener *listener)
{
    CPUState *env;

    /* since each CPU stores ram addresses in its TLB cache, we must
       reset the modified entries */
    /* XXX: slow ! */
    for(env = first_cpu; env != NULL; env = env->next_cpu) {
        tlb_flush(env, 1);
    }
}

static void core_region_add(MemoryListener *listener,
                            MemoryRegionSection *section)
{
    cpu_register_physical_memory_log(section, section->readonly);
}

static void core_region_del(MemoryListener *listener,
                            MemoryRegionSection *section)
{
}

static void core_region_nop(MemoryListener *listener,
                            MemoryRegionSection *section)
{
    cpu_register_physical_memory_log(section, section->readonly);
}

static void core_log_start(MemoryListener *listener,
                           MemoryRegionSection *section)
{
}

static void core_log_stop(MemoryListener *listener,
                          MemoryRegionSection *section)
{
}

static void core_log_sync(MemoryListener *listener,
                          MemoryRegionSection *section)
{
}

static void core_log_global_start(MemoryListener *listener)
{
    cpu_physical_memory_set_dirty_tracking(1);
}

static void core_log_global_stop(MemoryListener *listener)
{
    cpu_physical_memory_set_dirty_tracking(0);
}

static void core_eventfd_add(MemoryListener *listener,
                             MemoryRegionSection *section,
                             bool match_data, uint64_t data, int fd)
{
}

static void core_eventfd_del(MemoryListener *listener,
                             MemoryRegionSection *section,
                             bool match_data, uint64_t data, int fd)
{
}

static void io_begin(MemoryListener *listener)
{
}

static void io_commit(MemoryListener *listener)
{
}

static void io_region_add(MemoryListener *listener,
                          MemoryRegionSection *section)
{
    MemoryRegionIORange *mrio = g_new(MemoryRegionIORange, 1);

    mrio->mr = section->mr;
    mrio->offset = section->offset_within_region;
    iorange_init(&mrio->iorange, &memory_region_iorange_ops,
                 section->offset_within_address_space, section->size);
    ioport_register(&mrio->iorange);
}

static void io_region_del(MemoryListener *listener,
                          MemoryRegionSection *section)
{
    isa_unassign_ioport(section->offset_within_address_space, section->size);
}

static void io_region_nop(MemoryListener *listener,
                          MemoryRegionSection *section)
{
}

static void io_log_start(MemoryListener *listener,
                         MemoryRegionSection *section)
{
}

static void io_log_stop(MemoryListener *listener,
                        MemoryRegionSection *section)
{
}

static void io_log_sync(MemoryListener *listener,
                        MemoryRegionSection *section)
{
}

static void io_log_global_start(MemoryListener *listener)
{
}

static void io_log_global_stop(MemoryListener *listener)
{
}

static void io_eventfd_add(MemoryListener *listener,
                           MemoryRegionSection *section,
                           bool match_data, uint64_t data, int fd)
{
}

static void io_eventfd_del(MemoryListener *listener,
                           MemoryRegionSection *section,
                           bool match_data, uint64_t data, int fd)
{
}

static MemoryListener core_memory_listener = {
    .begin = core_begin,
    .commit = core_commit,
    .region_add = core_region_add,
    .region_del = core_region_del,
    .region_nop = core_region_nop,
    .log_start = core_log_start,
    .log_stop = core_log_stop,
    .log_sync = core_log_sync,
    .log_global_start = core_log_global_start,
    .log_global_stop = core_log_global_stop,
    .eventfd_add = core_eventfd_add,
    .eventfd_del = core_eventfd_del,
    .priority = 0,
};

static MemoryListener io_memory_listener = {
    .begin = io_begin,
    .commit = io_commit,
    .region_add = io_region_add,
    .region_del = io_region_del,
    .region_nop = io_region_nop,
    .log_start = io_log_start,
    .log_stop = io_log_stop,
    .log_sync = io_log_sync,
    .log_global_start = io_log_global_start,
    .log_global_stop = io_log_global_stop,
    .eventfd_add = io_eventfd_add,
    .eventfd_del = io_eventfd_del,
    .priority = 0,
};

static void memory_map_init(void)
{
    system_memory = g_malloc(sizeof(*system_memory));
    memory_region_init(system_memory, "system", INT64_MAX);
    set_system_memory_map(system_memory);

    system_io = g_malloc(sizeof(*system_io));
    memory_region_init(system_io, "io", 65536);
    set_system_io_map(system_io);

    memory_listener_register(&core_memory_listener, system_memory);
    memory_listener_register(&io_memory_listener, system_io);
}

MemoryRegion *get_system_memory(void)
{
    return system_memory;
}

MemoryRegion *get_system_io(void)
{
    return system_io;
}

#endif /* !defined(CONFIG_USER_ONLY) */

/* physical memory access (slow version, mainly for debug) */
#if defined(CONFIG_USER_ONLY)
int cpu_memory_rw_debug(CPUState *env, target_ulong addr,
                        uint8_t *buf, int len, int is_write)
{
    int l, flags;
    target_ulong page;
    void * p;

    while (len > 0) {
        page = addr & TARGET_PAGE_MASK;
        l = (page + TARGET_PAGE_SIZE) - addr;
        if (l > len)
            l = len;
        flags = page_get_flags(page);
        if (!(flags & PAGE_VALID))
            return -1;
        if (is_write) {
            if (!(flags & PAGE_WRITE))
                return -1;
            /* XXX: this code should not depend on lock_user */
            if (!(p = lock_user(VERIFY_WRITE, addr, l, 0)))
                return -1;
            memcpy(p, buf, l);
            unlock_user(p, addr, l);
        } else {
            if (!(flags & PAGE_READ))
                return -1;
            /* XXX: this code should not depend on lock_user */
            if (!(p = lock_user(VERIFY_READ, addr, l, 1)))
                return -1;
            memcpy(buf, p, l);
            unlock_user(p, addr, 0);
        }
        len -= l;
        buf += l;
        addr += l;
    }
    return 0;
}

#else
void cpu_physical_memory_rw(target_phys_addr_t addr, uint8_t *buf,
                            int len, int is_write)
{
    int l;
    uint8_t *ptr;
    uint32_t val;
    target_phys_addr_t page;
    MemoryRegionSection *section;

    while (len > 0) {
        page = addr & TARGET_PAGE_MASK;
        l = (page + TARGET_PAGE_SIZE) - addr;
        if (l > len)
            l = len;
        section = phys_page_find(page >> TARGET_PAGE_BITS);

        if (is_write) {
            if (!memory_region_is_ram(section->mr)) {
                target_phys_addr_t addr1;
                addr1 = section_addr(section, addr);
                /* XXX: could force cpu_single_env to NULL to avoid
                   potential bugs */
                if (l >= 4 && ((addr1 & 3) == 0)) {
                    /* 32 bit write access */
                    val = ldl_p(buf);
                    io_mem_write(section->mr, addr1, val, 4);
                    l = 4;
                } else if (l >= 2 && ((addr1 & 1) == 0)) {
                    /* 16 bit write access */
                    val = lduw_p(buf);
                    io_mem_write(section->mr, addr1, val, 2);
                    l = 2;
                } else {
                    /* 8 bit write access */
                    val = ldub_p(buf);
                    io_mem_write(section->mr, addr1, val, 1);
                    l = 1;
                }
            } else if (!section->readonly) {
                ram_addr_t addr1;
                addr1 = memory_region_get_ram_addr(section->mr)
                    + section_addr(section, addr);
                /* RAM case */
                ptr = qemu_get_ram_ptr(addr1);
                memcpy(ptr, buf, l);
                if (!cpu_physical_memory_is_dirty(addr1)) {
                    /* invalidate code */
                    tb_invalidate_phys_page_range(addr1, addr1 + l, 0);
                    /* set dirty bit */
                    cpu_physical_memory_set_dirty_flags(
                        addr1, (0xff & ~CODE_DIRTY_FLAG));
                }
                qemu_put_ram_ptr(ptr);
            }
        } else {
            if (!is_ram_rom_romd(section)) {
                target_phys_addr_t addr1;
                /* I/O case */
                addr1 = section_addr(section, addr);
                if (l >= 4 && ((addr1 & 3) == 0)) {
                    /* 32 bit read access */
                    val = io_mem_read(section->mr, addr1, 4);
                    stl_p(buf, val);
                    l = 4;
                } else if (l >= 2 && ((addr1 & 1) == 0)) {
                    /* 16 bit read access */
                    val = io_mem_read(section->mr, addr1, 2);
                    stw_p(buf, val);
                    l = 2;
                } else {
                    /* 8 bit read access */
                    val = io_mem_read(section->mr, addr1, 1);
                    stb_p(buf, val);
                    l = 1;
                }
            } else {
                /* RAM case */
                ptr = qemu_get_ram_ptr(section->mr->ram_addr)
                    + section_addr(section, addr);
                memcpy(buf, ptr, l);
                qemu_put_ram_ptr(ptr);
            }
        }
        len -= l;
        buf += l;
        addr += l;
    }
}

/* used for ROM loading : can write in RAM and ROM */
void cpu_physical_memory_write_rom(target_phys_addr_t addr,
                                   const uint8_t *buf, int len)
{
    int l;
    uint8_t *ptr;
    target_phys_addr_t page;
    MemoryRegionSection *section;

    while (len > 0) {
        page = addr & TARGET_PAGE_MASK;
        l = (page + TARGET_PAGE_SIZE) - addr;
        if (l > len)
            l = len;
        section = phys_page_find(page >> TARGET_PAGE_BITS);

        if (!is_ram_rom_romd(section)) {
            /* do nothing */
        } else {
<<<<<<< HEAD
            uintptr_t addr1;
            addr1 = (memory_region_get_ram_addr(section.mr)
                     + section.offset_within_region)
                + (addr & ~TARGET_PAGE_MASK);
=======
            unsigned long addr1;
            addr1 = memory_region_get_ram_addr(section->mr)
                + section_addr(section, addr);
>>>>>>> cb72b758
            /* ROM/RAM case */
            ptr = qemu_get_ram_ptr(addr1);
            memcpy(ptr, buf, l);
            qemu_put_ram_ptr(ptr);
        }
        len -= l;
        buf += l;
        addr += l;
    }
}

typedef struct {
    void *buffer;
    target_phys_addr_t addr;
    target_phys_addr_t len;
} BounceBuffer;

static BounceBuffer bounce;

typedef struct MapClient {
    void *opaque;
    void (*callback)(void *opaque);
    QLIST_ENTRY(MapClient) link;
} MapClient;

static QLIST_HEAD(map_client_list, MapClient) map_client_list
    = QLIST_HEAD_INITIALIZER(map_client_list);

void *cpu_register_map_client(void *opaque, void (*callback)(void *opaque))
{
    MapClient *client = g_malloc(sizeof(*client));

    client->opaque = opaque;
    client->callback = callback;
    QLIST_INSERT_HEAD(&map_client_list, client, link);
    return client;
}

void cpu_unregister_map_client(void *_client)
{
    MapClient *client = (MapClient *)_client;

    QLIST_REMOVE(client, link);
    g_free(client);
}

static void cpu_notify_map_clients(void)
{
    MapClient *client;

    while (!QLIST_EMPTY(&map_client_list)) {
        client = QLIST_FIRST(&map_client_list);
        client->callback(client->opaque);
        cpu_unregister_map_client(client);
    }
}

/* Map a physical memory region into a host virtual address.
 * May map a subset of the requested range, given by and returned in *plen.
 * May return NULL if resources needed to perform the mapping are exhausted.
 * Use only for reads OR writes - not for read-modify-write operations.
 * Use cpu_register_map_client() to know when retrying the map operation is
 * likely to succeed.
 */
void *cpu_physical_memory_map(target_phys_addr_t addr,
                              target_phys_addr_t *plen,
                              int is_write)
{
    target_phys_addr_t len = *plen;
    target_phys_addr_t todo = 0;
    int l;
    target_phys_addr_t page;
    MemoryRegionSection *section;
    ram_addr_t raddr = RAM_ADDR_MAX;
    ram_addr_t rlen;
    void *ret;

    while (len > 0) {
        page = addr & TARGET_PAGE_MASK;
        l = (page + TARGET_PAGE_SIZE) - addr;
        if (l > len)
            l = len;
        section = phys_page_find(page >> TARGET_PAGE_BITS);

        if (!(memory_region_is_ram(section->mr) && !section->readonly)) {
            if (todo || bounce.buffer) {
                break;
            }
            bounce.buffer = qemu_memalign(TARGET_PAGE_SIZE, TARGET_PAGE_SIZE);
            bounce.addr = addr;
            bounce.len = l;
            if (!is_write) {
                cpu_physical_memory_read(addr, bounce.buffer, l);
            }

            *plen = l;
            return bounce.buffer;
        }
        if (!todo) {
            raddr = memory_region_get_ram_addr(section->mr)
                + section_addr(section, addr);
        }

        len -= l;
        addr += l;
        todo += l;
    }
    rlen = todo;
    ret = qemu_ram_ptr_length(raddr, &rlen);
    *plen = rlen;
    return ret;
}

/* Unmaps a memory region previously mapped by cpu_physical_memory_map().
 * Will also mark the memory as dirty if is_write == 1.  access_len gives
 * the amount of memory that was actually read or written by the caller.
 */
void cpu_physical_memory_unmap(void *buffer, target_phys_addr_t len,
                               int is_write, target_phys_addr_t access_len)
{
    if (buffer != bounce.buffer) {
        if (is_write) {
            ram_addr_t addr1 = qemu_ram_addr_from_host_nofail(buffer);
            while (access_len) {
                unsigned l;
                l = TARGET_PAGE_SIZE;
                if (l > access_len)
                    l = access_len;
                if (!cpu_physical_memory_is_dirty(addr1)) {
                    /* invalidate code */
                    tb_invalidate_phys_page_range(addr1, addr1 + l, 0);
                    /* set dirty bit */
                    cpu_physical_memory_set_dirty_flags(
                        addr1, (0xff & ~CODE_DIRTY_FLAG));
                }
                addr1 += l;
                access_len -= l;
            }
        }
        if (xen_enabled()) {
            xen_invalidate_map_cache_entry(buffer);
        }
        return;
    }
    if (is_write) {
        cpu_physical_memory_write(bounce.addr, bounce.buffer, access_len);
    }
    qemu_vfree(bounce.buffer);
    bounce.buffer = NULL;
    cpu_notify_map_clients();
}

/* warning: addr must be aligned */
static inline uint32_t ldl_phys_internal(target_phys_addr_t addr,
                                         enum device_endian endian)
{
    uint8_t *ptr;
    uint32_t val;
    MemoryRegionSection *section;

    section = phys_page_find(addr >> TARGET_PAGE_BITS);

    if (!is_ram_rom_romd(section)) {
        /* I/O case */
        addr = section_addr(section, addr);
        val = io_mem_read(section->mr, addr, 4);
#if defined(TARGET_WORDS_BIGENDIAN)
        if (endian == DEVICE_LITTLE_ENDIAN) {
            val = bswap32(val);
        }
#else
        if (endian == DEVICE_BIG_ENDIAN) {
            val = bswap32(val);
        }
#endif
    } else {
        /* RAM case */
        ptr = qemu_get_ram_ptr((memory_region_get_ram_addr(section->mr)
                                & TARGET_PAGE_MASK)
                               + section_addr(section, addr));
        switch (endian) {
        case DEVICE_LITTLE_ENDIAN:
            val = ldl_le_p(ptr);
            break;
        case DEVICE_BIG_ENDIAN:
            val = ldl_be_p(ptr);
            break;
        default:
            val = ldl_p(ptr);
            break;
        }
    }
    return val;
}

uint32_t ldl_phys(target_phys_addr_t addr)
{
    return ldl_phys_internal(addr, DEVICE_NATIVE_ENDIAN);
}

uint32_t ldl_le_phys(target_phys_addr_t addr)
{
    return ldl_phys_internal(addr, DEVICE_LITTLE_ENDIAN);
}

uint32_t ldl_be_phys(target_phys_addr_t addr)
{
    return ldl_phys_internal(addr, DEVICE_BIG_ENDIAN);
}

/* warning: addr must be aligned */
static inline uint64_t ldq_phys_internal(target_phys_addr_t addr,
                                         enum device_endian endian)
{
    uint8_t *ptr;
    uint64_t val;
    MemoryRegionSection *section;

    section = phys_page_find(addr >> TARGET_PAGE_BITS);

    if (!is_ram_rom_romd(section)) {
        /* I/O case */
        addr = section_addr(section, addr);

        /* XXX This is broken when device endian != cpu endian.
               Fix and add "endian" variable check */
#ifdef TARGET_WORDS_BIGENDIAN
        val = io_mem_read(section->mr, addr, 4) << 32;
        val |= io_mem_read(section->mr, addr + 4, 4);
#else
        val = io_mem_read(section->mr, addr, 4);
        val |= io_mem_read(section->mr, addr + 4, 4) << 32;
#endif
    } else {
        /* RAM case */
        ptr = qemu_get_ram_ptr((memory_region_get_ram_addr(section->mr)
                                & TARGET_PAGE_MASK)
                               + section_addr(section, addr));
        switch (endian) {
        case DEVICE_LITTLE_ENDIAN:
            val = ldq_le_p(ptr);
            break;
        case DEVICE_BIG_ENDIAN:
            val = ldq_be_p(ptr);
            break;
        default:
            val = ldq_p(ptr);
            break;
        }
    }
    return val;
}

uint64_t ldq_phys(target_phys_addr_t addr)
{
    return ldq_phys_internal(addr, DEVICE_NATIVE_ENDIAN);
}

uint64_t ldq_le_phys(target_phys_addr_t addr)
{
    return ldq_phys_internal(addr, DEVICE_LITTLE_ENDIAN);
}

uint64_t ldq_be_phys(target_phys_addr_t addr)
{
    return ldq_phys_internal(addr, DEVICE_BIG_ENDIAN);
}

/* XXX: optimize */
uint32_t ldub_phys(target_phys_addr_t addr)
{
    uint8_t val;
    cpu_physical_memory_read(addr, &val, 1);
    return val;
}

/* warning: addr must be aligned */
static inline uint32_t lduw_phys_internal(target_phys_addr_t addr,
                                          enum device_endian endian)
{
    uint8_t *ptr;
    uint64_t val;
    MemoryRegionSection *section;

    section = phys_page_find(addr >> TARGET_PAGE_BITS);

    if (!is_ram_rom_romd(section)) {
        /* I/O case */
        addr = section_addr(section, addr);
        val = io_mem_read(section->mr, addr, 2);
#if defined(TARGET_WORDS_BIGENDIAN)
        if (endian == DEVICE_LITTLE_ENDIAN) {
            val = bswap16(val);
        }
#else
        if (endian == DEVICE_BIG_ENDIAN) {
            val = bswap16(val);
        }
#endif
    } else {
        /* RAM case */
        ptr = qemu_get_ram_ptr((memory_region_get_ram_addr(section->mr)
                                & TARGET_PAGE_MASK)
                               + section_addr(section, addr));
        switch (endian) {
        case DEVICE_LITTLE_ENDIAN:
            val = lduw_le_p(ptr);
            break;
        case DEVICE_BIG_ENDIAN:
            val = lduw_be_p(ptr);
            break;
        default:
            val = lduw_p(ptr);
            break;
        }
    }
    return val;
}

uint32_t lduw_phys(target_phys_addr_t addr)
{
    return lduw_phys_internal(addr, DEVICE_NATIVE_ENDIAN);
}

uint32_t lduw_le_phys(target_phys_addr_t addr)
{
    return lduw_phys_internal(addr, DEVICE_LITTLE_ENDIAN);
}

uint32_t lduw_be_phys(target_phys_addr_t addr)
{
    return lduw_phys_internal(addr, DEVICE_BIG_ENDIAN);
}

/* warning: addr must be aligned. The ram page is not masked as dirty
   and the code inside is not invalidated. It is useful if the dirty
   bits are used to track modified PTEs */
void stl_phys_notdirty(target_phys_addr_t addr, uint32_t val)
{
    uint8_t *ptr;
    MemoryRegionSection *section;

    section = phys_page_find(addr >> TARGET_PAGE_BITS);

    if (!memory_region_is_ram(section->mr) || section->readonly) {
        addr = section_addr(section, addr);
        if (memory_region_is_ram(section->mr)) {
            section = &phys_sections[phys_section_rom];
        }
        io_mem_write(section->mr, addr, val, 4);
    } else {
<<<<<<< HEAD
        uintptr_t addr1 = (memory_region_get_ram_addr(section.mr)
=======
        unsigned long addr1 = (memory_region_get_ram_addr(section->mr)
>>>>>>> cb72b758
                               & TARGET_PAGE_MASK)
            + section_addr(section, addr);
        ptr = qemu_get_ram_ptr(addr1);
        stl_p(ptr, val);

        if (unlikely(in_migration)) {
            if (!cpu_physical_memory_is_dirty(addr1)) {
                /* invalidate code */
                tb_invalidate_phys_page_range(addr1, addr1 + 4, 0);
                /* set dirty bit */
                cpu_physical_memory_set_dirty_flags(
                    addr1, (0xff & ~CODE_DIRTY_FLAG));
            }
        }
    }
}

void stq_phys_notdirty(target_phys_addr_t addr, uint64_t val)
{
    uint8_t *ptr;
    MemoryRegionSection *section;

    section = phys_page_find(addr >> TARGET_PAGE_BITS);

    if (!memory_region_is_ram(section->mr) || section->readonly) {
        addr = section_addr(section, addr);
        if (memory_region_is_ram(section->mr)) {
            section = &phys_sections[phys_section_rom];
        }
#ifdef TARGET_WORDS_BIGENDIAN
        io_mem_write(section->mr, addr, val >> 32, 4);
        io_mem_write(section->mr, addr + 4, (uint32_t)val, 4);
#else
        io_mem_write(section->mr, addr, (uint32_t)val, 4);
        io_mem_write(section->mr, addr + 4, val >> 32, 4);
#endif
    } else {
        ptr = qemu_get_ram_ptr((memory_region_get_ram_addr(section->mr)
                                & TARGET_PAGE_MASK)
                               + section_addr(section, addr));
        stq_p(ptr, val);
    }
}

/* warning: addr must be aligned */
static inline void stl_phys_internal(target_phys_addr_t addr, uint32_t val,
                                     enum device_endian endian)
{
    uint8_t *ptr;
    MemoryRegionSection *section;

    section = phys_page_find(addr >> TARGET_PAGE_BITS);

    if (!memory_region_is_ram(section->mr) || section->readonly) {
        addr = section_addr(section, addr);
        if (memory_region_is_ram(section->mr)) {
            section = &phys_sections[phys_section_rom];
        }
#if defined(TARGET_WORDS_BIGENDIAN)
        if (endian == DEVICE_LITTLE_ENDIAN) {
            val = bswap32(val);
        }
#else
        if (endian == DEVICE_BIG_ENDIAN) {
            val = bswap32(val);
        }
#endif
        io_mem_write(section->mr, addr, val, 4);
    } else {
<<<<<<< HEAD
        uintptr_t addr1;
        addr1 = (memory_region_get_ram_addr(section.mr) & TARGET_PAGE_MASK)
            + section.offset_within_region
            + (addr & ~TARGET_PAGE_MASK);
=======
        unsigned long addr1;
        addr1 = (memory_region_get_ram_addr(section->mr) & TARGET_PAGE_MASK)
            + section_addr(section, addr);
>>>>>>> cb72b758
        /* RAM case */
        ptr = qemu_get_ram_ptr(addr1);
        switch (endian) {
        case DEVICE_LITTLE_ENDIAN:
            stl_le_p(ptr, val);
            break;
        case DEVICE_BIG_ENDIAN:
            stl_be_p(ptr, val);
            break;
        default:
            stl_p(ptr, val);
            break;
        }
        if (!cpu_physical_memory_is_dirty(addr1)) {
            /* invalidate code */
            tb_invalidate_phys_page_range(addr1, addr1 + 4, 0);
            /* set dirty bit */
            cpu_physical_memory_set_dirty_flags(addr1,
                (0xff & ~CODE_DIRTY_FLAG));
        }
    }
}

void stl_phys(target_phys_addr_t addr, uint32_t val)
{
    stl_phys_internal(addr, val, DEVICE_NATIVE_ENDIAN);
}

void stl_le_phys(target_phys_addr_t addr, uint32_t val)
{
    stl_phys_internal(addr, val, DEVICE_LITTLE_ENDIAN);
}

void stl_be_phys(target_phys_addr_t addr, uint32_t val)
{
    stl_phys_internal(addr, val, DEVICE_BIG_ENDIAN);
}

/* XXX: optimize */
void stb_phys(target_phys_addr_t addr, uint32_t val)
{
    uint8_t v = val;
    cpu_physical_memory_write(addr, &v, 1);
}

/* warning: addr must be aligned */
static inline void stw_phys_internal(target_phys_addr_t addr, uint32_t val,
                                     enum device_endian endian)
{
    uint8_t *ptr;
    MemoryRegionSection *section;

    section = phys_page_find(addr >> TARGET_PAGE_BITS);

    if (!memory_region_is_ram(section->mr) || section->readonly) {
        addr = section_addr(section, addr);
        if (memory_region_is_ram(section->mr)) {
            section = &phys_sections[phys_section_rom];
        }
#if defined(TARGET_WORDS_BIGENDIAN)
        if (endian == DEVICE_LITTLE_ENDIAN) {
            val = bswap16(val);
        }
#else
        if (endian == DEVICE_BIG_ENDIAN) {
            val = bswap16(val);
        }
#endif
        io_mem_write(section->mr, addr, val, 2);
    } else {
<<<<<<< HEAD
        uintptr_t addr1;
        addr1 = (memory_region_get_ram_addr(section.mr) & TARGET_PAGE_MASK)
            + section.offset_within_region + (addr & ~TARGET_PAGE_MASK);
=======
        unsigned long addr1;
        addr1 = (memory_region_get_ram_addr(section->mr) & TARGET_PAGE_MASK)
            + section_addr(section, addr);
>>>>>>> cb72b758
        /* RAM case */
        ptr = qemu_get_ram_ptr(addr1);
        switch (endian) {
        case DEVICE_LITTLE_ENDIAN:
            stw_le_p(ptr, val);
            break;
        case DEVICE_BIG_ENDIAN:
            stw_be_p(ptr, val);
            break;
        default:
            stw_p(ptr, val);
            break;
        }
        if (!cpu_physical_memory_is_dirty(addr1)) {
            /* invalidate code */
            tb_invalidate_phys_page_range(addr1, addr1 + 2, 0);
            /* set dirty bit */
            cpu_physical_memory_set_dirty_flags(addr1,
                (0xff & ~CODE_DIRTY_FLAG));
        }
    }
}

void stw_phys(target_phys_addr_t addr, uint32_t val)
{
    stw_phys_internal(addr, val, DEVICE_NATIVE_ENDIAN);
}

void stw_le_phys(target_phys_addr_t addr, uint32_t val)
{
    stw_phys_internal(addr, val, DEVICE_LITTLE_ENDIAN);
}

void stw_be_phys(target_phys_addr_t addr, uint32_t val)
{
    stw_phys_internal(addr, val, DEVICE_BIG_ENDIAN);
}

/* XXX: optimize */
void stq_phys(target_phys_addr_t addr, uint64_t val)
{
    val = tswap64(val);
    cpu_physical_memory_write(addr, &val, 8);
}

void stq_le_phys(target_phys_addr_t addr, uint64_t val)
{
    val = cpu_to_le64(val);
    cpu_physical_memory_write(addr, &val, 8);
}

void stq_be_phys(target_phys_addr_t addr, uint64_t val)
{
    val = cpu_to_be64(val);
    cpu_physical_memory_write(addr, &val, 8);
}

/* virtual memory access for debug (includes writing to ROM) */
int cpu_memory_rw_debug(CPUState *env, target_ulong addr,
                        uint8_t *buf, int len, int is_write)
{
    int l;
    target_phys_addr_t phys_addr;
    target_ulong page;

    while (len > 0) {
        page = addr & TARGET_PAGE_MASK;
        phys_addr = cpu_get_phys_page_debug(env, page);
        /* if no physical page mapped, return an error */
        if (phys_addr == -1)
            return -1;
        l = (page + TARGET_PAGE_SIZE) - addr;
        if (l > len)
            l = len;
        phys_addr += (addr & ~TARGET_PAGE_MASK);
        if (is_write)
            cpu_physical_memory_write_rom(phys_addr, buf, l);
        else
            cpu_physical_memory_rw(phys_addr, buf, l, is_write);
        len -= l;
        buf += l;
        addr += l;
    }
    return 0;
}
#endif

/* in deterministic execution mode, instructions doing device I/Os
   must be at the end of the TB */
void cpu_io_recompile(CPUState *env, void *retaddr)
{
    TranslationBlock *tb;
    uint32_t n, cflags;
    target_ulong pc, cs_base;
    uint64_t flags;

    tb = tb_find_pc((uintptr_t)retaddr);
    if (!tb) {
        cpu_abort(env, "cpu_io_recompile: could not find TB for pc=%p",
                  retaddr);
    }
    n = env->icount_decr.u16.low + tb->icount;
    cpu_restore_state(tb, env, (uintptr_t)retaddr);
    /* Calculate how many instructions had been executed before the fault
       occurred.  */
    n = n - env->icount_decr.u16.low;
    /* Generate a new TB ending on the I/O insn.  */
    n++;
    /* On MIPS and SH, delay slot instructions can only be restarted if
       they were already the first instruction in the TB.  If this is not
       the first instruction in a TB then re-execute the preceding
       branch.  */
#if defined(TARGET_MIPS)
    if ((env->hflags & MIPS_HFLAG_BMASK) != 0 && n > 1) {
        env->active_tc.PC -= 4;
        env->icount_decr.u16.low++;
        env->hflags &= ~MIPS_HFLAG_BMASK;
    }
#elif defined(TARGET_SH4)
    if ((env->flags & ((DELAY_SLOT | DELAY_SLOT_CONDITIONAL))) != 0
            && n > 1) {
        env->pc -= 2;
        env->icount_decr.u16.low++;
        env->flags &= ~(DELAY_SLOT | DELAY_SLOT_CONDITIONAL);
    }
#endif
    /* This should never happen.  */
    if (n > CF_COUNT_MASK)
        cpu_abort(env, "TB too big during recompile");

    cflags = n | CF_LAST_IO;
    pc = tb->pc;
    cs_base = tb->cs_base;
    flags = tb->flags;
    tb_phys_invalidate(tb, -1);
    /* FIXME: In theory this could raise an exception.  In practice
       we have already translated the block once so it's probably ok.  */
    tb_gen_code(env, pc, cs_base, flags, cflags);
    /* TODO: If env->pc != tb->pc (i.e. the faulting instruction was not
       the first in the TB) then we end up generating a whole new TB and
       repeating the fault, which is horribly inefficient.
       Better would be to execute just this insn uncached, or generate a
       second new TB.  */
    cpu_resume_from_signal(env, NULL);
}

#if !defined(CONFIG_USER_ONLY)

void dump_exec_info(FILE *f, fprintf_function cpu_fprintf)
{
    int i, target_code_size, max_target_code_size;
    int direct_jmp_count, direct_jmp2_count, cross_page;
    TranslationBlock *tb;

    target_code_size = 0;
    max_target_code_size = 0;
    cross_page = 0;
    direct_jmp_count = 0;
    direct_jmp2_count = 0;
    for(i = 0; i < nb_tbs; i++) {
        tb = &tbs[i];
        target_code_size += tb->size;
        if (tb->size > max_target_code_size)
            max_target_code_size = tb->size;
        if (tb->page_addr[1] != -1)
            cross_page++;
        if (tb->tb_next_offset[0] != 0xffff) {
            direct_jmp_count++;
            if (tb->tb_next_offset[1] != 0xffff) {
                direct_jmp2_count++;
            }
        }
    }
    /* XXX: avoid using doubles ? */
    cpu_fprintf(f, "Translation buffer state:\n");
    cpu_fprintf(f, "gen code size       %td/%" PRIuPTR "\n",
                code_gen_ptr - code_gen_buffer, code_gen_buffer_max_size);
    cpu_fprintf(f, "TB count            %d/%d\n",
                nb_tbs, code_gen_max_blocks);
    cpu_fprintf(f, "TB avg target size  %d max=%d bytes\n",
                nb_tbs ? target_code_size / nb_tbs : 0,
                max_target_code_size);
    cpu_fprintf(f, "TB avg host size    %td bytes (expansion ratio: %0.1f)\n",
                nb_tbs ? (code_gen_ptr - code_gen_buffer) / nb_tbs : 0,
                target_code_size ? (double) (code_gen_ptr - code_gen_buffer) / target_code_size : 0);
    cpu_fprintf(f, "cross page TB count %d (%d%%)\n",
            cross_page,
            nb_tbs ? (cross_page * 100) / nb_tbs : 0);
    cpu_fprintf(f, "direct jump count   %d (%d%%) (2 jumps=%d %d%%)\n",
                direct_jmp_count,
                nb_tbs ? (direct_jmp_count * 100) / nb_tbs : 0,
                direct_jmp2_count,
                nb_tbs ? (direct_jmp2_count * 100) / nb_tbs : 0);
    cpu_fprintf(f, "\nStatistics:\n");
    cpu_fprintf(f, "TB flush count      %d\n", tb_flush_count);
    cpu_fprintf(f, "TB invalidate count %d\n", tb_phys_invalidate_count);
    cpu_fprintf(f, "TLB flush count     %d\n", tlb_flush_count);
    tcg_dump_info(f, cpu_fprintf);
}

/* NOTE: this function can trigger an exception */
/* NOTE2: the returned address is not exactly the physical address: it
   is the offset relative to phys_ram_base */
tb_page_addr_t get_page_addr_code(CPUState *env1, target_ulong addr)
{
    int mmu_idx, page_index, pd;
    void *p;
    MemoryRegion *mr;

    page_index = (addr >> TARGET_PAGE_BITS) & (CPU_TLB_SIZE - 1);
    mmu_idx = cpu_mmu_index(env1);
    if (unlikely(env1->tlb_table[mmu_idx][page_index].addr_code !=
                 (addr & TARGET_PAGE_MASK))) {
        ldub_code(addr);
    }
    pd = env1->iotlb[mmu_idx][page_index] & ~TARGET_PAGE_MASK;
    mr = iotlb_to_region(pd);
    if (mr != &io_mem_ram && mr != &io_mem_rom
        && mr != &io_mem_notdirty && !mr->rom_device) {
#if defined(TARGET_ALPHA) || defined(TARGET_MIPS) || defined(TARGET_SPARC)
        cpu_unassigned_access(env1, addr, 0, 1, 0, 4);
#else
        cpu_abort(env1, "Trying to execute code outside RAM or ROM at 0x" TARGET_FMT_lx "\n", addr);
#endif
    }
    p = (void *)((uintptr_t)addr + env1->tlb_table[mmu_idx][page_index].addend);
    return qemu_ram_addr_from_host_nofail(p);
}

/*
 * A helper function for the _utterly broken_ virtio device model to find out if
 * it's running on a big endian machine. Don't do this at home kids!
 */
bool virtio_is_big_endian(void);
bool virtio_is_big_endian(void)
{
#if defined(TARGET_WORDS_BIGENDIAN)
    return true;
#else
    return false;
#endif
}

#define MMUSUFFIX _cmmu
#undef GETPC
#define GETPC() NULL
#define env cpu_single_env
#define SOFTMMU_CODE_ACCESS

#define SHIFT 0
#include "softmmu_template.h"

#define SHIFT 1
#include "softmmu_template.h"

#define SHIFT 2
#include "softmmu_template.h"

#define SHIFT 3
#include "softmmu_template.h"

#undef env

#endif<|MERGE_RESOLUTION|>--- conflicted
+++ resolved
@@ -2218,15 +2218,9 @@
         /* IO memory case (romd handled later) */
         address |= TLB_MMIO;
     }
-<<<<<<< HEAD
-    if (is_ram_rom_romd(&section)) {
-        addend = (uintptr_t)(memory_region_get_ram_ptr(section.mr)
-                                 + section.offset_within_region);
-=======
     if (is_ram_rom_romd(section)) {
-        addend = (unsigned long)memory_region_get_ram_ptr(section->mr)
+        addend = (uintptr_t)memory_region_get_ram_ptr(section->mr)
                                  + section_addr(section, paddr);
->>>>>>> cb72b758
     } else {
         addend = 0;
     }
@@ -3948,16 +3942,8 @@
         if (!is_ram_rom_romd(section)) {
             /* do nothing */
         } else {
-<<<<<<< HEAD
-            uintptr_t addr1;
-            addr1 = (memory_region_get_ram_addr(section.mr)
-                     + section.offset_within_region)
-                + (addr & ~TARGET_PAGE_MASK);
-=======
-            unsigned long addr1;
-            addr1 = memory_region_get_ram_addr(section->mr)
+            uintptr_t addr1 = memory_region_get_ram_addr(section->mr)
                 + section_addr(section, addr);
->>>>>>> cb72b758
             /* ROM/RAM case */
             ptr = qemu_get_ram_ptr(addr1);
             memcpy(ptr, buf, l);
@@ -4309,12 +4295,8 @@
         }
         io_mem_write(section->mr, addr, val, 4);
     } else {
-<<<<<<< HEAD
-        uintptr_t addr1 = (memory_region_get_ram_addr(section.mr)
-=======
-        unsigned long addr1 = (memory_region_get_ram_addr(section->mr)
->>>>>>> cb72b758
-                               & TARGET_PAGE_MASK)
+        uintptr_t addr1 = (memory_region_get_ram_addr(section->mr)
+                           & TARGET_PAGE_MASK)
             + section_addr(section, addr);
         ptr = qemu_get_ram_ptr(addr1);
         stl_p(ptr, val);
@@ -4383,16 +4365,9 @@
 #endif
         io_mem_write(section->mr, addr, val, 4);
     } else {
-<<<<<<< HEAD
         uintptr_t addr1;
-        addr1 = (memory_region_get_ram_addr(section.mr) & TARGET_PAGE_MASK)
-            + section.offset_within_region
-            + (addr & ~TARGET_PAGE_MASK);
-=======
-        unsigned long addr1;
         addr1 = (memory_region_get_ram_addr(section->mr) & TARGET_PAGE_MASK)
             + section_addr(section, addr);
->>>>>>> cb72b758
         /* RAM case */
         ptr = qemu_get_ram_ptr(addr1);
         switch (endian) {
@@ -4463,15 +4438,9 @@
 #endif
         io_mem_write(section->mr, addr, val, 2);
     } else {
-<<<<<<< HEAD
         uintptr_t addr1;
-        addr1 = (memory_region_get_ram_addr(section.mr) & TARGET_PAGE_MASK)
-            + section.offset_within_region + (addr & ~TARGET_PAGE_MASK);
-=======
-        unsigned long addr1;
         addr1 = (memory_region_get_ram_addr(section->mr) & TARGET_PAGE_MASK)
             + section_addr(section, addr);
->>>>>>> cb72b758
         /* RAM case */
         ptr = qemu_get_ram_ptr(addr1);
         switch (endian) {
