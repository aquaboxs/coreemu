--- conflicted
+++ resolved
@@ -2328,7 +2328,6 @@
     }
 }
 
-<<<<<<< HEAD
 static int qemu_target_backtrace(target_ulong *array, size_t size)
 {
     int n = 0;
@@ -2367,20 +2366,6 @@
     return buffer;
 }
 
-void qemu_register_coalesced_mmio(target_phys_addr_t addr, ram_addr_t size)
-{
-    if (kvm_enabled())
-        kvm_coalesce_mmio_region(addr, size);
-}
-
-void qemu_unregister_coalesced_mmio(target_phys_addr_t addr, ram_addr_t size)
-{
-    if (kvm_enabled())
-        kvm_uncoalesce_mmio_region(addr, size);
-}
-
-=======
->>>>>>> a8170e5e
 void qemu_flush_coalesced_mmio_buffer(void)
 {
     if (kvm_enabled())
