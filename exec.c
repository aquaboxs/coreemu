/*
 *  virtual page mapping and translated block handling
 *
 *  Copyright (c) 2003 Fabrice Bellard
 *
 * This library is free software; you can redistribute it and/or
 * modify it under the terms of the GNU Lesser General Public
 * License as published by the Free Software Foundation; either
 * version 2 of the License, or (at your option) any later version.
 *
 * This library is distributed in the hope that it will be useful,
 * but WITHOUT ANY WARRANTY; without even the implied warranty of
 * MERCHANTABILITY or FITNESS FOR A PARTICULAR PURPOSE.  See the GNU
 * Lesser General Public License for more details.
 *
 * You should have received a copy of the GNU Lesser General Public
 * License along with this library; if not, see <http://www.gnu.org/licenses/>.
 */
#include "config.h"
#ifdef _WIN32
#include <windows.h>
#else
#include <sys/types.h>
#include <sys/mman.h>
#endif

#include "qemu-common.h"
#include "cpu.h"
#include "tcg.h"
#include "hw/hw.h"
#include "hw/qdev.h"
#include "osdep.h"
#include "kvm.h"
#include "hw/xen.h"
#include "qemu-timer.h"
#include "memory.h"
#include "exec-memory.h"
#if defined(CONFIG_USER_ONLY)
#include <qemu.h>
#if defined(TARGET_X86_64)
#include "vsyscall.h"
#endif
#if defined(__FreeBSD__) || defined(__FreeBSD_kernel__)
#include <sys/param.h>
#if __FreeBSD_version >= 700104
#define HAVE_KINFO_GETVMMAP
#define sigqueue sigqueue_freebsd  /* avoid redefinition */
#include <sys/time.h>
#include <sys/proc.h>
#include <machine/profile.h>
#define _KERNEL
#include <sys/user.h>
#undef _KERNEL
#undef sigqueue
#include <libutil.h>
#endif
#endif
#else /* !CONFIG_USER_ONLY */
#include "xen-mapcache.h"
#include "trace.h"
#endif

#define WANT_EXEC_OBSOLETE
#include "exec-obsolete.h"

//#define DEBUG_TB_INVALIDATE
//#define DEBUG_FLUSH
//#define DEBUG_TLB

/* make various TB consistency checks */
//#define DEBUG_TB_CHECK
//#define DEBUG_TLB_CHECK

//#define DEBUG_IOPORT
//#define DEBUG_SUBPAGE

#if !defined(CONFIG_USER_ONLY)
/* TB consistency checks only implemented for usermode emulation.  */
#undef DEBUG_TB_CHECK
#endif

#define SMC_BITMAP_USE_THRESHOLD 10

static TranslationBlock *tbs;
static int code_gen_max_blocks;
TranslationBlock *tb_phys_hash[CODE_GEN_PHYS_HASH_SIZE];
static int nb_tbs;
/* any access to the tbs or the page table must use this lock */
spinlock_t tb_lock = SPIN_LOCK_UNLOCKED;

#if defined(__arm__) || defined(__sparc_v9__)
/* The prologue must be reachable with a direct jump. ARM and Sparc64
 have limited branch ranges (possibly also PPC) so place it in a
 section close to code segment. */
#define code_gen_section                                \
    __attribute__((__section__(".gen_code")))           \
    __attribute__((aligned (32)))
#elif defined(_WIN32)
/* Maximum alignment for Win32 is 16. */
#define code_gen_section                                \
    __attribute__((aligned (16)))
#else
#define code_gen_section                                \
    __attribute__((aligned (32)))
#endif

uint8_t code_gen_prologue[1024] code_gen_section;
static uint8_t *code_gen_buffer;
static uintptr_t code_gen_buffer_size;
/* threshold to flush the translated code buffer */
static uintptr_t code_gen_buffer_max_size;
static uint8_t *code_gen_ptr;

#if !defined(CONFIG_USER_ONLY)
int phys_ram_fd;
static int in_migration;

RAMList ram_list = { .blocks = QLIST_HEAD_INITIALIZER(ram_list.blocks) };

static MemoryRegion *system_memory;
static MemoryRegion *system_io;

MemoryRegion io_mem_ram, io_mem_rom, io_mem_unassigned, io_mem_notdirty;
static MemoryRegion io_mem_subpage_ram;

#endif

CPUArchState *first_cpu;
/* current CPU in the current thread. It is only valid inside
   cpu_exec() */
DEFINE_TLS(CPUArchState *,cpu_single_env);
/* 0 = Do not count executed instructions.
   1 = Precise instruction counting.
   2 = Adaptive rate instruction counting.  */
int use_icount = 0;

typedef struct PageDesc {
    /* list of TBs intersecting this ram page */
    TranslationBlock *first_tb;
    /* in order to optimize self modifying code, we count the number
       of lookups we do to a given page to use a bitmap */
    unsigned int code_write_count;
    uint8_t *code_bitmap;
#if defined(CONFIG_USER_ONLY)
    unsigned long flags;
#endif
} PageDesc;

/* In system mode we want L1_MAP to be based on ram offsets,
   while in user mode we want it to be based on virtual addresses.  */
#if !defined(CONFIG_USER_ONLY)
#if HOST_LONG_BITS < TARGET_PHYS_ADDR_SPACE_BITS
# define L1_MAP_ADDR_SPACE_BITS  HOST_LONG_BITS
#else
# define L1_MAP_ADDR_SPACE_BITS  TARGET_PHYS_ADDR_SPACE_BITS
#endif
#else
# define L1_MAP_ADDR_SPACE_BITS  TARGET_VIRT_ADDR_SPACE_BITS
#endif

/* Size of the L2 (and L3, etc) page tables.  */
#define L2_BITS 10
#define L2_SIZE (1 << L2_BITS)

#define P_L2_LEVELS \
    (((TARGET_PHYS_ADDR_SPACE_BITS - TARGET_PAGE_BITS - 1) / L2_BITS) + 1)

/* The bits remaining after N lower levels of page tables.  */
#define V_L1_BITS_REM \
    ((L1_MAP_ADDR_SPACE_BITS - TARGET_PAGE_BITS) % L2_BITS)

#if V_L1_BITS_REM < 4
#define V_L1_BITS  (V_L1_BITS_REM + L2_BITS)
#else
#define V_L1_BITS  V_L1_BITS_REM
#endif

#define V_L1_SIZE  ((target_ulong)1 << V_L1_BITS)

#define V_L1_SHIFT (L1_MAP_ADDR_SPACE_BITS - TARGET_PAGE_BITS - V_L1_BITS)

uintptr_t qemu_real_host_page_size;
uintptr_t qemu_host_page_size;
uintptr_t qemu_host_page_mask;

/* This is a multi-level map on the virtual address space.
   The bottom level has pointers to PageDesc.  */
static void *l1_map[V_L1_SIZE];

#if !defined(CONFIG_USER_ONLY)
typedef struct PhysPageEntry PhysPageEntry;

static MemoryRegionSection *phys_sections;
static unsigned phys_sections_nb, phys_sections_nb_alloc;
static uint16_t phys_section_unassigned;
static uint16_t phys_section_notdirty;
static uint16_t phys_section_rom;
static uint16_t phys_section_watch;

struct PhysPageEntry {
    uint16_t is_leaf : 1;
     /* index into phys_sections (is_leaf) or phys_map_nodes (!is_leaf) */
    uint16_t ptr : 15;
};

/* Simple allocator for PhysPageEntry nodes */
static PhysPageEntry (*phys_map_nodes)[L2_SIZE];
static unsigned phys_map_nodes_nb, phys_map_nodes_nb_alloc;

#define PHYS_MAP_NODE_NIL (((uint16_t)~0) >> 1)

/* This is a multi-level map on the physical address space.
   The bottom level has pointers to MemoryRegionSections.  */
static PhysPageEntry phys_map = { .ptr = PHYS_MAP_NODE_NIL, .is_leaf = 0 };

static void io_mem_init(void);
static void memory_map_init(void);

static MemoryRegion io_mem_watch;
#endif

/* log support */
#ifdef WIN32
static const char *logfilename = "qemu.log";
#else
static const char *logfilename = "/tmp/qemu.log";
#endif
FILE *logfile;
int loglevel;
static int log_append = 0;

/* statistics */
#if !defined(CONFIG_USER_ONLY)
static int tlb_flush_count;
#endif
static int tb_flush_count;
static int tb_phys_invalidate_count;

#ifdef _WIN32
static void map_exec(void *addr, long size)
{
    DWORD old_protect;
    VirtualProtect(addr, size,
                   PAGE_EXECUTE_READWRITE, &old_protect);

}
#else
static void map_exec(void *addr, long size)
{
    uintptr_t start, end, page_size;

    page_size = getpagesize();
    start = (uintptr_t)addr;
    start &= ~(page_size - 1);

    end = (uintptr_t)addr + size;
    end += page_size - 1;
    end &= ~(page_size - 1);

    mprotect((void *)start, end - start,
             PROT_READ | PROT_WRITE | PROT_EXEC);
}
#endif

static void page_init(void)
{
    /* NOTE: we can always suppose that qemu_host_page_size >=
       TARGET_PAGE_SIZE */
#ifdef _WIN32
    {
        SYSTEM_INFO system_info;

        GetSystemInfo(&system_info);
        qemu_real_host_page_size = system_info.dwPageSize;
    }
#else
    qemu_real_host_page_size = getpagesize();
#endif
    if (qemu_host_page_size == 0)
        qemu_host_page_size = qemu_real_host_page_size;
    if (qemu_host_page_size < TARGET_PAGE_SIZE)
        qemu_host_page_size = TARGET_PAGE_SIZE;
    qemu_host_page_mask = ~(qemu_host_page_size - 1);

#if defined(CONFIG_BSD) && defined(CONFIG_USER_ONLY)
    {
#ifdef HAVE_KINFO_GETVMMAP
        struct kinfo_vmentry *freep;
        int i, cnt;

        freep = kinfo_getvmmap(getpid(), &cnt);
        if (freep) {
            mmap_lock();
            for (i = 0; i < cnt; i++) {
                uintptr_t startaddr, endaddr;

                startaddr = freep[i].kve_start;
                endaddr = freep[i].kve_end;
                if (h2g_valid(startaddr)) {
                    startaddr = h2g(startaddr) & TARGET_PAGE_MASK;

                    if (h2g_valid(endaddr)) {
                        endaddr = h2g(endaddr);
                        page_set_flags(startaddr, endaddr, PAGE_RESERVED);
                    } else {
#if TARGET_ABI_BITS <= L1_MAP_ADDR_SPACE_BITS
                        endaddr = ~0ul;
                        page_set_flags(startaddr, endaddr, PAGE_RESERVED);
#endif
                    }
                }
            }
            free(freep);
            mmap_unlock();
        }
#else
        FILE *f;

        last_brk = (uintptr_t)sbrk(0);

        f = fopen("/compat/linux/proc/self/maps", "r");
        if (f) {
            mmap_lock();

            do {
                uintptr_t startaddr, endaddr;
                int n;

                n = fscanf (f, "%lx-%lx %*[^\n]\n", &startaddr, &endaddr);

                if (n == 2 && h2g_valid(startaddr)) {
                    startaddr = h2g(startaddr) & TARGET_PAGE_MASK;

                    if (h2g_valid(endaddr)) {
                        endaddr = h2g(endaddr);
                    } else {
                        endaddr = ~0ul;
                    }
                    page_set_flags(startaddr, endaddr, PAGE_RESERVED);
                }
            } while (!feof(f));

            fclose(f);
            mmap_unlock();
        }
#endif
    }
#endif
}

static PageDesc *page_find_alloc(tb_page_addr_t index, int alloc)
{
    PageDesc *pd;
    void **lp;
    int i;

#if defined(CONFIG_USER_ONLY)
    /* We can't use g_malloc because it may recurse into a locked mutex. */
# define ALLOC(P, SIZE)                                 \
    do {                                                \
        P = mmap(NULL, SIZE, PROT_READ | PROT_WRITE,    \
                 MAP_PRIVATE | MAP_ANONYMOUS, -1, 0);   \
    } while (0)
#else
# define ALLOC(P, SIZE) \
    do { P = g_malloc0(SIZE); } while (0)
#endif

    /* Level 1.  Always allocated.  */
    lp = l1_map + ((index >> V_L1_SHIFT) & (V_L1_SIZE - 1));

    /* Level 2..N-1.  */
    for (i = V_L1_SHIFT / L2_BITS - 1; i > 0; i--) {
        void **p = *lp;

        if (p == NULL) {
            if (!alloc) {
                return NULL;
            }
            ALLOC(p, sizeof(void *) * L2_SIZE);
            *lp = p;
        }

        lp = p + ((index >> (i * L2_BITS)) & (L2_SIZE - 1));
    }

    pd = *lp;
    if (pd == NULL) {
        if (!alloc) {
            return NULL;
        }
        ALLOC(pd, sizeof(PageDesc) * L2_SIZE);
        *lp = pd;
    }

#undef ALLOC

    return pd + (index & (L2_SIZE - 1));
}

static inline PageDesc *page_find(tb_page_addr_t index)
{
    return page_find_alloc(index, 0);
}

#if !defined(CONFIG_USER_ONLY)

static void phys_map_node_reserve(unsigned nodes)
{
    if (phys_map_nodes_nb + nodes > phys_map_nodes_nb_alloc) {
        typedef PhysPageEntry Node[L2_SIZE];
        phys_map_nodes_nb_alloc = MAX(phys_map_nodes_nb_alloc * 2, 16);
        phys_map_nodes_nb_alloc = MAX(phys_map_nodes_nb_alloc,
                                      phys_map_nodes_nb + nodes);
        phys_map_nodes = g_renew(Node, phys_map_nodes,
                                 phys_map_nodes_nb_alloc);
    }
}

static uint16_t phys_map_node_alloc(void)
{
    unsigned i;
    uint16_t ret;

    ret = phys_map_nodes_nb++;
    assert(ret != PHYS_MAP_NODE_NIL);
    assert(ret != phys_map_nodes_nb_alloc);
    for (i = 0; i < L2_SIZE; ++i) {
        phys_map_nodes[ret][i].is_leaf = 0;
        phys_map_nodes[ret][i].ptr = PHYS_MAP_NODE_NIL;
    }
    return ret;
}

static void phys_map_nodes_reset(void)
{
    phys_map_nodes_nb = 0;
}


static void phys_page_set_level(PhysPageEntry *lp, target_phys_addr_t *index,
                                target_phys_addr_t *nb, uint16_t leaf,
                                int level)
{
    PhysPageEntry *p;
    int i;
    target_phys_addr_t step = (target_phys_addr_t)1 << (level * L2_BITS);

    if (!lp->is_leaf && lp->ptr == PHYS_MAP_NODE_NIL) {
        lp->ptr = phys_map_node_alloc();
        p = phys_map_nodes[lp->ptr];
        if (level == 0) {
            for (i = 0; i < L2_SIZE; i++) {
                p[i].is_leaf = 1;
                p[i].ptr = phys_section_unassigned;
            }
        }
    } else {
        p = phys_map_nodes[lp->ptr];
    }
    lp = &p[(*index >> (level * L2_BITS)) & (L2_SIZE - 1)];

    while (*nb && lp < &p[L2_SIZE]) {
        if ((*index & (step - 1)) == 0 && *nb >= step) {
            lp->is_leaf = true;
            lp->ptr = leaf;
            *index += step;
            *nb -= step;
        } else {
            phys_page_set_level(lp, index, nb, leaf, level - 1);
        }
        ++lp;
    }
}

static void phys_page_set(target_phys_addr_t index, target_phys_addr_t nb,
                          uint16_t leaf)
{
    /* Wildly overreserve - it doesn't matter much. */
    phys_map_node_reserve(3 * P_L2_LEVELS);

    phys_page_set_level(&phys_map, &index, &nb, leaf, P_L2_LEVELS - 1);
}

static MemoryRegionSection *phys_page_find(target_phys_addr_t index)
{
    PhysPageEntry lp = phys_map;
    PhysPageEntry *p;
    int i;
    uint16_t s_index = phys_section_unassigned;

    for (i = P_L2_LEVELS - 1; i >= 0 && !lp.is_leaf; i--) {
        if (lp.ptr == PHYS_MAP_NODE_NIL) {
            goto not_found;
        }
        p = phys_map_nodes[lp.ptr];
        lp = p[(index >> (i * L2_BITS)) & (L2_SIZE - 1)];
    }

    s_index = lp.ptr;
not_found:
    return &phys_sections[s_index];
}

static target_phys_addr_t section_addr(MemoryRegionSection *section,
                                       target_phys_addr_t addr)
{
    addr -= section->offset_within_address_space;
    addr += section->offset_within_region;
    return addr;
}

static void tlb_protect_code(ram_addr_t ram_addr);
static void tlb_unprotect_code_phys(CPUArchState *env, ram_addr_t ram_addr,
                                    target_ulong vaddr);
#define mmap_lock() do { } while(0)
#define mmap_unlock() do { } while(0)
#endif

#define DEFAULT_CODE_GEN_BUFFER_SIZE (32 * 1024 * 1024)

#if defined(CONFIG_USER_ONLY)
/* Currently it is not recommended to allocate big chunks of data in
   user mode. It will change when a dedicated libc will be used */
#define USE_STATIC_CODE_GEN_BUFFER
#endif

#ifdef USE_STATIC_CODE_GEN_BUFFER
static uint8_t static_code_gen_buffer[DEFAULT_CODE_GEN_BUFFER_SIZE]
               __attribute__((aligned (CODE_GEN_ALIGN)));
#endif

static void code_gen_alloc(uintptr_t tb_size)
{
#ifdef USE_STATIC_CODE_GEN_BUFFER
    code_gen_buffer = static_code_gen_buffer;
    code_gen_buffer_size = DEFAULT_CODE_GEN_BUFFER_SIZE;
    map_exec(code_gen_buffer, code_gen_buffer_size);
#else
    code_gen_buffer_size = tb_size;
    if (code_gen_buffer_size == 0) {
#if defined(CONFIG_USER_ONLY)
        code_gen_buffer_size = DEFAULT_CODE_GEN_BUFFER_SIZE;
#else
        /* XXX: needs adjustments */
        code_gen_buffer_size = (uintptr_t)(ram_size / 4);
#endif
    }
    if (code_gen_buffer_size < MIN_CODE_GEN_BUFFER_SIZE)
        code_gen_buffer_size = MIN_CODE_GEN_BUFFER_SIZE;
    /* The code gen buffer location may have constraints depending on
       the host cpu and OS */
#if defined(__linux__)
    {
        int flags;
        void *start = NULL;

        flags = MAP_PRIVATE | MAP_ANONYMOUS;
#if defined(__x86_64__)
        flags |= MAP_32BIT;
        /* Cannot map more than that */
        if (code_gen_buffer_size > (800 * 1024 * 1024))
            code_gen_buffer_size = (800 * 1024 * 1024);
#elif defined(__sparc_v9__)
        // Map the buffer below 2G, so we can use direct calls and branches
        flags |= MAP_FIXED;
        start = (void *) 0x60000000UL;
        if (code_gen_buffer_size > (512 * 1024 * 1024))
            code_gen_buffer_size = (512 * 1024 * 1024);
#elif defined(__arm__)
        /* Keep the buffer no bigger than 16MB to branch between blocks */
        if (code_gen_buffer_size > 16 * 1024 * 1024)
            code_gen_buffer_size = 16 * 1024 * 1024;
#elif defined(__s390x__)
        /* Map the buffer so that we can use direct calls and branches.  */
        /* We have a +- 4GB range on the branches; leave some slop.  */
        if (code_gen_buffer_size > (3ul * 1024 * 1024 * 1024)) {
            code_gen_buffer_size = 3ul * 1024 * 1024 * 1024;
        }
        start = (void *)0x90000000UL;
#endif
        code_gen_buffer = mmap(start, code_gen_buffer_size,
                               PROT_WRITE | PROT_READ | PROT_EXEC,
                               flags, -1, 0);
        if (code_gen_buffer == MAP_FAILED) {
            fprintf(stderr, "Could not allocate dynamic translator buffer\n");
            exit(1);
        }
    }
#elif defined(__FreeBSD__) || defined(__FreeBSD_kernel__) \
    || defined(__DragonFly__) || defined(__OpenBSD__) \
    || defined(__NetBSD__)
    {
        int flags;
        void *addr = NULL;
        flags = MAP_PRIVATE | MAP_ANONYMOUS;
#if defined(__x86_64__)
        /* FreeBSD doesn't have MAP_32BIT, use MAP_FIXED and assume
         * 0x40000000 is free */
        flags |= MAP_FIXED;
        addr = (void *)0x40000000;
        /* Cannot map more than that */
        if (code_gen_buffer_size > (800 * 1024 * 1024))
            code_gen_buffer_size = (800 * 1024 * 1024);
#elif defined(__sparc_v9__)
        // Map the buffer below 2G, so we can use direct calls and branches
        flags |= MAP_FIXED;
        addr = (void *) 0x60000000UL;
        if (code_gen_buffer_size > (512 * 1024 * 1024)) {
            code_gen_buffer_size = (512 * 1024 * 1024);
        }
#endif
        code_gen_buffer = mmap(addr, code_gen_buffer_size,
                               PROT_WRITE | PROT_READ | PROT_EXEC,
                               flags, -1, 0);
        if (code_gen_buffer == MAP_FAILED) {
            fprintf(stderr, "Could not allocate dynamic translator buffer\n");
            exit(1);
        }
    }
#else
    code_gen_buffer = g_malloc(code_gen_buffer_size);
    map_exec(code_gen_buffer, code_gen_buffer_size);
#endif
#endif /* !USE_STATIC_CODE_GEN_BUFFER */
    map_exec(code_gen_prologue, sizeof(code_gen_prologue));
    code_gen_buffer_max_size = code_gen_buffer_size -
        (TCG_MAX_OP_SIZE * OPC_BUF_SIZE);
    code_gen_max_blocks = code_gen_buffer_size / CODE_GEN_AVG_BLOCK_SIZE;
    tbs = g_malloc(code_gen_max_blocks * sizeof(TranslationBlock));
}

/* Must be called before using the QEMU cpus. 'tb_size' is the size
   (in bytes) allocated to the translation buffer. Zero means default
   size. */
void tcg_exec_init(uintptr_t tb_size)
{
    cpu_gen_init();
    code_gen_alloc(tb_size);
    code_gen_ptr = code_gen_buffer;
    tcg_register_jit(code_gen_buffer, code_gen_buffer_size);
    page_init();
#if !defined(CONFIG_USER_ONLY) || !defined(CONFIG_USE_GUEST_BASE)
    /* There's no guest base to take into account, so go ahead and
       initialize the prologue now.  */
    tcg_prologue_init(&tcg_ctx);
#endif
}

bool tcg_enabled(void)
{
    return code_gen_buffer != NULL;
}

void cpu_exec_init_all(void)
{
#if !defined(CONFIG_USER_ONLY)
    memory_map_init();
    io_mem_init();
#endif
}

#if defined(CPU_SAVE_VERSION) && !defined(CONFIG_USER_ONLY)

static int cpu_common_post_load(void *opaque, int version_id)
{
    CPUArchState *env = opaque;

    /* 0x01 was CPU_INTERRUPT_EXIT. This line can be removed when the
       version_id is increased. */
    env->interrupt_request &= ~0x01;
    tlb_flush(env, 1);

    return 0;
}

static const VMStateDescription vmstate_cpu_common = {
    .name = "cpu_common",
    .version_id = 1,
    .minimum_version_id = 1,
    .minimum_version_id_old = 1,
    .post_load = cpu_common_post_load,
    .fields      = (VMStateField []) {
        VMSTATE_UINT32(halted, CPUArchState),
        VMSTATE_UINT32(interrupt_request, CPUArchState),
        VMSTATE_END_OF_LIST()
    }
};
#endif

CPUArchState *qemu_get_cpu(int cpu)
{
    CPUArchState *env = first_cpu;

    while (env) {
        if (env->cpu_index == cpu)
            break;
        env = env->next_cpu;
    }

    return env;
}

void cpu_exec_init(CPUArchState *env)
{
    CPUArchState **penv;
    int cpu_index;

#ifdef TARGET_WORDS_BIGENDIAN
    env->bigendian = 1;
#else
    env->bigendian = 0;
#endif

#if defined(CONFIG_USER_ONLY)
    cpu_list_lock();
#endif
    env->next_cpu = NULL;
    penv = &first_cpu;
    cpu_index = 0;
    while (*penv != NULL) {
        penv = &(*penv)->next_cpu;
        cpu_index++;
    }
    env->cpu_index = cpu_index;
    env->numa_node = 0;
    QTAILQ_INIT(&env->breakpoints);
    QTAILQ_INIT(&env->watchpoints);
#ifndef CONFIG_USER_ONLY
    env->thread_id = qemu_get_thread_id();
#endif
    *penv = env;
#if defined(CONFIG_USER_ONLY)
    cpu_list_unlock();
#endif
#if defined(CPU_SAVE_VERSION) && !defined(CONFIG_USER_ONLY)
    vmstate_register(NULL, cpu_index, &vmstate_cpu_common, env);
    register_savevm(NULL, "cpu", cpu_index, CPU_SAVE_VERSION,
                    cpu_save, cpu_load, env);
#endif
}

/* Allocate a new translation block. Flush the translation buffer if
   too many translation blocks or too much generated code. */
static TranslationBlock *tb_alloc(target_ulong pc)
{
    TranslationBlock *tb;

    if (nb_tbs >= code_gen_max_blocks ||
        (code_gen_ptr - code_gen_buffer) >= code_gen_buffer_max_size)
        return NULL;
    tb = &tbs[nb_tbs++];
    tb->pc = pc;
    tb->cflags = 0;
    return tb;
}

void tb_free(TranslationBlock *tb)
{
    /* In practice this is mostly used for single use temporary TB
       Ignore the hard cases and just back up if this TB happens to
       be the last one generated.  */
    if (nb_tbs > 0 && tb == &tbs[nb_tbs - 1]) {
        code_gen_ptr = tb->tc_ptr;
        nb_tbs--;
    }
}

static inline void invalidate_page_bitmap(PageDesc *p)
{
    if (p->code_bitmap) {
        g_free(p->code_bitmap);
        p->code_bitmap = NULL;
    }
    p->code_write_count = 0;
}

/* Set to NULL all the 'first_tb' fields in all PageDescs. */

static void page_flush_tb_1 (int level, void **lp)
{
    int i;

    if (*lp == NULL) {
        return;
    }
    if (level == 0) {
        PageDesc *pd = *lp;
        for (i = 0; i < L2_SIZE; ++i) {
            pd[i].first_tb = NULL;
            invalidate_page_bitmap(pd + i);
        }
    } else {
        void **pp = *lp;
        for (i = 0; i < L2_SIZE; ++i) {
            page_flush_tb_1 (level - 1, pp + i);
        }
    }
}

static void page_flush_tb(void)
{
    int i;
    for (i = 0; i < V_L1_SIZE; i++) {
        page_flush_tb_1(V_L1_SHIFT / L2_BITS - 1, l1_map + i);
    }
}

/* flush all the translation blocks */
/* XXX: tb_flush is currently not thread safe */
void tb_flush(CPUArchState *env1)
{
    CPUArchState *env;
#if defined(DEBUG_FLUSH)
    printf("qemu: flush code_size=%ld nb_tbs=%d avg_tb_size=%ld\n",
           (uintptr_t)(code_gen_ptr - code_gen_buffer),
           nb_tbs, nb_tbs > 0 ?
           ((uintptr_t)(code_gen_ptr - code_gen_buffer)) / nb_tbs : 0);
#endif
    if ((uintptr_t)(code_gen_ptr - code_gen_buffer) > code_gen_buffer_size)
        cpu_abort(env1, "Internal error: code buffer overflow\n");

    nb_tbs = 0;

    for(env = first_cpu; env != NULL; env = env->next_cpu) {
        memset (env->tb_jmp_cache, 0, TB_JMP_CACHE_SIZE * sizeof (void *));
    }

    memset (tb_phys_hash, 0, CODE_GEN_PHYS_HASH_SIZE * sizeof (void *));
    page_flush_tb();

    code_gen_ptr = code_gen_buffer;
    /* XXX: flush processor icache at this point if cache flush is
       expensive */
    tb_flush_count++;
}

#ifdef DEBUG_TB_CHECK

static void tb_invalidate_check(target_ulong address)
{
    TranslationBlock *tb;
    int i;
    address &= TARGET_PAGE_MASK;
    for(i = 0;i < CODE_GEN_PHYS_HASH_SIZE; i++) {
        for(tb = tb_phys_hash[i]; tb != NULL; tb = tb->phys_hash_next) {
            if (!(address + TARGET_PAGE_SIZE <= tb->pc ||
                  address >= tb->pc + tb->size)) {
                printf("ERROR invalidate: address=" TARGET_FMT_lx
                       " PC=%08lx size=%04x\n",
                       address, tb->pc, tb->size);
            }
        }
    }
}

/* verify that all the pages have correct rights for code */
static void tb_page_check(void)
{
    TranslationBlock *tb;
    int i, flags1, flags2;

    for(i = 0;i < CODE_GEN_PHYS_HASH_SIZE; i++) {
        for(tb = tb_phys_hash[i]; tb != NULL; tb = tb->phys_hash_next) {
            flags1 = page_get_flags(tb->pc);
            flags2 = page_get_flags(tb->pc + tb->size - 1);
            if ((flags1 & PAGE_WRITE) || (flags2 & PAGE_WRITE)) {
                printf("ERROR page flags: PC=%08lx size=%04x f1=%x f2=%x\n",
                       tb->pc, tb->size, flags1, flags2);
            }
        }
    }
}

#endif

/* invalidate one TB */
static inline void tb_remove(TranslationBlock **ptb, TranslationBlock *tb,
                             int next_offset)
{
    TranslationBlock *tb1;
    for(;;) {
        tb1 = *ptb;
        if (tb1 == tb) {
            *ptb = *(TranslationBlock **)((char *)tb1 + next_offset);
            break;
        }
        ptb = (TranslationBlock **)((char *)tb1 + next_offset);
    }
}

static inline void tb_page_remove(TranslationBlock **ptb, TranslationBlock *tb)
{
    TranslationBlock *tb1;
    unsigned int n1;

    for(;;) {
        tb1 = *ptb;
        n1 = (uintptr_t)tb1 & 3;
        tb1 = (TranslationBlock *)((uintptr_t)tb1 & ~3);
        if (tb1 == tb) {
            *ptb = tb1->page_next[n1];
            break;
        }
        ptb = &tb1->page_next[n1];
    }
}

static inline void tb_jmp_remove(TranslationBlock *tb, int n)
{
    TranslationBlock *tb1, **ptb;
    unsigned int n1;

    ptb = &tb->jmp_next[n];
    tb1 = *ptb;
    if (tb1) {
        /* find tb(n) in circular list */
        for(;;) {
            tb1 = *ptb;
            n1 = (uintptr_t)tb1 & 3;
            tb1 = (TranslationBlock *)((uintptr_t)tb1 & ~3);
            if (n1 == n && tb1 == tb)
                break;
            if (n1 == 2) {
                ptb = &tb1->jmp_first;
            } else {
                ptb = &tb1->jmp_next[n1];
            }
        }
        /* now we can suppress tb(n) from the list */
        *ptb = tb->jmp_next[n];

        tb->jmp_next[n] = NULL;
    }
}

/* reset the jump entry 'n' of a TB so that it is not chained to
   another TB */
static inline void tb_reset_jump(TranslationBlock *tb, int n)
{
    tb_set_jmp_target(tb, n, (uintptr_t)(tb->tc_ptr + tb->tb_next_offset[n]));
}

void tb_phys_invalidate(TranslationBlock *tb, tb_page_addr_t page_addr)
{
    CPUArchState *env;
    PageDesc *p;
    unsigned int h, n1;
    tb_page_addr_t phys_pc;
    TranslationBlock *tb1, *tb2;

    /* remove the TB from the hash list */
    phys_pc = tb->page_addr[0] + (tb->pc & ~TARGET_PAGE_MASK);
    h = tb_phys_hash_func(phys_pc);
    tb_remove(&tb_phys_hash[h], tb,
              offsetof(TranslationBlock, phys_hash_next));

    /* remove the TB from the page list */
    if (tb->page_addr[0] != page_addr) {
        p = page_find(tb->page_addr[0] >> TARGET_PAGE_BITS);
        tb_page_remove(&p->first_tb, tb);
        invalidate_page_bitmap(p);
    }
    if (tb->page_addr[1] != -1 && tb->page_addr[1] != page_addr) {
        p = page_find(tb->page_addr[1] >> TARGET_PAGE_BITS);
        tb_page_remove(&p->first_tb, tb);
        invalidate_page_bitmap(p);
    }

    tb_invalidated_flag = 1;

    /* remove the TB from the hash list */
    h = tb_jmp_cache_hash_func(tb->pc);
    for(env = first_cpu; env != NULL; env = env->next_cpu) {
        if (env->tb_jmp_cache[h] == tb)
            env->tb_jmp_cache[h] = NULL;
    }

    /* suppress this TB from the two jump lists */
    tb_jmp_remove(tb, 0);
    tb_jmp_remove(tb, 1);

    /* suppress any remaining jumps to this TB */
    tb1 = tb->jmp_first;
    for(;;) {
        n1 = (uintptr_t)tb1 & 3;
        if (n1 == 2)
            break;
        tb1 = (TranslationBlock *)((uintptr_t)tb1 & ~3);
        tb2 = tb1->jmp_next[n1];
        tb_reset_jump(tb1, n1);
        tb1->jmp_next[n1] = NULL;
        tb1 = tb2;
    }
    tb->jmp_first = (TranslationBlock *)((uintptr_t)tb | 2); /* fail safe */

    tb_phys_invalidate_count++;
}

static inline void set_bits(uint8_t *tab, int start, int len)
{
    int end, mask, end1;

    end = start + len;
    tab += start >> 3;
    mask = 0xff << (start & 7);
    if ((start & ~7) == (end & ~7)) {
        if (start < end) {
            mask &= ~(0xff << (end & 7));
            *tab |= mask;
        }
    } else {
        *tab++ |= mask;
        start = (start + 8) & ~7;
        end1 = end & ~7;
        while (start < end1) {
            *tab++ = 0xff;
            start += 8;
        }
        if (start < end) {
            mask = ~(0xff << (end & 7));
            *tab |= mask;
        }
    }
}

static void build_page_bitmap(PageDesc *p)
{
    int n, tb_start, tb_end;
    TranslationBlock *tb;

    p->code_bitmap = g_malloc0(TARGET_PAGE_SIZE / 8);

    tb = p->first_tb;
    while (tb != NULL) {
        n = (uintptr_t)tb & 3;
        tb = (TranslationBlock *)((uintptr_t)tb & ~3);
        /* NOTE: this is subtle as a TB may span two physical pages */
        if (n == 0) {
            /* NOTE: tb_end may be after the end of the page, but
               it is not a problem */
            tb_start = tb->pc & ~TARGET_PAGE_MASK;
            tb_end = tb_start + tb->size;
            if (tb_end > TARGET_PAGE_SIZE)
                tb_end = TARGET_PAGE_SIZE;
        } else {
            tb_start = 0;
            tb_end = ((tb->pc + tb->size) & ~TARGET_PAGE_MASK);
        }
        set_bits(p->code_bitmap, tb_start, tb_end - tb_start);
        tb = tb->page_next[n];
    }
}

TranslationBlock *tb_gen_code(CPUArchState *env,
                              target_ulong pc, target_ulong cs_base,
                              int flags, int cflags)
{
    TranslationBlock *tb;
    uint8_t *tc_ptr;
    tb_page_addr_t phys_pc, phys_page2;
    target_ulong virt_page2;
    int code_gen_size;

    phys_pc = get_page_addr_code(env, pc);
    tb = tb_alloc(pc);
    if (!tb) {
        /* flush must be done */
        tb_flush(env);
        /* cannot fail at this point */
        tb = tb_alloc(pc);
        /* Don't forget to invalidate previous TB info.  */
        tb_invalidated_flag = 1;
    }
    tc_ptr = code_gen_ptr;
    tb->tc_ptr = tc_ptr;
    tb->cs_base = cs_base;
    tb->flags = flags;
    tb->cflags = cflags;
    cpu_gen_code(env, tb, &code_gen_size);
    code_gen_ptr = (void *)(((uintptr_t)code_gen_ptr + code_gen_size +
                             CODE_GEN_ALIGN - 1) & ~(CODE_GEN_ALIGN - 1));

#if defined(CONFIG_USER_ONLY) && defined(TARGET_X86_64)
    /* if we are doing vsyscall don't link the page as it lies in high memory
       and tb_alloc_page will abort due to page_l1_map returning NULL */
    if (unlikely(phys_pc >= TARGET_VSYSCALL_START
                 && phys_pc < TARGET_VSYSCALL_END))
        return tb;
#endif
    /* check next page if needed */
    virt_page2 = (pc + tb->size - 1) & TARGET_PAGE_MASK;
    phys_page2 = -1;
    if ((pc & TARGET_PAGE_MASK) != virt_page2) {
        phys_page2 = get_page_addr_code(env, virt_page2);
    }
    tb_link_page(tb, phys_pc, phys_page2);
    return tb;
}

/* invalidate all TBs which intersect with the target physical page
   starting in range [start;end[. NOTE: start and end must refer to
   the same physical page. 'is_cpu_write_access' should be true if called
   from a real cpu write access: the virtual CPU will exit the current
   TB if code is modified inside this TB. */
void tb_invalidate_phys_page_range(tb_page_addr_t start, tb_page_addr_t end,
                                   int is_cpu_write_access)
{
    TranslationBlock *tb, *tb_next, *saved_tb;
    CPUArchState *env = cpu_single_env;
    tb_page_addr_t tb_start, tb_end;
    PageDesc *p;
    int n;
#ifdef TARGET_HAS_PRECISE_SMC
    int current_tb_not_found = is_cpu_write_access;
    TranslationBlock *current_tb = NULL;
    int current_tb_modified = 0;
    target_ulong current_pc = 0;
    target_ulong current_cs_base = 0;
    int current_flags = 0;
#endif /* TARGET_HAS_PRECISE_SMC */

    p = page_find(start >> TARGET_PAGE_BITS);
    if (!p)
        return;
    if (!p->code_bitmap &&
        ++p->code_write_count >= SMC_BITMAP_USE_THRESHOLD &&
        is_cpu_write_access) {
        /* build code bitmap */
        build_page_bitmap(p);
    }

    /* we remove all the TBs in the range [start, end[ */
    /* XXX: see if in some cases it could be faster to invalidate all the code */
    tb = p->first_tb;
    while (tb != NULL) {
        n = (uintptr_t)tb & 3;
        tb = (TranslationBlock *)((uintptr_t)tb & ~3);
        tb_next = tb->page_next[n];
        /* NOTE: this is subtle as a TB may span two physical pages */
        if (n == 0) {
            /* NOTE: tb_end may be after the end of the page, but
               it is not a problem */
            tb_start = tb->page_addr[0] + (tb->pc & ~TARGET_PAGE_MASK);
            tb_end = tb_start + tb->size;
        } else {
            tb_start = tb->page_addr[1];
            tb_end = tb_start + ((tb->pc + tb->size) & ~TARGET_PAGE_MASK);
        }
        if (!(tb_end <= start || tb_start >= end)) {
#ifdef TARGET_HAS_PRECISE_SMC
            if (current_tb_not_found) {
                current_tb_not_found = 0;
                current_tb = NULL;
                if (env->mem_io_pc) {
                    /* now we have a real cpu fault */
                    current_tb = tb_find_pc(env->mem_io_pc);
                }
            }
            if (current_tb == tb &&
                (current_tb->cflags & CF_COUNT_MASK) != 1) {
                /* If we are modifying the current TB, we must stop
                its execution. We could be more precise by checking
                that the modification is after the current PC, but it
                would require a specialized function to partially
                restore the CPU state */

                current_tb_modified = 1;
                cpu_restore_state(current_tb, env, env->mem_io_pc);
                cpu_get_tb_cpu_state(env, &current_pc, &current_cs_base,
                                     &current_flags);
            }
#endif /* TARGET_HAS_PRECISE_SMC */
            /* we need to do that to handle the case where a signal
               occurs while doing tb_phys_invalidate() */
            saved_tb = NULL;
            if (env) {
                saved_tb = env->current_tb;
                env->current_tb = NULL;
            }
            tb_phys_invalidate(tb, -1);
            if (env) {
                env->current_tb = saved_tb;
                if (env->interrupt_request && env->current_tb)
                    cpu_interrupt(env, env->interrupt_request);
            }
        }
        tb = tb_next;
    }
#if !defined(CONFIG_USER_ONLY)
    /* if no code remaining, no need to continue to use slow writes */
    if (!p->first_tb) {
        invalidate_page_bitmap(p);
        if (is_cpu_write_access) {
            tlb_unprotect_code_phys(env, start, env->mem_io_vaddr);
        }
    }
#endif
#ifdef TARGET_HAS_PRECISE_SMC
    if (current_tb_modified) {
        /* we generate a block containing just the instruction
           modifying the memory. It will ensure that it cannot modify
           itself */
        env->current_tb = NULL;
        tb_gen_code(env, current_pc, current_cs_base, current_flags, 1);
        cpu_resume_from_signal(env, NULL);
    }
#endif
}

/* len must be <= 8 and start must be a multiple of len */
static inline void tb_invalidate_phys_page_fast(tb_page_addr_t start, int len)
{
    PageDesc *p;
    int offset, b;
#if 0
    if (1) {
        qemu_log("modifying code at 0x%x size=%d EIP=%x PC=%08x\n",
                  cpu_single_env->mem_io_vaddr, len,
                  cpu_single_env->eip,
                  cpu_single_env->eip + cpu_single_env->segs[R_CS].base);
    }
#endif
    p = page_find(start >> TARGET_PAGE_BITS);
    if (!p)
        return;
    if (p->code_bitmap) {
        offset = start & ~TARGET_PAGE_MASK;
        b = p->code_bitmap[offset >> 3] >> (offset & 7);
        if (b & ((1 << len) - 1))
            goto do_invalidate;
    } else {
    do_invalidate:
        tb_invalidate_phys_page_range(start, start + len, 1);
    }
}

#if !defined(CONFIG_SOFTMMU)
static void tb_invalidate_phys_page(tb_page_addr_t addr,
                                    uintptr_t pc, void *puc)
{
    TranslationBlock *tb;
    PageDesc *p;
#ifdef TARGET_HAS_PRECISE_SMC
    TranslationBlock *current_tb = NULL;
    CPUArchState *env = cpu_single_env;
    int current_tb_modified = 0;
    target_ulong current_pc = 0;
    target_ulong current_cs_base = 0;
    int current_flags = 0;
#endif

    addr &= TARGET_PAGE_MASK;
    p = page_find(addr >> TARGET_PAGE_BITS);
    if (!p)
        return;
    tb = p->first_tb;
#ifdef TARGET_HAS_PRECISE_SMC
    if (tb && pc != 0) {
        current_tb = tb_find_pc(pc);
    }
#endif
    while (tb != NULL) {
        unsigned n = (uintptr_t)tb & 3;
        tb = (TranslationBlock *)((uintptr_t)tb & ~3);
#ifdef TARGET_HAS_PRECISE_SMC
        if (current_tb == tb &&
            (current_tb->cflags & CF_COUNT_MASK) != 1) {
                /* If we are modifying the current TB, we must stop
                   its execution. We could be more precise by checking
                   that the modification is after the current PC, but it
                   would require a specialized function to partially
                   restore the CPU state */

            current_tb_modified = 1;
            cpu_restore_state(current_tb, env, pc);
            cpu_get_tb_cpu_state(env, &current_pc, &current_cs_base,
                                 &current_flags);
        }
#endif /* TARGET_HAS_PRECISE_SMC */
        tb_phys_invalidate(tb, addr);
        tb = tb->page_next[n];
    }
    p->first_tb = NULL;
#ifdef TARGET_HAS_PRECISE_SMC
    if (current_tb_modified) {
        /* we generate a block containing just the instruction
           modifying the memory. It will ensure that it cannot modify
           itself */
        env->current_tb = NULL;
        tb_gen_code(env, current_pc, current_cs_base, current_flags, 1);
        cpu_resume_from_signal(env, puc);
    }
#endif
}
#endif

/* add the tb in the target page and protect it if necessary */
static inline void tb_alloc_page(TranslationBlock *tb,
                                 unsigned int n, tb_page_addr_t page_addr)
{
    PageDesc *p;
#ifndef CONFIG_USER_ONLY
    bool page_already_protected;
#endif

    tb->page_addr[n] = page_addr;
    p = page_find_alloc(page_addr >> TARGET_PAGE_BITS, 1);
    tb->page_next[n] = p->first_tb;
#ifndef CONFIG_USER_ONLY
    page_already_protected = p->first_tb != NULL;
#endif
    p->first_tb = (TranslationBlock *)((uintptr_t)tb | n);
    invalidate_page_bitmap(p);

#if defined(TARGET_HAS_SMC) || 1

#if defined(CONFIG_USER_ONLY)
    if (p->flags & PAGE_WRITE) {
        target_ulong addr;
        PageDesc *p2;
        int prot;

        /* force the host page as non writable (writes will have a
           page fault + mprotect overhead) */
        page_addr &= qemu_host_page_mask;
        prot = 0;
        for(addr = page_addr; addr < page_addr + qemu_host_page_size;
            addr += TARGET_PAGE_SIZE) {

            p2 = page_find (addr >> TARGET_PAGE_BITS);
            if (!p2)
                continue;
            prot |= p2->flags;
            p2->flags &= ~PAGE_WRITE;
          }
        mprotect(g2h(page_addr), qemu_host_page_size,
                 (prot & PAGE_BITS) & ~PAGE_WRITE);
#ifdef DEBUG_TB_INVALIDATE
        printf("protecting code page: 0x" TARGET_FMT_lx "\n",
               page_addr);
#endif
    }
#else
    /* if some code is already present, then the pages are already
       protected. So we handle the case where only the first TB is
       allocated in a physical page */
    if (!page_already_protected) {
        tlb_protect_code(page_addr);
    }
#endif

#endif /* TARGET_HAS_SMC */
}

/* add a new TB and link it to the physical page tables. phys_page2 is
   (-1) to indicate that only one page contains the TB. */
void tb_link_page(TranslationBlock *tb,
                  tb_page_addr_t phys_pc, tb_page_addr_t phys_page2)
{
    unsigned int h;
    TranslationBlock **ptb;

    /* Grab the mmap lock to stop another thread invalidating this TB
       before we are done.  */
    mmap_lock();
    /* add in the physical hash table */
    h = tb_phys_hash_func(phys_pc);
    ptb = &tb_phys_hash[h];
    tb->phys_hash_next = *ptb;
    *ptb = tb;

    /* add in the page list */
    tb_alloc_page(tb, 0, phys_pc & TARGET_PAGE_MASK);
    if (phys_page2 != -1)
        tb_alloc_page(tb, 1, phys_page2);
    else
        tb->page_addr[1] = -1;

    tb->jmp_first = (TranslationBlock *)((uintptr_t)tb | 2);
    tb->jmp_next[0] = NULL;
    tb->jmp_next[1] = NULL;

    /* init original jump addresses */
    if (tb->tb_next_offset[0] != 0xffff)
        tb_reset_jump(tb, 0);
    if (tb->tb_next_offset[1] != 0xffff)
        tb_reset_jump(tb, 1);

#ifdef DEBUG_TB_CHECK
    tb_page_check();
#endif
    mmap_unlock();
}

/* find the TB 'tb' such that tb[0].tc_ptr <= tc_ptr <
   tb[1].tc_ptr. Return NULL if not found */
TranslationBlock *tb_find_pc(uintptr_t tc_ptr)
{
    int m_min, m_max, m;
    uintptr_t v;
    TranslationBlock *tb;

    if (nb_tbs <= 0)
        return NULL;
    if (tc_ptr < (uintptr_t)code_gen_buffer ||
        tc_ptr >= (uintptr_t)code_gen_ptr)
        return NULL;
    /* binary search (cf Knuth) */
    m_min = 0;
    m_max = nb_tbs - 1;
    while (m_min <= m_max) {
        m = (m_min + m_max) >> 1;
        tb = &tbs[m];
        v = (uintptr_t)tb->tc_ptr;
        if (v == tc_ptr)
            return tb;
        else if (tc_ptr < v) {
            m_max = m - 1;
        } else {
            m_min = m + 1;
        }
    }
    return &tbs[m_max];
}

static void tb_reset_jump_recursive(TranslationBlock *tb);

static inline void tb_reset_jump_recursive2(TranslationBlock *tb, int n)
{
    TranslationBlock *tb1, *tb_next, **ptb;
    unsigned int n1;

    tb1 = tb->jmp_next[n];
    if (tb1 != NULL) {
        /* find head of list */
        for(;;) {
            n1 = (uintptr_t)tb1 & 3;
            tb1 = (TranslationBlock *)((uintptr_t)tb1 & ~3);
            if (n1 == 2)
                break;
            tb1 = tb1->jmp_next[n1];
        }
        /* we are now sure now that tb jumps to tb1 */
        tb_next = tb1;

        /* remove tb from the jmp_first list */
        ptb = &tb_next->jmp_first;
        for(;;) {
            tb1 = *ptb;
            n1 = (uintptr_t)tb1 & 3;
            tb1 = (TranslationBlock *)((uintptr_t)tb1 & ~3);
            if (n1 == n && tb1 == tb)
                break;
            ptb = &tb1->jmp_next[n1];
        }
        *ptb = tb->jmp_next[n];
        tb->jmp_next[n] = NULL;

        /* suppress the jump to next tb in generated code */
        tb_reset_jump(tb, n);

        /* suppress jumps in the tb on which we could have jumped */
        tb_reset_jump_recursive(tb_next);
    }
}

static void tb_reset_jump_recursive(TranslationBlock *tb)
{
    tb_reset_jump_recursive2(tb, 0);
    tb_reset_jump_recursive2(tb, 1);
}

#if defined(TARGET_HAS_ICE)
#if defined(CONFIG_USER_ONLY)
static void breakpoint_invalidate(CPUArchState *env, target_ulong pc)
{
    tb_invalidate_phys_page_range(pc, pc + 1, 0);
}
#else
void tb_invalidate_phys_addr(target_phys_addr_t addr)
{
    ram_addr_t ram_addr;
    MemoryRegionSection *section;

    section = phys_page_find(addr >> TARGET_PAGE_BITS);
    if (!(memory_region_is_ram(section->mr)
          || (section->mr->rom_device && section->mr->readable))) {
        return;
    }
    ram_addr = (memory_region_get_ram_addr(section->mr) & TARGET_PAGE_MASK)
        + section_addr(section, addr);
    tb_invalidate_phys_page_range(ram_addr, ram_addr + 1, 0);
}

static void breakpoint_invalidate(CPUArchState *env, target_ulong pc)
{
    tb_invalidate_phys_addr(cpu_get_phys_page_debug(env, pc));
}
#endif
#endif /* TARGET_HAS_ICE */

#if defined(CONFIG_USER_ONLY)
void cpu_watchpoint_remove_all(CPUArchState *env, int mask)

{
}

int cpu_watchpoint_insert(CPUArchState *env, target_ulong addr, target_ulong len,
                          int flags, CPUWatchpoint **watchpoint)
{
    return -ENOSYS;
}
#else
/* Add a watchpoint.  */
int cpu_watchpoint_insert(CPUArchState *env, target_ulong addr, target_ulong len,
                          int flags, CPUWatchpoint **watchpoint)
{
    target_ulong len_mask = ~(len - 1);
    CPUWatchpoint *wp;

    /* sanity checks: allow power-of-2 lengths, deny unaligned watchpoints */
    if ((len & (len - 1)) || (addr & ~len_mask) ||
            len == 0 || len > TARGET_PAGE_SIZE) {
        fprintf(stderr, "qemu: tried to set invalid watchpoint at "
                TARGET_FMT_lx ", len=" TARGET_FMT_lu "\n", addr, len);
        return -EINVAL;
    }
    wp = g_malloc(sizeof(*wp));

    wp->vaddr = addr;
    wp->len_mask = len_mask;
    wp->flags = flags;

    /* keep all GDB-injected watchpoints in front */
    if (flags & BP_GDB)
        QTAILQ_INSERT_HEAD(&env->watchpoints, wp, entry);
    else
        QTAILQ_INSERT_TAIL(&env->watchpoints, wp, entry);

    tlb_flush_page(env, addr);

    if (watchpoint)
        *watchpoint = wp;
    return 0;
}

/* Remove a specific watchpoint.  */
int cpu_watchpoint_remove(CPUArchState *env, target_ulong addr, target_ulong len,
                          int flags)
{
    target_ulong len_mask = ~(len - 1);
    CPUWatchpoint *wp;

    QTAILQ_FOREACH(wp, &env->watchpoints, entry) {
        if (addr == wp->vaddr && len_mask == wp->len_mask
                && flags == (wp->flags & ~BP_WATCHPOINT_HIT)) {
            cpu_watchpoint_remove_by_ref(env, wp);
            return 0;
        }
    }
    return -ENOENT;
}

/* Remove a specific watchpoint by reference.  */
void cpu_watchpoint_remove_by_ref(CPUArchState *env, CPUWatchpoint *watchpoint)
{
    QTAILQ_REMOVE(&env->watchpoints, watchpoint, entry);

    tlb_flush_page(env, watchpoint->vaddr);

    g_free(watchpoint);
}

/* Remove all matching watchpoints.  */
void cpu_watchpoint_remove_all(CPUArchState *env, int mask)
{
    CPUWatchpoint *wp, *next;

    QTAILQ_FOREACH_SAFE(wp, &env->watchpoints, entry, next) {
        if (wp->flags & mask)
            cpu_watchpoint_remove_by_ref(env, wp);
    }
}
#endif

/* Add a breakpoint.  */
int cpu_breakpoint_insert(CPUArchState *env, target_ulong pc, int flags,
                          CPUBreakpoint **breakpoint)
{
#if defined(TARGET_HAS_ICE)
    CPUBreakpoint *bp;

    bp = g_malloc(sizeof(*bp));

    bp->pc = pc;
    bp->flags = flags;

    /* keep all GDB-injected breakpoints in front */
    if (flags & BP_GDB)
        QTAILQ_INSERT_HEAD(&env->breakpoints, bp, entry);
    else
        QTAILQ_INSERT_TAIL(&env->breakpoints, bp, entry);

    breakpoint_invalidate(env, pc);

    if (breakpoint)
        *breakpoint = bp;
    return 0;
#else
    return -ENOSYS;
#endif
}

/* Remove a specific breakpoint.  */
int cpu_breakpoint_remove(CPUArchState *env, target_ulong pc, int flags)
{
#if defined(TARGET_HAS_ICE)
    CPUBreakpoint *bp;

    QTAILQ_FOREACH(bp, &env->breakpoints, entry) {
        if (bp->pc == pc && bp->flags == flags) {
            cpu_breakpoint_remove_by_ref(env, bp);
            return 0;
        }
    }
    return -ENOENT;
#else
    return -ENOSYS;
#endif
}

/* Remove a specific breakpoint by reference.  */
void cpu_breakpoint_remove_by_ref(CPUArchState *env, CPUBreakpoint *breakpoint)
{
#if defined(TARGET_HAS_ICE)
    QTAILQ_REMOVE(&env->breakpoints, breakpoint, entry);

    breakpoint_invalidate(env, breakpoint->pc);

    g_free(breakpoint);
#endif
}

/* Remove all matching breakpoints. */
void cpu_breakpoint_remove_all(CPUArchState *env, int mask)
{
#if defined(TARGET_HAS_ICE)
    CPUBreakpoint *bp, *next;

    QTAILQ_FOREACH_SAFE(bp, &env->breakpoints, entry, next) {
        if (bp->flags & mask)
            cpu_breakpoint_remove_by_ref(env, bp);
    }
#endif
}

/* enable or disable single step mode. EXCP_DEBUG is returned by the
   CPU loop after each instruction */
void cpu_single_step(CPUArchState *env, int enabled)
{
#if defined(TARGET_HAS_ICE)
    if (env->singlestep_enabled != enabled) {
        env->singlestep_enabled = enabled;
        if (kvm_enabled())
            kvm_update_guest_debug(env, 0);
        else {
            /* must flush all the translated code to avoid inconsistencies */
            /* XXX: only flush what is necessary */
            tb_flush(env);
        }
    }
#endif
}

/* enable or disable low levels log */
void cpu_set_log(int log_flags)
{
    loglevel = log_flags;
    if (loglevel && !logfile) {
        logfile = fopen(logfilename, log_append ? "a" : "w");
        if (!logfile) {
            perror(logfilename);
            _exit(1);
        }
#if !defined(CONFIG_SOFTMMU)
        /* must avoid mmap() usage of glibc by setting a buffer "by hand" */
        {
            static char logfile_buf[4096];
            setvbuf(logfile, logfile_buf, _IOLBF, sizeof(logfile_buf));
        }
#elif defined(_WIN32)
        /* Win32 doesn't support line-buffering, so use unbuffered output. */
        setvbuf(logfile, NULL, _IONBF, 0);
#else
        setvbuf(logfile, NULL, _IOLBF, 0);
#endif
        log_append = 1;
    }
    if (!loglevel && logfile) {
        fclose(logfile);
        logfile = NULL;
    }
}

void cpu_set_log_filename(const char *filename)
{
    logfilename = strdup(filename);
    if (logfile) {
        fclose(logfile);
        logfile = NULL;
    }
    cpu_set_log(loglevel);
}

static void cpu_unlink_tb(CPUArchState *env)
{
    /* FIXME: TB unchaining isn't SMP safe.  For now just ignore the
       problem and hope the cpu will stop of its own accord.  For userspace
       emulation this often isn't actually as bad as it sounds.  Often
       signals are used primarily to interrupt blocking syscalls.  */
    TranslationBlock *tb;
    static spinlock_t interrupt_lock = SPIN_LOCK_UNLOCKED;

    spin_lock(&interrupt_lock);
    tb = env->current_tb;
    /* if the cpu is currently executing code, we must unlink it and
       all the potentially executing TB */
    if (tb) {
        env->current_tb = NULL;
        tb_reset_jump_recursive(tb);
    }
    spin_unlock(&interrupt_lock);
}

#ifndef CONFIG_USER_ONLY
/* mask must never be zero, except for A20 change call */
static void tcg_handle_interrupt(CPUArchState *env, int mask)
{
    int old_mask;

    old_mask = env->interrupt_request;
    env->interrupt_request |= mask;

    /*
     * If called from iothread context, wake the target cpu in
     * case its halted.
     */
    if (!qemu_cpu_is_self(env)) {
        qemu_cpu_kick(env);
        return;
    }

    if (use_icount) {
        env->icount_decr.u16.high = 0xffff;
        if (!can_do_io(env)
            && (mask & ~old_mask) != 0) {
            cpu_abort(env, "Raised interrupt while not in I/O function");
        }
    } else {
        cpu_unlink_tb(env);
    }
}

CPUInterruptHandler cpu_interrupt_handler = tcg_handle_interrupt;

#else /* CONFIG_USER_ONLY */

void cpu_interrupt(CPUArchState *env, int mask)
{
    env->interrupt_request |= mask;
    cpu_unlink_tb(env);
}
#endif /* CONFIG_USER_ONLY */

void cpu_reset_interrupt(CPUArchState *env, int mask)
{
    env->interrupt_request &= ~mask;
}

void cpu_exit(CPUArchState *env)
{
    env->exit_request = 1;
    cpu_unlink_tb(env);
}

const CPULogItem cpu_log_items[] = {
    { CPU_LOG_TB_OUT_ASM, "out_asm",
      "show generated host assembly code for each compiled TB" },
    { CPU_LOG_TB_IN_ASM, "in_asm",
      "show target assembly code for each compiled TB" },
    { CPU_LOG_TB_OP, "op",
      "show micro ops for each compiled TB" },
    { CPU_LOG_TB_OP_OPT, "op_opt",
      "show micro ops "
#ifdef TARGET_I386
      "before eflags optimization and "
#endif
      "after liveness analysis" },
    { CPU_LOG_INT, "int",
      "show interrupts/exceptions in short format" },
    { CPU_LOG_EXEC, "exec",
      "show trace before each executed TB (lots of logs)" },
    { CPU_LOG_TB_CPU, "cpu",
      "show CPU state before block translation" },
#ifdef TARGET_I386
    { CPU_LOG_PCALL, "pcall",
      "show protected mode far calls/returns/exceptions" },
    { CPU_LOG_RESET, "cpu_reset",
      "show CPU state before CPU resets" },
#endif
#ifdef DEBUG_IOPORT
    { CPU_LOG_IOPORT, "ioport",
      "show all i/o ports accesses" },
#endif
    { 0, NULL, NULL },
};

static int cmp1(const char *s1, int n, const char *s2)
{
    if (strlen(s2) != n)
        return 0;
    return memcmp(s1, s2, n) == 0;
}

/* takes a comma separated list of log masks. Return 0 if error. */
int cpu_str_to_log_mask(const char *str)
{
    const CPULogItem *item;
    int mask;
    const char *p, *p1;

    p = str;
    mask = 0;
    for(;;) {
        p1 = strchr(p, ',');
        if (!p1)
            p1 = p + strlen(p);
        if(cmp1(p,p1-p,"all")) {
            for(item = cpu_log_items; item->mask != 0; item++) {
                mask |= item->mask;
            }
        } else {
            for(item = cpu_log_items; item->mask != 0; item++) {
                if (cmp1(p, p1 - p, item->name))
                    goto found;
            }
            return 0;
        }
    found:
        mask |= item->mask;
        if (*p1 != ',')
            break;
        p = p1 + 1;
    }
    return mask;
}

void cpu_abort(CPUArchState *env, const char *fmt, ...)
{
    va_list ap;
    va_list ap2;

    va_start(ap, fmt);
    va_copy(ap2, ap);
    fprintf(stderr, "qemu: fatal: ");
    vfprintf(stderr, fmt, ap);
    fprintf(stderr, "\n");
#ifdef TARGET_I386
    cpu_dump_state(env, stderr, fprintf, X86_DUMP_FPU | X86_DUMP_CCOP);
#else
    cpu_dump_state(env, stderr, fprintf, 0);
#endif
    if (qemu_log_enabled()) {
        qemu_log("qemu: fatal: ");
        qemu_log_vprintf(fmt, ap2);
        qemu_log("\n");
#ifdef TARGET_I386
        log_cpu_state(env, X86_DUMP_FPU | X86_DUMP_CCOP);
#else
        log_cpu_state(env, 0);
#endif
        qemu_log_flush();
        qemu_log_close();
    }
    va_end(ap2);
    va_end(ap);
#if defined(CONFIG_USER_ONLY)
    {
        struct sigaction act;
        sigfillset(&act.sa_mask);
        act.sa_handler = SIG_DFL;
        sigaction(SIGABRT, &act, NULL);
    }
#endif
    abort();
}

CPUArchState *cpu_copy(CPUArchState *env)
{
    CPUArchState *new_env = cpu_init(env->cpu_model_str);
    CPUArchState *next_cpu = new_env->next_cpu;
    int cpu_index = new_env->cpu_index;
#if defined(TARGET_HAS_ICE)
    CPUBreakpoint *bp;
    CPUWatchpoint *wp;
#endif

    memcpy(new_env, env, sizeof(CPUArchState));

    /* Preserve chaining and index. */
    new_env->next_cpu = next_cpu;
    new_env->cpu_index = cpu_index;

    /* Clone all break/watchpoints.
       Note: Once we support ptrace with hw-debug register access, make sure
       BP_CPU break/watchpoints are handled correctly on clone. */
    QTAILQ_INIT(&env->breakpoints);
    QTAILQ_INIT(&env->watchpoints);
#if defined(TARGET_HAS_ICE)
    QTAILQ_FOREACH(bp, &env->breakpoints, entry) {
        cpu_breakpoint_insert(new_env, bp->pc, bp->flags, NULL);
    }
    QTAILQ_FOREACH(wp, &env->watchpoints, entry) {
        cpu_watchpoint_insert(new_env, wp->vaddr, (~wp->len_mask) + 1,
                              wp->flags, NULL);
    }
#endif

    return new_env;
}

#if !defined(CONFIG_USER_ONLY)

static inline void tlb_flush_jmp_cache(CPUArchState *env, target_ulong addr)
{
    unsigned int i;

    /* Discard jump cache entries for any tb which might potentially
       overlap the flushed page.  */
    i = tb_jmp_cache_hash_page(addr - TARGET_PAGE_SIZE);
    memset (&env->tb_jmp_cache[i], 0,
            TB_JMP_PAGE_SIZE * sizeof(TranslationBlock *));

    i = tb_jmp_cache_hash_page(addr);
    memset (&env->tb_jmp_cache[i], 0,
            TB_JMP_PAGE_SIZE * sizeof(TranslationBlock *));
}

static CPUTLBEntry s_cputlb_empty_entry = {
    .addr_read  = -1,
    .addr_write = -1,
    .addr_code  = -1,
    .addend     = -1,
};

/* NOTE:
 * If flush_global is true (the usual case), flush all tlb entries.
 * If flush_global is false, flush (at least) all tlb entries not
 * marked global.
 *
 * Since QEMU doesn't currently implement a global/not-global flag
 * for tlb entries, at the moment tlb_flush() will also flush all
 * tlb entries in the flush_global == false case. This is OK because
 * CPU architectures generally permit an implementation to drop
 * entries from the TLB at any time, so flushing more entries than
 * required is only an efficiency issue, not a correctness issue.
 */
void tlb_flush(CPUArchState *env, int flush_global)
{
    int i;

#if defined(DEBUG_TLB)
    printf("tlb_flush:\n");
#endif
    /* must reset current TB so that interrupts cannot modify the
       links while we are modifying them */
    env->current_tb = NULL;

    for(i = 0; i < CPU_TLB_SIZE; i++) {
        int mmu_idx;
        for (mmu_idx = 0; mmu_idx < NB_MMU_MODES; mmu_idx++) {
            env->tlb_table[mmu_idx][i] = s_cputlb_empty_entry;
        }
    }

    memset (env->tb_jmp_cache, 0, TB_JMP_CACHE_SIZE * sizeof (void *));

    env->tlb_flush_addr = -1;
    env->tlb_flush_mask = 0;
    tlb_flush_count++;
}

static inline void tlb_flush_entry(CPUTLBEntry *tlb_entry, target_ulong addr)
{
    if (addr == (tlb_entry->addr_read &
                 (TARGET_PAGE_MASK | TLB_INVALID_MASK)) ||
        addr == (tlb_entry->addr_write &
                 (TARGET_PAGE_MASK | TLB_INVALID_MASK)) ||
        addr == (tlb_entry->addr_code &
                 (TARGET_PAGE_MASK | TLB_INVALID_MASK))) {
        *tlb_entry = s_cputlb_empty_entry;
    }
}

void tlb_flush_page(CPUArchState *env, target_ulong addr)
{
    int i;
    int mmu_idx;

#if defined(DEBUG_TLB)
    printf("tlb_flush_page: " TARGET_FMT_lx "\n", addr);
#endif
    /* Check if we need to flush due to large pages.  */
    if ((addr & env->tlb_flush_mask) == env->tlb_flush_addr) {
#if defined(DEBUG_TLB)
        printf("tlb_flush_page: forced full flush ("
               TARGET_FMT_lx "/" TARGET_FMT_lx ")\n",
               env->tlb_flush_addr, env->tlb_flush_mask);
#endif
        tlb_flush(env, 1);
        return;
    }
    /* must reset current TB so that interrupts cannot modify the
       links while we are modifying them */
    env->current_tb = NULL;

    addr &= TARGET_PAGE_MASK;
    i = (addr >> TARGET_PAGE_BITS) & (CPU_TLB_SIZE - 1);
    for (mmu_idx = 0; mmu_idx < NB_MMU_MODES; mmu_idx++)
        tlb_flush_entry(&env->tlb_table[mmu_idx][i], addr);

    tlb_flush_jmp_cache(env, addr);
}

/* update the TLBs so that writes to code in the virtual page 'addr'
   can be detected */
static void tlb_protect_code(ram_addr_t ram_addr)
{
    cpu_physical_memory_reset_dirty(ram_addr,
                                    ram_addr + TARGET_PAGE_SIZE,
                                    CODE_DIRTY_FLAG);
}

/* update the TLB so that writes in physical page 'phys_addr' are no longer
   tested for self modifying code */
static void tlb_unprotect_code_phys(CPUArchState *env, ram_addr_t ram_addr,
                                    target_ulong vaddr)
{
    cpu_physical_memory_set_dirty_flags(ram_addr, CODE_DIRTY_FLAG);
}

static bool tlb_is_dirty_ram(CPUTLBEntry *tlbe)
{
    return (tlbe->addr_write & (TLB_INVALID_MASK|TLB_MMIO|TLB_NOTDIRTY)) == 0;
}

static inline void tlb_reset_dirty_range(CPUTLBEntry *tlb_entry,
                                         uintptr_t start, uintptr_t length)
{
    uintptr_t addr;
    if (tlb_is_dirty_ram(tlb_entry)) {
        addr = (tlb_entry->addr_write & TARGET_PAGE_MASK) + tlb_entry->addend;
        if ((addr - start) < length) {
            tlb_entry->addr_write |= TLB_NOTDIRTY;
        }
    }
}

/* Note: start and end must be within the same ram block.  */
void cpu_physical_memory_reset_dirty(ram_addr_t start, ram_addr_t end,
                                     int dirty_flags)
{
    CPUArchState *env;
    uintptr_t length, start1;
    int i;

    start &= TARGET_PAGE_MASK;
    end = TARGET_PAGE_ALIGN(end);

    length = end - start;
    if (length == 0)
        return;
    cpu_physical_memory_mask_dirty_range(start, length, dirty_flags);

    /* we modify the TLB cache so that the dirty bit will be set again
       when accessing the range */
    start1 = (uintptr_t)qemu_safe_ram_ptr(start);
    /* Check that we don't span multiple blocks - this breaks the
       address comparisons below.  */
    if ((uintptr_t)qemu_safe_ram_ptr(end - 1) - start1
            != (end - 1) - start) {
        abort();
    }

    for(env = first_cpu; env != NULL; env = env->next_cpu) {
        int mmu_idx;
        for (mmu_idx = 0; mmu_idx < NB_MMU_MODES; mmu_idx++) {
            for(i = 0; i < CPU_TLB_SIZE; i++)
                tlb_reset_dirty_range(&env->tlb_table[mmu_idx][i],
                                      start1, length);
        }
    }
}

int cpu_physical_memory_set_dirty_tracking(int enable)
{
    int ret = 0;
    in_migration = enable;
    return ret;
}

static inline void tlb_update_dirty(CPUTLBEntry *tlb_entry)
{
    ram_addr_t ram_addr;
    void *p;

    if (tlb_is_dirty_ram(tlb_entry)) {
        p = (void *)(uintptr_t)((tlb_entry->addr_write & TARGET_PAGE_MASK)
            + tlb_entry->addend);
        ram_addr = qemu_ram_addr_from_host_nofail(p);
        if (!cpu_physical_memory_is_dirty(ram_addr)) {
            tlb_entry->addr_write |= TLB_NOTDIRTY;
        }
    }
}

/* update the TLB according to the current state of the dirty bits */
void cpu_tlb_update_dirty(CPUArchState *env)
{
    int i;
    int mmu_idx;
    for (mmu_idx = 0; mmu_idx < NB_MMU_MODES; mmu_idx++) {
        for(i = 0; i < CPU_TLB_SIZE; i++)
            tlb_update_dirty(&env->tlb_table[mmu_idx][i]);
    }
}

static inline void tlb_set_dirty1(CPUTLBEntry *tlb_entry, target_ulong vaddr)
{
    if (tlb_entry->addr_write == (vaddr | TLB_NOTDIRTY))
        tlb_entry->addr_write = vaddr;
}

/* update the TLB corresponding to virtual page vaddr
   so that it is no longer dirty */
static inline void tlb_set_dirty(CPUArchState *env, target_ulong vaddr)
{
    int i;
    int mmu_idx;

    vaddr &= TARGET_PAGE_MASK;
    i = (vaddr >> TARGET_PAGE_BITS) & (CPU_TLB_SIZE - 1);
    for (mmu_idx = 0; mmu_idx < NB_MMU_MODES; mmu_idx++)
        tlb_set_dirty1(&env->tlb_table[mmu_idx][i], vaddr);
}

/* Our TLB does not support large pages, so remember the area covered by
   large pages and trigger a full TLB flush if these are invalidated.  */
static void tlb_add_large_page(CPUArchState *env, target_ulong vaddr,
                               target_ulong size)
{
    target_ulong mask = ~(size - 1);

    if (env->tlb_flush_addr == (target_ulong)-1) {
        env->tlb_flush_addr = vaddr & mask;
        env->tlb_flush_mask = mask;
        return;
    }
    /* Extend the existing region to include the new page.
       This is a compromise between unnecessary flushes and the cost
       of maintaining a full variable size TLB.  */
    mask &= env->tlb_flush_mask;
    while (((env->tlb_flush_addr ^ vaddr) & mask) != 0) {
        mask <<= 1;
    }
    env->tlb_flush_addr &= mask;
    env->tlb_flush_mask = mask;
}

static bool is_ram_rom(MemoryRegionSection *s)
{
    return memory_region_is_ram(s->mr);
}

static bool is_romd(MemoryRegionSection *s)
{
    MemoryRegion *mr = s->mr;

    return mr->rom_device && mr->readable;
}

static bool is_ram_rom_romd(MemoryRegionSection *s)
{
    return is_ram_rom(s) || is_romd(s);
}

/* Add a new TLB entry. At most one entry for a given virtual address
   is permitted. Only a single TARGET_PAGE_SIZE region is mapped, the
   supplied size is only used by tlb_flush_page.  */
void tlb_set_page(CPUArchState *env, target_ulong vaddr,
                  target_phys_addr_t paddr, int prot,
                  int mmu_idx, target_ulong size)
{
    MemoryRegionSection *section;
    unsigned int index;
    target_ulong address;
    target_ulong code_address;
    uintptr_t addend;
    CPUTLBEntry *te;
    CPUWatchpoint *wp;
    target_phys_addr_t iotlb;

    assert(size >= TARGET_PAGE_SIZE);
    if (size != TARGET_PAGE_SIZE) {
        tlb_add_large_page(env, vaddr, size);
    }
    section = phys_page_find(paddr >> TARGET_PAGE_BITS);
#if defined(DEBUG_TLB)
    printf("tlb_set_page: vaddr=" TARGET_FMT_lx " paddr=0x" TARGET_FMT_plx
           " prot=%x idx=%d pd=0x%08lx\n",
           vaddr, paddr, prot, mmu_idx, pd);
#endif

    address = vaddr;
    if (!is_ram_rom_romd(section)) {
        /* IO memory case (romd handled later) */
        address |= TLB_MMIO;
    }
    if (is_ram_rom_romd(section)) {
        addend = (uintptr_t)memory_region_get_ram_ptr(section->mr)
                                 + section_addr(section, paddr);
    } else {
        addend = 0;
    }
    if (is_ram_rom(section)) {
        /* Normal RAM.  */
        iotlb = (memory_region_get_ram_addr(section->mr) & TARGET_PAGE_MASK)
            + section_addr(section, paddr);
        if (!section->readonly)
            iotlb |= phys_section_notdirty;
        else
            iotlb |= phys_section_rom;
    } else {
        /* IO handlers are currently passed a physical address.
           It would be nice to pass an offset from the base address
           of that region.  This would avoid having to special case RAM,
           and avoid full address decoding in every device.
           We can't use the high bits of pd for this because
           IO_MEM_ROMD uses these as a ram address.  */
        iotlb = section - phys_sections;
        iotlb += section_addr(section, paddr);
    }

    code_address = address;
    /* Make accesses to pages with watchpoints go via the
       watchpoint trap routines.  */
    QTAILQ_FOREACH(wp, &env->watchpoints, entry) {
        if (vaddr == (wp->vaddr & TARGET_PAGE_MASK)) {
            /* Avoid trapping reads of pages with a write breakpoint. */
            if ((prot & PAGE_WRITE) || (wp->flags & BP_MEM_READ)) {
                iotlb = phys_section_watch + paddr;
                address |= TLB_MMIO;
                break;
            }
        }
    }

    index = (vaddr >> TARGET_PAGE_BITS) & (CPU_TLB_SIZE - 1);
    env->iotlb[mmu_idx][index] = iotlb - vaddr;
    te = &env->tlb_table[mmu_idx][index];
    te->addend = addend - vaddr;
    if (prot & PAGE_READ) {
        te->addr_read = address;
    } else {
        te->addr_read = -1;
    }

    if (prot & PAGE_EXEC) {
        te->addr_code = code_address;
    } else {
        te->addr_code = -1;
    }
    if (prot & PAGE_WRITE) {
        if ((memory_region_is_ram(section->mr) && section->readonly)
            || is_romd(section)) {
            /* Write access calls the I/O callback.  */
            te->addr_write = address | TLB_MMIO;
        } else if (memory_region_is_ram(section->mr)
                   && !cpu_physical_memory_is_dirty(
                           section->mr->ram_addr
                           + section_addr(section, paddr))) {
            te->addr_write = address | TLB_NOTDIRTY;
        } else {
            te->addr_write = address;
        }
    } else {
        te->addr_write = -1;
    }
}

#else

void tlb_flush(CPUArchState *env, int flush_global)
{
}

void tlb_flush_page(CPUArchState *env, target_ulong addr)
{
}

/*
 * Walks guest process memory "regions" one by one
 * and calls callback function 'fn' for each region.
 */

struct walk_memory_regions_data
{
    walk_memory_regions_fn fn;
    void *priv;
    uintptr_t start;
    int prot;
};

static int walk_memory_regions_end(struct walk_memory_regions_data *data,
                                   abi_ulong end, int new_prot)
{
    if (data->start != -1ul) {
        int rc = data->fn(data->priv, data->start, end, data->prot);
        if (rc != 0) {
            return rc;
        }
    }

    data->start = (new_prot ? end : -1ul);
    data->prot = new_prot;

    return 0;
}

static int walk_memory_regions_1(struct walk_memory_regions_data *data,
                                 abi_ulong base, int level, void **lp)
{
    abi_ulong pa;
    int i, rc;

    if (*lp == NULL) {
        return walk_memory_regions_end(data, base, 0);
    }

    if (level == 0) {
        PageDesc *pd = *lp;
        for (i = 0; i < L2_SIZE; ++i) {
            int prot = pd[i].flags;

            pa = base | (i << TARGET_PAGE_BITS);
            if (prot != data->prot) {
                rc = walk_memory_regions_end(data, pa, prot);
                if (rc != 0) {
                    return rc;
                }
            }
        }
    } else {
        void **pp = *lp;
        for (i = 0; i < L2_SIZE; ++i) {
            pa = base | ((abi_ulong)i <<
                (TARGET_PAGE_BITS + L2_BITS * level));
            rc = walk_memory_regions_1(data, pa, level - 1, pp + i);
            if (rc != 0) {
                return rc;
            }
        }
    }

    return 0;
}

int walk_memory_regions(void *priv, walk_memory_regions_fn fn)
{
    struct walk_memory_regions_data data;
    uintptr_t i;

    data.fn = fn;
    data.priv = priv;
    data.start = -1ul;
    data.prot = 0;

    for (i = 0; i < V_L1_SIZE; i++) {
        int rc = walk_memory_regions_1(&data, (abi_ulong)i << V_L1_SHIFT,
                                       V_L1_SHIFT / L2_BITS - 1, l1_map + i);
        if (rc != 0) {
            return rc;
        }
    }

    return walk_memory_regions_end(&data, 0, 0);
}

static int dump_region(void *priv, abi_ulong start, abi_ulong end,
                       abi_ulong prot)
{
    FILE *f = (FILE *)priv;

    (void) fprintf(f, TARGET_ABI_FMT_lx"-"TARGET_ABI_FMT_lx
        " "TARGET_ABI_FMT_lx" %c%c%c\n",
        start, end, end - start,
        ((prot & PAGE_READ) ? 'r' : '-'),
        ((prot & PAGE_WRITE) ? 'w' : '-'),
        ((prot & PAGE_EXEC) ? 'x' : '-'));

    return (0);
}

/* dump memory mappings */
void page_dump(FILE *f)
{
    (void) fprintf(f, "%-8s %-8s %-8s %s\n",
            "start", "end", "size", "prot");
    walk_memory_regions(f, dump_region);
}

int page_get_flags(target_ulong address)
{
    PageDesc *p;

    p = page_find(address >> TARGET_PAGE_BITS);
    if (!p)
        return 0;
    return p->flags;
}

/* Modify the flags of a page and invalidate the code if necessary.
   The flag PAGE_WRITE_ORG is positioned automatically depending
   on PAGE_WRITE.  The mmap_lock should already be held.  */
void page_set_flags(target_ulong start, target_ulong end, int flags)
{
    target_ulong addr, len;

    /* This function should never be called with addresses outside the
       guest address space.  If this assert fires, it probably indicates
       a missing call to h2g_valid.  */
#if TARGET_ABI_BITS > L1_MAP_ADDR_SPACE_BITS
    assert(end < ((abi_ulong)1 << L1_MAP_ADDR_SPACE_BITS));
#endif
    assert(start < end);

    start = start & TARGET_PAGE_MASK;
    end = TARGET_PAGE_ALIGN(end);

    if (flags & PAGE_WRITE) {
        flags |= PAGE_WRITE_ORG;
    }

    for (addr = start, len = end - start;
         len != 0;
         len -= TARGET_PAGE_SIZE, addr += TARGET_PAGE_SIZE) {
        PageDesc *p = page_find_alloc(addr >> TARGET_PAGE_BITS, 1);

        /* If the write protection bit is set, then we invalidate
           the code inside.  */
        if (!(p->flags & PAGE_WRITE) &&
            (flags & PAGE_WRITE) &&
            p->first_tb) {
            tb_invalidate_phys_page(addr, 0, NULL);
        }
        p->flags = flags;
    }
}

int page_check_range(target_ulong start, target_ulong len, int flags)
{
    PageDesc *p;
    target_ulong end;
    target_ulong addr;

    /* This function should never be called with addresses outside the
       guest address space.  If this assert fires, it probably indicates
       a missing call to h2g_valid.  */
#if TARGET_ABI_BITS > L1_MAP_ADDR_SPACE_BITS
    assert(start < ((abi_ulong)1 << L1_MAP_ADDR_SPACE_BITS));
#endif

    if (len == 0) {
        return 0;
    }
    if (start + len - 1 < start) {
        /* We've wrapped around.  */
        return -1;
    }

    end = TARGET_PAGE_ALIGN(start+len); /* must do before we loose bits in the next step */
    start = start & TARGET_PAGE_MASK;

    for (addr = start, len = end - start;
         len != 0;
         len -= TARGET_PAGE_SIZE, addr += TARGET_PAGE_SIZE) {
        p = page_find(addr >> TARGET_PAGE_BITS);
        if( !p )
            return -1;
        if( !(p->flags & PAGE_VALID) )
            return -1;

        if ((flags & PAGE_READ) && !(p->flags & PAGE_READ))
            return -1;
        if (flags & PAGE_WRITE) {
            if (!(p->flags & PAGE_WRITE_ORG))
                return -1;
            /* unprotect the page if it was put read-only because it
               contains translated code */
            if (!(p->flags & PAGE_WRITE)) {
                if (!page_unprotect(addr, 0, NULL))
                    return -1;
            }
            return 0;
        }
    }
    return 0;
}

/* called from signal handler: invalidate the code and unprotect the
   page. Return TRUE if the fault was successfully handled. */
int page_unprotect(target_ulong address, uintptr_t pc, void *puc)
{
    unsigned int prot;
    PageDesc *p;
    target_ulong host_start, host_end, addr;

    /* Technically this isn't safe inside a signal handler.  However we
       know this only ever happens in a synchronous SEGV handler, so in
       practice it seems to be ok.  */
    mmap_lock();

    p = page_find(address >> TARGET_PAGE_BITS);
    if (!p) {
        mmap_unlock();
        return 0;
    }

    /* if the page was really writable, then we change its
       protection back to writable */
    if ((p->flags & PAGE_WRITE_ORG) && !(p->flags & PAGE_WRITE)) {
        host_start = address & qemu_host_page_mask;
        host_end = host_start + qemu_host_page_size;

        prot = 0;
        for (addr = host_start ; addr < host_end ; addr += TARGET_PAGE_SIZE) {
            p = page_find(addr >> TARGET_PAGE_BITS);
            p->flags |= PAGE_WRITE;
            prot |= p->flags;

            /* and since the content will be modified, we must invalidate
               the corresponding translated code. */
            tb_invalidate_phys_page(addr, pc, puc);
#ifdef DEBUG_TB_CHECK
            tb_invalidate_check(addr);
#endif
        }
        mprotect((void *)g2h(host_start), qemu_host_page_size,
                 prot & PAGE_BITS);

        mmap_unlock();
        return 1;
    }
    mmap_unlock();
    return 0;
}

static inline void tlb_set_dirty(CPUArchState *env,
                                 uintptr_t addr, target_ulong vaddr)
{
}
#endif /* defined(CONFIG_USER_ONLY) */

#if !defined(CONFIG_USER_ONLY)

#define SUBPAGE_IDX(addr) ((addr) & ~TARGET_PAGE_MASK)
typedef struct subpage_t {
    MemoryRegion iomem;
    target_phys_addr_t base;
    uint16_t sub_section[TARGET_PAGE_SIZE];
} subpage_t;

static int subpage_register (subpage_t *mmio, uint32_t start, uint32_t end,
                             uint16_t section);
static subpage_t *subpage_init(target_phys_addr_t base);
static void destroy_page_desc(uint16_t section_index)
{
    MemoryRegionSection *section = &phys_sections[section_index];
    MemoryRegion *mr = section->mr;

    if (mr->subpage) {
        subpage_t *subpage = container_of(mr, subpage_t, iomem);
        memory_region_destroy(&subpage->iomem);
        g_free(subpage);
    }
}

static void destroy_l2_mapping(PhysPageEntry *lp, unsigned level)
{
    unsigned i;
    PhysPageEntry *p;

    if (lp->ptr == PHYS_MAP_NODE_NIL) {
        return;
    }

    p = phys_map_nodes[lp->ptr];
    for (i = 0; i < L2_SIZE; ++i) {
        if (!p[i].is_leaf) {
            destroy_l2_mapping(&p[i], level - 1);
        } else {
            destroy_page_desc(p[i].ptr);
        }
    }
    lp->is_leaf = 0;
    lp->ptr = PHYS_MAP_NODE_NIL;
}

static void destroy_all_mappings(void)
{
    destroy_l2_mapping(&phys_map, P_L2_LEVELS - 1);
    phys_map_nodes_reset();
}

static uint16_t phys_section_add(MemoryRegionSection *section)
{
    if (phys_sections_nb == phys_sections_nb_alloc) {
        phys_sections_nb_alloc = MAX(phys_sections_nb_alloc * 2, 16);
        phys_sections = g_renew(MemoryRegionSection, phys_sections,
                                phys_sections_nb_alloc);
    }
    phys_sections[phys_sections_nb] = *section;
    return phys_sections_nb++;
}

static void phys_sections_clear(void)
{
    phys_sections_nb = 0;
}

/* register physical memory.
   For RAM, 'size' must be a multiple of the target page size.
   If (phys_offset & ~TARGET_PAGE_MASK) != 0, then it is an
   io memory page.  The address used when calling the IO function is
   the offset from the start of the region, plus region_offset.  Both
   start_addr and region_offset are rounded down to a page boundary
   before calculating this offset.  This should not be a problem unless
   the low bits of start_addr and region_offset differ.  */
static void register_subpage(MemoryRegionSection *section)
{
    subpage_t *subpage;
    target_phys_addr_t base = section->offset_within_address_space
        & TARGET_PAGE_MASK;
    MemoryRegionSection *existing = phys_page_find(base >> TARGET_PAGE_BITS);
    MemoryRegionSection subsection = {
        .offset_within_address_space = base,
        .size = TARGET_PAGE_SIZE,
    };
    target_phys_addr_t start, end;

    assert(existing->mr->subpage || existing->mr == &io_mem_unassigned);

    if (!(existing->mr->subpage)) {
        subpage = subpage_init(base);
        subsection.mr = &subpage->iomem;
        phys_page_set(base >> TARGET_PAGE_BITS, 1,
                      phys_section_add(&subsection));
    } else {
        subpage = container_of(existing->mr, subpage_t, iomem);
    }
    start = section->offset_within_address_space & ~TARGET_PAGE_MASK;
    end = start + section->size;
    subpage_register(subpage, start, end, phys_section_add(section));
}


static void register_multipage(MemoryRegionSection *section)
{
    target_phys_addr_t start_addr = section->offset_within_address_space;
    ram_addr_t size = section->size;
    target_phys_addr_t addr;
    uint16_t section_index = phys_section_add(section);

    assert(size);

    addr = start_addr;
    phys_page_set(addr >> TARGET_PAGE_BITS, size >> TARGET_PAGE_BITS,
                  section_index);
}

void cpu_register_physical_memory_log(MemoryRegionSection *section,
                                      bool readonly)
{
    MemoryRegionSection now = *section, remain = *section;

    if ((now.offset_within_address_space & ~TARGET_PAGE_MASK)
        || (now.size < TARGET_PAGE_SIZE)) {
        now.size = MIN(TARGET_PAGE_ALIGN(now.offset_within_address_space)
                       - now.offset_within_address_space,
                       now.size);
        register_subpage(&now);
        remain.size -= now.size;
        remain.offset_within_address_space += now.size;
        remain.offset_within_region += now.size;
    }
    now = remain;
    now.size &= TARGET_PAGE_MASK;
    if (now.size) {
        register_multipage(&now);
        remain.size -= now.size;
        remain.offset_within_address_space += now.size;
        remain.offset_within_region += now.size;
    }
    now = remain;
    if (now.size) {
        register_subpage(&now);
    }
}

#if defined(TARGET_ARM)
#include <disas.h>
static const char *backtrace(char *buffer, size_t length)
{
    char *p = buffer;
    if (cpu_single_env) {
        const char *symbol;
        symbol = lookup_symbol(cpu_single_env->regs[15]);
        p += sprintf(p, "[%s]", symbol);
        symbol = lookup_symbol(cpu_single_env->regs[14]);
        p += sprintf(p, "[%s]", symbol);
    } else {
        p += sprintf(p, "[cpu not running]");
    }
    assert((p - buffer) < length);
    return buffer;
}
#elif defined(TARGET_MIPS)
#include <disas.h>
static const char *backtrace(char *buffer, size_t length)
{
    char *p = buffer;
    if (cpu_single_env) {
        const char *symbol;
        symbol = lookup_symbol(cpu_single_env->active_tc.PC);
        p += sprintf(p, "[%s]", symbol);
        symbol = lookup_symbol(cpu_single_env->active_tc.gpr[31]);
        p += sprintf(p, "[%s]", symbol);
    } else {
        p += sprintf(p, "[cpu not running]");
    }
    assert((p - buffer) < length);
    return buffer;
}
#else
static const char *backtrace(char *buffer, size_t length)
{
    return "unknown caller";
}
#endif /* TARGET_MIPS */

void qemu_register_coalesced_mmio(target_phys_addr_t addr, ram_addr_t size)
{
    if (kvm_enabled())
        kvm_coalesce_mmio_region(addr, size);
}

void qemu_unregister_coalesced_mmio(target_phys_addr_t addr, ram_addr_t size)
{
    if (kvm_enabled())
        kvm_uncoalesce_mmio_region(addr, size);
}

void qemu_flush_coalesced_mmio_buffer(void)
{
    if (kvm_enabled())
        kvm_flush_coalesced_mmio_buffer();
}

#if defined(__linux__) && !defined(TARGET_S390X)

#include <sys/vfs.h>

#define HUGETLBFS_MAGIC       0x958458f6

static long gethugepagesize(const char *path)
{
    struct statfs fs;
    int ret;

    do {
        ret = statfs(path, &fs);
    } while (ret != 0 && errno == EINTR);

    if (ret != 0) {
        perror(path);
        return 0;
    }

    if (fs.f_type != HUGETLBFS_MAGIC)
        fprintf(stderr, "Warning: path not on HugeTLBFS: %s\n", path);

    return fs.f_bsize;
}

static void *file_ram_alloc(RAMBlock *block,
                            ram_addr_t memory,
                            const char *path)
{
    char *filename;
    void *area;
    int fd;
#ifdef MAP_POPULATE
    int flags;
#endif
    uintptr_t hpagesize;

    hpagesize = gethugepagesize(path);
    if (!hpagesize) {
        return NULL;
    }

    if (memory < hpagesize) {
        return NULL;
    }

    if (kvm_enabled() && !kvm_has_sync_mmu()) {
        fprintf(stderr, "host lacks kvm mmu notifiers, -mem-path unsupported\n");
        return NULL;
    }

    if (asprintf(&filename, "%s/qemu_back_mem.XXXXXX", path) == -1) {
        return NULL;
    }

    fd = mkstemp(filename);
    if (fd < 0) {
        perror("unable to create backing store for hugepages");
        free(filename);
        return NULL;
    }
    unlink(filename);
    free(filename);

    memory = (memory+hpagesize-1) & ~(hpagesize-1);

    /*
     * ftruncate is not supported by hugetlbfs in older
     * hosts, so don't bother bailing out on errors.
     * If anything goes wrong with it under other filesystems,
     * mmap will fail.
     */
    if (ftruncate(fd, memory))
        perror("ftruncate");

#ifdef MAP_POPULATE
    /* NB: MAP_POPULATE won't exhaustively alloc all phys pages in the case
     * MAP_PRIVATE is requested.  For mem_prealloc we mmap as MAP_SHARED
     * to sidestep this quirk.
     */
    flags = mem_prealloc ? MAP_POPULATE | MAP_SHARED : MAP_PRIVATE;
    area = mmap(0, memory, PROT_READ | PROT_WRITE, flags, fd, 0);
#else
    area = mmap(0, memory, PROT_READ | PROT_WRITE, MAP_PRIVATE, fd, 0);
#endif
    if (area == MAP_FAILED) {
        perror("file_ram_alloc: can't mmap RAM pages");
        close(fd);
        return (NULL);
    }
    block->fd = fd;
    return area;
}
#endif

static ram_addr_t find_ram_offset(ram_addr_t size)
{
    RAMBlock *block, *next_block;
    ram_addr_t offset = RAM_ADDR_MAX, mingap = RAM_ADDR_MAX;

    if (QLIST_EMPTY(&ram_list.blocks))
        return 0;

    QLIST_FOREACH(block, &ram_list.blocks, next) {
        ram_addr_t end, next = RAM_ADDR_MAX;

        end = block->offset + block->length;

        QLIST_FOREACH(next_block, &ram_list.blocks, next) {
            if (next_block->offset >= end) {
                next = MIN(next, next_block->offset);
            }
        }
        if (next - end >= size && next - end < mingap) {
            offset = end;
            mingap = next - end;
        }
    }

    if (offset == RAM_ADDR_MAX) {
        fprintf(stderr, "Failed to find gap of requested size: %" PRIu64 "\n",
                (uint64_t)size);
        abort();
    }

    return offset;
}

static ram_addr_t last_ram_offset(void)
{
    RAMBlock *block;
    ram_addr_t last = 0;

    QLIST_FOREACH(block, &ram_list.blocks, next)
        last = MAX(last, block->offset + block->length);

    return last;
}

void qemu_ram_set_idstr(ram_addr_t addr, const char *name, DeviceState *dev)
{
    RAMBlock *new_block, *block;

    new_block = NULL;
    QLIST_FOREACH(block, &ram_list.blocks, next) {
        if (block->offset == addr) {
            new_block = block;
            break;
        }
    }
    assert(new_block);
    assert(!new_block->idstr[0]);

    if (dev && dev->parent_bus && dev->parent_bus->info->get_dev_path) {
        char *id = dev->parent_bus->info->get_dev_path(dev);
        if (id) {
            snprintf(new_block->idstr, sizeof(new_block->idstr), "%s/", id);
            g_free(id);
        }
    }
    pstrcat(new_block->idstr, sizeof(new_block->idstr), name);

    QLIST_FOREACH(block, &ram_list.blocks, next) {
        if (block != new_block && !strcmp(block->idstr, new_block->idstr)) {
            fprintf(stderr, "RAMBlock \"%s\" already registered, abort!\n",
                    new_block->idstr);
            abort();
        }
    }
}

ram_addr_t qemu_ram_alloc_from_ptr(ram_addr_t size, void *host,
                                   MemoryRegion *mr)
{
    RAMBlock *new_block;

    size = TARGET_PAGE_ALIGN(size);
    new_block = g_malloc0(sizeof(*new_block));

    new_block->mr = mr;
    new_block->offset = find_ram_offset(size);
    if (host) {
        new_block->host = host;
        new_block->flags |= RAM_PREALLOC_MASK;
    } else {
        if (mem_path) {
#if defined (__linux__) && !defined(TARGET_S390X)
            new_block->host = file_ram_alloc(new_block, size, mem_path);
            if (!new_block->host) {
                new_block->host = qemu_vmalloc(size);
                qemu_madvise(new_block->host, size, QEMU_MADV_MERGEABLE);
            }
#else
            fprintf(stderr, "-mem-path option unsupported\n");
            exit(1);
#endif
        } else {
#if defined(TARGET_S390X) && defined(CONFIG_KVM)
            /* S390 KVM requires the topmost vma of the RAM to be smaller than
               an system defined value, which is at least 256GB. Larger systems
               have larger values. We put the guest between the end of data
               segment (system break) and this value. We use 32GB as a base to
               have enough room for the system break to grow. */
            new_block->host = mmap((void*)0x800000000, size,
                                   PROT_EXEC|PROT_READ|PROT_WRITE,
                                   MAP_SHARED | MAP_ANONYMOUS | MAP_FIXED, -1, 0);
            if (new_block->host == MAP_FAILED) {
                fprintf(stderr, "Allocating RAM failed\n");
                abort();
            }
#else
            if (xen_enabled()) {
                xen_ram_alloc(new_block->offset, size, mr);
            } else {
                new_block->host = qemu_vmalloc(size);
            }
#endif
            qemu_madvise(new_block->host, size, QEMU_MADV_MERGEABLE);
        }
    }
    new_block->length = size;

    QLIST_INSERT_HEAD(&ram_list.blocks, new_block, next);

    ram_list.phys_dirty = g_realloc(ram_list.phys_dirty,
                                       last_ram_offset() >> TARGET_PAGE_BITS);
    memset(ram_list.phys_dirty + (new_block->offset >> TARGET_PAGE_BITS),
           0xff, size >> TARGET_PAGE_BITS);

    if (kvm_enabled())
        kvm_setup_guest_memory(new_block->host, size);

    return new_block->offset;
}

ram_addr_t qemu_ram_alloc(ram_addr_t size, MemoryRegion *mr)
{
    return qemu_ram_alloc_from_ptr(size, NULL, mr);
}

void qemu_ram_free_from_ptr(ram_addr_t addr)
{
    RAMBlock *block;

    QLIST_FOREACH(block, &ram_list.blocks, next) {
        if (addr == block->offset) {
            QLIST_REMOVE(block, next);
            g_free(block);
            return;
        }
    }
}

void qemu_ram_free(ram_addr_t addr)
{
    RAMBlock *block;

    QLIST_FOREACH(block, &ram_list.blocks, next) {
        if (addr == block->offset) {
            QLIST_REMOVE(block, next);
            if (block->flags & RAM_PREALLOC_MASK) {
                ;
            } else if (mem_path) {
#if defined (__linux__) && !defined(TARGET_S390X)
                if (block->fd) {
                    munmap(block->host, block->length);
                    close(block->fd);
                } else {
                    qemu_vfree(block->host);
                }
#else
                abort();
#endif
            } else {
#if defined(TARGET_S390X) && defined(CONFIG_KVM)
                munmap(block->host, block->length);
#else
                if (xen_enabled()) {
                    xen_invalidate_map_cache_entry(block->host);
                } else {
                    qemu_vfree(block->host);
                }
#endif
            }
            g_free(block);
            return;
        }
    }

}

#ifndef _WIN32
void qemu_ram_remap(ram_addr_t addr, ram_addr_t length)
{
    RAMBlock *block;
    ram_addr_t offset;
    int flags;
    void *area, *vaddr;

    QLIST_FOREACH(block, &ram_list.blocks, next) {
        offset = addr - block->offset;
        if (offset < block->length) {
            vaddr = block->host + offset;
            if (block->flags & RAM_PREALLOC_MASK) {
                ;
            } else {
                flags = MAP_FIXED;
                munmap(vaddr, length);
                if (mem_path) {
#if defined(__linux__) && !defined(TARGET_S390X)
                    if (block->fd) {
#ifdef MAP_POPULATE
                        flags |= mem_prealloc ? MAP_POPULATE | MAP_SHARED :
                            MAP_PRIVATE;
#else
                        flags |= MAP_PRIVATE;
#endif
                        area = mmap(vaddr, length, PROT_READ | PROT_WRITE,
                                    flags, block->fd, offset);
                    } else {
                        flags |= MAP_PRIVATE | MAP_ANONYMOUS;
                        area = mmap(vaddr, length, PROT_READ | PROT_WRITE,
                                    flags, -1, 0);
                    }
#else
                    abort();
#endif
                } else {
#if defined(TARGET_S390X) && defined(CONFIG_KVM)
                    flags |= MAP_SHARED | MAP_ANONYMOUS;
                    area = mmap(vaddr, length, PROT_EXEC|PROT_READ|PROT_WRITE,
                                flags, -1, 0);
#else
                    flags |= MAP_PRIVATE | MAP_ANONYMOUS;
                    area = mmap(vaddr, length, PROT_READ | PROT_WRITE,
                                flags, -1, 0);
#endif
                }
                if (area != vaddr) {
                    fprintf(stderr, "Could not remap addr: "
                            RAM_ADDR_FMT "@" RAM_ADDR_FMT "\n",
                            length, addr);
                    exit(1);
                }
                qemu_madvise(vaddr, length, QEMU_MADV_MERGEABLE);
            }
            return;
        }
    }
}
#endif /* !_WIN32 */

/* Return a host pointer to ram allocated with qemu_ram_alloc.
   With the exception of the softmmu code in this file, this should
   only be used for local memory (e.g. video ram) that the device owns,
   and knows it isn't going to access beyond the end of the block.

   It should not be used for general purpose DMA.
   Use cpu_physical_memory_map/cpu_physical_memory_rw instead.
 */
void *qemu_get_ram_ptr(ram_addr_t addr)
{
    RAMBlock *block;

    QLIST_FOREACH(block, &ram_list.blocks, next) {
        if (addr - block->offset < block->length) {
            /* Move this entry to to start of the list.  */
            if (block != QLIST_FIRST(&ram_list.blocks)) {
                QLIST_REMOVE(block, next);
                QLIST_INSERT_HEAD(&ram_list.blocks, block, next);
            }
            if (xen_enabled()) {
                /* We need to check if the requested address is in the RAM
                 * because we don't want to map the entire memory in QEMU.
                 * In that case just map until the end of the page.
                 */
                if (block->offset == 0) {
                    return xen_map_cache(addr, 0, 0);
                } else if (block->host == NULL) {
                    block->host =
                        xen_map_cache(block->offset, block->length, 1);
                }
            }
            return block->host + (addr - block->offset);
        }
    }

    fprintf(stderr, "Bad ram offset %" PRIx64 "\n", (uint64_t)addr);
    abort();

    return NULL;
}

/* Return a host pointer to ram allocated with qemu_ram_alloc.
 * Same as qemu_get_ram_ptr but avoid reordering ramblocks.
 */
void *qemu_safe_ram_ptr(ram_addr_t addr)
{
    RAMBlock *block;

    QLIST_FOREACH(block, &ram_list.blocks, next) {
        if (addr - block->offset < block->length) {
            if (xen_enabled()) {
                /* We need to check if the requested address is in the RAM
                 * because we don't want to map the entire memory in QEMU.
                 * In that case just map until the end of the page.
                 */
                if (block->offset == 0) {
                    return xen_map_cache(addr, 0, 0);
                } else if (block->host == NULL) {
                    block->host =
                        xen_map_cache(block->offset, block->length, 1);
                }
            }
            return block->host + (addr - block->offset);
        }
    }

    fprintf(stderr, "Bad ram offset %" PRIx64 "\n", (uint64_t)addr);
    abort();

    return NULL;
}

/* Return a host pointer to guest's ram. Similar to qemu_get_ram_ptr
 * but takes a size argument */
void *qemu_ram_ptr_length(ram_addr_t addr, ram_addr_t *size)
{
    if (*size == 0) {
        return NULL;
    }
    if (xen_enabled()) {
        return xen_map_cache(addr, *size, 1);
    } else {
        RAMBlock *block;

        QLIST_FOREACH(block, &ram_list.blocks, next) {
            if (addr - block->offset < block->length) {
                if (addr - block->offset + *size > block->length)
                    *size = block->length - addr + block->offset;
                return block->host + (addr - block->offset);
            }
        }

        fprintf(stderr, "Bad ram offset %" PRIx64 "\n", (uint64_t)addr);
        abort();
    }
}

void qemu_put_ram_ptr(void *addr)
{
    trace_qemu_put_ram_ptr(addr);
}

int qemu_ram_addr_from_host(void *ptr, ram_addr_t *ram_addr)
{
    RAMBlock *block;
    uint8_t *host = ptr;

    if (xen_enabled()) {
        *ram_addr = xen_ram_addr_from_mapcache(ptr);
        return 0;
    }

    QLIST_FOREACH(block, &ram_list.blocks, next) {
        /* This case append when the block is not mapped. */
        if (block->host == NULL) {
            continue;
        }
        if (host - block->host < block->length) {
            *ram_addr = block->offset + (host - block->host);
            return 0;
        }
    }

    return -1;
}

/* Some of the softmmu routines need to translate from a host pointer
   (typically a TLB entry) back to a ram offset.  */
ram_addr_t qemu_ram_addr_from_host_nofail(void *ptr)
{
    ram_addr_t ram_addr;

    if (qemu_ram_addr_from_host(ptr, &ram_addr)) {
        fprintf(stderr, "Bad ram pointer %p\n", ptr);
        abort();
    }
    return ram_addr;
}

static uint64_t unassigned_mem_read(void *opaque, target_phys_addr_t addr,
                                    unsigned size)
{
    if (trace_unassigned) {
        char buffer[256];
        fprintf(stderr, "Unassigned mem read " TARGET_FMT_plx " %s\n",
                addr, backtrace(buffer, sizeof(buffer)));
    }
    //~ vm_stop(0);
#if defined(TARGET_ALPHA) || defined(TARGET_SPARC) || defined(TARGET_MICROBLAZE)
    cpu_unassigned_access(cpu_single_env, addr, 0, 0, 0, size);
#endif
    return 0;
}

static void unassigned_mem_write(void *opaque, target_phys_addr_t addr,
                                 uint64_t val, unsigned size)
{
    if (trace_unassigned) {
        char buffer[256];
        fprintf(stderr, "Unassigned mem write " TARGET_FMT_plx " = 0x%"PRIx64" %s\n",
                addr, val, backtrace(buffer, sizeof(buffer)));
    }
#if defined(TARGET_ALPHA) || defined(TARGET_SPARC) || defined(TARGET_MICROBLAZE)
    cpu_unassigned_access(cpu_single_env, addr, 1, 0, 0, size);
#endif
}

static const MemoryRegionOps unassigned_mem_ops = {
    .read = unassigned_mem_read,
    .write = unassigned_mem_write,
    .endianness = DEVICE_NATIVE_ENDIAN,
};

static uint64_t error_mem_read(void *opaque, target_phys_addr_t addr,
                               unsigned size)
{
    abort();
}

static void error_mem_write(void *opaque, target_phys_addr_t addr,
                            uint64_t value, unsigned size)
{
    abort();
}

static const MemoryRegionOps error_mem_ops = {
    .read = error_mem_read,
    .write = error_mem_write,
    .endianness = DEVICE_NATIVE_ENDIAN,
};

static const MemoryRegionOps rom_mem_ops = {
    .read = error_mem_read,
    .write = unassigned_mem_write,
    .endianness = DEVICE_NATIVE_ENDIAN,
};

static void notdirty_mem_write(void *opaque, target_phys_addr_t ram_addr,
                               uint64_t val, unsigned size)
{
    int dirty_flags;
    dirty_flags = cpu_physical_memory_get_dirty_flags(ram_addr);
    if (!(dirty_flags & CODE_DIRTY_FLAG)) {
#if !defined(CONFIG_USER_ONLY)
        tb_invalidate_phys_page_fast(ram_addr, size);
        dirty_flags = cpu_physical_memory_get_dirty_flags(ram_addr);
#endif
    }
    switch (size) {
    case 1:
        stb_p(qemu_get_ram_ptr(ram_addr), val);
        break;
    case 2:
        stw_p(qemu_get_ram_ptr(ram_addr), val);
        break;
    case 4:
        stl_p(qemu_get_ram_ptr(ram_addr), val);
        break;
    default:
        abort();
    }
    dirty_flags |= (0xff & ~CODE_DIRTY_FLAG);
    cpu_physical_memory_set_dirty_flags(ram_addr, dirty_flags);
    /* we remove the notdirty callback only if the code has been
       flushed */
    if (dirty_flags == 0xff)
        tlb_set_dirty(cpu_single_env, cpu_single_env->mem_io_vaddr);
}

static const MemoryRegionOps notdirty_mem_ops = {
    .read = error_mem_read,
    .write = notdirty_mem_write,
    .endianness = DEVICE_NATIVE_ENDIAN,
};

/* Generate a debug exception if a watchpoint has been hit.  */
static void check_watchpoint(int offset, int len_mask, int flags)
{
    CPUArchState *env = cpu_single_env;
    target_ulong pc, cs_base;
    TranslationBlock *tb;
    target_ulong vaddr;
    CPUWatchpoint *wp;
    int cpu_flags;

    if (env->watchpoint_hit) {
        /* We re-entered the check after replacing the TB. Now raise
         * the debug interrupt so that is will trigger after the
         * current instruction. */
        cpu_interrupt(env, CPU_INTERRUPT_DEBUG);
        return;
    }
    vaddr = (env->mem_io_vaddr & TARGET_PAGE_MASK) + offset;
    QTAILQ_FOREACH(wp, &env->watchpoints, entry) {
        if ((vaddr == (wp->vaddr & len_mask) ||
             (vaddr & wp->len_mask) == wp->vaddr) && (wp->flags & flags)) {
            wp->flags |= BP_WATCHPOINT_HIT;
            if (!env->watchpoint_hit) {
                env->watchpoint_hit = wp;
                tb = tb_find_pc(env->mem_io_pc);
                if (!tb) {
                    cpu_abort(env, "check_watchpoint: could not find TB for "
                              "pc=%p", (void *)env->mem_io_pc);
                }
                cpu_restore_state(tb, env, env->mem_io_pc);
                tb_phys_invalidate(tb, -1);
                if (wp->flags & BP_STOP_BEFORE_ACCESS) {
                    env->exception_index = EXCP_DEBUG;
                    cpu_loop_exit(env);
                } else {
                    cpu_get_tb_cpu_state(env, &pc, &cs_base, &cpu_flags);
                    tb_gen_code(env, pc, cs_base, cpu_flags, 1);
                    cpu_resume_from_signal(env, NULL);
                }
            }
        } else {
            wp->flags &= ~BP_WATCHPOINT_HIT;
        }
    }
}

/* Watchpoint access routines.  Watchpoints are inserted using TLB tricks,
   so these check for a hit then pass through to the normal out-of-line
   phys routines.  */
static uint64_t watch_mem_read(void *opaque, target_phys_addr_t addr,
                               unsigned size)
{
    check_watchpoint(addr & ~TARGET_PAGE_MASK, ~(size - 1), BP_MEM_READ);
    switch (size) {
    case 1: return ldub_phys(addr);
    case 2: return lduw_phys(addr);
    case 4: return ldl_phys(addr);
    default: abort();
    }
}

static void watch_mem_write(void *opaque, target_phys_addr_t addr,
                            uint64_t val, unsigned size)
{
    check_watchpoint(addr & ~TARGET_PAGE_MASK, ~(size - 1), BP_MEM_WRITE);
    switch (size) {
    case 1:
        stb_phys(addr, val);
        break;
    case 2:
        stw_phys(addr, val);
        break;
    case 4:
        stl_phys(addr, val);
        break;
    default: abort();
    }
}

static const MemoryRegionOps watch_mem_ops = {
    .read = watch_mem_read,
    .write = watch_mem_write,
    .endianness = DEVICE_NATIVE_ENDIAN,
};

static uint64_t subpage_read(void *opaque, target_phys_addr_t addr,
                             unsigned len)
{
    subpage_t *mmio = opaque;
    unsigned int idx = SUBPAGE_IDX(addr);
    MemoryRegionSection *section;
#if defined(DEBUG_SUBPAGE)
    printf("%s: subpage %p len %d addr " TARGET_FMT_plx " idx %d\n", __func__,
           mmio, len, addr, idx);
#endif

    section = &phys_sections[mmio->sub_section[idx]];
    addr += mmio->base;
    addr -= section->offset_within_address_space;
    addr += section->offset_within_region;
    return io_mem_read(section->mr, addr, len);
}

static void subpage_write(void *opaque, target_phys_addr_t addr,
                          uint64_t value, unsigned len)
{
    subpage_t *mmio = opaque;
    unsigned int idx = SUBPAGE_IDX(addr);
    MemoryRegionSection *section;
#if defined(DEBUG_SUBPAGE)
    printf("%s: subpage %p len %d addr " TARGET_FMT_plx
           " idx %d value %"PRIx64"\n",
           __func__, mmio, len, addr, idx, value);
#endif

    section = &phys_sections[mmio->sub_section[idx]];
    addr += mmio->base;
    addr -= section->offset_within_address_space;
    addr += section->offset_within_region;
    io_mem_write(section->mr, addr, value, len);
}

static const MemoryRegionOps subpage_ops = {
    .read = subpage_read,
    .write = subpage_write,
    .endianness = DEVICE_NATIVE_ENDIAN,
};

static uint64_t subpage_ram_read(void *opaque, target_phys_addr_t addr,
                                 unsigned size)
{
    ram_addr_t raddr = addr;
    void *ptr = qemu_get_ram_ptr(raddr);
    switch (size) {
    case 1: return ldub_p(ptr);
    case 2: return lduw_p(ptr);
    case 4: return ldl_p(ptr);
    default: abort();
    }
}

static void subpage_ram_write(void *opaque, target_phys_addr_t addr,
                              uint64_t value, unsigned size)
{
    ram_addr_t raddr = addr;
    void *ptr = qemu_get_ram_ptr(raddr);
    switch (size) {
    case 1: return stb_p(ptr, value);
    case 2: return stw_p(ptr, value);
    case 4: return stl_p(ptr, value);
    default: abort();
    }
}

static const MemoryRegionOps subpage_ram_ops = {
    .read = subpage_ram_read,
    .write = subpage_ram_write,
    .endianness = DEVICE_NATIVE_ENDIAN,
};

static int subpage_register (subpage_t *mmio, uint32_t start, uint32_t end,
                             uint16_t section)
{
    int idx, eidx;

    if (start >= TARGET_PAGE_SIZE || end >= TARGET_PAGE_SIZE)
        return -1;
    idx = SUBPAGE_IDX(start);
    eidx = SUBPAGE_IDX(end);
#if defined(DEBUG_SUBPAGE)
    printf("%s: %p start %08x end %08x idx %08x eidx %08x mem %ld\n", __func__,
           mmio, start, end, idx, eidx, memory);
#endif
    if (memory_region_is_ram(phys_sections[section].mr)) {
        MemoryRegionSection new_section = phys_sections[section];
        new_section.mr = &io_mem_subpage_ram;
        section = phys_section_add(&new_section);
    }
    for (; idx <= eidx; idx++) {
        mmio->sub_section[idx] = section;
    }

    return 0;
}

static subpage_t *subpage_init(target_phys_addr_t base)
{
    subpage_t *mmio;

    mmio = g_malloc0(sizeof(subpage_t));

    mmio->base = base;
    memory_region_init_io(&mmio->iomem, &subpage_ops, mmio,
                          "subpage", TARGET_PAGE_SIZE);
    mmio->iomem.subpage = true;
#if defined(DEBUG_SUBPAGE)
    printf("%s: %p base " TARGET_FMT_plx " len %08x %d\n", __func__,
           mmio, base, TARGET_PAGE_SIZE, subpage_memory);
#endif
    subpage_register(mmio, 0, TARGET_PAGE_SIZE-1, phys_section_unassigned);

    return mmio;
}

static uint16_t dummy_section(MemoryRegion *mr)
{
    MemoryRegionSection section = {
        .mr = mr,
        .offset_within_address_space = 0,
        .offset_within_region = 0,
        .size = UINT64_MAX,
    };

    return phys_section_add(&section);
}

MemoryRegion *iotlb_to_region(target_phys_addr_t index)
{
    return phys_sections[index & ~TARGET_PAGE_MASK].mr;
}

static void io_mem_init(void)
{
    memory_region_init_io(&io_mem_ram, &error_mem_ops, NULL, "ram", UINT64_MAX);
    memory_region_init_io(&io_mem_rom, &rom_mem_ops, NULL, "rom", UINT64_MAX);
    memory_region_init_io(&io_mem_unassigned, &unassigned_mem_ops, NULL,
                          "unassigned", UINT64_MAX);
    memory_region_init_io(&io_mem_notdirty, &notdirty_mem_ops, NULL,
                          "notdirty", UINT64_MAX);
    memory_region_init_io(&io_mem_subpage_ram, &subpage_ram_ops, NULL,
                          "subpage-ram", UINT64_MAX);
    memory_region_init_io(&io_mem_watch, &watch_mem_ops, NULL,
                          "watch", UINT64_MAX);
}

static void core_begin(MemoryListener *listener)
{
    destroy_all_mappings();
    phys_sections_clear();
    phys_map.ptr = PHYS_MAP_NODE_NIL;
    phys_section_unassigned = dummy_section(&io_mem_unassigned);
    phys_section_notdirty = dummy_section(&io_mem_notdirty);
    phys_section_rom = dummy_section(&io_mem_rom);
    phys_section_watch = dummy_section(&io_mem_watch);
}

static void core_commit(MemoryListener *listener)
{
    CPUArchState *env;

    /* since each CPU stores ram addresses in its TLB cache, we must
       reset the modified entries */
    /* XXX: slow ! */
    for(env = first_cpu; env != NULL; env = env->next_cpu) {
        tlb_flush(env, 1);
    }
}

static void core_region_add(MemoryListener *listener,
                            MemoryRegionSection *section)
{
    cpu_register_physical_memory_log(section, section->readonly);
}

static void core_region_del(MemoryListener *listener,
                            MemoryRegionSection *section)
{
}

static void core_region_nop(MemoryListener *listener,
                            MemoryRegionSection *section)
{
    cpu_register_physical_memory_log(section, section->readonly);
}

static void core_log_start(MemoryListener *listener,
                           MemoryRegionSection *section)
{
}

static void core_log_stop(MemoryListener *listener,
                          MemoryRegionSection *section)
{
}

static void core_log_sync(MemoryListener *listener,
                          MemoryRegionSection *section)
{
}

static void core_log_global_start(MemoryListener *listener)
{
    cpu_physical_memory_set_dirty_tracking(1);
}

static void core_log_global_stop(MemoryListener *listener)
{
    cpu_physical_memory_set_dirty_tracking(0);
}

static void core_eventfd_add(MemoryListener *listener,
                             MemoryRegionSection *section,
                             bool match_data, uint64_t data, int fd)
{
}

static void core_eventfd_del(MemoryListener *listener,
                             MemoryRegionSection *section,
                             bool match_data, uint64_t data, int fd)
{
}

static void io_begin(MemoryListener *listener)
{
}

static void io_commit(MemoryListener *listener)
{
}

static void io_region_add(MemoryListener *listener,
                          MemoryRegionSection *section)
{
    MemoryRegionIORange *mrio = g_new(MemoryRegionIORange, 1);

    mrio->mr = section->mr;
    mrio->offset = section->offset_within_region;
    iorange_init(&mrio->iorange, &memory_region_iorange_ops,
                 section->offset_within_address_space, section->size);
    ioport_register(&mrio->iorange);
}

static void io_region_del(MemoryListener *listener,
                          MemoryRegionSection *section)
{
    isa_unassign_ioport(section->offset_within_address_space, section->size);
}

static void io_region_nop(MemoryListener *listener,
                          MemoryRegionSection *section)
{
}

static void io_log_start(MemoryListener *listener,
                         MemoryRegionSection *section)
{
}

static void io_log_stop(MemoryListener *listener,
                        MemoryRegionSection *section)
{
}

static void io_log_sync(MemoryListener *listener,
                        MemoryRegionSection *section)
{
}

static void io_log_global_start(MemoryListener *listener)
{
}

static void io_log_global_stop(MemoryListener *listener)
{
}

static void io_eventfd_add(MemoryListener *listener,
                           MemoryRegionSection *section,
                           bool match_data, uint64_t data, int fd)
{
}

static void io_eventfd_del(MemoryListener *listener,
                           MemoryRegionSection *section,
                           bool match_data, uint64_t data, int fd)
{
}

static MemoryListener core_memory_listener = {
    .begin = core_begin,
    .commit = core_commit,
    .region_add = core_region_add,
    .region_del = core_region_del,
    .region_nop = core_region_nop,
    .log_start = core_log_start,
    .log_stop = core_log_stop,
    .log_sync = core_log_sync,
    .log_global_start = core_log_global_start,
    .log_global_stop = core_log_global_stop,
    .eventfd_add = core_eventfd_add,
    .eventfd_del = core_eventfd_del,
    .priority = 0,
};

static MemoryListener io_memory_listener = {
    .begin = io_begin,
    .commit = io_commit,
    .region_add = io_region_add,
    .region_del = io_region_del,
    .region_nop = io_region_nop,
    .log_start = io_log_start,
    .log_stop = io_log_stop,
    .log_sync = io_log_sync,
    .log_global_start = io_log_global_start,
    .log_global_stop = io_log_global_stop,
    .eventfd_add = io_eventfd_add,
    .eventfd_del = io_eventfd_del,
    .priority = 0,
};

static void memory_map_init(void)
{
    system_memory = g_malloc(sizeof(*system_memory));
    memory_region_init(system_memory, "system", INT64_MAX);
    set_system_memory_map(system_memory);

    system_io = g_malloc(sizeof(*system_io));
    memory_region_init(system_io, "io", 65536);
    set_system_io_map(system_io);

    memory_listener_register(&core_memory_listener, system_memory);
    memory_listener_register(&io_memory_listener, system_io);
}

MemoryRegion *get_system_memory(void)
{
    return system_memory;
}

MemoryRegion *get_system_io(void)
{
    return system_io;
}

#endif /* !defined(CONFIG_USER_ONLY) */

/* physical memory access (slow version, mainly for debug) */
#if defined(CONFIG_USER_ONLY)
int cpu_memory_rw_debug(CPUArchState *env, target_ulong addr,
                        uint8_t *buf, int len, int is_write)
{
    int l, flags;
    target_ulong page;
    void * p;

    while (len > 0) {
        page = addr & TARGET_PAGE_MASK;
        l = (page + TARGET_PAGE_SIZE) - addr;
        if (l > len)
            l = len;
        flags = page_get_flags(page);
        if (!(flags & PAGE_VALID))
            return -1;
        if (is_write) {
            if (!(flags & PAGE_WRITE))
                return -1;
            /* XXX: this code should not depend on lock_user */
            if (!(p = lock_user(VERIFY_WRITE, addr, l, 0)))
                return -1;
            memcpy(p, buf, l);
            unlock_user(p, addr, l);
        } else {
            if (!(flags & PAGE_READ))
                return -1;
            /* XXX: this code should not depend on lock_user */
            if (!(p = lock_user(VERIFY_READ, addr, l, 1)))
                return -1;
            memcpy(buf, p, l);
            unlock_user(p, addr, 0);
        }
        len -= l;
        buf += l;
        addr += l;
    }
    return 0;
}

#else
void cpu_physical_memory_rw(target_phys_addr_t addr, uint8_t *buf,
                            int len, int is_write)
{
    int l;
    uint8_t *ptr;
    uint32_t val;
    target_phys_addr_t page;
    MemoryRegionSection *section;

    while (len > 0) {
        page = addr & TARGET_PAGE_MASK;
        l = (page + TARGET_PAGE_SIZE) - addr;
        if (l > len)
            l = len;
        section = phys_page_find(page >> TARGET_PAGE_BITS);

        if (is_write) {
            if (!memory_region_is_ram(section->mr)) {
                target_phys_addr_t addr1;
                addr1 = section_addr(section, addr);
                /* XXX: could force cpu_single_env to NULL to avoid
                   potential bugs */
                if (l >= 4 && ((addr1 & 3) == 0)) {
                    /* 32 bit write access */
                    val = ldl_p(buf);
                    io_mem_write(section->mr, addr1, val, 4);
                    l = 4;
                } else if (l >= 2 && ((addr1 & 1) == 0)) {
                    /* 16 bit write access */
                    val = lduw_p(buf);
                    io_mem_write(section->mr, addr1, val, 2);
                    l = 2;
                } else {
                    /* 8 bit write access */
                    val = ldub_p(buf);
                    io_mem_write(section->mr, addr1, val, 1);
                    l = 1;
                }
            } else if (!section->readonly) {
                ram_addr_t addr1;
                addr1 = memory_region_get_ram_addr(section->mr)
                    + section_addr(section, addr);
                /* RAM case */
                ptr = qemu_get_ram_ptr(addr1);
                memcpy(ptr, buf, l);
                if (!cpu_physical_memory_is_dirty(addr1)) {
                    /* invalidate code */
                    tb_invalidate_phys_page_range(addr1, addr1 + l, 0);
                    /* set dirty bit */
                    cpu_physical_memory_set_dirty_flags(
                        addr1, (0xff & ~CODE_DIRTY_FLAG));
                }
                qemu_put_ram_ptr(ptr);
            }
        } else {
            if (!is_ram_rom_romd(section)) {
                target_phys_addr_t addr1;
                /* I/O case */
                addr1 = section_addr(section, addr);
                if (l >= 4 && ((addr1 & 3) == 0)) {
                    /* 32 bit read access */
                    val = io_mem_read(section->mr, addr1, 4);
                    stl_p(buf, val);
                    l = 4;
                } else if (l >= 2 && ((addr1 & 1) == 0)) {
                    /* 16 bit read access */
                    val = io_mem_read(section->mr, addr1, 2);
                    stw_p(buf, val);
                    l = 2;
                } else {
                    /* 8 bit read access */
                    val = io_mem_read(section->mr, addr1, 1);
                    stb_p(buf, val);
                    l = 1;
                }
            } else {
                /* RAM case */
                ptr = qemu_get_ram_ptr(section->mr->ram_addr
                                       + section_addr(section, addr));
                memcpy(buf, ptr, l);
                qemu_put_ram_ptr(ptr);
            }
        }
        len -= l;
        buf += l;
        addr += l;
    }
}

/* used for ROM loading : can write in RAM and ROM */
void cpu_physical_memory_write_rom(target_phys_addr_t addr,
                                   const uint8_t *buf, int len)
{
    int l;
    uint8_t *ptr;
    target_phys_addr_t page;
    MemoryRegionSection *section;

    while (len > 0) {
        page = addr & TARGET_PAGE_MASK;
        l = (page + TARGET_PAGE_SIZE) - addr;
        if (l > len)
            l = len;
        section = phys_page_find(page >> TARGET_PAGE_BITS);

        if (!is_ram_rom_romd(section)) {
            /* do nothing */
        } else {
            uintptr_t addr1 = memory_region_get_ram_addr(section->mr)
                + section_addr(section, addr);
            /* ROM/RAM case */
            ptr = qemu_get_ram_ptr(addr1);
            memcpy(ptr, buf, l);
            qemu_put_ram_ptr(ptr);
        }
        len -= l;
        buf += l;
        addr += l;
    }
}

typedef struct {
    void *buffer;
    target_phys_addr_t addr;
    target_phys_addr_t len;
} BounceBuffer;

static BounceBuffer bounce;

typedef struct MapClient {
    void *opaque;
    void (*callback)(void *opaque);
    QLIST_ENTRY(MapClient) link;
} MapClient;

static QLIST_HEAD(map_client_list, MapClient) map_client_list
    = QLIST_HEAD_INITIALIZER(map_client_list);

void *cpu_register_map_client(void *opaque, void (*callback)(void *opaque))
{
    MapClient *client = g_malloc(sizeof(*client));

    client->opaque = opaque;
    client->callback = callback;
    QLIST_INSERT_HEAD(&map_client_list, client, link);
    return client;
}

void cpu_unregister_map_client(void *_client)
{
    MapClient *client = (MapClient *)_client;

    QLIST_REMOVE(client, link);
    g_free(client);
}

static void cpu_notify_map_clients(void)
{
    MapClient *client;

    while (!QLIST_EMPTY(&map_client_list)) {
        client = QLIST_FIRST(&map_client_list);
        client->callback(client->opaque);
        cpu_unregister_map_client(client);
    }
}

/* Map a physical memory region into a host virtual address.
 * May map a subset of the requested range, given by and returned in *plen.
 * May return NULL if resources needed to perform the mapping are exhausted.
 * Use only for reads OR writes - not for read-modify-write operations.
 * Use cpu_register_map_client() to know when retrying the map operation is
 * likely to succeed.
 */
void *cpu_physical_memory_map(target_phys_addr_t addr,
                              target_phys_addr_t *plen,
                              int is_write)
{
    target_phys_addr_t len = *plen;
    target_phys_addr_t todo = 0;
    int l;
    target_phys_addr_t page;
    MemoryRegionSection *section;
    ram_addr_t raddr = RAM_ADDR_MAX;
    ram_addr_t rlen;
    void *ret;

    while (len > 0) {
        page = addr & TARGET_PAGE_MASK;
        l = (page + TARGET_PAGE_SIZE) - addr;
        if (l > len)
            l = len;
        section = phys_page_find(page >> TARGET_PAGE_BITS);

        if (!(memory_region_is_ram(section->mr) && !section->readonly)) {
            if (todo || bounce.buffer) {
                break;
            }
            bounce.buffer = qemu_memalign(TARGET_PAGE_SIZE, TARGET_PAGE_SIZE);
            bounce.addr = addr;
            bounce.len = l;
            if (!is_write) {
                cpu_physical_memory_read(addr, bounce.buffer, l);
            }

            *plen = l;
            return bounce.buffer;
        }
        if (!todo) {
            raddr = memory_region_get_ram_addr(section->mr)
                + section_addr(section, addr);
        }

        len -= l;
        addr += l;
        todo += l;
    }
    rlen = todo;
    ret = qemu_ram_ptr_length(raddr, &rlen);
    *plen = rlen;
    return ret;
}

/* Unmaps a memory region previously mapped by cpu_physical_memory_map().
 * Will also mark the memory as dirty if is_write == 1.  access_len gives
 * the amount of memory that was actually read or written by the caller.
 */
void cpu_physical_memory_unmap(void *buffer, target_phys_addr_t len,
                               int is_write, target_phys_addr_t access_len)
{
    if (buffer != bounce.buffer) {
        if (is_write) {
            ram_addr_t addr1 = qemu_ram_addr_from_host_nofail(buffer);
            while (access_len) {
                unsigned l;
                l = TARGET_PAGE_SIZE;
                if (l > access_len)
                    l = access_len;
                if (!cpu_physical_memory_is_dirty(addr1)) {
                    /* invalidate code */
                    tb_invalidate_phys_page_range(addr1, addr1 + l, 0);
                    /* set dirty bit */
                    cpu_physical_memory_set_dirty_flags(
                        addr1, (0xff & ~CODE_DIRTY_FLAG));
                }
                addr1 += l;
                access_len -= l;
            }
        }
        if (xen_enabled()) {
            xen_invalidate_map_cache_entry(buffer);
        }
        return;
    }
    if (is_write) {
        cpu_physical_memory_write(bounce.addr, bounce.buffer, access_len);
    }
    qemu_vfree(bounce.buffer);
    bounce.buffer = NULL;
    cpu_notify_map_clients();
}

/* warning: addr must be aligned */
static inline uint32_t ldl_phys_internal(target_phys_addr_t addr,
                                         enum device_endian endian)
{
    uint8_t *ptr;
    uint32_t val;
    MemoryRegionSection *section;

    section = phys_page_find(addr >> TARGET_PAGE_BITS);

    if (!is_ram_rom_romd(section)) {
        /* I/O case */
        addr = section_addr(section, addr);
        val = io_mem_read(section->mr, addr, 4);
#if defined(TARGET_WORDS_BIGENDIAN)
        if (endian == DEVICE_LITTLE_ENDIAN) {
            val = bswap32(val);
        }
#else
        if (endian == DEVICE_BIG_ENDIAN) {
            val = bswap32(val);
        }
#endif
    } else {
        /* RAM case */
        ptr = qemu_get_ram_ptr((memory_region_get_ram_addr(section->mr)
                                & TARGET_PAGE_MASK)
                               + section_addr(section, addr));
        switch (endian) {
        case DEVICE_LITTLE_ENDIAN:
            val = ldl_le_p(ptr);
            break;
        case DEVICE_BIG_ENDIAN:
            val = ldl_be_p(ptr);
            break;
        default:
            val = ldl_p(ptr);
            break;
        }
    }
    return val;
}

uint32_t ldl_phys(target_phys_addr_t addr)
{
    return ldl_phys_internal(addr, DEVICE_NATIVE_ENDIAN);
}

uint32_t ldl_le_phys(target_phys_addr_t addr)
{
    return ldl_phys_internal(addr, DEVICE_LITTLE_ENDIAN);
}

uint32_t ldl_be_phys(target_phys_addr_t addr)
{
    return ldl_phys_internal(addr, DEVICE_BIG_ENDIAN);
}

/* warning: addr must be aligned */
static inline uint64_t ldq_phys_internal(target_phys_addr_t addr,
                                         enum device_endian endian)
{
    uint8_t *ptr;
    uint64_t val;
    MemoryRegionSection *section;

    section = phys_page_find(addr >> TARGET_PAGE_BITS);

    if (!is_ram_rom_romd(section)) {
        /* I/O case */
        addr = section_addr(section, addr);

        /* XXX This is broken when device endian != cpu endian.
               Fix and add "endian" variable check */
#ifdef TARGET_WORDS_BIGENDIAN
        val = io_mem_read(section->mr, addr, 4) << 32;
        val |= io_mem_read(section->mr, addr + 4, 4);
#else
        val = io_mem_read(section->mr, addr, 4);
        val |= io_mem_read(section->mr, addr + 4, 4) << 32;
#endif
    } else {
        /* RAM case */
        ptr = qemu_get_ram_ptr((memory_region_get_ram_addr(section->mr)
                                & TARGET_PAGE_MASK)
                               + section_addr(section, addr));
        switch (endian) {
        case DEVICE_LITTLE_ENDIAN:
            val = ldq_le_p(ptr);
            break;
        case DEVICE_BIG_ENDIAN:
            val = ldq_be_p(ptr);
            break;
        default:
            val = ldq_p(ptr);
            break;
        }
    }
    return val;
}

uint64_t ldq_phys(target_phys_addr_t addr)
{
    return ldq_phys_internal(addr, DEVICE_NATIVE_ENDIAN);
}

uint64_t ldq_le_phys(target_phys_addr_t addr)
{
    return ldq_phys_internal(addr, DEVICE_LITTLE_ENDIAN);
}

uint64_t ldq_be_phys(target_phys_addr_t addr)
{
    return ldq_phys_internal(addr, DEVICE_BIG_ENDIAN);
}

/* XXX: optimize */
uint32_t ldub_phys(target_phys_addr_t addr)
{
    uint8_t val;
    cpu_physical_memory_read(addr, &val, 1);
    return val;
}

/* warning: addr must be aligned */
static inline uint32_t lduw_phys_internal(target_phys_addr_t addr,
                                          enum device_endian endian)
{
    uint8_t *ptr;
    uint64_t val;
    MemoryRegionSection *section;

    section = phys_page_find(addr >> TARGET_PAGE_BITS);

    if (!is_ram_rom_romd(section)) {
        /* I/O case */
        addr = section_addr(section, addr);
        val = io_mem_read(section->mr, addr, 2);
#if defined(TARGET_WORDS_BIGENDIAN)
        if (endian == DEVICE_LITTLE_ENDIAN) {
            val = bswap16(val);
        }
#else
        if (endian == DEVICE_BIG_ENDIAN) {
            val = bswap16(val);
        }
#endif
    } else {
        /* RAM case */
        ptr = qemu_get_ram_ptr((memory_region_get_ram_addr(section->mr)
                                & TARGET_PAGE_MASK)
                               + section_addr(section, addr));
        switch (endian) {
        case DEVICE_LITTLE_ENDIAN:
            val = lduw_le_p(ptr);
            break;
        case DEVICE_BIG_ENDIAN:
            val = lduw_be_p(ptr);
            break;
        default:
            val = lduw_p(ptr);
            break;
        }
    }
    return val;
}

uint32_t lduw_phys(target_phys_addr_t addr)
{
    return lduw_phys_internal(addr, DEVICE_NATIVE_ENDIAN);
}

uint32_t lduw_le_phys(target_phys_addr_t addr)
{
    return lduw_phys_internal(addr, DEVICE_LITTLE_ENDIAN);
}

uint32_t lduw_be_phys(target_phys_addr_t addr)
{
    return lduw_phys_internal(addr, DEVICE_BIG_ENDIAN);
}

/* warning: addr must be aligned. The ram page is not masked as dirty
   and the code inside is not invalidated. It is useful if the dirty
   bits are used to track modified PTEs */
void stl_phys_notdirty(target_phys_addr_t addr, uint32_t val)
{
    uint8_t *ptr;
    MemoryRegionSection *section;

    section = phys_page_find(addr >> TARGET_PAGE_BITS);

    if (!memory_region_is_ram(section->mr) || section->readonly) {
        addr = section_addr(section, addr);
        if (memory_region_is_ram(section->mr)) {
            section = &phys_sections[phys_section_rom];
        }
        io_mem_write(section->mr, addr, val, 4);
    } else {
        uintptr_t addr1 = (memory_region_get_ram_addr(section->mr)
                           & TARGET_PAGE_MASK)
            + section_addr(section, addr);
        ptr = qemu_get_ram_ptr(addr1);
        stl_p(ptr, val);

        if (unlikely(in_migration)) {
            if (!cpu_physical_memory_is_dirty(addr1)) {
                /* invalidate code */
                tb_invalidate_phys_page_range(addr1, addr1 + 4, 0);
                /* set dirty bit */
                cpu_physical_memory_set_dirty_flags(
                    addr1, (0xff & ~CODE_DIRTY_FLAG));
            }
        }
    }
}

void stq_phys_notdirty(target_phys_addr_t addr, uint64_t val)
{
    uint8_t *ptr;
    MemoryRegionSection *section;

    section = phys_page_find(addr >> TARGET_PAGE_BITS);

    if (!memory_region_is_ram(section->mr) || section->readonly) {
        addr = section_addr(section, addr);
        if (memory_region_is_ram(section->mr)) {
            section = &phys_sections[phys_section_rom];
        }
#ifdef TARGET_WORDS_BIGENDIAN
        io_mem_write(section->mr, addr, val >> 32, 4);
        io_mem_write(section->mr, addr + 4, (uint32_t)val, 4);
#else
        io_mem_write(section->mr, addr, (uint32_t)val, 4);
        io_mem_write(section->mr, addr + 4, val >> 32, 4);
#endif
    } else {
        ptr = qemu_get_ram_ptr((memory_region_get_ram_addr(section->mr)
                                & TARGET_PAGE_MASK)
                               + section_addr(section, addr));
        stq_p(ptr, val);
    }
}

/* warning: addr must be aligned */
static inline void stl_phys_internal(target_phys_addr_t addr, uint32_t val,
                                     enum device_endian endian)
{
    uint8_t *ptr;
    MemoryRegionSection *section;

    section = phys_page_find(addr >> TARGET_PAGE_BITS);

    if (!memory_region_is_ram(section->mr) || section->readonly) {
        addr = section_addr(section, addr);
        if (memory_region_is_ram(section->mr)) {
            section = &phys_sections[phys_section_rom];
        }
#if defined(TARGET_WORDS_BIGENDIAN)
        if (endian == DEVICE_LITTLE_ENDIAN) {
            val = bswap32(val);
        }
#else
        if (endian == DEVICE_BIG_ENDIAN) {
            val = bswap32(val);
        }
#endif
        io_mem_write(section->mr, addr, val, 4);
    } else {
        uintptr_t addr1;
        addr1 = (memory_region_get_ram_addr(section->mr) & TARGET_PAGE_MASK)
            + section_addr(section, addr);
        /* RAM case */
        ptr = qemu_get_ram_ptr(addr1);
        switch (endian) {
        case DEVICE_LITTLE_ENDIAN:
            stl_le_p(ptr, val);
            break;
        case DEVICE_BIG_ENDIAN:
            stl_be_p(ptr, val);
            break;
        default:
            stl_p(ptr, val);
            break;
        }
        if (!cpu_physical_memory_is_dirty(addr1)) {
            /* invalidate code */
            tb_invalidate_phys_page_range(addr1, addr1 + 4, 0);
            /* set dirty bit */
            cpu_physical_memory_set_dirty_flags(addr1,
                (0xff & ~CODE_DIRTY_FLAG));
        }
    }
}

void stl_phys(target_phys_addr_t addr, uint32_t val)
{
    stl_phys_internal(addr, val, DEVICE_NATIVE_ENDIAN);
}

void stl_le_phys(target_phys_addr_t addr, uint32_t val)
{
    stl_phys_internal(addr, val, DEVICE_LITTLE_ENDIAN);
}

void stl_be_phys(target_phys_addr_t addr, uint32_t val)
{
    stl_phys_internal(addr, val, DEVICE_BIG_ENDIAN);
}

/* XXX: optimize */
void stb_phys(target_phys_addr_t addr, uint32_t val)
{
    uint8_t v = val;
    cpu_physical_memory_write(addr, &v, 1);
}

/* warning: addr must be aligned */
static inline void stw_phys_internal(target_phys_addr_t addr, uint32_t val,
                                     enum device_endian endian)
{
    uint8_t *ptr;
    MemoryRegionSection *section;

    section = phys_page_find(addr >> TARGET_PAGE_BITS);

    if (!memory_region_is_ram(section->mr) || section->readonly) {
        addr = section_addr(section, addr);
        if (memory_region_is_ram(section->mr)) {
            section = &phys_sections[phys_section_rom];
        }
#if defined(TARGET_WORDS_BIGENDIAN)
        if (endian == DEVICE_LITTLE_ENDIAN) {
            val = bswap16(val);
        }
#else
        if (endian == DEVICE_BIG_ENDIAN) {
            val = bswap16(val);
        }
#endif
        io_mem_write(section->mr, addr, val, 2);
    } else {
        uintptr_t addr1;
        addr1 = (memory_region_get_ram_addr(section->mr) & TARGET_PAGE_MASK)
            + section_addr(section, addr);
        /* RAM case */
        ptr = qemu_get_ram_ptr(addr1);
        switch (endian) {
        case DEVICE_LITTLE_ENDIAN:
            stw_le_p(ptr, val);
            break;
        case DEVICE_BIG_ENDIAN:
            stw_be_p(ptr, val);
            break;
        default:
            stw_p(ptr, val);
            break;
        }
        if (!cpu_physical_memory_is_dirty(addr1)) {
            /* invalidate code */
            tb_invalidate_phys_page_range(addr1, addr1 + 2, 0);
            /* set dirty bit */
            cpu_physical_memory_set_dirty_flags(addr1,
                (0xff & ~CODE_DIRTY_FLAG));
        }
    }
}

void stw_phys(target_phys_addr_t addr, uint32_t val)
{
    stw_phys_internal(addr, val, DEVICE_NATIVE_ENDIAN);
}

void stw_le_phys(target_phys_addr_t addr, uint32_t val)
{
    stw_phys_internal(addr, val, DEVICE_LITTLE_ENDIAN);
}

void stw_be_phys(target_phys_addr_t addr, uint32_t val)
{
    stw_phys_internal(addr, val, DEVICE_BIG_ENDIAN);
}

/* XXX: optimize */
void stq_phys(target_phys_addr_t addr, uint64_t val)
{
    val = tswap64(val);
    cpu_physical_memory_write(addr, &val, 8);
}

void stq_le_phys(target_phys_addr_t addr, uint64_t val)
{
    val = cpu_to_le64(val);
    cpu_physical_memory_write(addr, &val, 8);
}

void stq_be_phys(target_phys_addr_t addr, uint64_t val)
{
    val = cpu_to_be64(val);
    cpu_physical_memory_write(addr, &val, 8);
}

/* virtual memory access for debug (includes writing to ROM) */
int cpu_memory_rw_debug(CPUArchState *env, target_ulong addr,
                        uint8_t *buf, int len, int is_write)
{
    int l;
    target_phys_addr_t phys_addr;
    target_ulong page;

    while (len > 0) {
        page = addr & TARGET_PAGE_MASK;
        phys_addr = cpu_get_phys_page_debug(env, page);
        /* if no physical page mapped, return an error */
        if (phys_addr == -1)
            return -1;
        l = (page + TARGET_PAGE_SIZE) - addr;
        if (l > len)
            l = len;
        phys_addr += (addr & ~TARGET_PAGE_MASK);
        if (is_write)
            cpu_physical_memory_write_rom(phys_addr, buf, l);
        else
            cpu_physical_memory_rw(phys_addr, buf, l, is_write);
        len -= l;
        buf += l;
        addr += l;
    }
    return 0;
}
#endif

/* in deterministic execution mode, instructions doing device I/Os
   must be at the end of the TB */
void cpu_io_recompile(CPUArchState *env, uintptr_t retaddr)
{
    TranslationBlock *tb;
    uint32_t n, cflags;
    target_ulong pc, cs_base;
    uint64_t flags;

    tb = tb_find_pc(retaddr);
    if (!tb) {
<<<<<<< HEAD
        cpu_abort(env, "cpu_io_recompile: could not find TB for pc=%p",
                  retaddr);
    }
    n = env->icount_decr.u16.low + tb->icount;
    cpu_restore_state(tb, env, (uintptr_t)retaddr);
=======
        cpu_abort(env, "cpu_io_recompile: could not find TB for pc=%p", 
                  (void *)retaddr);
    }
    n = env->icount_decr.u16.low + tb->icount;
    cpu_restore_state(tb, env, retaddr);
>>>>>>> da12872a
    /* Calculate how many instructions had been executed before the fault
       occurred.  */
    n = n - env->icount_decr.u16.low;
    /* Generate a new TB ending on the I/O insn.  */
    n++;
    /* On MIPS and SH, delay slot instructions can only be restarted if
       they were already the first instruction in the TB.  If this is not
       the first instruction in a TB then re-execute the preceding
       branch.  */
#if defined(TARGET_MIPS)
    if ((env->hflags & MIPS_HFLAG_BMASK) != 0 && n > 1) {
        env->active_tc.PC -= 4;
        env->icount_decr.u16.low++;
        env->hflags &= ~MIPS_HFLAG_BMASK;
    }
#elif defined(TARGET_SH4)
    if ((env->flags & ((DELAY_SLOT | DELAY_SLOT_CONDITIONAL))) != 0
            && n > 1) {
        env->pc -= 2;
        env->icount_decr.u16.low++;
        env->flags &= ~(DELAY_SLOT | DELAY_SLOT_CONDITIONAL);
    }
#endif
    /* This should never happen.  */
    if (n > CF_COUNT_MASK)
        cpu_abort(env, "TB too big during recompile");

    cflags = n | CF_LAST_IO;
    pc = tb->pc;
    cs_base = tb->cs_base;
    flags = tb->flags;
    tb_phys_invalidate(tb, -1);
    /* FIXME: In theory this could raise an exception.  In practice
       we have already translated the block once so it's probably ok.  */
    tb_gen_code(env, pc, cs_base, flags, cflags);
    /* TODO: If env->pc != tb->pc (i.e. the faulting instruction was not
       the first in the TB) then we end up generating a whole new TB and
       repeating the fault, which is horribly inefficient.
       Better would be to execute just this insn uncached, or generate a
       second new TB.  */
    cpu_resume_from_signal(env, NULL);
}

#if !defined(CONFIG_USER_ONLY)

void dump_exec_info(FILE *f, fprintf_function cpu_fprintf)
{
    int i, target_code_size, max_target_code_size;
    int direct_jmp_count, direct_jmp2_count, cross_page;
    TranslationBlock *tb;

    target_code_size = 0;
    max_target_code_size = 0;
    cross_page = 0;
    direct_jmp_count = 0;
    direct_jmp2_count = 0;
    for(i = 0; i < nb_tbs; i++) {
        tb = &tbs[i];
        target_code_size += tb->size;
        if (tb->size > max_target_code_size)
            max_target_code_size = tb->size;
        if (tb->page_addr[1] != -1)
            cross_page++;
        if (tb->tb_next_offset[0] != 0xffff) {
            direct_jmp_count++;
            if (tb->tb_next_offset[1] != 0xffff) {
                direct_jmp2_count++;
            }
        }
    }
    /* XXX: avoid using doubles ? */
    cpu_fprintf(f, "Translation buffer state:\n");
    cpu_fprintf(f, "gen code size       %td/%" PRIuPTR "\n",
                code_gen_ptr - code_gen_buffer, code_gen_buffer_max_size);
    cpu_fprintf(f, "TB count            %d/%d\n",
                nb_tbs, code_gen_max_blocks);
    cpu_fprintf(f, "TB avg target size  %d max=%d bytes\n",
                nb_tbs ? target_code_size / nb_tbs : 0,
                max_target_code_size);
    cpu_fprintf(f, "TB avg host size    %td bytes (expansion ratio: %0.1f)\n",
                nb_tbs ? (code_gen_ptr - code_gen_buffer) / nb_tbs : 0,
                target_code_size ? (double) (code_gen_ptr - code_gen_buffer) / target_code_size : 0);
    cpu_fprintf(f, "cross page TB count %d (%d%%)\n",
            cross_page,
            nb_tbs ? (cross_page * 100) / nb_tbs : 0);
    cpu_fprintf(f, "direct jump count   %d (%d%%) (2 jumps=%d %d%%)\n",
                direct_jmp_count,
                nb_tbs ? (direct_jmp_count * 100) / nb_tbs : 0,
                direct_jmp2_count,
                nb_tbs ? (direct_jmp2_count * 100) / nb_tbs : 0);
    cpu_fprintf(f, "\nStatistics:\n");
    cpu_fprintf(f, "TB flush count      %d\n", tb_flush_count);
    cpu_fprintf(f, "TB invalidate count %d\n", tb_phys_invalidate_count);
    cpu_fprintf(f, "TLB flush count     %d\n", tlb_flush_count);
    tcg_dump_info(f, cpu_fprintf);
}

/* NOTE: this function can trigger an exception */
/* NOTE2: the returned address is not exactly the physical address: it
   is the offset relative to phys_ram_base */
tb_page_addr_t get_page_addr_code(CPUArchState *env1, target_ulong addr)
{
    int mmu_idx, page_index, pd;
    void *p;
    MemoryRegion *mr;

    page_index = (addr >> TARGET_PAGE_BITS) & (CPU_TLB_SIZE - 1);
    mmu_idx = cpu_mmu_index(env1);
    if (unlikely(env1->tlb_table[mmu_idx][page_index].addr_code !=
                 (addr & TARGET_PAGE_MASK))) {
#ifdef CONFIG_TCG_PASS_AREG0
        cpu_ldub_code(env1, addr);
#else
        ldub_code(addr);
#endif
    }
    pd = env1->iotlb[mmu_idx][page_index] & ~TARGET_PAGE_MASK;
    mr = iotlb_to_region(pd);
    if (mr != &io_mem_ram && mr != &io_mem_rom
        && mr != &io_mem_notdirty && !mr->rom_device
        && mr != &io_mem_watch) {
#if defined(TARGET_ALPHA) || defined(TARGET_MIPS) || defined(TARGET_SPARC)
        cpu_unassigned_access(env1, addr, 0, 1, 0, 4);
#else
        cpu_abort(env1, "Trying to execute code outside RAM or ROM at 0x" TARGET_FMT_lx "\n", addr);
#endif
    }
    p = (void *)((uintptr_t)addr + env1->tlb_table[mmu_idx][page_index].addend);
    return qemu_ram_addr_from_host_nofail(p);
}

/*
 * A helper function for the _utterly broken_ virtio device model to find out if
 * it's running on a big endian machine. Don't do this at home kids!
 */
bool virtio_is_big_endian(void);
bool virtio_is_big_endian(void)
{
#if defined(TARGET_WORDS_BIGENDIAN)
    return true;
#else
    return false;
#endif
}

#define MMUSUFFIX _cmmu
#undef GETPC
#define GETPC() ((uintptr_t)0)
#define env cpu_single_env
#define SOFTMMU_CODE_ACCESS

#define SHIFT 0
#include "softmmu_template.h"

#define SHIFT 1
#include "softmmu_template.h"

#define SHIFT 2
#include "softmmu_template.h"

#define SHIFT 3
#include "softmmu_template.h"

#undef env

#endif<|MERGE_RESOLUTION|>--- conflicted
+++ resolved
@@ -4548,19 +4548,11 @@
 
     tb = tb_find_pc(retaddr);
     if (!tb) {
-<<<<<<< HEAD
         cpu_abort(env, "cpu_io_recompile: could not find TB for pc=%p",
-                  retaddr);
-    }
-    n = env->icount_decr.u16.low + tb->icount;
-    cpu_restore_state(tb, env, (uintptr_t)retaddr);
-=======
-        cpu_abort(env, "cpu_io_recompile: could not find TB for pc=%p", 
                   (void *)retaddr);
     }
     n = env->icount_decr.u16.low + tb->icount;
     cpu_restore_state(tb, env, retaddr);
->>>>>>> da12872a
     /* Calculate how many instructions had been executed before the fault
        occurred.  */
     n = n - env->icount_decr.u16.low;
