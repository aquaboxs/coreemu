--- conflicted
+++ resolved
@@ -1080,7 +1080,6 @@
     code_gen_ptr = (void *)(((uintptr_t)code_gen_ptr + code_gen_size +
                              CODE_GEN_ALIGN - 1) & ~(CODE_GEN_ALIGN - 1));
 
-<<<<<<< HEAD
 #if defined(CONFIG_USER_ONLY) && defined(TARGET_X86_64)
     /* if we are doing vsyscall don't link the page as it lies in high memory
        and tb_alloc_page will abort due to page_l1_map returning NULL */
@@ -1088,8 +1087,6 @@
                  && phys_pc < TARGET_VSYSCALL_END))
         return tb;
 #endif
-=======
->>>>>>> e6f5d0be
     /* check next page if needed */
     virt_page2 = (pc + tb->size - 1) & TARGET_PAGE_MASK;
     phys_page2 = -1;
@@ -1220,12 +1217,8 @@
         qemu_log("modifying code at 0x%x size=%d EIP=%x PC=%08x\n",
                   cpu_single_env->mem_io_vaddr, len,
                   cpu_single_env->eip,
-<<<<<<< HEAD
-                  cpu_single_env->eip + cpu_single_env->segs[R_CS].base);
-=======
                   cpu_single_env->eip +
                   (intptr_t)cpu_single_env->segs[R_CS].base);
->>>>>>> e6f5d0be
     }
 #endif
     p = page_find(start >> TARGET_PAGE_BITS);
@@ -1268,11 +1261,7 @@
     }
 #endif
     while (tb != NULL) {
-<<<<<<< HEAD
         unsigned n = (uintptr_t)tb & 3;
-=======
-        n = (uintptr_t)tb & 3;
->>>>>>> e6f5d0be
         tb = (TranslationBlock *)((uintptr_t)tb & ~3);
 #ifdef TARGET_HAS_PRECISE_SMC
         if (current_tb == tb &&
@@ -1415,11 +1404,7 @@
     if (nb_tbs <= 0)
         return NULL;
     if (tc_ptr < (uintptr_t)code_gen_buffer ||
-<<<<<<< HEAD
-        tc_ptr >= (uintptr_t)code_gen_ptr)
-=======
         tc_ptr >= (uintptr_t)code_gen_ptr) {
->>>>>>> e6f5d0be
         return NULL;
     }
     /* binary search (cf Knuth) */
