/*
 *  Virtual page mapping
 *
 *  Copyright (c) 2003 Fabrice Bellard
 *
 * This library is free software; you can redistribute it and/or
 * modify it under the terms of the GNU Lesser General Public
 * License as published by the Free Software Foundation; either
 * version 2 of the License, or (at your option) any later version.
 *
 * This library is distributed in the hope that it will be useful,
 * but WITHOUT ANY WARRANTY; without even the implied warranty of
 * MERCHANTABILITY or FITNESS FOR A PARTICULAR PURPOSE.  See the GNU
 * Lesser General Public License for more details.
 *
 * You should have received a copy of the GNU Lesser General Public
 * License along with this library; if not, see <http://www.gnu.org/licenses/>.
 */
#include "config.h"
#ifdef _WIN32
#include <windows.h>
#else
#include <sys/types.h>
#include <sys/mman.h>
#endif

#include "qemu-common.h"
#include "cpu.h"
#include "tcg.h"
#include "hw/hw.h"
#include "hw/qdev.h"
#include "qemu/osdep.h"
#include "sysemu/kvm.h"
#include "hw/xen/xen.h"
#include "qemu/timer.h"
#include "qemu/config-file.h"
#include "exec/memory.h"
#include "sysemu/dma.h"
#include "exec/address-spaces.h"
#if defined(CONFIG_USER_ONLY)
#include <qemu.h>
#else /* !CONFIG_USER_ONLY */
#include "sysemu/xen-mapcache.h"
#include "trace.h"
#endif
#include "exec/cpu-all.h"

#include "exec/cputlb.h"
#include "translate-all.h"

#include "exec/memory-internal.h"

//#define DEBUG_SUBPAGE

#if !defined(CONFIG_USER_ONLY)
int phys_ram_fd;
static int in_migration;

RAMList ram_list = { .blocks = QTAILQ_HEAD_INITIALIZER(ram_list.blocks) };

static MemoryRegion *system_memory;
static MemoryRegion *system_io;

AddressSpace address_space_io;
AddressSpace address_space_memory;
DMAContext dma_context_memory;

MemoryRegion io_mem_rom, io_mem_notdirty;
static MemoryRegion io_mem_unassigned, io_mem_subpage_ram;

#endif

CPUArchState *first_cpu;
/* current CPU in the current thread. It is only valid inside
   cpu_exec() */
DEFINE_TLS(CPUArchState *,cpu_single_env);
/* 0 = Do not count executed instructions.
   1 = Precise instruction counting.
   2 = Adaptive rate instruction counting.  */
int use_icount;

#if !defined(CONFIG_USER_ONLY)

static MemoryRegionSection *phys_sections;
static unsigned phys_sections_nb, phys_sections_nb_alloc;
static uint16_t phys_section_unassigned;
static uint16_t phys_section_notdirty;
static uint16_t phys_section_rom;
static uint16_t phys_section_watch;

/* Simple allocator for PhysPageEntry nodes */
static PhysPageEntry (*phys_map_nodes)[L2_SIZE];
static unsigned phys_map_nodes_nb, phys_map_nodes_nb_alloc;

#define PHYS_MAP_NODE_NIL (((uint16_t)~0) >> 1)

static void io_mem_init(void);
static void memory_map_init(void);
static void *qemu_safe_ram_ptr(ram_addr_t addr);

static MemoryRegion io_mem_watch;
#endif

#if !defined(CONFIG_USER_ONLY)

static void phys_map_node_reserve(unsigned nodes)
{
    if (phys_map_nodes_nb + nodes > phys_map_nodes_nb_alloc) {
        typedef PhysPageEntry Node[L2_SIZE];
        phys_map_nodes_nb_alloc = MAX(phys_map_nodes_nb_alloc * 2, 16);
        phys_map_nodes_nb_alloc = MAX(phys_map_nodes_nb_alloc,
                                      phys_map_nodes_nb + nodes);
        phys_map_nodes = g_renew(Node, phys_map_nodes,
                                 phys_map_nodes_nb_alloc);
    }
}

static uint16_t phys_map_node_alloc(void)
{
    unsigned i;
    uint16_t ret;

    ret = phys_map_nodes_nb++;
    assert(ret != PHYS_MAP_NODE_NIL);
    assert(ret != phys_map_nodes_nb_alloc);
    for (i = 0; i < L2_SIZE; ++i) {
        phys_map_nodes[ret][i].is_leaf = 0;
        phys_map_nodes[ret][i].ptr = PHYS_MAP_NODE_NIL;
    }
    return ret;
}

static void phys_map_nodes_reset(void)
{
    phys_map_nodes_nb = 0;
}


static void phys_page_set_level(PhysPageEntry *lp, hwaddr *index,
                                hwaddr *nb, uint16_t leaf,
                                int level)
{
    PhysPageEntry *p;
    int i;
    hwaddr step = (hwaddr)1 << (level * L2_BITS);

    if (!lp->is_leaf && lp->ptr == PHYS_MAP_NODE_NIL) {
        lp->ptr = phys_map_node_alloc();
        p = phys_map_nodes[lp->ptr];
        if (level == 0) {
            for (i = 0; i < L2_SIZE; i++) {
                p[i].is_leaf = 1;
                p[i].ptr = phys_section_unassigned;
            }
        }
    } else {
        p = phys_map_nodes[lp->ptr];
    }
    lp = &p[(*index >> (level * L2_BITS)) & (L2_SIZE - 1)];

    while (*nb && lp < &p[L2_SIZE]) {
        if ((*index & (step - 1)) == 0 && *nb >= step) {
            lp->is_leaf = true;
            lp->ptr = leaf;
            *index += step;
            *nb -= step;
        } else {
            phys_page_set_level(lp, index, nb, leaf, level - 1);
        }
        ++lp;
    }
}

static void phys_page_set(AddressSpaceDispatch *d,
                          hwaddr index, hwaddr nb,
                          uint16_t leaf)
{
    /* Wildly overreserve - it doesn't matter much. */
    phys_map_node_reserve(3 * P_L2_LEVELS);

    phys_page_set_level(&d->phys_map, &index, &nb, leaf, P_L2_LEVELS - 1);
}

static MemoryRegionSection *phys_page_find(AddressSpaceDispatch *d, hwaddr index)
{
    PhysPageEntry lp = d->phys_map;
    PhysPageEntry *p;
    int i;

    for (i = P_L2_LEVELS - 1; i >= 0 && !lp.is_leaf; i--) {
        if (lp.ptr == PHYS_MAP_NODE_NIL) {
            return &phys_sections[phys_section_unassigned];
        }
        p = phys_map_nodes[lp.ptr];
        lp = p[(index >> (i * L2_BITS)) & (L2_SIZE - 1)];
    }
    return &phys_sections[lp.ptr];
}

bool memory_region_is_unassigned(MemoryRegion *mr)
{
    return mr != &io_mem_rom && mr != &io_mem_notdirty && !mr->rom_device
        && mr != &io_mem_watch;
}

MemoryRegionSection *address_space_translate(AddressSpace *as, hwaddr addr,
                                             hwaddr *xlat, hwaddr *plen,
                                             bool is_write)
{
    MemoryRegionSection *section;
    Int128 diff;

    section = phys_page_find(as->dispatch, addr >> TARGET_PAGE_BITS);
    /* Compute offset within MemoryRegionSection */
    addr -= section->offset_within_address_space;

    /* Compute offset within MemoryRegion */
    *xlat = addr + section->offset_within_region;

    diff = int128_sub(section->mr->size, int128_make64(addr));
    *plen = MIN(int128_get64(diff), *plen);
    return section;
}
#endif

void cpu_exec_init_all(void)
{
#if !defined(CONFIG_USER_ONLY)
    qemu_mutex_init(&ram_list.mutex);
    memory_map_init();
    io_mem_init();
#endif
}

#if !defined(CONFIG_USER_ONLY)

static int cpu_common_post_load(void *opaque, int version_id)
{
    CPUState *cpu = opaque;

    /* 0x01 was CPU_INTERRUPT_EXIT. This line can be removed when the
       version_id is increased. */
    cpu->interrupt_request &= ~0x01;
    tlb_flush(cpu->env_ptr, 1);

    return 0;
}

static const VMStateDescription vmstate_cpu_common = {
    .name = "cpu_common",
    .version_id = 1,
    .minimum_version_id = 1,
    .minimum_version_id_old = 1,
    .post_load = cpu_common_post_load,
    .fields      = (VMStateField []) {
        VMSTATE_UINT32(halted, CPUState),
        VMSTATE_UINT32(interrupt_request, CPUState),
        VMSTATE_END_OF_LIST()
    }
};
#else
#define vmstate_cpu_common vmstate_dummy
#endif

CPUState *qemu_get_cpu(int index)
{
    CPUArchState *env = first_cpu;
    CPUState *cpu = NULL;

    while (env) {
        cpu = ENV_GET_CPU(env);
        if (cpu->cpu_index == index) {
            break;
        }
        env = env->next_cpu;
    }

    return env ? cpu : NULL;
}

void qemu_for_each_cpu(void (*func)(CPUState *cpu, void *data), void *data)
{
    CPUArchState *env = first_cpu;

    while (env) {
        func(ENV_GET_CPU(env), data);
        env = env->next_cpu;
    }
}

void cpu_exec_init(CPUArchState *env)
{
    CPUState *cpu = ENV_GET_CPU(env);
    CPUClass *cc = CPU_GET_CLASS(cpu);
    CPUArchState **penv;
    int cpu_index;

#ifdef TARGET_WORDS_BIGENDIAN
    env->bigendian = 1;
#else
    env->bigendian = 0;
#endif

#if defined(CONFIG_USER_ONLY)
    cpu_list_lock();
#endif
    env->next_cpu = NULL;
    penv = &first_cpu;
    cpu_index = 0;
    while (*penv != NULL) {
        penv = &(*penv)->next_cpu;
        cpu_index++;
    }
    cpu->cpu_index = cpu_index;
    cpu->numa_node = 0;
    QTAILQ_INIT(&env->breakpoints);
    QTAILQ_INIT(&env->watchpoints);
#ifndef CONFIG_USER_ONLY
    cpu->thread_id = qemu_get_thread_id();
#endif
    *penv = env;
#if defined(CONFIG_USER_ONLY)
    cpu_list_unlock();
#endif
    vmstate_register(NULL, cpu_index, &vmstate_cpu_common, cpu);
#if defined(CPU_SAVE_VERSION) && !defined(CONFIG_USER_ONLY)
    register_savevm(NULL, "cpu", cpu_index, CPU_SAVE_VERSION,
                    cpu_save, cpu_load, env);
    assert(cc->vmsd == NULL);
#endif
    if (cc->vmsd != NULL) {
        vmstate_register(NULL, cpu_index, cc->vmsd, cpu);
    }
}

#if defined(TARGET_HAS_ICE)
#if defined(CONFIG_USER_ONLY)
static void breakpoint_invalidate(CPUArchState *env, target_ulong pc)
{
    tb_invalidate_phys_page_range(pc, pc + 1, 0);
}
#else
static void breakpoint_invalidate(CPUArchState *env, target_ulong pc)
{
    tb_invalidate_phys_addr(cpu_get_phys_page_debug(env, pc) |
            (pc & ~TARGET_PAGE_MASK));
}
#endif
#endif /* TARGET_HAS_ICE */

#if defined(CONFIG_USER_ONLY)
void cpu_watchpoint_remove_all(CPUArchState *env, int mask)

{
}

int cpu_watchpoint_insert(CPUArchState *env, target_ulong addr, target_ulong len,
                          int flags, CPUWatchpoint **watchpoint)
{
    return -ENOSYS;
}
#else
/* Add a watchpoint.  */
int cpu_watchpoint_insert(CPUArchState *env, target_ulong addr, target_ulong len,
                          int flags, CPUWatchpoint **watchpoint)
{
    target_ulong len_mask = ~(len - 1);
    CPUWatchpoint *wp;

    /* sanity checks: allow power-of-2 lengths, deny unaligned watchpoints */
    if ((len & (len - 1)) || (addr & ~len_mask) ||
            len == 0 || len > TARGET_PAGE_SIZE) {
        fprintf(stderr, "qemu: tried to set invalid watchpoint at "
                TARGET_FMT_lx ", len=" TARGET_FMT_lu "\n", addr, len);
        return -EINVAL;
    }
    wp = g_malloc(sizeof(*wp));

    wp->vaddr = addr;
    wp->len_mask = len_mask;
    wp->flags = flags;

    /* keep all GDB-injected watchpoints in front */
    if (flags & BP_GDB)
        QTAILQ_INSERT_HEAD(&env->watchpoints, wp, entry);
    else
        QTAILQ_INSERT_TAIL(&env->watchpoints, wp, entry);

    tlb_flush_page(env, addr);

    if (watchpoint)
        *watchpoint = wp;
    return 0;
}

/* Remove a specific watchpoint.  */
int cpu_watchpoint_remove(CPUArchState *env, target_ulong addr, target_ulong len,
                          int flags)
{
    target_ulong len_mask = ~(len - 1);
    CPUWatchpoint *wp;

    QTAILQ_FOREACH(wp, &env->watchpoints, entry) {
        if (addr == wp->vaddr && len_mask == wp->len_mask
                && flags == (wp->flags & ~BP_WATCHPOINT_HIT)) {
            cpu_watchpoint_remove_by_ref(env, wp);
            return 0;
        }
    }
    return -ENOENT;
}

/* Remove a specific watchpoint by reference.  */
void cpu_watchpoint_remove_by_ref(CPUArchState *env, CPUWatchpoint *watchpoint)
{
    QTAILQ_REMOVE(&env->watchpoints, watchpoint, entry);

    tlb_flush_page(env, watchpoint->vaddr);

    g_free(watchpoint);
}

/* Remove all matching watchpoints.  */
void cpu_watchpoint_remove_all(CPUArchState *env, int mask)
{
    CPUWatchpoint *wp, *next;

    QTAILQ_FOREACH_SAFE(wp, &env->watchpoints, entry, next) {
        if (wp->flags & mask)
            cpu_watchpoint_remove_by_ref(env, wp);
    }
}
#endif

/* Add a breakpoint.  */
int cpu_breakpoint_insert(CPUArchState *env, target_ulong pc, int flags,
                          CPUBreakpoint **breakpoint)
{
#if defined(TARGET_HAS_ICE)
    CPUBreakpoint *bp;

    bp = g_malloc(sizeof(*bp));

    bp->pc = pc;
    bp->flags = flags;

    /* keep all GDB-injected breakpoints in front */
    if (flags & BP_GDB)
        QTAILQ_INSERT_HEAD(&env->breakpoints, bp, entry);
    else
        QTAILQ_INSERT_TAIL(&env->breakpoints, bp, entry);

    breakpoint_invalidate(env, pc);

    if (breakpoint)
        *breakpoint = bp;
    return 0;
#else
    return -ENOSYS;
#endif
}

/* Remove a specific breakpoint.  */
int cpu_breakpoint_remove(CPUArchState *env, target_ulong pc, int flags)
{
#if defined(TARGET_HAS_ICE)
    CPUBreakpoint *bp;

    QTAILQ_FOREACH(bp, &env->breakpoints, entry) {
        if (bp->pc == pc && bp->flags == flags) {
            cpu_breakpoint_remove_by_ref(env, bp);
            return 0;
        }
    }
    return -ENOENT;
#else
    return -ENOSYS;
#endif
}

/* Remove a specific breakpoint by reference.  */
void cpu_breakpoint_remove_by_ref(CPUArchState *env, CPUBreakpoint *breakpoint)
{
#if defined(TARGET_HAS_ICE)
    QTAILQ_REMOVE(&env->breakpoints, breakpoint, entry);

    breakpoint_invalidate(env, breakpoint->pc);

    g_free(breakpoint);
#endif
}

/* Remove all matching breakpoints. */
void cpu_breakpoint_remove_all(CPUArchState *env, int mask)
{
#if defined(TARGET_HAS_ICE)
    CPUBreakpoint *bp, *next;

    QTAILQ_FOREACH_SAFE(bp, &env->breakpoints, entry, next) {
        if (bp->flags & mask)
            cpu_breakpoint_remove_by_ref(env, bp);
    }
#endif
}

/* enable or disable single step mode. EXCP_DEBUG is returned by the
   CPU loop after each instruction */
void cpu_single_step(CPUArchState *env, int enabled)
{
#if defined(TARGET_HAS_ICE)
    if (env->singlestep_enabled != enabled) {
        env->singlestep_enabled = enabled;
        if (kvm_enabled())
            kvm_update_guest_debug(env, 0);
        else {
            /* must flush all the translated code to avoid inconsistencies */
            /* XXX: only flush what is necessary */
            tb_flush(env);
        }
    }
#endif
}

void cpu_exit(CPUArchState *env)
{
    CPUState *cpu = ENV_GET_CPU(env);

    cpu->exit_request = 1;
    cpu->tcg_exit_req = 1;
}

void cpu_abort(CPUArchState *env, const char *fmt, ...)
{
    va_list ap;
    va_list ap2;

    va_start(ap, fmt);
    va_copy(ap2, ap);
    fprintf(stderr, "qemu: fatal: ");
    vfprintf(stderr, fmt, ap);
    fprintf(stderr, "\n");
    cpu_dump_state(env, stderr, fprintf, CPU_DUMP_FPU | CPU_DUMP_CCOP);
    if (qemu_log_enabled()) {
        qemu_log("qemu: fatal: ");
        qemu_log_vprintf(fmt, ap2);
        qemu_log("\n");
        log_cpu_state(env, CPU_DUMP_FPU | CPU_DUMP_CCOP);
        qemu_log_flush();
        qemu_log_close();
    }
    va_end(ap2);
    va_end(ap);
#if defined(CONFIG_USER_ONLY)
    {
        struct sigaction act;
        sigfillset(&act.sa_mask);
        act.sa_handler = SIG_DFL;
        sigaction(SIGABRT, &act, NULL);
    }
#endif
    abort();
}

CPUArchState *cpu_copy(CPUArchState *env)
{
    CPUArchState *new_env = cpu_init(env->cpu_model_str);
    CPUArchState *next_cpu = new_env->next_cpu;
#if defined(TARGET_HAS_ICE)
    CPUBreakpoint *bp;
    CPUWatchpoint *wp;
#endif

    memcpy(new_env, env, sizeof(CPUArchState));

    /* Preserve chaining. */
    new_env->next_cpu = next_cpu;

    /* Clone all break/watchpoints.
       Note: Once we support ptrace with hw-debug register access, make sure
       BP_CPU break/watchpoints are handled correctly on clone. */
    QTAILQ_INIT(&env->breakpoints);
    QTAILQ_INIT(&env->watchpoints);
#if defined(TARGET_HAS_ICE)
    QTAILQ_FOREACH(bp, &env->breakpoints, entry) {
        cpu_breakpoint_insert(new_env, bp->pc, bp->flags, NULL);
    }
    QTAILQ_FOREACH(wp, &env->watchpoints, entry) {
        cpu_watchpoint_insert(new_env, wp->vaddr, (~wp->len_mask) + 1,
                              wp->flags, NULL);
    }
#endif

    return new_env;
}

#if !defined(CONFIG_USER_ONLY)
static void tlb_reset_dirty_range_all(ram_addr_t start, ram_addr_t end,
                                      uintptr_t length)
{
    uintptr_t start1;

    /* we modify the TLB cache so that the dirty bit will be set again
       when accessing the range */
    start1 = (uintptr_t)qemu_safe_ram_ptr(start);
    /* Check that we don't span multiple blocks - this breaks the
       address comparisons below.  */
    if ((uintptr_t)qemu_safe_ram_ptr(end - 1) - start1
            != (end - 1) - start) {
        abort();
    }
    cpu_tlb_reset_dirty_all(start1, length);

}

/* Note: start and end must be within the same ram block.  */
void cpu_physical_memory_reset_dirty(ram_addr_t start, ram_addr_t end,
                                     int dirty_flags)
{
    uintptr_t length;

    start &= TARGET_PAGE_MASK;
    end = TARGET_PAGE_ALIGN(end);

    length = end - start;
    if (length == 0)
        return;
    cpu_physical_memory_mask_dirty_range(start, length, dirty_flags);

    if (tcg_enabled()) {
        tlb_reset_dirty_range_all(start, end, length);
    }
}

static int cpu_physical_memory_set_dirty_tracking(int enable)
{
    int ret = 0;
    in_migration = enable;
    return ret;
}

hwaddr memory_region_section_get_iotlb(CPUArchState *env,
                                       MemoryRegionSection *section,
                                       target_ulong vaddr,
                                       hwaddr paddr, hwaddr xlat,
                                       int prot,
                                       target_ulong *address)
{
    hwaddr iotlb;
    CPUWatchpoint *wp;

    if (memory_region_is_ram(section->mr)) {
        /* Normal RAM.  */
        iotlb = (memory_region_get_ram_addr(section->mr) & TARGET_PAGE_MASK)
            + xlat;
        if (!section->readonly) {
            iotlb |= phys_section_notdirty;
        } else {
            iotlb |= phys_section_rom;
        }
    } else {
        iotlb = section - phys_sections;
        iotlb += xlat;
    }

    /* Make accesses to pages with watchpoints go via the
       watchpoint trap routines.  */
    QTAILQ_FOREACH(wp, &env->watchpoints, entry) {
        if (vaddr == (wp->vaddr & TARGET_PAGE_MASK)) {
            /* Avoid trapping reads of pages with a write breakpoint. */
            if ((prot & PAGE_WRITE) || (wp->flags & BP_MEM_READ)) {
                iotlb = phys_section_watch + paddr;
                *address |= TLB_MMIO;
                break;
            }
        }
    }

    return iotlb;
}
#endif /* defined(CONFIG_USER_ONLY) */

#if !defined(CONFIG_USER_ONLY)

#define SUBPAGE_IDX(addr) ((addr) & ~TARGET_PAGE_MASK)
typedef struct subpage_t {
    MemoryRegion iomem;
    hwaddr base;
    uint16_t sub_section[TARGET_PAGE_SIZE];
} subpage_t;

static int subpage_register (subpage_t *mmio, uint32_t start, uint32_t end,
                             uint16_t section);
static subpage_t *subpage_init(hwaddr base);
static void destroy_page_desc(uint16_t section_index)
{
    MemoryRegionSection *section = &phys_sections[section_index];
    MemoryRegion *mr = section->mr;

    if (mr->subpage) {
        subpage_t *subpage = container_of(mr, subpage_t, iomem);
        memory_region_destroy(&subpage->iomem);
        g_free(subpage);
    }
}

static void destroy_l2_mapping(PhysPageEntry *lp, unsigned level)
{
    unsigned i;
    PhysPageEntry *p;

    if (lp->ptr == PHYS_MAP_NODE_NIL) {
        return;
    }

    p = phys_map_nodes[lp->ptr];
    for (i = 0; i < L2_SIZE; ++i) {
        if (!p[i].is_leaf) {
            destroy_l2_mapping(&p[i], level - 1);
        } else {
            destroy_page_desc(p[i].ptr);
        }
    }
    lp->is_leaf = 0;
    lp->ptr = PHYS_MAP_NODE_NIL;
}

static void destroy_all_mappings(AddressSpaceDispatch *d)
{
    destroy_l2_mapping(&d->phys_map, P_L2_LEVELS - 1);
    phys_map_nodes_reset();
}

static uint16_t phys_section_add(MemoryRegionSection *section)
{
    /* The physical section number is ORed with a page-aligned
     * pointer to produce the iotlb entries.  Thus it should
     * never overflow into the page-aligned value.
     */
    assert(phys_sections_nb < TARGET_PAGE_SIZE);

    if (phys_sections_nb == phys_sections_nb_alloc) {
        phys_sections_nb_alloc = MAX(phys_sections_nb_alloc * 2, 16);
        phys_sections = g_renew(MemoryRegionSection, phys_sections,
                                phys_sections_nb_alloc);
    }
    phys_sections[phys_sections_nb] = *section;
    return phys_sections_nb++;
}

static void phys_sections_clear(void)
{
    phys_sections_nb = 0;
}

static void register_subpage(AddressSpaceDispatch *d, MemoryRegionSection *section)
{
    subpage_t *subpage;
    hwaddr base = section->offset_within_address_space
        & TARGET_PAGE_MASK;
    MemoryRegionSection *existing = phys_page_find(d, base >> TARGET_PAGE_BITS);
    MemoryRegionSection subsection = {
        .offset_within_address_space = base,
        .size = TARGET_PAGE_SIZE,
    };
    hwaddr start, end;

    assert(existing->mr->subpage || existing->mr == &io_mem_unassigned);

    if (!(existing->mr->subpage)) {
        subpage = subpage_init(base);
        subsection.mr = &subpage->iomem;
        phys_page_set(d, base >> TARGET_PAGE_BITS, 1,
                      phys_section_add(&subsection));
    } else {
        subpage = container_of(existing->mr, subpage_t, iomem);
    }
    start = section->offset_within_address_space & ~TARGET_PAGE_MASK;
    end = start + section->size - 1;
    subpage_register(subpage, start, end, phys_section_add(section));
}


static void register_multipage(AddressSpaceDispatch *d, MemoryRegionSection *section)
{
    hwaddr start_addr = section->offset_within_address_space;
    ram_addr_t size = section->size;
    hwaddr addr;
    uint16_t section_index = phys_section_add(section);

    assert(size);

    addr = start_addr;
    phys_page_set(d, addr >> TARGET_PAGE_BITS, size >> TARGET_PAGE_BITS,
                  section_index);
}

QEMU_BUILD_BUG_ON(TARGET_PHYS_ADDR_SPACE_BITS > MAX_PHYS_ADDR_SPACE_BITS)

static MemoryRegionSection limit(MemoryRegionSection section)
{
    section.size = MIN(section.offset_within_address_space + section.size,
                       MAX_PHYS_ADDR + 1)
                   - section.offset_within_address_space;

    return section;
}

static void mem_add(MemoryListener *listener, MemoryRegionSection *section)
{
    AddressSpaceDispatch *d = container_of(listener, AddressSpaceDispatch, listener);
    MemoryRegionSection now = limit(*section), remain = limit(*section);

    if ((now.offset_within_address_space & ~TARGET_PAGE_MASK)
        || (now.size < TARGET_PAGE_SIZE)) {
        now.size = MIN(TARGET_PAGE_ALIGN(now.offset_within_address_space)
                       - now.offset_within_address_space,
                       now.size);
        register_subpage(d, &now);
        remain.size -= now.size;
        remain.offset_within_address_space += now.size;
        remain.offset_within_region += now.size;
    }
    while (remain.size >= TARGET_PAGE_SIZE) {
        now = remain;
        if (remain.offset_within_region & ~TARGET_PAGE_MASK) {
            now.size = TARGET_PAGE_SIZE;
            register_subpage(d, &now);
        } else {
            now.size &= TARGET_PAGE_MASK;
            register_multipage(d, &now);
        }
        remain.size -= now.size;
        remain.offset_within_address_space += now.size;
        remain.offset_within_region += now.size;
    }
    now = remain;
    if (now.size) {
        register_subpage(d, &now);
    }
}

static int qemu_target_backtrace(target_ulong *array, size_t size)
{
    int n = 0;
    if (size >= 2) {
#if defined(TARGET_ARM)
        array[0] = cpu_single_env->regs[15];
        array[1] = cpu_single_env->regs[14];
#elif defined(TARGET_MIPS)
        array[0] = cpu_single_env->active_tc.PC;
        array[1] = cpu_single_env->active_tc.gpr[31];
#else
        array[0] = 0;
        array[1] = 0;
#endif
        n = 2;
    }
    return n;
}

#include "disas/disas.h"
const char *qemu_sprint_backtrace(char *buffer, size_t length)
{
    char *p = buffer;
    if (cpu_single_env) {
        target_ulong caller[2];
        const char *symbol;
        qemu_target_backtrace(caller, 2);
        symbol = lookup_symbol(caller[0]);
        p += sprintf(p, "[%s]", symbol);
        symbol = lookup_symbol(caller[1]);
        p += sprintf(p, "[%s]", symbol);
    } else {
        p += sprintf(p, "[cpu not running]");
    }
    assert((p - buffer) < length);
    return buffer;
}

void qemu_flush_coalesced_mmio_buffer(void)
{
    if (kvm_enabled())
        kvm_flush_coalesced_mmio_buffer();
}

void qemu_mutex_lock_ramlist(void)
{
    qemu_mutex_lock(&ram_list.mutex);
}

void qemu_mutex_unlock_ramlist(void)
{
    qemu_mutex_unlock(&ram_list.mutex);
}

#if defined(__linux__) && !defined(TARGET_S390X)

#include <sys/vfs.h>

#define HUGETLBFS_MAGIC       0x958458f6

static long gethugepagesize(const char *path)
{
    struct statfs fs;
    int ret;

    do {
        ret = statfs(path, &fs);
    } while (ret != 0 && errno == EINTR);

    if (ret != 0) {
        perror(path);
        return 0;
    }

    if (fs.f_type != HUGETLBFS_MAGIC)
        fprintf(stderr, "Warning: path not on HugeTLBFS: %s\n", path);

    return fs.f_bsize;
}

static void *file_ram_alloc(RAMBlock *block,
                            ram_addr_t memory,
                            const char *path)
{
    char *filename;
    char *sanitized_name;
    char *c;
    void *area;
    int fd;
#ifdef MAP_POPULATE
    int flags;
#endif
    uintptr_t hpagesize;

    hpagesize = gethugepagesize(path);
    if (!hpagesize) {
        return NULL;
    }

    if (memory < hpagesize) {
        return NULL;
    }

    if (kvm_enabled() && !kvm_has_sync_mmu()) {
        fprintf(stderr, "host lacks kvm mmu notifiers, -mem-path unsupported\n");
        return NULL;
    }

    /* Make name safe to use with mkstemp by replacing '/' with '_'. */
    sanitized_name = g_strdup(block->mr->name);
    for (c = sanitized_name; *c != '\0'; c++) {
        if (*c == '/')
            *c = '_';
    }

    filename = g_strdup_printf("%s/qemu_back_mem.%s.XXXXXX", path,
                               sanitized_name);
    g_free(sanitized_name);

    fd = mkstemp(filename);
    if (fd < 0) {
        perror("unable to create backing store for hugepages");
        g_free(filename);
        return NULL;
    }
    unlink(filename);
    g_free(filename);

    memory = (memory+hpagesize-1) & ~(hpagesize-1);

    /*
     * ftruncate is not supported by hugetlbfs in older
     * hosts, so don't bother bailing out on errors.
     * If anything goes wrong with it under other filesystems,
     * mmap will fail.
     */
    if (ftruncate(fd, memory))
        perror("ftruncate");

#ifdef MAP_POPULATE
    /* NB: MAP_POPULATE won't exhaustively alloc all phys pages in the case
     * MAP_PRIVATE is requested.  For mem_prealloc we mmap as MAP_SHARED
     * to sidestep this quirk.
     */
    flags = mem_prealloc ? MAP_POPULATE | MAP_SHARED : MAP_PRIVATE;
    area = mmap(0, memory, PROT_READ | PROT_WRITE, flags, fd, 0);
#else
    area = mmap(0, memory, PROT_READ | PROT_WRITE, MAP_PRIVATE, fd, 0);
#endif
    if (area == MAP_FAILED) {
        perror("file_ram_alloc: can't mmap RAM pages");
        close(fd);
        return (NULL);
    }
    block->fd = fd;
    return area;
}
#endif

static ram_addr_t find_ram_offset(ram_addr_t size)
{
    RAMBlock *block, *next_block;
    ram_addr_t offset = RAM_ADDR_MAX, mingap = RAM_ADDR_MAX;

    assert(size != 0); /* it would hand out same offset multiple times */

    if (QTAILQ_EMPTY(&ram_list.blocks))
        return 0;

    QTAILQ_FOREACH(block, &ram_list.blocks, next) {
        ram_addr_t end, next = RAM_ADDR_MAX;

        end = block->offset + block->length;

        QTAILQ_FOREACH(next_block, &ram_list.blocks, next) {
            if (next_block->offset >= end) {
                next = MIN(next, next_block->offset);
            }
        }
        if (next - end >= size && next - end < mingap) {
            offset = end;
            mingap = next - end;
        }
    }

    if (offset == RAM_ADDR_MAX) {
        fprintf(stderr, "Failed to find gap of requested size: %" PRIu64 "\n",
                (uint64_t)size);
        abort();
    }

    return offset;
}

ram_addr_t last_ram_offset(void)
{
    RAMBlock *block;
    ram_addr_t last = 0;

    QTAILQ_FOREACH(block, &ram_list.blocks, next)
        last = MAX(last, block->offset + block->length);

    return last;
}

static void qemu_ram_setup_dump(void *addr, ram_addr_t size)
{
    int ret;
    QemuOpts *machine_opts;

    /* Use MADV_DONTDUMP, if user doesn't want the guest memory in the core */
    machine_opts = qemu_opts_find(qemu_find_opts("machine"), 0);
    if (machine_opts &&
        !qemu_opt_get_bool(machine_opts, "dump-guest-core", true)) {
        ret = qemu_madvise(addr, size, QEMU_MADV_DONTDUMP);
        if (ret) {
            perror("qemu_madvise");
            fprintf(stderr, "madvise doesn't support MADV_DONTDUMP, "
                            "but dump_guest_core=off specified\n");
        }
    }
}

void qemu_ram_set_idstr(ram_addr_t addr, const char *name, DeviceState *dev)
{
    RAMBlock *new_block, *block;

    new_block = NULL;
    QTAILQ_FOREACH(block, &ram_list.blocks, next) {
        if (block->offset == addr) {
            new_block = block;
            break;
        }
    }
    assert(new_block);
    assert(!new_block->idstr[0]);

    if (dev) {
        char *id = qdev_get_dev_path(dev);
        if (id) {
            snprintf(new_block->idstr, sizeof(new_block->idstr), "%s/", id);
            g_free(id);
        }
    }
    pstrcat(new_block->idstr, sizeof(new_block->idstr), name);

    /* This assumes the iothread lock is taken here too.  */
    qemu_mutex_lock_ramlist();
    QTAILQ_FOREACH(block, &ram_list.blocks, next) {
        if (block != new_block && !strcmp(block->idstr, new_block->idstr)) {
            fprintf(stderr, "RAMBlock \"%s\" already registered, abort!\n",
                    new_block->idstr);
            abort();
        }
    }
    qemu_mutex_unlock_ramlist();
}

static int memory_try_enable_merging(void *addr, size_t len)
{
    QemuOpts *opts;

    opts = qemu_opts_find(qemu_find_opts("machine"), 0);
    if (opts && !qemu_opt_get_bool(opts, "mem-merge", true)) {
        /* disabled by the user */
        return 0;
    }

    return qemu_madvise(addr, len, QEMU_MADV_MERGEABLE);
}

ram_addr_t qemu_ram_alloc_from_ptr(ram_addr_t size, void *host,
                                   MemoryRegion *mr)
{
    RAMBlock *block, *new_block;

    size = TARGET_PAGE_ALIGN(size);
    new_block = g_malloc0(sizeof(*new_block));

    /* This assumes the iothread lock is taken here too.  */
    qemu_mutex_lock_ramlist();
    new_block->mr = mr;
    new_block->offset = find_ram_offset(size);
    if (host) {
        new_block->host = host;
        new_block->flags |= RAM_PREALLOC_MASK;
    } else {
        if (mem_path) {
#if defined (__linux__) && !defined(TARGET_S390X)
            new_block->host = file_ram_alloc(new_block, size, mem_path);
            if (!new_block->host) {
                new_block->host = qemu_anon_ram_alloc(size);
                memory_try_enable_merging(new_block->host, size);
            }
#else
            fprintf(stderr, "-mem-path option unsupported\n");
            exit(1);
#endif
        } else {
            if (xen_enabled()) {
                xen_ram_alloc(new_block->offset, size, mr);
            } else if (kvm_enabled()) {
                /* some s390/kvm configurations have special constraints */
                new_block->host = kvm_ram_alloc(size);
            } else {
                new_block->host = qemu_anon_ram_alloc(size);
            }
            memory_try_enable_merging(new_block->host, size);
        }
    }
    new_block->length = size;

    /* Keep the list sorted from biggest to smallest block.  */
    QTAILQ_FOREACH(block, &ram_list.blocks, next) {
        if (block->length < new_block->length) {
            break;
        }
    }
    if (block) {
        QTAILQ_INSERT_BEFORE(block, new_block, next);
    } else {
        QTAILQ_INSERT_TAIL(&ram_list.blocks, new_block, next);
    }
    ram_list.mru_block = NULL;

    ram_list.version++;
    qemu_mutex_unlock_ramlist();

    ram_list.phys_dirty = g_realloc(ram_list.phys_dirty,
                                       last_ram_offset() >> TARGET_PAGE_BITS);
    memset(ram_list.phys_dirty + (new_block->offset >> TARGET_PAGE_BITS),
           0, size >> TARGET_PAGE_BITS);
    cpu_physical_memory_set_dirty_range(new_block->offset, size, 0xff);

    qemu_ram_setup_dump(new_block->host, size);
    qemu_madvise(new_block->host, size, QEMU_MADV_HUGEPAGE);

    if (kvm_enabled())
        kvm_setup_guest_memory(new_block->host, size);

    return new_block->offset;
}

ram_addr_t qemu_ram_alloc(ram_addr_t size, MemoryRegion *mr)
{
    return qemu_ram_alloc_from_ptr(size, NULL, mr);
}

void qemu_ram_free_from_ptr(ram_addr_t addr)
{
    RAMBlock *block;

    /* This assumes the iothread lock is taken here too.  */
    qemu_mutex_lock_ramlist();
    QTAILQ_FOREACH(block, &ram_list.blocks, next) {
        if (addr == block->offset) {
            QTAILQ_REMOVE(&ram_list.blocks, block, next);
            ram_list.mru_block = NULL;
            ram_list.version++;
            g_free(block);
            break;
        }
    }
    qemu_mutex_unlock_ramlist();
}

void qemu_ram_free(ram_addr_t addr)
{
    RAMBlock *block;

    /* This assumes the iothread lock is taken here too.  */
    qemu_mutex_lock_ramlist();
    QTAILQ_FOREACH(block, &ram_list.blocks, next) {
        if (addr == block->offset) {
            QTAILQ_REMOVE(&ram_list.blocks, block, next);
            ram_list.mru_block = NULL;
            ram_list.version++;
            if (block->flags & RAM_PREALLOC_MASK) {
                ;
            } else if (mem_path) {
#if defined (__linux__) && !defined(TARGET_S390X)
                if (block->fd) {
                    munmap(block->host, block->length);
                    close(block->fd);
                } else {
                    qemu_anon_ram_free(block->host, block->length);
                }
#else
                abort();
#endif
            } else {
                if (xen_enabled()) {
                    xen_invalidate_map_cache_entry(block->host);
                } else {
                    qemu_anon_ram_free(block->host, block->length);
                }
            }
            g_free(block);
            break;
        }
    }
    qemu_mutex_unlock_ramlist();

}

#ifndef _WIN32
void qemu_ram_remap(ram_addr_t addr, ram_addr_t length)
{
    RAMBlock *block;
    ram_addr_t offset;
    int flags;
    void *area, *vaddr;

    QTAILQ_FOREACH(block, &ram_list.blocks, next) {
        offset = addr - block->offset;
        if (offset < block->length) {
            vaddr = block->host + offset;
            if (block->flags & RAM_PREALLOC_MASK) {
                ;
            } else {
                flags = MAP_FIXED;
                munmap(vaddr, length);
                if (mem_path) {
#if defined(__linux__) && !defined(TARGET_S390X)
                    if (block->fd) {
#ifdef MAP_POPULATE
                        flags |= mem_prealloc ? MAP_POPULATE | MAP_SHARED :
                            MAP_PRIVATE;
#else
                        flags |= MAP_PRIVATE;
#endif
                        area = mmap(vaddr, length, PROT_READ | PROT_WRITE,
                                    flags, block->fd, offset);
                    } else {
                        flags |= MAP_PRIVATE | MAP_ANONYMOUS;
                        area = mmap(vaddr, length, PROT_READ | PROT_WRITE,
                                    flags, -1, 0);
                    }
#else
                    abort();
#endif
                } else {
#if defined(TARGET_S390X) && defined(CONFIG_KVM)
                    flags |= MAP_SHARED | MAP_ANONYMOUS;
                    area = mmap(vaddr, length, PROT_EXEC|PROT_READ|PROT_WRITE,
                                flags, -1, 0);
#else
                    flags |= MAP_PRIVATE | MAP_ANONYMOUS;
                    area = mmap(vaddr, length, PROT_READ | PROT_WRITE,
                                flags, -1, 0);
#endif
                }
                if (area != vaddr) {
                    fprintf(stderr, "Could not remap addr: "
                            RAM_ADDR_FMT "@" RAM_ADDR_FMT "\n",
                            length, addr);
                    exit(1);
                }
                memory_try_enable_merging(vaddr, length);
                qemu_ram_setup_dump(vaddr, length);
            }
            return;
        }
    }
}
#endif /* !_WIN32 */

/* Return a host pointer to ram allocated with qemu_ram_alloc.
   With the exception of the softmmu code in this file, this should
   only be used for local memory (e.g. video ram) that the device owns,
   and knows it isn't going to access beyond the end of the block.

   It should not be used for general purpose DMA.
   Use cpu_physical_memory_map/cpu_physical_memory_rw instead.
 */
void *qemu_get_ram_ptr(ram_addr_t addr)
{
    RAMBlock *block;

    /* The list is protected by the iothread lock here.  */
    block = ram_list.mru_block;
    if (block && addr - block->offset < block->length) {
        goto found;
    }
    QTAILQ_FOREACH(block, &ram_list.blocks, next) {
        if (addr - block->offset < block->length) {
            goto found;
        }
    }

    fprintf(stderr, "Bad ram offset %" PRIx64 "\n", (uint64_t)addr);
    abort();

found:
    ram_list.mru_block = block;
    if (xen_enabled()) {
        /* We need to check if the requested address is in the RAM
         * because we don't want to map the entire memory in QEMU.
         * In that case just map until the end of the page.
         */
        if (block->offset == 0) {
            return xen_map_cache(addr, 0, 0);
        } else if (block->host == NULL) {
            block->host =
                xen_map_cache(block->offset, block->length, 1);
        }
    }
    return block->host + (addr - block->offset);
}

/* Return a host pointer to ram allocated with qemu_ram_alloc.  Same as
 * qemu_get_ram_ptr but do not touch ram_list.mru_block.
 *
 * ??? Is this still necessary?
 */
static void *qemu_safe_ram_ptr(ram_addr_t addr)
{
    RAMBlock *block;

    /* The list is protected by the iothread lock here.  */
    QTAILQ_FOREACH(block, &ram_list.blocks, next) {
        if (addr - block->offset < block->length) {
            if (xen_enabled()) {
                /* We need to check if the requested address is in the RAM
                 * because we don't want to map the entire memory in QEMU.
                 * In that case just map until the end of the page.
                 */
                if (block->offset == 0) {
                    return xen_map_cache(addr, 0, 0);
                } else if (block->host == NULL) {
                    block->host =
                        xen_map_cache(block->offset, block->length, 1);
                }
            }
            return block->host + (addr - block->offset);
        }
    }

    fprintf(stderr, "Bad ram offset %" PRIx64 "\n", (uint64_t)addr);
    abort();

    return NULL;
}

/* Return a host pointer to guest's ram. Similar to qemu_get_ram_ptr
 * but takes a size argument */
static void *qemu_ram_ptr_length(ram_addr_t addr, ram_addr_t *size)
{
    if (*size == 0) {
        return NULL;
    }
    if (xen_enabled()) {
        return xen_map_cache(addr, *size, 1);
    } else {
        RAMBlock *block;

        QTAILQ_FOREACH(block, &ram_list.blocks, next) {
            if (addr - block->offset < block->length) {
                if (addr - block->offset + *size > block->length)
                    *size = block->length - addr + block->offset;
                return block->host + (addr - block->offset);
            }
        }

        fprintf(stderr, "Bad ram offset %" PRIx64 "\n", (uint64_t)addr);
        abort();
    }
}

int qemu_ram_addr_from_host(void *ptr, ram_addr_t *ram_addr)
{
    RAMBlock *block;
    uint8_t *host = ptr;

    if (xen_enabled()) {
        *ram_addr = xen_ram_addr_from_mapcache(ptr);
        return 0;
    }

    QTAILQ_FOREACH(block, &ram_list.blocks, next) {
        /* This case append when the block is not mapped. */
        if (block->host == NULL) {
            continue;
        }
        if (host - block->host < block->length) {
            *ram_addr = block->offset + (host - block->host);
            return 0;
        }
    }

    return -1;
}

/* Some of the softmmu routines need to translate from a host pointer
   (typically a TLB entry) back to a ram offset.  */
ram_addr_t qemu_ram_addr_from_host_nofail(void *ptr)
{
    ram_addr_t ram_addr;

    if (qemu_ram_addr_from_host(ptr, &ram_addr)) {
        fprintf(stderr, "Bad ram pointer %p\n", ptr);
        abort();
    }
    return ram_addr;
}

<<<<<<< HEAD
static uint64_t unassigned_mem_read(void *opaque, hwaddr addr,
                                    unsigned size)
{
    if (trace_unassigned) {
        char buffer[256];
        fprintf(stderr, "Unassigned mem read " TARGET_FMT_plx " %s\n",
                addr, qemu_sprint_backtrace(buffer, sizeof(buffer)));
    }
    //~ vm_stop(0);
#if defined(TARGET_ALPHA) || defined(TARGET_SPARC) || defined(TARGET_MICROBLAZE)
    cpu_unassigned_access(cpu_single_env, addr, 0, 0, 0, size);
#endif
    return 0;
}

static void unassigned_mem_write(void *opaque, hwaddr addr,
                                 uint64_t val, unsigned size)
{
    if (trace_unassigned) {
        char buffer[256];
        fprintf(stderr, "Unassigned mem write " TARGET_FMT_plx " = 0x%"PRIx64" %s\n",
                addr, val, qemu_sprint_backtrace(buffer, sizeof(buffer)));
    }
#if defined(TARGET_ALPHA) || defined(TARGET_SPARC) || defined(TARGET_MICROBLAZE)
    cpu_unassigned_access(cpu_single_env, addr, 1, 0, 0, size);
#endif
}

static const MemoryRegionOps unassigned_mem_ops = {
    .read = unassigned_mem_read,
    .write = unassigned_mem_write,
    .endianness = DEVICE_NATIVE_ENDIAN,
};

static uint64_t error_mem_read(void *opaque, hwaddr addr,
                               unsigned size)
{
    abort();
}

static void error_mem_write(void *opaque, hwaddr addr,
                            uint64_t value, unsigned size)
{
    abort();
}

static const MemoryRegionOps error_mem_ops = {
    .read = error_mem_read,
    .write = error_mem_write,
    .endianness = DEVICE_NATIVE_ENDIAN,
};

static const MemoryRegionOps rom_mem_ops = {
    .read = error_mem_read,
    .write = unassigned_mem_write,
    .endianness = DEVICE_NATIVE_ENDIAN,
};

=======
>>>>>>> dec3fc96
static void notdirty_mem_write(void *opaque, hwaddr ram_addr,
                               uint64_t val, unsigned size)
{
    int dirty_flags;
    dirty_flags = cpu_physical_memory_get_dirty_flags(ram_addr);
    if (!(dirty_flags & CODE_DIRTY_FLAG)) {
        tb_invalidate_phys_page_fast(ram_addr, size);
        dirty_flags = cpu_physical_memory_get_dirty_flags(ram_addr);
    }
    switch (size) {
    case 1:
        stb_p(qemu_get_ram_ptr(ram_addr), val);
        break;
    case 2:
        stw_p(qemu_get_ram_ptr(ram_addr), val);
        break;
    case 4:
        stl_p(qemu_get_ram_ptr(ram_addr), val);
        break;
    default:
        abort();
    }
    dirty_flags |= (0xff & ~CODE_DIRTY_FLAG);
    cpu_physical_memory_set_dirty_flags(ram_addr, dirty_flags);
    /* we remove the notdirty callback only if the code has been
       flushed */
    if (dirty_flags == 0xff)
        tlb_set_dirty(cpu_single_env, cpu_single_env->mem_io_vaddr);
}

static bool notdirty_mem_accepts(void *opaque, hwaddr addr,
                                 unsigned size, bool is_write)
{
    return is_write;
}

static const MemoryRegionOps notdirty_mem_ops = {
    .write = notdirty_mem_write,
    .valid.accepts = notdirty_mem_accepts,
    .endianness = DEVICE_NATIVE_ENDIAN,
};

/* Generate a debug exception if a watchpoint has been hit.  */
static void check_watchpoint(int offset, int len_mask, int flags)
{
    CPUArchState *env = cpu_single_env;
    target_ulong pc, cs_base;
    target_ulong vaddr;
    CPUWatchpoint *wp;
    int cpu_flags;

    if (env->watchpoint_hit) {
        /* We re-entered the check after replacing the TB. Now raise
         * the debug interrupt so that is will trigger after the
         * current instruction. */
        cpu_interrupt(ENV_GET_CPU(env), CPU_INTERRUPT_DEBUG);
        return;
    }
    vaddr = (env->mem_io_vaddr & TARGET_PAGE_MASK) + offset;
    QTAILQ_FOREACH(wp, &env->watchpoints, entry) {
        if ((vaddr == (wp->vaddr & len_mask) ||
             (vaddr & wp->len_mask) == wp->vaddr) && (wp->flags & flags)) {
            wp->flags |= BP_WATCHPOINT_HIT;
            if (!env->watchpoint_hit) {
                env->watchpoint_hit = wp;
                tb_check_watchpoint(env);
                if (wp->flags & BP_STOP_BEFORE_ACCESS) {
                    env->exception_index = EXCP_DEBUG;
                    cpu_loop_exit(env);
                } else {
                    cpu_get_tb_cpu_state(env, &pc, &cs_base, &cpu_flags);
                    tb_gen_code(env, pc, cs_base, cpu_flags, 1);
                    cpu_resume_from_signal(env, NULL);
                }
            }
        } else {
            wp->flags &= ~BP_WATCHPOINT_HIT;
        }
    }
}

/* Watchpoint access routines.  Watchpoints are inserted using TLB tricks,
   so these check for a hit then pass through to the normal out-of-line
   phys routines.  */
static uint64_t watch_mem_read(void *opaque, hwaddr addr,
                               unsigned size)
{
    check_watchpoint(addr & ~TARGET_PAGE_MASK, ~(size - 1), BP_MEM_READ);
    switch (size) {
    case 1: return ldub_phys(addr);
    case 2: return lduw_phys(addr);
    case 4: return ldl_phys(addr);
    default: abort();
    }
}

static void watch_mem_write(void *opaque, hwaddr addr,
                            uint64_t val, unsigned size)
{
    check_watchpoint(addr & ~TARGET_PAGE_MASK, ~(size - 1), BP_MEM_WRITE);
    switch (size) {
    case 1:
        stb_phys(addr, val);
        break;
    case 2:
        stw_phys(addr, val);
        break;
    case 4:
        stl_phys(addr, val);
        break;
    default: abort();
    }
}

static const MemoryRegionOps watch_mem_ops = {
    .read = watch_mem_read,
    .write = watch_mem_write,
    .endianness = DEVICE_NATIVE_ENDIAN,
};

static uint64_t subpage_read(void *opaque, hwaddr addr,
                             unsigned len)
{
    subpage_t *mmio = opaque;
    unsigned int idx = SUBPAGE_IDX(addr);
    uint64_t val;

    MemoryRegionSection *section;
#if defined(DEBUG_SUBPAGE)
    printf("%s: subpage %p len %d addr " TARGET_FMT_plx " idx %d\n", __func__,
           mmio, len, addr, idx);
#endif

    section = &phys_sections[mmio->sub_section[idx]];
    addr += mmio->base;
    addr -= section->offset_within_address_space;
    addr += section->offset_within_region;
    io_mem_read(section->mr, addr, &val, len);
    return val;
}

static void subpage_write(void *opaque, hwaddr addr,
                          uint64_t value, unsigned len)
{
    subpage_t *mmio = opaque;
    unsigned int idx = SUBPAGE_IDX(addr);
    MemoryRegionSection *section;
#if defined(DEBUG_SUBPAGE)
    printf("%s: subpage %p len %d addr " TARGET_FMT_plx
           " idx %d value %"PRIx64"\n",
           __func__, mmio, len, addr, idx, value);
#endif

    section = &phys_sections[mmio->sub_section[idx]];
    addr += mmio->base;
    addr -= section->offset_within_address_space;
    addr += section->offset_within_region;
    io_mem_write(section->mr, addr, value, len);
}

static bool subpage_accepts(void *opaque, hwaddr addr,
                            unsigned size, bool is_write)
{
    subpage_t *mmio = opaque;
    unsigned int idx = SUBPAGE_IDX(addr);
    MemoryRegionSection *section;
#if defined(DEBUG_SUBPAGE)
    printf("%s: subpage %p %c len %d addr " TARGET_FMT_plx
           " idx %d\n", __func__, mmio,
           is_write ? 'w' : 'r', len, addr, idx);
#endif

    section = &phys_sections[mmio->sub_section[idx]];
    addr += mmio->base;
    addr -= section->offset_within_address_space;
    addr += section->offset_within_region;
    return memory_region_access_valid(section->mr, addr, size, is_write);
}

static const MemoryRegionOps subpage_ops = {
    .read = subpage_read,
    .write = subpage_write,
    .valid.accepts = subpage_accepts,
    .endianness = DEVICE_NATIVE_ENDIAN,
};

static uint64_t subpage_ram_read(void *opaque, hwaddr addr,
                                 unsigned size)
{
    ram_addr_t raddr = addr;
    void *ptr = qemu_get_ram_ptr(raddr);
    switch (size) {
    case 1: return ldub_p(ptr);
    case 2: return lduw_p(ptr);
    case 4: return ldl_p(ptr);
    default: abort();
    }
}

static void subpage_ram_write(void *opaque, hwaddr addr,
                              uint64_t value, unsigned size)
{
    ram_addr_t raddr = addr;
    void *ptr = qemu_get_ram_ptr(raddr);
    switch (size) {
    case 1: return stb_p(ptr, value);
    case 2: return stw_p(ptr, value);
    case 4: return stl_p(ptr, value);
    default: abort();
    }
}

static const MemoryRegionOps subpage_ram_ops = {
    .read = subpage_ram_read,
    .write = subpage_ram_write,
    .endianness = DEVICE_NATIVE_ENDIAN,
};

static int subpage_register (subpage_t *mmio, uint32_t start, uint32_t end,
                             uint16_t section)
{
    int idx, eidx;

    if (start >= TARGET_PAGE_SIZE || end >= TARGET_PAGE_SIZE)
        return -1;
    idx = SUBPAGE_IDX(start);
    eidx = SUBPAGE_IDX(end);
#if defined(DEBUG_SUBPAGE)
    printf("%s: %p start %08x end %08x idx %08x eidx %08x mem %ld\n", __func__,
           mmio, start, end, idx, eidx, memory);
#endif
    if (memory_region_is_ram(phys_sections[section].mr)) {
        MemoryRegionSection new_section = phys_sections[section];
        new_section.mr = &io_mem_subpage_ram;
        section = phys_section_add(&new_section);
    }
    for (; idx <= eidx; idx++) {
        mmio->sub_section[idx] = section;
    }

    return 0;
}

static subpage_t *subpage_init(hwaddr base)
{
    subpage_t *mmio;

    mmio = g_malloc0(sizeof(subpage_t));

    mmio->base = base;
    memory_region_init_io(&mmio->iomem, &subpage_ops, mmio,
                          "subpage", TARGET_PAGE_SIZE);
    mmio->iomem.subpage = true;
#if defined(DEBUG_SUBPAGE)
    printf("%s: %p base " TARGET_FMT_plx " len %08x %d\n", __func__,
           mmio, base, TARGET_PAGE_SIZE, subpage_memory);
#endif
    subpage_register(mmio, 0, TARGET_PAGE_SIZE-1, phys_section_unassigned);

    return mmio;
}

static uint16_t dummy_section(MemoryRegion *mr)
{
    MemoryRegionSection section = {
        .mr = mr,
        .offset_within_address_space = 0,
        .offset_within_region = 0,
        .size = UINT64_MAX,
    };

    return phys_section_add(&section);
}

MemoryRegion *iotlb_to_region(hwaddr index)
{
    return phys_sections[index & ~TARGET_PAGE_MASK].mr;
}

static void io_mem_init(void)
{
    memory_region_init_io(&io_mem_rom, &unassigned_mem_ops, NULL, "rom", UINT64_MAX);
    memory_region_init_io(&io_mem_unassigned, &unassigned_mem_ops, NULL,
                          "unassigned", UINT64_MAX);
    memory_region_init_io(&io_mem_notdirty, &notdirty_mem_ops, NULL,
                          "notdirty", UINT64_MAX);
    memory_region_init_io(&io_mem_subpage_ram, &subpage_ram_ops, NULL,
                          "subpage-ram", UINT64_MAX);
    memory_region_init_io(&io_mem_watch, &watch_mem_ops, NULL,
                          "watch", UINT64_MAX);
}

static void mem_begin(MemoryListener *listener)
{
    AddressSpaceDispatch *d = container_of(listener, AddressSpaceDispatch, listener);

    destroy_all_mappings(d);
    d->phys_map.ptr = PHYS_MAP_NODE_NIL;
}

static void core_begin(MemoryListener *listener)
{
    phys_sections_clear();
    phys_section_unassigned = dummy_section(&io_mem_unassigned);
    phys_section_notdirty = dummy_section(&io_mem_notdirty);
    phys_section_rom = dummy_section(&io_mem_rom);
    phys_section_watch = dummy_section(&io_mem_watch);
}

static void tcg_commit(MemoryListener *listener)
{
    CPUArchState *env;

    /* since each CPU stores ram addresses in its TLB cache, we must
       reset the modified entries */
    /* XXX: slow ! */
    for(env = first_cpu; env != NULL; env = env->next_cpu) {
        tlb_flush(env, 1);
    }
}

static void core_log_global_start(MemoryListener *listener)
{
    cpu_physical_memory_set_dirty_tracking(1);
}

static void core_log_global_stop(MemoryListener *listener)
{
    cpu_physical_memory_set_dirty_tracking(0);
}

static void io_region_add(MemoryListener *listener,
                          MemoryRegionSection *section)
{
    MemoryRegionIORange *mrio = g_new(MemoryRegionIORange, 1);

    mrio->mr = section->mr;
    mrio->offset = section->offset_within_region;
    iorange_init(&mrio->iorange, &memory_region_iorange_ops,
                 section->offset_within_address_space, section->size);
    ioport_register(&mrio->iorange);
}

static void io_region_del(MemoryListener *listener,
                          MemoryRegionSection *section)
{
    isa_unassign_ioport(section->offset_within_address_space, section->size);
}

static MemoryListener core_memory_listener = {
    .begin = core_begin,
    .log_global_start = core_log_global_start,
    .log_global_stop = core_log_global_stop,
    .priority = 1,
};

static MemoryListener io_memory_listener = {
    .region_add = io_region_add,
    .region_del = io_region_del,
    .priority = 0,
};

static MemoryListener tcg_memory_listener = {
    .commit = tcg_commit,
};

void address_space_init_dispatch(AddressSpace *as)
{
    AddressSpaceDispatch *d = g_new(AddressSpaceDispatch, 1);

    d->phys_map  = (PhysPageEntry) { .ptr = PHYS_MAP_NODE_NIL, .is_leaf = 0 };
    d->listener = (MemoryListener) {
        .begin = mem_begin,
        .region_add = mem_add,
        .region_nop = mem_add,
        .priority = 0,
    };
    as->dispatch = d;
    memory_listener_register(&d->listener, as);
}

void address_space_destroy_dispatch(AddressSpace *as)
{
    AddressSpaceDispatch *d = as->dispatch;

    memory_listener_unregister(&d->listener);
    destroy_l2_mapping(&d->phys_map, P_L2_LEVELS - 1);
    g_free(d);
    as->dispatch = NULL;
}

static void memory_map_init(void)
{
    system_memory = g_malloc(sizeof(*system_memory));
    memory_region_init(system_memory, "system", INT64_MAX);
    address_space_init(&address_space_memory, system_memory);
    address_space_memory.name = "memory";

    system_io = g_malloc(sizeof(*system_io));
    memory_region_init(system_io, "io", 65536);
    address_space_init(&address_space_io, system_io);
    address_space_io.name = "I/O";

    memory_listener_register(&core_memory_listener, &address_space_memory);
    memory_listener_register(&io_memory_listener, &address_space_io);
    memory_listener_register(&tcg_memory_listener, &address_space_memory);

    dma_context_init(&dma_context_memory, &address_space_memory,
                     NULL, NULL, NULL);
}

MemoryRegion *get_system_memory(void)
{
    return system_memory;
}

MemoryRegion *get_system_io(void)
{
    return system_io;
}

#endif /* !defined(CONFIG_USER_ONLY) */

/* physical memory access (slow version, mainly for debug) */
#if defined(CONFIG_USER_ONLY)
int cpu_memory_rw_debug(CPUArchState *env, target_ulong addr,
                        uint8_t *buf, int len, int is_write)
{
    int l, flags;
    target_ulong page;
    void * p;

    while (len > 0) {
        page = addr & TARGET_PAGE_MASK;
        l = (page + TARGET_PAGE_SIZE) - addr;
        if (l > len)
            l = len;
        flags = page_get_flags(page);
        if (!(flags & PAGE_VALID))
            return -1;
        if (is_write) {
            if (!(flags & PAGE_WRITE))
                return -1;
            /* XXX: this code should not depend on lock_user */
            if (!(p = lock_user(VERIFY_WRITE, addr, l, 0)))
                return -1;
            memcpy(p, buf, l);
            unlock_user(p, addr, l);
        } else {
            if (!(flags & PAGE_READ))
                return -1;
            /* XXX: this code should not depend on lock_user */
            if (!(p = lock_user(VERIFY_READ, addr, l, 1)))
                return -1;
            memcpy(buf, p, l);
            unlock_user(p, addr, 0);
        }
        len -= l;
        buf += l;
        addr += l;
    }
    return 0;
}

#else

static void invalidate_and_set_dirty(hwaddr addr,
                                     hwaddr length)
{
    if (!cpu_physical_memory_is_dirty(addr)) {
        /* invalidate code */
        tb_invalidate_phys_page_range(addr, addr + length, 0);
        /* set dirty bit */
        cpu_physical_memory_set_dirty_flags(addr, (0xff & ~CODE_DIRTY_FLAG));
    }
    xen_modified_memory(addr, length);
}

static inline bool memory_access_is_direct(MemoryRegion *mr, bool is_write)
{
    if (memory_region_is_ram(mr)) {
        return !(is_write && mr->readonly);
    }
    if (memory_region_is_romd(mr)) {
        return !is_write;
    }

    return false;
}

static inline int memory_access_size(int l, hwaddr addr)
{
    if (l >= 4 && ((addr & 3) == 0)) {
        return 4;
    }
    if (l >= 2 && ((addr & 1) == 0)) {
        return 2;
    }
    return 1;
}

bool address_space_rw(AddressSpace *as, hwaddr addr, uint8_t *buf,
                      int len, bool is_write)
{
    hwaddr l;
    uint8_t *ptr;
    uint64_t val;
    hwaddr addr1;
    MemoryRegionSection *section;
    bool error = false;

    while (len > 0) {
        l = len;
        section = address_space_translate(as, addr, &addr1, &l, is_write);

        if (is_write) {
            if (!memory_access_is_direct(section->mr, is_write)) {
                l = memory_access_size(l, addr1);
                /* XXX: could force cpu_single_env to NULL to avoid
                   potential bugs */
                if (l == 4) {
                    /* 32 bit write access */
                    val = ldl_p(buf);
                    error |= io_mem_write(section->mr, addr1, val, 4);
                } else if (l == 2) {
                    /* 16 bit write access */
                    val = lduw_p(buf);
                    error |= io_mem_write(section->mr, addr1, val, 2);
                } else {
                    /* 8 bit write access */
                    val = ldub_p(buf);
                    error |= io_mem_write(section->mr, addr1, val, 1);
                }
            } else {
                addr1 += memory_region_get_ram_addr(section->mr);
                /* RAM case */
                ptr = qemu_get_ram_ptr(addr1);
                memcpy(ptr, buf, l);
                invalidate_and_set_dirty(addr1, l);
            }
        } else {
            if (!memory_access_is_direct(section->mr, is_write)) {
                /* I/O case */
                l = memory_access_size(l, addr1);
                if (l == 4) {
                    /* 32 bit read access */
                    error |= io_mem_read(section->mr, addr1, &val, 4);
                    stl_p(buf, val);
                } else if (l == 2) {
                    /* 16 bit read access */
                    error |= io_mem_read(section->mr, addr1, &val, 2);
                    stw_p(buf, val);
                } else {
                    /* 8 bit read access */
                    error |= io_mem_read(section->mr, addr1, &val, 1);
                    stb_p(buf, val);
                }
            } else {
                /* RAM case */
                ptr = qemu_get_ram_ptr(section->mr->ram_addr + addr1);
                memcpy(buf, ptr, l);
            }
        }
        len -= l;
        buf += l;
        addr += l;
    }

    return error;
}

bool address_space_write(AddressSpace *as, hwaddr addr,
                         const uint8_t *buf, int len)
{
    return address_space_rw(as, addr, (uint8_t *)buf, len, true);
}

bool address_space_read(AddressSpace *as, hwaddr addr, uint8_t *buf, int len)
{
    return address_space_rw(as, addr, buf, len, false);
}


void cpu_physical_memory_rw(hwaddr addr, uint8_t *buf,
                            int len, int is_write)
{
    address_space_rw(&address_space_memory, addr, buf, len, is_write);
}

/* used for ROM loading : can write in RAM and ROM */
void cpu_physical_memory_write_rom(hwaddr addr,
                                   const uint8_t *buf, int len)
{
    hwaddr l;
    uint8_t *ptr;
    hwaddr addr1;
    MemoryRegionSection *section;

    while (len > 0) {
        l = len;
        section = address_space_translate(&address_space_memory,
                                          addr, &addr1, &l, true);

        if (!(memory_region_is_ram(section->mr) ||
              memory_region_is_romd(section->mr))) {
            /* do nothing */
        } else {
<<<<<<< HEAD
            uintptr_t addr1 = memory_region_get_ram_addr(section->mr)
                + memory_region_section_addr(section, addr);
=======
            addr1 += memory_region_get_ram_addr(section->mr);
>>>>>>> dec3fc96
            /* ROM/RAM case */
            ptr = qemu_get_ram_ptr(addr1);
            memcpy(ptr, buf, l);
            invalidate_and_set_dirty(addr1, l);
        }
        len -= l;
        buf += l;
        addr += l;
    }
}

typedef struct {
    void *buffer;
    hwaddr addr;
    hwaddr len;
} BounceBuffer;

static BounceBuffer bounce;

typedef struct MapClient {
    void *opaque;
    void (*callback)(void *opaque);
    QLIST_ENTRY(MapClient) link;
} MapClient;

static QLIST_HEAD(map_client_list, MapClient) map_client_list
    = QLIST_HEAD_INITIALIZER(map_client_list);

void *cpu_register_map_client(void *opaque, void (*callback)(void *opaque))
{
    MapClient *client = g_malloc(sizeof(*client));

    client->opaque = opaque;
    client->callback = callback;
    QLIST_INSERT_HEAD(&map_client_list, client, link);
    return client;
}

static void cpu_unregister_map_client(void *_client)
{
    MapClient *client = (MapClient *)_client;

    QLIST_REMOVE(client, link);
    g_free(client);
}

static void cpu_notify_map_clients(void)
{
    MapClient *client;

    while (!QLIST_EMPTY(&map_client_list)) {
        client = QLIST_FIRST(&map_client_list);
        client->callback(client->opaque);
        cpu_unregister_map_client(client);
    }
}

bool address_space_access_valid(AddressSpace *as, hwaddr addr, int len, bool is_write)
{
    MemoryRegionSection *section;
    hwaddr l, xlat;

    while (len > 0) {
        l = len;
        section = address_space_translate(as, addr, &xlat, &l, is_write);
        if (!memory_access_is_direct(section->mr, is_write)) {
            l = memory_access_size(l, addr);
            if (!memory_region_access_valid(section->mr, xlat, l, is_write)) {
                return false;
            }
        }

        len -= l;
        addr += l;
    }
    return true;
}

/* Map a physical memory region into a host virtual address.
 * May map a subset of the requested range, given by and returned in *plen.
 * May return NULL if resources needed to perform the mapping are exhausted.
 * Use only for reads OR writes - not for read-modify-write operations.
 * Use cpu_register_map_client() to know when retrying the map operation is
 * likely to succeed.
 */
void *address_space_map(AddressSpace *as,
                        hwaddr addr,
                        hwaddr *plen,
                        bool is_write)
{
    hwaddr len = *plen;
    hwaddr todo = 0;
    hwaddr l, xlat;
    MemoryRegionSection *section;
    ram_addr_t raddr = RAM_ADDR_MAX;
    ram_addr_t rlen;
    void *ret;

    while (len > 0) {
        l = len;
        section = address_space_translate(as, addr, &xlat, &l, is_write);

        if (!memory_access_is_direct(section->mr, is_write)) {
            if (todo || bounce.buffer) {
                break;
            }
            bounce.buffer = qemu_memalign(TARGET_PAGE_SIZE, TARGET_PAGE_SIZE);
            bounce.addr = addr;
            bounce.len = l;
            if (!is_write) {
                address_space_read(as, addr, bounce.buffer, l);
            }

            *plen = l;
            return bounce.buffer;
        }
        if (!todo) {
            raddr = memory_region_get_ram_addr(section->mr) + xlat;
        } else {
            if (memory_region_get_ram_addr(section->mr) + xlat != raddr + todo) {
                break;
            }
        }

        len -= l;
        addr += l;
        todo += l;
    }
    rlen = todo;
    ret = qemu_ram_ptr_length(raddr, &rlen);
    *plen = rlen;
    return ret;
}

/* Unmaps a memory region previously mapped by address_space_map().
 * Will also mark the memory as dirty if is_write == 1.  access_len gives
 * the amount of memory that was actually read or written by the caller.
 */
void address_space_unmap(AddressSpace *as, void *buffer, hwaddr len,
                         int is_write, hwaddr access_len)
{
    if (buffer != bounce.buffer) {
        if (is_write) {
            ram_addr_t addr1 = qemu_ram_addr_from_host_nofail(buffer);
            while (access_len) {
                unsigned l;
                l = TARGET_PAGE_SIZE;
                if (l > access_len)
                    l = access_len;
                invalidate_and_set_dirty(addr1, l);
                addr1 += l;
                access_len -= l;
            }
        }
        if (xen_enabled()) {
            xen_invalidate_map_cache_entry(buffer);
        }
        return;
    }
    if (is_write) {
        address_space_write(as, bounce.addr, bounce.buffer, access_len);
    }
    qemu_vfree(bounce.buffer);
    bounce.buffer = NULL;
    cpu_notify_map_clients();
}

void *cpu_physical_memory_map(hwaddr addr,
                              hwaddr *plen,
                              int is_write)
{
    return address_space_map(&address_space_memory, addr, plen, is_write);
}

void cpu_physical_memory_unmap(void *buffer, hwaddr len,
                               int is_write, hwaddr access_len)
{
    return address_space_unmap(&address_space_memory, buffer, len, is_write, access_len);
}

/* warning: addr must be aligned */
static inline uint32_t ldl_phys_internal(hwaddr addr,
                                         enum device_endian endian)
{
    uint8_t *ptr;
    uint64_t val;
    MemoryRegionSection *section;
    hwaddr l = 4;
    hwaddr addr1;

    section = address_space_translate(&address_space_memory, addr, &addr1, &l,
                                      false);
    if (l < 4 || !memory_access_is_direct(section->mr, false)) {
        /* I/O case */
        io_mem_read(section->mr, addr1, &val, 4);
#if defined(TARGET_WORDS_BIGENDIAN)
        if (endian == DEVICE_LITTLE_ENDIAN) {
            val = bswap32(val);
        }
#else
        if (endian == DEVICE_BIG_ENDIAN) {
            val = bswap32(val);
        }
#endif
    } else {
        /* RAM case */
        ptr = qemu_get_ram_ptr((memory_region_get_ram_addr(section->mr)
                                & TARGET_PAGE_MASK)
                               + addr1);
        switch (endian) {
        case DEVICE_LITTLE_ENDIAN:
            val = ldl_le_p(ptr);
            break;
        case DEVICE_BIG_ENDIAN:
            val = ldl_be_p(ptr);
            break;
        default:
            val = ldl_p(ptr);
            break;
        }
    }
    return val;
}

uint32_t ldl_phys(hwaddr addr)
{
    return ldl_phys_internal(addr, DEVICE_NATIVE_ENDIAN);
}

uint32_t ldl_le_phys(hwaddr addr)
{
    return ldl_phys_internal(addr, DEVICE_LITTLE_ENDIAN);
}

uint32_t ldl_be_phys(hwaddr addr)
{
    return ldl_phys_internal(addr, DEVICE_BIG_ENDIAN);
}

/* warning: addr must be aligned */
static inline uint64_t ldq_phys_internal(hwaddr addr,
                                         enum device_endian endian)
{
    uint8_t *ptr;
    uint64_t val;
    MemoryRegionSection *section;
    hwaddr l = 8;
    hwaddr addr1;

    section = address_space_translate(&address_space_memory, addr, &addr1, &l,
                                      false);
    if (l < 8 || !memory_access_is_direct(section->mr, false)) {
        /* I/O case */
        io_mem_read(section->mr, addr1, &val, 8);
#if defined(TARGET_WORDS_BIGENDIAN)
        if (endian == DEVICE_LITTLE_ENDIAN) {
            val = bswap64(val);
        }
#else
        if (endian == DEVICE_BIG_ENDIAN) {
            val = bswap64(val);
        }
#endif
    } else {
        /* RAM case */
        ptr = qemu_get_ram_ptr((memory_region_get_ram_addr(section->mr)
                                & TARGET_PAGE_MASK)
                               + addr1);
        switch (endian) {
        case DEVICE_LITTLE_ENDIAN:
            val = ldq_le_p(ptr);
            break;
        case DEVICE_BIG_ENDIAN:
            val = ldq_be_p(ptr);
            break;
        default:
            val = ldq_p(ptr);
            break;
        }
    }
    return val;
}

uint64_t ldq_phys(hwaddr addr)
{
    return ldq_phys_internal(addr, DEVICE_NATIVE_ENDIAN);
}

uint64_t ldq_le_phys(hwaddr addr)
{
    return ldq_phys_internal(addr, DEVICE_LITTLE_ENDIAN);
}

uint64_t ldq_be_phys(hwaddr addr)
{
    return ldq_phys_internal(addr, DEVICE_BIG_ENDIAN);
}

/* XXX: optimize */
uint32_t ldub_phys(hwaddr addr)
{
    uint8_t val;
    cpu_physical_memory_read(addr, &val, 1);
    return val;
}

/* warning: addr must be aligned */
static inline uint32_t lduw_phys_internal(hwaddr addr,
                                          enum device_endian endian)
{
    uint8_t *ptr;
    uint64_t val;
    MemoryRegionSection *section;
    hwaddr l = 2;
    hwaddr addr1;

    section = address_space_translate(&address_space_memory, addr, &addr1, &l,
                                      false);
    if (l < 2 || !memory_access_is_direct(section->mr, false)) {
        /* I/O case */
        io_mem_read(section->mr, addr1, &val, 2);
#if defined(TARGET_WORDS_BIGENDIAN)
        if (endian == DEVICE_LITTLE_ENDIAN) {
            val = bswap16(val);
        }
#else
        if (endian == DEVICE_BIG_ENDIAN) {
            val = bswap16(val);
        }
#endif
    } else {
        /* RAM case */
        ptr = qemu_get_ram_ptr((memory_region_get_ram_addr(section->mr)
                                & TARGET_PAGE_MASK)
                               + addr1);
        switch (endian) {
        case DEVICE_LITTLE_ENDIAN:
            val = lduw_le_p(ptr);
            break;
        case DEVICE_BIG_ENDIAN:
            val = lduw_be_p(ptr);
            break;
        default:
            val = lduw_p(ptr);
            break;
        }
    }
    return val;
}

uint32_t lduw_phys(hwaddr addr)
{
    return lduw_phys_internal(addr, DEVICE_NATIVE_ENDIAN);
}

uint32_t lduw_le_phys(hwaddr addr)
{
    return lduw_phys_internal(addr, DEVICE_LITTLE_ENDIAN);
}

uint32_t lduw_be_phys(hwaddr addr)
{
    return lduw_phys_internal(addr, DEVICE_BIG_ENDIAN);
}

/* warning: addr must be aligned. The ram page is not masked as dirty
   and the code inside is not invalidated. It is useful if the dirty
   bits are used to track modified PTEs */
void stl_phys_notdirty(hwaddr addr, uint32_t val)
{
    uint8_t *ptr;
    MemoryRegionSection *section;
    hwaddr l = 4;
    hwaddr addr1;

    section = address_space_translate(&address_space_memory, addr, &addr1, &l,
                                      true);
    if (l < 4 || !memory_access_is_direct(section->mr, true)) {
        io_mem_write(section->mr, addr1, val, 4);
    } else {
<<<<<<< HEAD
        uintptr_t addr1 = (memory_region_get_ram_addr(section->mr)
                           & TARGET_PAGE_MASK)
            + memory_region_section_addr(section, addr);
=======
        addr1 += memory_region_get_ram_addr(section->mr) & TARGET_PAGE_MASK;
>>>>>>> dec3fc96
        ptr = qemu_get_ram_ptr(addr1);
        stl_p(ptr, val);

        if (unlikely(in_migration)) {
            if (!cpu_physical_memory_is_dirty(addr1)) {
                /* invalidate code */
                tb_invalidate_phys_page_range(addr1, addr1 + 4, 0);
                /* set dirty bit */
                cpu_physical_memory_set_dirty_flags(
                    addr1, (0xff & ~CODE_DIRTY_FLAG));
            }
        }
    }
}

/* warning: addr must be aligned */
static inline void stl_phys_internal(hwaddr addr, uint32_t val,
                                     enum device_endian endian)
{
    uint8_t *ptr;
    MemoryRegionSection *section;
    hwaddr l = 4;
    hwaddr addr1;

    section = address_space_translate(&address_space_memory, addr, &addr1, &l,
                                      true);
    if (l < 4 || !memory_access_is_direct(section->mr, true)) {
#if defined(TARGET_WORDS_BIGENDIAN)
        if (endian == DEVICE_LITTLE_ENDIAN) {
            val = bswap32(val);
        }
#else
        if (endian == DEVICE_BIG_ENDIAN) {
            val = bswap32(val);
        }
#endif
        io_mem_write(section->mr, addr1, val, 4);
    } else {
<<<<<<< HEAD
        uintptr_t addr1;
        addr1 = (memory_region_get_ram_addr(section->mr) & TARGET_PAGE_MASK)
            + memory_region_section_addr(section, addr);
=======
>>>>>>> dec3fc96
        /* RAM case */
        addr1 += memory_region_get_ram_addr(section->mr) & TARGET_PAGE_MASK;
        ptr = qemu_get_ram_ptr(addr1);
        switch (endian) {
        case DEVICE_LITTLE_ENDIAN:
            stl_le_p(ptr, val);
            break;
        case DEVICE_BIG_ENDIAN:
            stl_be_p(ptr, val);
            break;
        default:
            stl_p(ptr, val);
            break;
        }
        invalidate_and_set_dirty(addr1, 4);
    }
}

void stl_phys(hwaddr addr, uint32_t val)
{
    stl_phys_internal(addr, val, DEVICE_NATIVE_ENDIAN);
}

void stl_le_phys(hwaddr addr, uint32_t val)
{
    stl_phys_internal(addr, val, DEVICE_LITTLE_ENDIAN);
}

void stl_be_phys(hwaddr addr, uint32_t val)
{
    stl_phys_internal(addr, val, DEVICE_BIG_ENDIAN);
}

/* XXX: optimize */
void stb_phys(hwaddr addr, uint32_t val)
{
    uint8_t v = val;
    cpu_physical_memory_write(addr, &v, 1);
}

/* warning: addr must be aligned */
static inline void stw_phys_internal(hwaddr addr, uint32_t val,
                                     enum device_endian endian)
{
    uint8_t *ptr;
    MemoryRegionSection *section;
    hwaddr l = 2;
    hwaddr addr1;

    section = address_space_translate(&address_space_memory, addr, &addr1, &l,
                                      true);
    if (l < 2 || !memory_access_is_direct(section->mr, true)) {
#if defined(TARGET_WORDS_BIGENDIAN)
        if (endian == DEVICE_LITTLE_ENDIAN) {
            val = bswap16(val);
        }
#else
        if (endian == DEVICE_BIG_ENDIAN) {
            val = bswap16(val);
        }
#endif
        io_mem_write(section->mr, addr1, val, 2);
    } else {
<<<<<<< HEAD
        uintptr_t addr1;
        addr1 = (memory_region_get_ram_addr(section->mr) & TARGET_PAGE_MASK)
            + memory_region_section_addr(section, addr);
=======
>>>>>>> dec3fc96
        /* RAM case */
        addr1 += memory_region_get_ram_addr(section->mr) & TARGET_PAGE_MASK;
        ptr = qemu_get_ram_ptr(addr1);
        switch (endian) {
        case DEVICE_LITTLE_ENDIAN:
            stw_le_p(ptr, val);
            break;
        case DEVICE_BIG_ENDIAN:
            stw_be_p(ptr, val);
            break;
        default:
            stw_p(ptr, val);
            break;
        }
        invalidate_and_set_dirty(addr1, 2);
    }
}

void stw_phys(hwaddr addr, uint32_t val)
{
    stw_phys_internal(addr, val, DEVICE_NATIVE_ENDIAN);
}

void stw_le_phys(hwaddr addr, uint32_t val)
{
    stw_phys_internal(addr, val, DEVICE_LITTLE_ENDIAN);
}

void stw_be_phys(hwaddr addr, uint32_t val)
{
    stw_phys_internal(addr, val, DEVICE_BIG_ENDIAN);
}

/* XXX: optimize */
void stq_phys(hwaddr addr, uint64_t val)
{
    val = tswap64(val);
    cpu_physical_memory_write(addr, &val, 8);
}

void stq_le_phys(hwaddr addr, uint64_t val)
{
    val = cpu_to_le64(val);
    cpu_physical_memory_write(addr, &val, 8);
}

void stq_be_phys(hwaddr addr, uint64_t val)
{
    val = cpu_to_be64(val);
    cpu_physical_memory_write(addr, &val, 8);
}

/* virtual memory access for debug (includes writing to ROM) */
int cpu_memory_rw_debug(CPUArchState *env, target_ulong addr,
                        uint8_t *buf, int len, int is_write)
{
    int l;
    hwaddr phys_addr;
    target_ulong page;

    while (len > 0) {
        page = addr & TARGET_PAGE_MASK;
        phys_addr = cpu_get_phys_page_debug(env, page);
        /* if no physical page mapped, return an error */
        if (phys_addr == -1)
            return -1;
        l = (page + TARGET_PAGE_SIZE) - addr;
        if (l > len)
            l = len;
        phys_addr += (addr & ~TARGET_PAGE_MASK);
        if (is_write)
            cpu_physical_memory_write_rom(phys_addr, buf, l);
        else
            cpu_physical_memory_rw(phys_addr, buf, l, is_write);
        len -= l;
        buf += l;
        addr += l;
    }
    return 0;
}
#endif

#if !defined(CONFIG_USER_ONLY)

/*
 * A helper function for the _utterly broken_ virtio device model to find out if
 * it's running on a big endian machine. Don't do this at home kids!
 */
bool virtio_is_big_endian(void);
bool virtio_is_big_endian(void)
{
#if defined(TARGET_WORDS_BIGENDIAN)
    return true;
#else
    return false;
#endif
}

#endif

#ifndef CONFIG_USER_ONLY
bool cpu_physical_memory_is_io(hwaddr phys_addr)
{
    MemoryRegionSection *section;
    hwaddr l = 1;

    section = address_space_translate(&address_space_memory,
                                      phys_addr, &phys_addr, &l, false);

    return !(memory_region_is_ram(section->mr) ||
             memory_region_is_romd(section->mr));
}
#endif<|MERGE_RESOLUTION|>--- conflicted
+++ resolved
@@ -839,44 +839,6 @@
     }
 }
 
-static int qemu_target_backtrace(target_ulong *array, size_t size)
-{
-    int n = 0;
-    if (size >= 2) {
-#if defined(TARGET_ARM)
-        array[0] = cpu_single_env->regs[15];
-        array[1] = cpu_single_env->regs[14];
-#elif defined(TARGET_MIPS)
-        array[0] = cpu_single_env->active_tc.PC;
-        array[1] = cpu_single_env->active_tc.gpr[31];
-#else
-        array[0] = 0;
-        array[1] = 0;
-#endif
-        n = 2;
-    }
-    return n;
-}
-
-#include "disas/disas.h"
-const char *qemu_sprint_backtrace(char *buffer, size_t length)
-{
-    char *p = buffer;
-    if (cpu_single_env) {
-        target_ulong caller[2];
-        const char *symbol;
-        qemu_target_backtrace(caller, 2);
-        symbol = lookup_symbol(caller[0]);
-        p += sprintf(p, "[%s]", symbol);
-        symbol = lookup_symbol(caller[1]);
-        p += sprintf(p, "[%s]", symbol);
-    } else {
-        p += sprintf(p, "[cpu not running]");
-    }
-    assert((p - buffer) < length);
-    return buffer;
-}
-
 void qemu_flush_coalesced_mmio_buffer(void)
 {
     if (kvm_enabled())
@@ -1445,67 +1407,6 @@
     return ram_addr;
 }
 
-<<<<<<< HEAD
-static uint64_t unassigned_mem_read(void *opaque, hwaddr addr,
-                                    unsigned size)
-{
-    if (trace_unassigned) {
-        char buffer[256];
-        fprintf(stderr, "Unassigned mem read " TARGET_FMT_plx " %s\n",
-                addr, qemu_sprint_backtrace(buffer, sizeof(buffer)));
-    }
-    //~ vm_stop(0);
-#if defined(TARGET_ALPHA) || defined(TARGET_SPARC) || defined(TARGET_MICROBLAZE)
-    cpu_unassigned_access(cpu_single_env, addr, 0, 0, 0, size);
-#endif
-    return 0;
-}
-
-static void unassigned_mem_write(void *opaque, hwaddr addr,
-                                 uint64_t val, unsigned size)
-{
-    if (trace_unassigned) {
-        char buffer[256];
-        fprintf(stderr, "Unassigned mem write " TARGET_FMT_plx " = 0x%"PRIx64" %s\n",
-                addr, val, qemu_sprint_backtrace(buffer, sizeof(buffer)));
-    }
-#if defined(TARGET_ALPHA) || defined(TARGET_SPARC) || defined(TARGET_MICROBLAZE)
-    cpu_unassigned_access(cpu_single_env, addr, 1, 0, 0, size);
-#endif
-}
-
-static const MemoryRegionOps unassigned_mem_ops = {
-    .read = unassigned_mem_read,
-    .write = unassigned_mem_write,
-    .endianness = DEVICE_NATIVE_ENDIAN,
-};
-
-static uint64_t error_mem_read(void *opaque, hwaddr addr,
-                               unsigned size)
-{
-    abort();
-}
-
-static void error_mem_write(void *opaque, hwaddr addr,
-                            uint64_t value, unsigned size)
-{
-    abort();
-}
-
-static const MemoryRegionOps error_mem_ops = {
-    .read = error_mem_read,
-    .write = error_mem_write,
-    .endianness = DEVICE_NATIVE_ENDIAN,
-};
-
-static const MemoryRegionOps rom_mem_ops = {
-    .read = error_mem_read,
-    .write = unassigned_mem_write,
-    .endianness = DEVICE_NATIVE_ENDIAN,
-};
-
-=======
->>>>>>> dec3fc96
 static void notdirty_mem_write(void *opaque, hwaddr ram_addr,
                                uint64_t val, unsigned size)
 {
@@ -2113,12 +2014,7 @@
               memory_region_is_romd(section->mr))) {
             /* do nothing */
         } else {
-<<<<<<< HEAD
-            uintptr_t addr1 = memory_region_get_ram_addr(section->mr)
-                + memory_region_section_addr(section, addr);
-=======
             addr1 += memory_region_get_ram_addr(section->mr);
->>>>>>> dec3fc96
             /* ROM/RAM case */
             ptr = qemu_get_ram_ptr(addr1);
             memcpy(ptr, buf, l);
@@ -2499,13 +2395,7 @@
     if (l < 4 || !memory_access_is_direct(section->mr, true)) {
         io_mem_write(section->mr, addr1, val, 4);
     } else {
-<<<<<<< HEAD
-        uintptr_t addr1 = (memory_region_get_ram_addr(section->mr)
-                           & TARGET_PAGE_MASK)
-            + memory_region_section_addr(section, addr);
-=======
         addr1 += memory_region_get_ram_addr(section->mr) & TARGET_PAGE_MASK;
->>>>>>> dec3fc96
         ptr = qemu_get_ram_ptr(addr1);
         stl_p(ptr, val);
 
@@ -2544,12 +2434,6 @@
 #endif
         io_mem_write(section->mr, addr1, val, 4);
     } else {
-<<<<<<< HEAD
-        uintptr_t addr1;
-        addr1 = (memory_region_get_ram_addr(section->mr) & TARGET_PAGE_MASK)
-            + memory_region_section_addr(section, addr);
-=======
->>>>>>> dec3fc96
         /* RAM case */
         addr1 += memory_region_get_ram_addr(section->mr) & TARGET_PAGE_MASK;
         ptr = qemu_get_ram_ptr(addr1);
@@ -2613,12 +2497,6 @@
 #endif
         io_mem_write(section->mr, addr1, val, 2);
     } else {
-<<<<<<< HEAD
-        uintptr_t addr1;
-        addr1 = (memory_region_get_ram_addr(section->mr) & TARGET_PAGE_MASK)
-            + memory_region_section_addr(section, addr);
-=======
->>>>>>> dec3fc96
         /* RAM case */
         addr1 += memory_region_get_ram_addr(section->mr) & TARGET_PAGE_MASK;
         ptr = qemu_get_ram_ptr(addr1);
