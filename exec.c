/*
 *  virtual page mapping and translated block handling
 *
 *  Copyright (c) 2003 Fabrice Bellard
 *
 * This library is free software; you can redistribute it and/or
 * modify it under the terms of the GNU Lesser General Public
 * License as published by the Free Software Foundation; either
 * version 2 of the License, or (at your option) any later version.
 *
 * This library is distributed in the hope that it will be useful,
 * but WITHOUT ANY WARRANTY; without even the implied warranty of
 * MERCHANTABILITY or FITNESS FOR A PARTICULAR PURPOSE.  See the GNU
 * Lesser General Public License for more details.
 *
 * You should have received a copy of the GNU Lesser General Public
 * License along with this library; if not, write to the Free Software
 * Foundation, Inc., 51 Franklin Street, Fifth Floor, Boston MA  02110-1301 USA
 */
#include "config.h"
#ifdef _WIN32
#include <windows.h>
#else
#include <sys/types.h>
#include <sys/mman.h>
#endif
#include <stdlib.h>
#include <stdio.h>
#include <stdarg.h>
#include <string.h>
#include <errno.h>
#include <unistd.h>
#include <inttypes.h>

#include "cpu.h"
#include "exec-all.h"
#include "qemu-common.h"
#include "tcg.h"
#include "hw/hw.h"
#include "osdep.h"
#include "kvm.h"
#if defined(CONFIG_USER_ONLY)
#include <qemu.h>
#endif

//#define DEBUG_TB_INVALIDATE
//#define DEBUG_FLUSH
//#define DEBUG_TLB
#define DEBUG_UNASSIGNED

/* make various TB consistency checks */
//#define DEBUG_TB_CHECK
//#define DEBUG_TLB_CHECK

//#define DEBUG_IOPORT
//#define DEBUG_SUBPAGE

#if !defined(CONFIG_USER_ONLY)
/* TB consistency checks only implemented for usermode emulation.  */
#undef DEBUG_TB_CHECK
#endif

#define SMC_BITMAP_USE_THRESHOLD 10

#if defined(TARGET_SPARC64)
#define TARGET_PHYS_ADDR_SPACE_BITS 41
#elif defined(TARGET_SPARC)
#define TARGET_PHYS_ADDR_SPACE_BITS 36
#elif defined(TARGET_ALPHA)
#define TARGET_PHYS_ADDR_SPACE_BITS 42
#define TARGET_VIRT_ADDR_SPACE_BITS 42
#elif defined(TARGET_PPC64)
#define TARGET_PHYS_ADDR_SPACE_BITS 42
#elif defined(TARGET_X86_64) && !defined(CONFIG_KQEMU)
#define TARGET_PHYS_ADDR_SPACE_BITS 42
#elif defined(TARGET_I386) && !defined(CONFIG_KQEMU)
#define TARGET_PHYS_ADDR_SPACE_BITS 36
#else
/* Note: for compatibility with kqemu, we use 32 bits for x86_64 */
#define TARGET_PHYS_ADDR_SPACE_BITS 32
#endif

static TranslationBlock *tbs;
int code_gen_max_blocks;
TranslationBlock *tb_phys_hash[CODE_GEN_PHYS_HASH_SIZE];
static int nb_tbs;
/* any access to the tbs or the page table must use this lock */
spinlock_t tb_lock = SPIN_LOCK_UNLOCKED;

#if defined(__arm__) || defined(__sparc_v9__)
/* The prologue must be reachable with a direct jump. ARM and Sparc64
 have limited branch ranges (possibly also PPC) so place it in a
 section close to code segment. */
#define code_gen_section                                \
    __attribute__((__section__(".gen_code")))           \
    __attribute__((aligned (32)))
#elif defined(_WIN32)
#define code_gen_section                                \
    __attribute__((aligned (16)))
#else
#define code_gen_section                                \
    __attribute__((aligned (32)))
#endif

uint8_t code_gen_prologue[1024] code_gen_section;
static uint8_t *code_gen_buffer;
static unsigned long code_gen_buffer_size;
/* threshold to flush the translated code buffer */
static unsigned long code_gen_buffer_max_size;
uint8_t *code_gen_ptr;

#if !defined(CONFIG_USER_ONLY)
int phys_ram_fd;
uint8_t *phys_ram_dirty;
static int in_migration;

typedef struct RAMBlock {
    uint8_t *host;
    ram_addr_t offset;
    ram_addr_t length;
    struct RAMBlock *next;
} RAMBlock;

static RAMBlock *ram_blocks;
/* TODO: When we implement (and use) ram deallocation (e.g. for hotplug)
   then we can no longer assume contiguous ram offsets, and external uses
   of this variable will break.  */
ram_addr_t last_ram_offset;
#endif

CPUState *first_cpu;
/* current CPU in the current thread. It is only valid inside
   cpu_exec() */
CPUState *cpu_single_env;
/* 0 = Do not count executed instructions.
   1 = Precise instruction counting.
   2 = Adaptive rate instruction counting.  */
int use_icount = 0;
/* Current instruction counter.  While executing translated code this may
   include some instructions that have not yet been executed.  */
int64_t qemu_icount;

typedef struct PageDesc {
    /* list of TBs intersecting this ram page */
    TranslationBlock *first_tb;
    /* in order to optimize self modifying code, we count the number
       of lookups we do to a given page to use a bitmap */
    unsigned int code_write_count;
    uint8_t *code_bitmap;
#if defined(CONFIG_USER_ONLY)
    unsigned long flags;
#endif
} PageDesc;

typedef struct PhysPageDesc {
    /* offset in host memory of the page + io_index in the low bits */
    ram_addr_t phys_offset;
    ram_addr_t region_offset;
} PhysPageDesc;

#define L2_BITS 10
#if defined(CONFIG_USER_ONLY) && defined(TARGET_VIRT_ADDR_SPACE_BITS)
/* XXX: this is a temporary hack for alpha target.
 *      In the future, this is to be replaced by a multi-level table
 *      to actually be able to handle the complete 64 bits address space.
 */
#define L1_BITS (TARGET_VIRT_ADDR_SPACE_BITS - L2_BITS - TARGET_PAGE_BITS)
#else
#define L1_BITS (32 - L2_BITS - TARGET_PAGE_BITS)
#endif

#define L1_SIZE (1 << L1_BITS)
#define L2_SIZE (1 << L2_BITS)

unsigned long qemu_real_host_page_size;
unsigned long qemu_host_page_bits;
unsigned long qemu_host_page_size;
unsigned long qemu_host_page_mask;

/* XXX: for system emulation, it could just be an array */
static PageDesc *l1_map[L1_SIZE];
static PhysPageDesc **l1_phys_map;

#if !defined(CONFIG_USER_ONLY)
static void io_mem_init(void);

/* io memory support */
CPUWriteMemoryFunc *io_mem_write[IO_MEM_NB_ENTRIES][4];
CPUReadMemoryFunc *io_mem_read[IO_MEM_NB_ENTRIES][4];
void *io_mem_opaque[IO_MEM_NB_ENTRIES];
static char io_mem_used[IO_MEM_NB_ENTRIES];
static int io_mem_watch;
#endif

/* log support */
static const char *logfilename = "/tmp/qemu.log";
FILE *logfile;
int loglevel;
static int log_append = 0;

/* statistics */
static int tlb_flush_count;
static int tb_flush_count;
static int tb_phys_invalidate_count;

#define SUBPAGE_IDX(addr) ((addr) & ~TARGET_PAGE_MASK)
typedef struct subpage_t {
    target_phys_addr_t base;
    CPUReadMemoryFunc **mem_read[TARGET_PAGE_SIZE][4];
    CPUWriteMemoryFunc **mem_write[TARGET_PAGE_SIZE][4];
    void *opaque[TARGET_PAGE_SIZE][2][4];
    ram_addr_t region_offset[TARGET_PAGE_SIZE][2][4];
} subpage_t;

#ifdef _WIN32
static void map_exec(void *addr, long size)
{
    DWORD old_protect;
    VirtualProtect(addr, size,
                   PAGE_EXECUTE_READWRITE, &old_protect);
    
}
#else
static void map_exec(void *addr, long size)
{
    unsigned long start, end, page_size;
    
    page_size = getpagesize();
    start = (unsigned long)addr;
    start &= ~(page_size - 1);
    
    end = (unsigned long)addr + size;
    end += page_size - 1;
    end &= ~(page_size - 1);
    
    mprotect((void *)start, end - start,
             PROT_READ | PROT_WRITE | PROT_EXEC);
}
#endif

static void page_init(void)
{
    /* NOTE: we can always suppose that qemu_host_page_size >=
       TARGET_PAGE_SIZE */
#ifdef _WIN32
    {
        SYSTEM_INFO system_info;

        GetSystemInfo(&system_info);
        qemu_real_host_page_size = system_info.dwPageSize;
    }
#else
    qemu_real_host_page_size = getpagesize();
#endif
    if (qemu_host_page_size == 0)
        qemu_host_page_size = qemu_real_host_page_size;
    if (qemu_host_page_size < TARGET_PAGE_SIZE)
        qemu_host_page_size = TARGET_PAGE_SIZE;
    qemu_host_page_bits = 0;
    while ((1 << qemu_host_page_bits) < qemu_host_page_size)
        qemu_host_page_bits++;
    qemu_host_page_mask = ~(qemu_host_page_size - 1);
    l1_phys_map = qemu_vmalloc(L1_SIZE * sizeof(void *));
    memset(l1_phys_map, 0, L1_SIZE * sizeof(void *));

#if !defined(_WIN32) && defined(CONFIG_USER_ONLY)
    {
        long long startaddr, endaddr;
        FILE *f;
        int n;

        mmap_lock();
        last_brk = (unsigned long)sbrk(0);
        f = fopen("/proc/self/maps", "r");
        if (f) {
            do {
                n = fscanf (f, "%llx-%llx %*[^\n]\n", &startaddr, &endaddr);
                if (n == 2) {
                    startaddr = MIN(startaddr,
                                    (1ULL << TARGET_PHYS_ADDR_SPACE_BITS) - 1);
                    endaddr = MIN(endaddr,
                                    (1ULL << TARGET_PHYS_ADDR_SPACE_BITS) - 1);
                    page_set_flags(startaddr & TARGET_PAGE_MASK,
                                   TARGET_PAGE_ALIGN(endaddr),
                                   PAGE_RESERVED); 
                }
            } while (!feof(f));
            fclose(f);
        }
        mmap_unlock();
    }
#endif
}

static inline PageDesc **page_l1_map(target_ulong index)
{
#if TARGET_LONG_BITS > 32
    /* Host memory outside guest VM.  For 32-bit targets we have already
       excluded high addresses.  */
    if (index > ((target_ulong)L2_SIZE * L1_SIZE))
        return NULL;
#endif
    return &l1_map[index >> L2_BITS];
}

static inline PageDesc *page_find_alloc(target_ulong index)
{
    PageDesc **lp, *p;
    lp = page_l1_map(index);
    if (!lp)
        return NULL;

    p = *lp;
    if (!p) {
        /* allocate if not found */
#if defined(CONFIG_USER_ONLY)
        size_t len = sizeof(PageDesc) * L2_SIZE;
        /* Don't use qemu_malloc because it may recurse.  */
        p = mmap(0, len, PROT_READ | PROT_WRITE,
                 MAP_PRIVATE | MAP_ANONYMOUS, -1, 0);
        *lp = p;
        if (h2g_valid(p)) {
            unsigned long addr = h2g(p);
            page_set_flags(addr & TARGET_PAGE_MASK,
                           TARGET_PAGE_ALIGN(addr + len),
                           PAGE_RESERVED); 
        }
#else
        p = qemu_mallocz(sizeof(PageDesc) * L2_SIZE);
        *lp = p;
#endif
    }
    return p + (index & (L2_SIZE - 1));
}

static inline PageDesc *page_find(target_ulong index)
{
    PageDesc **lp, *p;
    lp = page_l1_map(index);
    if (!lp)
        return NULL;

    p = *lp;
    if (!p)
        return 0;
    return p + (index & (L2_SIZE - 1));
}

static PhysPageDesc *phys_page_find_alloc(target_phys_addr_t index, int alloc)
{
    void **lp, **p;
    PhysPageDesc *pd;

    p = (void **)l1_phys_map;
#if TARGET_PHYS_ADDR_SPACE_BITS > 32

#if TARGET_PHYS_ADDR_SPACE_BITS > (32 + L1_BITS)
#error unsupported TARGET_PHYS_ADDR_SPACE_BITS
#endif
    lp = p + ((index >> (L1_BITS + L2_BITS)) & (L1_SIZE - 1));
    p = *lp;
    if (!p) {
        /* allocate if not found */
        if (!alloc)
            return NULL;
        p = qemu_vmalloc(sizeof(void *) * L1_SIZE);
        memset(p, 0, sizeof(void *) * L1_SIZE);
        *lp = p;
    }
#endif
    lp = p + ((index >> L2_BITS) & (L1_SIZE - 1));
    pd = *lp;
    if (!pd) {
        int i;
        /* allocate if not found */
        if (!alloc)
            return NULL;
        pd = qemu_vmalloc(sizeof(PhysPageDesc) * L2_SIZE);
        *lp = pd;
        for (i = 0; i < L2_SIZE; i++) {
          pd[i].phys_offset = IO_MEM_UNASSIGNED;
          pd[i].region_offset = (index + i) << TARGET_PAGE_BITS;
        }
    }
    return ((PhysPageDesc *)pd) + (index & (L2_SIZE - 1));
}

static inline PhysPageDesc *phys_page_find(target_phys_addr_t index)
{
    return phys_page_find_alloc(index, 0);
}

#if !defined(CONFIG_USER_ONLY)
static void tlb_protect_code(ram_addr_t ram_addr);
static void tlb_unprotect_code_phys(CPUState *env, ram_addr_t ram_addr,
                                    target_ulong vaddr);
#define mmap_lock() do { } while(0)
#define mmap_unlock() do { } while(0)
#endif

#define DEFAULT_CODE_GEN_BUFFER_SIZE (32 * 1024 * 1024)

#if defined(CONFIG_USER_ONLY)
/* Currently it is not recommended to allocate big chunks of data in
   user mode. It will change when a dedicated libc will be used */
#define USE_STATIC_CODE_GEN_BUFFER
#endif

#ifdef USE_STATIC_CODE_GEN_BUFFER
static uint8_t static_code_gen_buffer[DEFAULT_CODE_GEN_BUFFER_SIZE];
#endif

static void code_gen_alloc(unsigned long tb_size)
{
#ifdef USE_STATIC_CODE_GEN_BUFFER
    code_gen_buffer = static_code_gen_buffer;
    code_gen_buffer_size = DEFAULT_CODE_GEN_BUFFER_SIZE;
    map_exec(code_gen_buffer, code_gen_buffer_size);
#else
    code_gen_buffer_size = tb_size;
    if (code_gen_buffer_size == 0) {
#if defined(CONFIG_USER_ONLY)
        /* in user mode, phys_ram_size is not meaningful */
        code_gen_buffer_size = DEFAULT_CODE_GEN_BUFFER_SIZE;
#else
        /* XXX: needs adjustments */
        code_gen_buffer_size = (unsigned long)(ram_size / 4);
#endif
    }
    if (code_gen_buffer_size < MIN_CODE_GEN_BUFFER_SIZE)
        code_gen_buffer_size = MIN_CODE_GEN_BUFFER_SIZE;
    /* The code gen buffer location may have constraints depending on
       the host cpu and OS */
#if defined(__linux__) 
    {
        int flags;
        void *start = NULL;

        flags = MAP_PRIVATE | MAP_ANONYMOUS;
#if defined(__x86_64__)
        flags |= MAP_32BIT;
        /* Cannot map more than that */
        if (code_gen_buffer_size > (800 * 1024 * 1024))
            code_gen_buffer_size = (800 * 1024 * 1024);
#elif defined(__sparc_v9__)
        // Map the buffer below 2G, so we can use direct calls and branches
        flags |= MAP_FIXED;
        start = (void *) 0x60000000UL;
        if (code_gen_buffer_size > (512 * 1024 * 1024))
            code_gen_buffer_size = (512 * 1024 * 1024);
#elif defined(__arm__)
        /* Map the buffer below 32M, so we can use direct calls and branches */
        flags |= MAP_FIXED;
        start = (void *) 0x01000000UL;
        if (code_gen_buffer_size > 16 * 1024 * 1024)
            code_gen_buffer_size = 16 * 1024 * 1024;
#endif
        code_gen_buffer = mmap(start, code_gen_buffer_size,
                               PROT_WRITE | PROT_READ | PROT_EXEC,
                               flags, -1, 0);
        if (code_gen_buffer == MAP_FAILED) {
            fprintf(stderr, "Could not allocate dynamic translator buffer\n");
            exit(1);
        }
    }
#elif defined(__FreeBSD__) || defined(__DragonFly__)
    {
        int flags;
        void *addr = NULL;
        flags = MAP_PRIVATE | MAP_ANONYMOUS;
#if defined(__x86_64__)
        /* FreeBSD doesn't have MAP_32BIT, use MAP_FIXED and assume
         * 0x40000000 is free */
        flags |= MAP_FIXED;
        addr = (void *)0x40000000;
        /* Cannot map more than that */
        if (code_gen_buffer_size > (800 * 1024 * 1024))
            code_gen_buffer_size = (800 * 1024 * 1024);
#endif
        code_gen_buffer = mmap(addr, code_gen_buffer_size,
                               PROT_WRITE | PROT_READ | PROT_EXEC, 
                               flags, -1, 0);
        if (code_gen_buffer == MAP_FAILED) {
            fprintf(stderr, "Could not allocate dynamic translator buffer\n");
            exit(1);
        }
    }
#else
    code_gen_buffer = qemu_malloc(code_gen_buffer_size);
    map_exec(code_gen_buffer, code_gen_buffer_size);
#endif
#endif /* !USE_STATIC_CODE_GEN_BUFFER */
    map_exec(code_gen_prologue, sizeof(code_gen_prologue));
    code_gen_buffer_max_size = code_gen_buffer_size - 
        code_gen_max_block_size();
    code_gen_max_blocks = code_gen_buffer_size / CODE_GEN_AVG_BLOCK_SIZE;
    tbs = qemu_malloc(code_gen_max_blocks * sizeof(TranslationBlock));
}

/* Must be called before using the QEMU cpus. 'tb_size' is the size
   (in bytes) allocated to the translation buffer. Zero means default
   size. */
void cpu_exec_init_all(unsigned long tb_size)
{
    cpu_gen_init();
    code_gen_alloc(tb_size);
    code_gen_ptr = code_gen_buffer;
    page_init();
#if !defined(CONFIG_USER_ONLY)
    io_mem_init();
#endif
}

#if defined(CPU_SAVE_VERSION) && !defined(CONFIG_USER_ONLY)

#define CPU_COMMON_SAVE_VERSION 1

static void cpu_common_save(QEMUFile *f, void *opaque)
{
    CPUState *env = opaque;

    qemu_put_be32s(f, &env->halted);
    qemu_put_be32s(f, &env->interrupt_request);
}

static int cpu_common_load(QEMUFile *f, void *opaque, int version_id)
{
    CPUState *env = opaque;

    if (version_id != CPU_COMMON_SAVE_VERSION)
        return -EINVAL;

    qemu_get_be32s(f, &env->halted);
    qemu_get_be32s(f, &env->interrupt_request);
    /* 0x01 was CPU_INTERRUPT_EXIT. This line can be removed when the
       version_id is increased. */
    env->interrupt_request &= ~0x01;
    tlb_flush(env, 1);

    return 0;
}
#endif

void cpu_exec_init(CPUState *env)
{
    CPUState **penv;
    int cpu_index;

#if defined(CONFIG_USER_ONLY)
    cpu_list_lock();
#endif
    env->next_cpu = NULL;
    penv = &first_cpu;
    cpu_index = 0;
    while (*penv != NULL) {
        penv = (CPUState **)&(*penv)->next_cpu;
        cpu_index++;
    }
    env->cpu_index = cpu_index;
    env->numa_node = 0;
    TAILQ_INIT(&env->breakpoints);
    TAILQ_INIT(&env->watchpoints);
    *penv = env;
#if defined(CONFIG_USER_ONLY)
    cpu_list_unlock();
#endif
#if defined(CPU_SAVE_VERSION) && !defined(CONFIG_USER_ONLY)
    register_savevm("cpu_common", cpu_index, CPU_COMMON_SAVE_VERSION,
                    cpu_common_save, cpu_common_load, env);
    register_savevm("cpu", cpu_index, CPU_SAVE_VERSION,
                    cpu_save, cpu_load, env);
#endif
}

static inline void invalidate_page_bitmap(PageDesc *p)
{
    if (p->code_bitmap) {
        qemu_free(p->code_bitmap);
        p->code_bitmap = NULL;
    }
    p->code_write_count = 0;
}

/* set to NULL all the 'first_tb' fields in all PageDescs */
static void page_flush_tb(void)
{
    int i, j;
    PageDesc *p;

    for(i = 0; i < L1_SIZE; i++) {
        p = l1_map[i];
        if (p) {
            for(j = 0; j < L2_SIZE; j++) {
                p->first_tb = NULL;
                invalidate_page_bitmap(p);
                p++;
            }
        }
    }
}

/* flush all the translation blocks */
/* XXX: tb_flush is currently not thread safe */
void tb_flush(CPUState *env1)
{
    CPUState *env;
#if defined(DEBUG_FLUSH)
    printf("qemu: flush code_size=%ld nb_tbs=%d avg_tb_size=%ld\n",
           (unsigned long)(code_gen_ptr - code_gen_buffer),
           nb_tbs, nb_tbs > 0 ?
           ((unsigned long)(code_gen_ptr - code_gen_buffer)) / nb_tbs : 0);
#endif
    if ((unsigned long)(code_gen_ptr - code_gen_buffer) > code_gen_buffer_size)
        cpu_abort(env1, "Internal error: code buffer overflow\n");

    nb_tbs = 0;

    for(env = first_cpu; env != NULL; env = env->next_cpu) {
        memset (env->tb_jmp_cache, 0, TB_JMP_CACHE_SIZE * sizeof (void *));
    }

    memset (tb_phys_hash, 0, CODE_GEN_PHYS_HASH_SIZE * sizeof (void *));
    page_flush_tb();

    code_gen_ptr = code_gen_buffer;
    /* XXX: flush processor icache at this point if cache flush is
       expensive */
    tb_flush_count++;
}

#ifdef DEBUG_TB_CHECK

static void tb_invalidate_check(target_ulong address)
{
    TranslationBlock *tb;
    int i;
    address &= TARGET_PAGE_MASK;
    for(i = 0;i < CODE_GEN_PHYS_HASH_SIZE; i++) {
        for(tb = tb_phys_hash[i]; tb != NULL; tb = tb->phys_hash_next) {
            if (!(address + TARGET_PAGE_SIZE <= tb->pc ||
                  address >= tb->pc + tb->size)) {
                printf("ERROR invalidate: address=%08lx PC=%08lx size=%04x\n",
                       address, (long)tb->pc, tb->size);
            }
        }
    }
}

/* verify that all the pages have correct rights for code */
static void tb_page_check(void)
{
    TranslationBlock *tb;
    int i, flags1, flags2;

    for(i = 0;i < CODE_GEN_PHYS_HASH_SIZE; i++) {
        for(tb = tb_phys_hash[i]; tb != NULL; tb = tb->phys_hash_next) {
            flags1 = page_get_flags(tb->pc);
            flags2 = page_get_flags(tb->pc + tb->size - 1);
            if ((flags1 & PAGE_WRITE) || (flags2 & PAGE_WRITE)) {
                printf("ERROR page flags: PC=%08lx size=%04x f1=%x f2=%x\n",
                       (long)tb->pc, tb->size, flags1, flags2);
            }
        }
    }
}

static void tb_jmp_check(TranslationBlock *tb)
{
    TranslationBlock *tb1;
    unsigned int n1;

    /* suppress any remaining jumps to this TB */
    tb1 = tb->jmp_first;
    for(;;) {
        n1 = (long)tb1 & 3;
        tb1 = (TranslationBlock *)((long)tb1 & ~3);
        if (n1 == 2)
            break;
        tb1 = tb1->jmp_next[n1];
    }
    /* check end of list */
    if (tb1 != tb) {
        printf("ERROR: jmp_list from 0x%08lx\n", (long)tb);
    }
}

#endif

/* invalidate one TB */
static inline void tb_remove(TranslationBlock **ptb, TranslationBlock *tb,
                             int next_offset)
{
    TranslationBlock *tb1;
    for(;;) {
        tb1 = *ptb;
        if (tb1 == tb) {
            *ptb = *(TranslationBlock **)((char *)tb1 + next_offset);
            break;
        }
        ptb = (TranslationBlock **)((char *)tb1 + next_offset);
    }
}

static inline void tb_page_remove(TranslationBlock **ptb, TranslationBlock *tb)
{
    TranslationBlock *tb1;
    unsigned int n1;

    for(;;) {
        tb1 = *ptb;
        n1 = (long)tb1 & 3;
        tb1 = (TranslationBlock *)((long)tb1 & ~3);
        if (tb1 == tb) {
            *ptb = tb1->page_next[n1];
            break;
        }
        ptb = &tb1->page_next[n1];
    }
}

static inline void tb_jmp_remove(TranslationBlock *tb, int n)
{
    TranslationBlock *tb1, **ptb;
    unsigned int n1;

    ptb = &tb->jmp_next[n];
    tb1 = *ptb;
    if (tb1) {
        /* find tb(n) in circular list */
        for(;;) {
            tb1 = *ptb;
            n1 = (long)tb1 & 3;
            tb1 = (TranslationBlock *)((long)tb1 & ~3);
            if (n1 == n && tb1 == tb)
                break;
            if (n1 == 2) {
                ptb = &tb1->jmp_first;
            } else {
                ptb = &tb1->jmp_next[n1];
            }
        }
        /* now we can suppress tb(n) from the list */
        *ptb = tb->jmp_next[n];

        tb->jmp_next[n] = NULL;
    }
}

/* reset the jump entry 'n' of a TB so that it is not chained to
   another TB */
static inline void tb_reset_jump(TranslationBlock *tb, int n)
{
    tb_set_jmp_target(tb, n, (unsigned long)(tb->tc_ptr + tb->tb_next_offset[n]));
}

void tb_phys_invalidate(TranslationBlock *tb, target_ulong page_addr)
{
    CPUState *env;
    PageDesc *p;
    unsigned int h, n1;
    target_phys_addr_t phys_pc;
    TranslationBlock *tb1, *tb2;

    /* remove the TB from the hash list */
    phys_pc = tb->page_addr[0] + (tb->pc & ~TARGET_PAGE_MASK);
    h = tb_phys_hash_func(phys_pc);
    tb_remove(&tb_phys_hash[h], tb,
              offsetof(TranslationBlock, phys_hash_next));

    /* remove the TB from the page list */
    if (tb->page_addr[0] != page_addr) {
        p = page_find(tb->page_addr[0] >> TARGET_PAGE_BITS);
        tb_page_remove(&p->first_tb, tb);
        invalidate_page_bitmap(p);
    }
    if (tb->page_addr[1] != -1 && tb->page_addr[1] != page_addr) {
        p = page_find(tb->page_addr[1] >> TARGET_PAGE_BITS);
        tb_page_remove(&p->first_tb, tb);
        invalidate_page_bitmap(p);
    }

    tb_invalidated_flag = 1;

    /* remove the TB from the hash list */
    h = tb_jmp_cache_hash_func(tb->pc);
    for(env = first_cpu; env != NULL; env = env->next_cpu) {
        if (env->tb_jmp_cache[h] == tb)
            env->tb_jmp_cache[h] = NULL;
    }

    /* suppress this TB from the two jump lists */
    tb_jmp_remove(tb, 0);
    tb_jmp_remove(tb, 1);

    /* suppress any remaining jumps to this TB */
    tb1 = tb->jmp_first;
    for(;;) {
        n1 = (long)tb1 & 3;
        if (n1 == 2)
            break;
        tb1 = (TranslationBlock *)((long)tb1 & ~3);
        tb2 = tb1->jmp_next[n1];
        tb_reset_jump(tb1, n1);
        tb1->jmp_next[n1] = NULL;
        tb1 = tb2;
    }
    tb->jmp_first = (TranslationBlock *)((long)tb | 2); /* fail safe */

    tb_phys_invalidate_count++;
}

static inline void set_bits(uint8_t *tab, int start, int len)
{
    int end, mask, end1;

    end = start + len;
    tab += start >> 3;
    mask = 0xff << (start & 7);
    if ((start & ~7) == (end & ~7)) {
        if (start < end) {
            mask &= ~(0xff << (end & 7));
            *tab |= mask;
        }
    } else {
        *tab++ |= mask;
        start = (start + 8) & ~7;
        end1 = end & ~7;
        while (start < end1) {
            *tab++ = 0xff;
            start += 8;
        }
        if (start < end) {
            mask = ~(0xff << (end & 7));
            *tab |= mask;
        }
    }
}

static void build_page_bitmap(PageDesc *p)
{
    int n, tb_start, tb_end;
    TranslationBlock *tb;

    p->code_bitmap = qemu_mallocz(TARGET_PAGE_SIZE / 8);

    tb = p->first_tb;
    while (tb != NULL) {
        n = (long)tb & 3;
        tb = (TranslationBlock *)((long)tb & ~3);
        /* NOTE: this is subtle as a TB may span two physical pages */
        if (n == 0) {
            /* NOTE: tb_end may be after the end of the page, but
               it is not a problem */
            tb_start = tb->pc & ~TARGET_PAGE_MASK;
            tb_end = tb_start + tb->size;
            if (tb_end > TARGET_PAGE_SIZE)
                tb_end = TARGET_PAGE_SIZE;
        } else {
            tb_start = 0;
            tb_end = ((tb->pc + tb->size) & ~TARGET_PAGE_MASK);
        }
        set_bits(p->code_bitmap, tb_start, tb_end - tb_start);
        tb = tb->page_next[n];
    }
}

TranslationBlock *tb_gen_code(CPUState *env,
                              target_ulong pc, target_ulong cs_base,
                              int flags, int cflags)
{
    TranslationBlock *tb;
    uint8_t *tc_ptr;
    target_ulong phys_pc, phys_page2, virt_page2;
    int code_gen_size;

    phys_pc = get_phys_addr_code(env, pc);
    tb = tb_alloc(pc);
    if (!tb) {
        /* flush must be done */
        tb_flush(env);
        /* cannot fail at this point */
        tb = tb_alloc(pc);
        /* Don't forget to invalidate previous TB info.  */
        tb_invalidated_flag = 1;
    }
    tc_ptr = code_gen_ptr;
    tb->tc_ptr = tc_ptr;
    tb->cs_base = cs_base;
    tb->flags = flags;
    tb->cflags = cflags;
    cpu_gen_code(env, tb, &code_gen_size);
    code_gen_ptr = (void *)(((unsigned long)code_gen_ptr + code_gen_size + CODE_GEN_ALIGN - 1) & ~(CODE_GEN_ALIGN - 1));

    /* check next page if needed */
    virt_page2 = (pc + tb->size - 1) & TARGET_PAGE_MASK;
    phys_page2 = -1;
    if ((pc & TARGET_PAGE_MASK) != virt_page2) {
        phys_page2 = get_phys_addr_code(env, virt_page2);
    }
    tb_link_phys(tb, phys_pc, phys_page2);
    return tb;
}

/* invalidate all TBs which intersect with the target physical page
   starting in range [start;end[. NOTE: start and end must refer to
   the same physical page. 'is_cpu_write_access' should be true if called
   from a real cpu write access: the virtual CPU will exit the current
   TB if code is modified inside this TB. */
void tb_invalidate_phys_page_range(target_phys_addr_t start, target_phys_addr_t end,
                                   int is_cpu_write_access)
{
    TranslationBlock *tb, *tb_next, *saved_tb;
    CPUState *env = cpu_single_env;
    target_ulong tb_start, tb_end;
    PageDesc *p;
    int n;
#ifdef TARGET_HAS_PRECISE_SMC
    int current_tb_not_found = is_cpu_write_access;
    TranslationBlock *current_tb = NULL;
    int current_tb_modified = 0;
    target_ulong current_pc = 0;
    target_ulong current_cs_base = 0;
    int current_flags = 0;
#endif /* TARGET_HAS_PRECISE_SMC */

    p = page_find(start >> TARGET_PAGE_BITS);
    if (!p)
        return;
    if (!p->code_bitmap &&
        ++p->code_write_count >= SMC_BITMAP_USE_THRESHOLD &&
        is_cpu_write_access) {
        /* build code bitmap */
        build_page_bitmap(p);
    }

    /* we remove all the TBs in the range [start, end[ */
    /* XXX: see if in some cases it could be faster to invalidate all the code */
    tb = p->first_tb;
    while (tb != NULL) {
        n = (long)tb & 3;
        tb = (TranslationBlock *)((long)tb & ~3);
        tb_next = tb->page_next[n];
        /* NOTE: this is subtle as a TB may span two physical pages */
        if (n == 0) {
            /* NOTE: tb_end may be after the end of the page, but
               it is not a problem */
            tb_start = tb->page_addr[0] + (tb->pc & ~TARGET_PAGE_MASK);
            tb_end = tb_start + tb->size;
        } else {
            tb_start = tb->page_addr[1];
            tb_end = tb_start + ((tb->pc + tb->size) & ~TARGET_PAGE_MASK);
        }
        if (!(tb_end <= start || tb_start >= end)) {
#ifdef TARGET_HAS_PRECISE_SMC
            if (current_tb_not_found) {
                current_tb_not_found = 0;
                current_tb = NULL;
                if (env->mem_io_pc) {
                    /* now we have a real cpu fault */
                    current_tb = tb_find_pc(env->mem_io_pc);
                }
            }
            if (current_tb == tb &&
                (current_tb->cflags & CF_COUNT_MASK) != 1) {
                /* If we are modifying the current TB, we must stop
                its execution. We could be more precise by checking
                that the modification is after the current PC, but it
                would require a specialized function to partially
                restore the CPU state */

                current_tb_modified = 1;
                cpu_restore_state(current_tb, env,
                                  env->mem_io_pc, NULL);
                cpu_get_tb_cpu_state(env, &current_pc, &current_cs_base,
                                     &current_flags);
            }
#endif /* TARGET_HAS_PRECISE_SMC */
            /* we need to do that to handle the case where a signal
               occurs while doing tb_phys_invalidate() */
            saved_tb = NULL;
            if (env) {
                saved_tb = env->current_tb;
                env->current_tb = NULL;
            }
            tb_phys_invalidate(tb, -1);
            if (env) {
                env->current_tb = saved_tb;
                if (env->interrupt_request && env->current_tb)
                    cpu_interrupt(env, env->interrupt_request);
            }
        }
        tb = tb_next;
    }
#if !defined(CONFIG_USER_ONLY)
    /* if no code remaining, no need to continue to use slow writes */
    if (!p->first_tb) {
        invalidate_page_bitmap(p);
        if (is_cpu_write_access) {
            tlb_unprotect_code_phys(env, start, env->mem_io_vaddr);
        }
    }
#endif
#ifdef TARGET_HAS_PRECISE_SMC
    if (current_tb_modified) {
        /* we generate a block containing just the instruction
           modifying the memory. It will ensure that it cannot modify
           itself */
        env->current_tb = NULL;
        tb_gen_code(env, current_pc, current_cs_base, current_flags, 1);
        cpu_resume_from_signal(env, NULL);
    }
#endif
}

/* len must be <= 8 and start must be a multiple of len */
static inline void tb_invalidate_phys_page_fast(target_phys_addr_t start, int len)
{
    PageDesc *p;
    int offset, b;
#if 0
    if (1) {
        qemu_log("modifying code at 0x%x size=%d EIP=%x PC=%08x\n",
                  cpu_single_env->mem_io_vaddr, len,
                  cpu_single_env->eip,
                  cpu_single_env->eip + (long)cpu_single_env->segs[R_CS].base);
    }
#endif
    p = page_find(start >> TARGET_PAGE_BITS);
    if (!p)
        return;
    if (p->code_bitmap) {
        offset = start & ~TARGET_PAGE_MASK;
        b = p->code_bitmap[offset >> 3] >> (offset & 7);
        if (b & ((1 << len) - 1))
            goto do_invalidate;
    } else {
    do_invalidate:
        tb_invalidate_phys_page_range(start, start + len, 1);
    }
}

#if !defined(CONFIG_SOFTMMU)
static void tb_invalidate_phys_page(target_phys_addr_t addr,
                                    unsigned long pc, void *puc)
{
    TranslationBlock *tb;
    PageDesc *p;
    int n;
#ifdef TARGET_HAS_PRECISE_SMC
    TranslationBlock *current_tb = NULL;
    CPUState *env = cpu_single_env;
    int current_tb_modified = 0;
    target_ulong current_pc = 0;
    target_ulong current_cs_base = 0;
    int current_flags = 0;
#endif

    addr &= TARGET_PAGE_MASK;
    p = page_find(addr >> TARGET_PAGE_BITS);
    if (!p)
        return;
    tb = p->first_tb;
#ifdef TARGET_HAS_PRECISE_SMC
    if (tb && pc != 0) {
        current_tb = tb_find_pc(pc);
    }
#endif
    while (tb != NULL) {
        n = (long)tb & 3;
        tb = (TranslationBlock *)((long)tb & ~3);
#ifdef TARGET_HAS_PRECISE_SMC
        if (current_tb == tb &&
            (current_tb->cflags & CF_COUNT_MASK) != 1) {
                /* If we are modifying the current TB, we must stop
                   its execution. We could be more precise by checking
                   that the modification is after the current PC, but it
                   would require a specialized function to partially
                   restore the CPU state */

            current_tb_modified = 1;
            cpu_restore_state(current_tb, env, pc, puc);
            cpu_get_tb_cpu_state(env, &current_pc, &current_cs_base,
                                 &current_flags);
        }
#endif /* TARGET_HAS_PRECISE_SMC */
        tb_phys_invalidate(tb, addr);
        tb = tb->page_next[n];
    }
    p->first_tb = NULL;
#ifdef TARGET_HAS_PRECISE_SMC
    if (current_tb_modified) {
        /* we generate a block containing just the instruction
           modifying the memory. It will ensure that it cannot modify
           itself */
        env->current_tb = NULL;
        tb_gen_code(env, current_pc, current_cs_base, current_flags, 1);
        cpu_resume_from_signal(env, puc);
    }
#endif
}
#endif

/* add the tb in the target page and protect it if necessary */
static inline void tb_alloc_page(TranslationBlock *tb,
                                 unsigned int n, target_ulong page_addr)
{
    PageDesc *p;
    TranslationBlock *last_first_tb;

    tb->page_addr[n] = page_addr;
    p = page_find_alloc(page_addr >> TARGET_PAGE_BITS);
    tb->page_next[n] = p->first_tb;
    last_first_tb = p->first_tb;
    p->first_tb = (TranslationBlock *)((long)tb | n);
    invalidate_page_bitmap(p);

#if defined(TARGET_HAS_SMC) || 1

#if defined(CONFIG_USER_ONLY)
    if (p->flags & PAGE_WRITE) {
        target_ulong addr;
        PageDesc *p2;
        int prot;

        /* force the host page as non writable (writes will have a
           page fault + mprotect overhead) */
        page_addr &= qemu_host_page_mask;
        prot = 0;
        for(addr = page_addr; addr < page_addr + qemu_host_page_size;
            addr += TARGET_PAGE_SIZE) {

            p2 = page_find (addr >> TARGET_PAGE_BITS);
            if (!p2)
                continue;
            prot |= p2->flags;
            p2->flags &= ~PAGE_WRITE;
            page_get_flags(addr);
          }
        mprotect(g2h(page_addr), qemu_host_page_size,
                 (prot & PAGE_BITS) & ~PAGE_WRITE);
#ifdef DEBUG_TB_INVALIDATE
        printf("protecting code page: 0x" TARGET_FMT_lx "\n",
               page_addr);
#endif
    }
#else
    /* if some code is already present, then the pages are already
       protected. So we handle the case where only the first TB is
       allocated in a physical page */
    if (!last_first_tb) {
        tlb_protect_code(page_addr);
    }
#endif

#endif /* TARGET_HAS_SMC */
}

/* Allocate a new translation block. Flush the translation buffer if
   too many translation blocks or too much generated code. */
TranslationBlock *tb_alloc(target_ulong pc)
{
    TranslationBlock *tb;

    if (nb_tbs >= code_gen_max_blocks ||
        (code_gen_ptr - code_gen_buffer) >= code_gen_buffer_max_size)
        return NULL;
    tb = &tbs[nb_tbs++];
    tb->pc = pc;
    tb->cflags = 0;
    return tb;
}

void tb_free(TranslationBlock *tb)
{
    /* In practice this is mostly used for single use temporary TB
       Ignore the hard cases and just back up if this TB happens to
       be the last one generated.  */
    if (nb_tbs > 0 && tb == &tbs[nb_tbs - 1]) {
        code_gen_ptr = tb->tc_ptr;
        nb_tbs--;
    }
}

/* add a new TB and link it to the physical page tables. phys_page2 is
   (-1) to indicate that only one page contains the TB. */
void tb_link_phys(TranslationBlock *tb,
                  target_ulong phys_pc, target_ulong phys_page2)
{
    unsigned int h;
    TranslationBlock **ptb;

    /* Grab the mmap lock to stop another thread invalidating this TB
       before we are done.  */
    mmap_lock();
    /* add in the physical hash table */
    h = tb_phys_hash_func(phys_pc);
    ptb = &tb_phys_hash[h];
    tb->phys_hash_next = *ptb;
    *ptb = tb;

    /* add in the page list */
    tb_alloc_page(tb, 0, phys_pc & TARGET_PAGE_MASK);
    if (phys_page2 != -1)
        tb_alloc_page(tb, 1, phys_page2);
    else
        tb->page_addr[1] = -1;

    tb->jmp_first = (TranslationBlock *)((long)tb | 2);
    tb->jmp_next[0] = NULL;
    tb->jmp_next[1] = NULL;

    /* init original jump addresses */
    if (tb->tb_next_offset[0] != 0xffff)
        tb_reset_jump(tb, 0);
    if (tb->tb_next_offset[1] != 0xffff)
        tb_reset_jump(tb, 1);

#ifdef DEBUG_TB_CHECK
    tb_page_check();
#endif
    mmap_unlock();
}

/* find the TB 'tb' such that tb[0].tc_ptr <= tc_ptr <
   tb[1].tc_ptr. Return NULL if not found */
TranslationBlock *tb_find_pc(unsigned long tc_ptr)
{
    int m_min, m_max, m;
    unsigned long v;
    TranslationBlock *tb;

    if (nb_tbs <= 0)
        return NULL;
    if (tc_ptr < (unsigned long)code_gen_buffer ||
        tc_ptr >= (unsigned long)code_gen_ptr)
        return NULL;
    /* binary search (cf Knuth) */
    m_min = 0;
    m_max = nb_tbs - 1;
    while (m_min <= m_max) {
        m = (m_min + m_max) >> 1;
        tb = &tbs[m];
        v = (unsigned long)tb->tc_ptr;
        if (v == tc_ptr)
            return tb;
        else if (tc_ptr < v) {
            m_max = m - 1;
        } else {
            m_min = m + 1;
        }
    }
    return &tbs[m_max];
}

static void tb_reset_jump_recursive(TranslationBlock *tb);

static inline void tb_reset_jump_recursive2(TranslationBlock *tb, int n)
{
    TranslationBlock *tb1, *tb_next, **ptb;
    unsigned int n1;

    tb1 = tb->jmp_next[n];
    if (tb1 != NULL) {
        /* find head of list */
        for(;;) {
            n1 = (long)tb1 & 3;
            tb1 = (TranslationBlock *)((long)tb1 & ~3);
            if (n1 == 2)
                break;
            tb1 = tb1->jmp_next[n1];
        }
        /* we are now sure now that tb jumps to tb1 */
        tb_next = tb1;

        /* remove tb from the jmp_first list */
        ptb = &tb_next->jmp_first;
        for(;;) {
            tb1 = *ptb;
            n1 = (long)tb1 & 3;
            tb1 = (TranslationBlock *)((long)tb1 & ~3);
            if (n1 == n && tb1 == tb)
                break;
            ptb = &tb1->jmp_next[n1];
        }
        *ptb = tb->jmp_next[n];
        tb->jmp_next[n] = NULL;

        /* suppress the jump to next tb in generated code */
        tb_reset_jump(tb, n);

        /* suppress jumps in the tb on which we could have jumped */
        tb_reset_jump_recursive(tb_next);
    }
}

static void tb_reset_jump_recursive(TranslationBlock *tb)
{
    tb_reset_jump_recursive2(tb, 0);
    tb_reset_jump_recursive2(tb, 1);
}

#if defined(TARGET_HAS_ICE)
static void breakpoint_invalidate(CPUState *env, target_ulong pc)
{
    target_phys_addr_t addr;
    target_ulong pd;
    ram_addr_t ram_addr;
    PhysPageDesc *p;

    addr = cpu_get_phys_page_debug(env, pc);
    p = phys_page_find(addr >> TARGET_PAGE_BITS);
    if (!p) {
        pd = IO_MEM_UNASSIGNED;
    } else {
        pd = p->phys_offset;
    }
    ram_addr = (pd & TARGET_PAGE_MASK) | (pc & ~TARGET_PAGE_MASK);
    tb_invalidate_phys_page_range(ram_addr, ram_addr + 1, 0);
}
#endif

/* Add a watchpoint.  */
int cpu_watchpoint_insert(CPUState *env, target_ulong addr, target_ulong len,
                          int flags, CPUWatchpoint **watchpoint)
{
    target_ulong len_mask = ~(len - 1);
    CPUWatchpoint *wp;

    /* sanity checks: allow power-of-2 lengths, deny unaligned watchpoints */
    if ((len != 1 && len != 2 && len != 4 && len != 8) || (addr & ~len_mask)) {
        fprintf(stderr, "qemu: tried to set invalid watchpoint at "
                TARGET_FMT_lx ", len=" TARGET_FMT_lu "\n", addr, len);
        return -EINVAL;
    }
    wp = qemu_malloc(sizeof(*wp));

    wp->vaddr = addr;
    wp->len_mask = len_mask;
    wp->flags = flags;

    /* keep all GDB-injected watchpoints in front */
    if (flags & BP_GDB)
        TAILQ_INSERT_HEAD(&env->watchpoints, wp, entry);
    else
        TAILQ_INSERT_TAIL(&env->watchpoints, wp, entry);

    tlb_flush_page(env, addr);

    if (watchpoint)
        *watchpoint = wp;
    return 0;
}

/* Remove a specific watchpoint.  */
int cpu_watchpoint_remove(CPUState *env, target_ulong addr, target_ulong len,
                          int flags)
{
    target_ulong len_mask = ~(len - 1);
    CPUWatchpoint *wp;

    TAILQ_FOREACH(wp, &env->watchpoints, entry) {
        if (addr == wp->vaddr && len_mask == wp->len_mask
                && flags == (wp->flags & ~BP_WATCHPOINT_HIT)) {
            cpu_watchpoint_remove_by_ref(env, wp);
            return 0;
        }
    }
    return -ENOENT;
}

/* Remove a specific watchpoint by reference.  */
void cpu_watchpoint_remove_by_ref(CPUState *env, CPUWatchpoint *watchpoint)
{
    TAILQ_REMOVE(&env->watchpoints, watchpoint, entry);

    tlb_flush_page(env, watchpoint->vaddr);

    qemu_free(watchpoint);
}

/* Remove all matching watchpoints.  */
void cpu_watchpoint_remove_all(CPUState *env, int mask)
{
    CPUWatchpoint *wp, *next;

    TAILQ_FOREACH_SAFE(wp, &env->watchpoints, entry, next) {
        if (wp->flags & mask)
            cpu_watchpoint_remove_by_ref(env, wp);
    }
}

/* Add a breakpoint.  */
int cpu_breakpoint_insert(CPUState *env, target_ulong pc, int flags,
                          CPUBreakpoint **breakpoint)
{
#if defined(TARGET_HAS_ICE)
    CPUBreakpoint *bp;

    bp = qemu_malloc(sizeof(*bp));

    bp->pc = pc;
    bp->flags = flags;

    /* keep all GDB-injected breakpoints in front */
    if (flags & BP_GDB)
        TAILQ_INSERT_HEAD(&env->breakpoints, bp, entry);
    else
        TAILQ_INSERT_TAIL(&env->breakpoints, bp, entry);

    breakpoint_invalidate(env, pc);

    if (breakpoint)
        *breakpoint = bp;
    return 0;
#else
    return -ENOSYS;
#endif
}

/* Remove a specific breakpoint.  */
int cpu_breakpoint_remove(CPUState *env, target_ulong pc, int flags)
{
#if defined(TARGET_HAS_ICE)
    CPUBreakpoint *bp;

    TAILQ_FOREACH(bp, &env->breakpoints, entry) {
        if (bp->pc == pc && bp->flags == flags) {
            cpu_breakpoint_remove_by_ref(env, bp);
            return 0;
        }
    }
    return -ENOENT;
#else
    return -ENOSYS;
#endif
}

/* Remove a specific breakpoint by reference.  */
void cpu_breakpoint_remove_by_ref(CPUState *env, CPUBreakpoint *breakpoint)
{
#if defined(TARGET_HAS_ICE)
    TAILQ_REMOVE(&env->breakpoints, breakpoint, entry);

    breakpoint_invalidate(env, breakpoint->pc);

    qemu_free(breakpoint);
#endif
}

/* Remove all matching breakpoints. */
void cpu_breakpoint_remove_all(CPUState *env, int mask)
{
#if defined(TARGET_HAS_ICE)
    CPUBreakpoint *bp, *next;

    TAILQ_FOREACH_SAFE(bp, &env->breakpoints, entry, next) {
        if (bp->flags & mask)
            cpu_breakpoint_remove_by_ref(env, bp);
    }
#endif
}

/* enable or disable single step mode. EXCP_DEBUG is returned by the
   CPU loop after each instruction */
void cpu_single_step(CPUState *env, int enabled)
{
#if defined(TARGET_HAS_ICE)
    if (env->singlestep_enabled != enabled) {
        env->singlestep_enabled = enabled;
        if (kvm_enabled())
            kvm_update_guest_debug(env, 0);
        else {
            /* must flush all the translated code to avoid inconsistencies */
            /* XXX: only flush what is necessary */
            tb_flush(env);
        }
    }
#endif
}

/* enable or disable low levels log */
void cpu_set_log(int log_flags)
{
    loglevel = log_flags;
    if (loglevel && !logfile) {
        logfile = fopen(logfilename, log_append ? "a" : "w");
        if (!logfile) {
            perror(logfilename);
            _exit(1);
        }
#if !defined(CONFIG_SOFTMMU)
        /* must avoid mmap() usage of glibc by setting a buffer "by hand" */
        {
            static char logfile_buf[4096];
            setvbuf(logfile, logfile_buf, _IOLBF, sizeof(logfile_buf));
        }
#else
        setvbuf(logfile, NULL, _IOLBF, 0);
#endif
        log_append = 1;
    }
    if (!loglevel && logfile) {
        fclose(logfile);
        logfile = NULL;
    }
}

void cpu_set_log_filename(const char *filename)
{
    logfilename = strdup(filename);
    if (logfile) {
        fclose(logfile);
        logfile = NULL;
    }
    cpu_set_log(loglevel);
}

static void cpu_unlink_tb(CPUState *env)
{
#if defined(USE_NPTL)
    /* FIXME: TB unchaining isn't SMP safe.  For now just ignore the
       problem and hope the cpu will stop of its own accord.  For userspace
       emulation this often isn't actually as bad as it sounds.  Often
       signals are used primarily to interrupt blocking syscalls.  */
#else
    TranslationBlock *tb;
    static spinlock_t interrupt_lock = SPIN_LOCK_UNLOCKED;

    tb = env->current_tb;
    /* if the cpu is currently executing code, we must unlink it and
       all the potentially executing TB */
    if (tb && !testandset(&interrupt_lock)) {
        env->current_tb = NULL;
        tb_reset_jump_recursive(tb);
        resetlock(&interrupt_lock);
    }
#endif
}

/* mask must never be zero, except for A20 change call */
void cpu_interrupt(CPUState *env, int mask)
{
    int old_mask;

    old_mask = env->interrupt_request;
    env->interrupt_request |= mask;

#ifndef CONFIG_USER_ONLY
    /*
     * If called from iothread context, wake the target cpu in
     * case its halted.
     */
    if (!qemu_cpu_self(env)) {
        qemu_cpu_kick(env);
        return;
    }
#endif

    if (use_icount) {
        env->icount_decr.u16.high = 0xffff;
#ifndef CONFIG_USER_ONLY
        if (!can_do_io(env)
            && (mask & ~old_mask) != 0) {
            cpu_abort(env, "Raised interrupt while not in I/O function");
        }
#endif
    } else {
        cpu_unlink_tb(env);
    }
}

void cpu_reset_interrupt(CPUState *env, int mask)
{
    env->interrupt_request &= ~mask;
}

void cpu_exit(CPUState *env)
{
    env->exit_request = 1;
    cpu_unlink_tb(env);
}

const CPULogItem cpu_log_items[] = {
    { CPU_LOG_TB_OUT_ASM, "out_asm",
      "show generated host assembly code for each compiled TB" },
    { CPU_LOG_TB_IN_ASM, "in_asm",
      "show target assembly code for each compiled TB" },
    { CPU_LOG_TB_OP, "op",
      "show micro ops for each compiled TB" },
    { CPU_LOG_TB_OP_OPT, "op_opt",
      "show micro ops "
#ifdef TARGET_I386
      "before eflags optimization and "
#endif
      "after liveness analysis" },
    { CPU_LOG_INT, "int",
      "show interrupts/exceptions in short format" },
    { CPU_LOG_EXEC, "exec",
      "show trace before each executed TB (lots of logs)" },
    { CPU_LOG_TB_CPU, "cpu",
      "show CPU state before block translation" },
#ifdef TARGET_I386
    { CPU_LOG_PCALL, "pcall",
      "show protected mode far calls/returns/exceptions" },
    { CPU_LOG_RESET, "cpu_reset",
      "show CPU state before CPU resets" },
#endif
#ifdef DEBUG_IOPORT
    { CPU_LOG_IOPORT, "ioport",
      "show all i/o ports accesses" },
#endif
    { 0, NULL, NULL },
};

static int cmp1(const char *s1, int n, const char *s2)
{
    if (strlen(s2) != n)
        return 0;
    return memcmp(s1, s2, n) == 0;
}

/* takes a comma separated list of log masks. Return 0 if error. */
int cpu_str_to_log_mask(const char *str)
{
    const CPULogItem *item;
    int mask;
    const char *p, *p1;

    p = str;
    mask = 0;
    for(;;) {
        p1 = strchr(p, ',');
        if (!p1)
            p1 = p + strlen(p);
	if(cmp1(p,p1-p,"all")) {
		for(item = cpu_log_items; item->mask != 0; item++) {
			mask |= item->mask;
		}
	} else {
        for(item = cpu_log_items; item->mask != 0; item++) {
            if (cmp1(p, p1 - p, item->name))
                goto found;
        }
        return 0;
	}
    found:
        mask |= item->mask;
        if (*p1 != ',')
            break;
        p = p1 + 1;
    }
    return mask;
}

void cpu_abort(CPUState *env, const char *fmt, ...)
{
    va_list ap;
    va_list ap2;

    va_start(ap, fmt);
    va_copy(ap2, ap);
    fprintf(stderr, "qemu: fatal: ");
    vfprintf(stderr, fmt, ap);
    fprintf(stderr, "\n");
#ifdef TARGET_I386
    cpu_dump_state(env, stderr, fprintf, X86_DUMP_FPU | X86_DUMP_CCOP);
#else
    cpu_dump_state(env, stderr, fprintf, 0);
#endif
    if (qemu_log_enabled()) {
        qemu_log("qemu: fatal: ");
        qemu_log_vprintf(fmt, ap2);
        qemu_log("\n");
#ifdef TARGET_I386
        log_cpu_state(env, X86_DUMP_FPU | X86_DUMP_CCOP);
#else
        log_cpu_state(env, 0);
#endif
        qemu_log_flush();
        qemu_log_close();
    }
    va_end(ap2);
    va_end(ap);
    abort();
}

CPUState *cpu_copy(CPUState *env)
{
    CPUState *new_env = cpu_init(env->cpu_model_str);
    CPUState *next_cpu = new_env->next_cpu;
    int cpu_index = new_env->cpu_index;
#if defined(TARGET_HAS_ICE)
    CPUBreakpoint *bp;
    CPUWatchpoint *wp;
#endif

    memcpy(new_env, env, sizeof(CPUState));

    /* Preserve chaining and index. */
    new_env->next_cpu = next_cpu;
    new_env->cpu_index = cpu_index;

    /* Clone all break/watchpoints.
       Note: Once we support ptrace with hw-debug register access, make sure
       BP_CPU break/watchpoints are handled correctly on clone. */
    TAILQ_INIT(&env->breakpoints);
    TAILQ_INIT(&env->watchpoints);
#if defined(TARGET_HAS_ICE)
    TAILQ_FOREACH(bp, &env->breakpoints, entry) {
        cpu_breakpoint_insert(new_env, bp->pc, bp->flags, NULL);
    }
    TAILQ_FOREACH(wp, &env->watchpoints, entry) {
        cpu_watchpoint_insert(new_env, wp->vaddr, (~wp->len_mask) + 1,
                              wp->flags, NULL);
    }
#endif

    return new_env;
}

#if !defined(CONFIG_USER_ONLY)

static inline void tlb_flush_jmp_cache(CPUState *env, target_ulong addr)
{
    unsigned int i;

    /* Discard jump cache entries for any tb which might potentially
       overlap the flushed page.  */
    i = tb_jmp_cache_hash_page(addr - TARGET_PAGE_SIZE);
    memset (&env->tb_jmp_cache[i], 0, 
	    TB_JMP_PAGE_SIZE * sizeof(TranslationBlock *));

    i = tb_jmp_cache_hash_page(addr);
    memset (&env->tb_jmp_cache[i], 0, 
	    TB_JMP_PAGE_SIZE * sizeof(TranslationBlock *));
}

/* NOTE: if flush_global is true, also flush global entries (not
   implemented yet) */
void tlb_flush(CPUState *env, int flush_global)
{
    int i;

#if defined(DEBUG_TLB)
    printf("tlb_flush:\n");
#endif
    /* must reset current TB so that interrupts cannot modify the
       links while we are modifying them */
    env->current_tb = NULL;

    for(i = 0; i < CPU_TLB_SIZE; i++) {
        env->tlb_table[0][i].addr_read = -1;
        env->tlb_table[0][i].addr_write = -1;
        env->tlb_table[0][i].addr_code = -1;
        env->tlb_table[1][i].addr_read = -1;
        env->tlb_table[1][i].addr_write = -1;
        env->tlb_table[1][i].addr_code = -1;
#if (NB_MMU_MODES >= 3)
        env->tlb_table[2][i].addr_read = -1;
        env->tlb_table[2][i].addr_write = -1;
        env->tlb_table[2][i].addr_code = -1;
#endif
#if (NB_MMU_MODES >= 4)
        env->tlb_table[3][i].addr_read = -1;
        env->tlb_table[3][i].addr_write = -1;
        env->tlb_table[3][i].addr_code = -1;
#endif
#if (NB_MMU_MODES >= 5)
        env->tlb_table[4][i].addr_read = -1;
        env->tlb_table[4][i].addr_write = -1;
        env->tlb_table[4][i].addr_code = -1;
#endif

    }

    memset (env->tb_jmp_cache, 0, TB_JMP_CACHE_SIZE * sizeof (void *));

#ifdef CONFIG_KQEMU
    if (env->kqemu_enabled) {
        kqemu_flush(env, flush_global);
    }
#endif
    tlb_flush_count++;
}

static inline void tlb_flush_entry(CPUTLBEntry *tlb_entry, target_ulong addr)
{
    if (addr == (tlb_entry->addr_read &
                 (TARGET_PAGE_MASK | TLB_INVALID_MASK)) ||
        addr == (tlb_entry->addr_write &
                 (TARGET_PAGE_MASK | TLB_INVALID_MASK)) ||
        addr == (tlb_entry->addr_code &
                 (TARGET_PAGE_MASK | TLB_INVALID_MASK))) {
        tlb_entry->addr_read = -1;
        tlb_entry->addr_write = -1;
        tlb_entry->addr_code = -1;
    }
}

void tlb_flush_page(CPUState *env, target_ulong addr)
{
    int i;

#if defined(DEBUG_TLB)
    printf("tlb_flush_page: " TARGET_FMT_lx "\n", addr);
#endif
    /* must reset current TB so that interrupts cannot modify the
       links while we are modifying them */
    env->current_tb = NULL;

    addr &= TARGET_PAGE_MASK;
    i = (addr >> TARGET_PAGE_BITS) & (CPU_TLB_SIZE - 1);
    tlb_flush_entry(&env->tlb_table[0][i], addr);
    tlb_flush_entry(&env->tlb_table[1][i], addr);
#if (NB_MMU_MODES >= 3)
    tlb_flush_entry(&env->tlb_table[2][i], addr);
#endif
#if (NB_MMU_MODES >= 4)
    tlb_flush_entry(&env->tlb_table[3][i], addr);
#endif
#if (NB_MMU_MODES >= 5)
    tlb_flush_entry(&env->tlb_table[4][i], addr);
#endif

    tlb_flush_jmp_cache(env, addr);

#ifdef CONFIG_KQEMU
    if (env->kqemu_enabled) {
        kqemu_flush_page(env, addr);
    }
#endif
}

/* update the TLBs so that writes to code in the virtual page 'addr'
   can be detected */
static void tlb_protect_code(ram_addr_t ram_addr)
{
    cpu_physical_memory_reset_dirty(ram_addr,
                                    ram_addr + TARGET_PAGE_SIZE,
                                    CODE_DIRTY_FLAG);
}

/* update the TLB so that writes in physical page 'phys_addr' are no longer
   tested for self modifying code */
static void tlb_unprotect_code_phys(CPUState *env, ram_addr_t ram_addr,
                                    target_ulong vaddr)
{
    phys_ram_dirty[ram_addr >> TARGET_PAGE_BITS] |= CODE_DIRTY_FLAG;
}

static inline void tlb_reset_dirty_range(CPUTLBEntry *tlb_entry,
                                         unsigned long start, unsigned long length)
{
    unsigned long addr;
    if ((tlb_entry->addr_write & ~TARGET_PAGE_MASK) == IO_MEM_RAM) {
        addr = (tlb_entry->addr_write & TARGET_PAGE_MASK) + tlb_entry->addend;
        if ((addr - start) < length) {
            tlb_entry->addr_write = (tlb_entry->addr_write & TARGET_PAGE_MASK) | TLB_NOTDIRTY;
        }
    }
}

/* Note: start and end must be within the same ram block.  */
void cpu_physical_memory_reset_dirty(ram_addr_t start, ram_addr_t end,
                                     int dirty_flags)
{
    CPUState *env;
    unsigned long length, start1;
    int i, mask, len;
    uint8_t *p;

    start &= TARGET_PAGE_MASK;
    end = TARGET_PAGE_ALIGN(end);

    length = end - start;
    if (length == 0)
        return;
    len = length >> TARGET_PAGE_BITS;
#ifdef CONFIG_KQEMU
    /* XXX: should not depend on cpu context */
    env = first_cpu;
    if (env->kqemu_enabled) {
        ram_addr_t addr;
        addr = start;
        for(i = 0; i < len; i++) {
            kqemu_set_notdirty(env, addr);
            addr += TARGET_PAGE_SIZE;
        }
    }
#endif
    mask = ~dirty_flags;
    p = phys_ram_dirty + (start >> TARGET_PAGE_BITS);
    for(i = 0; i < len; i++)
        p[i] &= mask;

    /* we modify the TLB cache so that the dirty bit will be set again
       when accessing the range */
    start1 = (unsigned long)qemu_get_ram_ptr(start);
    /* Chek that we don't span multiple blocks - this breaks the
       address comparisons below.  */
    if ((unsigned long)qemu_get_ram_ptr(end - 1) - start1
            != (end - 1) - start) {
        abort();
    }

    for(env = first_cpu; env != NULL; env = env->next_cpu) {
        for(i = 0; i < CPU_TLB_SIZE; i++)
            tlb_reset_dirty_range(&env->tlb_table[0][i], start1, length);
        for(i = 0; i < CPU_TLB_SIZE; i++)
            tlb_reset_dirty_range(&env->tlb_table[1][i], start1, length);
#if (NB_MMU_MODES >= 3)
        for(i = 0; i < CPU_TLB_SIZE; i++)
            tlb_reset_dirty_range(&env->tlb_table[2][i], start1, length);
#endif
#if (NB_MMU_MODES >= 4)
        for(i = 0; i < CPU_TLB_SIZE; i++)
            tlb_reset_dirty_range(&env->tlb_table[3][i], start1, length);
#endif
#if (NB_MMU_MODES >= 5)
        for(i = 0; i < CPU_TLB_SIZE; i++)
            tlb_reset_dirty_range(&env->tlb_table[4][i], start1, length);
#endif
    }
}

int cpu_physical_memory_set_dirty_tracking(int enable)
{
    in_migration = enable;
    return 0;
}

int cpu_physical_memory_get_dirty_tracking(void)
{
    return in_migration;
}

void cpu_physical_sync_dirty_bitmap(target_phys_addr_t start_addr, target_phys_addr_t end_addr)
{
    if (kvm_enabled())
        kvm_physical_sync_dirty_bitmap(start_addr, end_addr);
}

static inline void tlb_update_dirty(CPUTLBEntry *tlb_entry)
{
    ram_addr_t ram_addr;
    void *p;

    if ((tlb_entry->addr_write & ~TARGET_PAGE_MASK) == IO_MEM_RAM) {
        p = (void *)(unsigned long)((tlb_entry->addr_write & TARGET_PAGE_MASK)
            + tlb_entry->addend);
        ram_addr = qemu_ram_addr_from_host(p);
        if (!cpu_physical_memory_is_dirty(ram_addr)) {
            tlb_entry->addr_write |= TLB_NOTDIRTY;
        }
    }
}

/* update the TLB according to the current state of the dirty bits */
void cpu_tlb_update_dirty(CPUState *env)
{
    int i;
    for(i = 0; i < CPU_TLB_SIZE; i++)
        tlb_update_dirty(&env->tlb_table[0][i]);
    for(i = 0; i < CPU_TLB_SIZE; i++)
        tlb_update_dirty(&env->tlb_table[1][i]);
#if (NB_MMU_MODES >= 3)
    for(i = 0; i < CPU_TLB_SIZE; i++)
        tlb_update_dirty(&env->tlb_table[2][i]);
#endif
#if (NB_MMU_MODES >= 4)
    for(i = 0; i < CPU_TLB_SIZE; i++)
        tlb_update_dirty(&env->tlb_table[3][i]);
#endif
#if (NB_MMU_MODES >= 5)
    for(i = 0; i < CPU_TLB_SIZE; i++)
        tlb_update_dirty(&env->tlb_table[4][i]);
#endif
}

static inline void tlb_set_dirty1(CPUTLBEntry *tlb_entry, target_ulong vaddr)
{
    if (tlb_entry->addr_write == (vaddr | TLB_NOTDIRTY))
        tlb_entry->addr_write = vaddr;
}

/* update the TLB corresponding to virtual page vaddr
   so that it is no longer dirty */
static inline void tlb_set_dirty(CPUState *env, target_ulong vaddr)
{
    int i;

    vaddr &= TARGET_PAGE_MASK;
    i = (vaddr >> TARGET_PAGE_BITS) & (CPU_TLB_SIZE - 1);
    tlb_set_dirty1(&env->tlb_table[0][i], vaddr);
    tlb_set_dirty1(&env->tlb_table[1][i], vaddr);
#if (NB_MMU_MODES >= 3)
    tlb_set_dirty1(&env->tlb_table[2][i], vaddr);
#endif
#if (NB_MMU_MODES >= 4)
    tlb_set_dirty1(&env->tlb_table[3][i], vaddr);
#endif
#if (NB_MMU_MODES >= 5)
    tlb_set_dirty1(&env->tlb_table[4][i], vaddr);
#endif
}

/* add a new TLB entry. At most one entry for a given virtual address
   is permitted. Return 0 if OK or 2 if the page could not be mapped
   (can only happen in non SOFTMMU mode for I/O pages or pages
   conflicting with the host address space). */
int tlb_set_page_exec(CPUState *env, target_ulong vaddr,
                      target_phys_addr_t paddr, int prot,
                      int mmu_idx, int is_softmmu)
{
    PhysPageDesc *p;
    unsigned long pd;
    unsigned int index;
    target_ulong address;
    target_ulong code_address;
    target_phys_addr_t addend;
    int ret;
    CPUTLBEntry *te;
    CPUWatchpoint *wp;
    target_phys_addr_t iotlb;

    p = phys_page_find(paddr >> TARGET_PAGE_BITS);
    if (!p) {
        pd = IO_MEM_UNASSIGNED;
    } else {
        pd = p->phys_offset;
    }
#if defined(DEBUG_TLB)
    printf("tlb_set_page: vaddr=" TARGET_FMT_lx " paddr=0x%08x prot=%x idx=%d smmu=%d pd=0x%08lx\n",
           vaddr, (int)paddr, prot, mmu_idx, is_softmmu, pd);
#endif

    ret = 0;
    address = vaddr;
    if ((pd & ~TARGET_PAGE_MASK) > IO_MEM_ROM && !(pd & IO_MEM_ROMD)) {
        /* IO memory case (romd handled later) */
        address |= TLB_MMIO;
    }
    addend = (unsigned long)qemu_get_ram_ptr(pd & TARGET_PAGE_MASK);
    if ((pd & ~TARGET_PAGE_MASK) <= IO_MEM_ROM) {
        /* Normal RAM.  */
        iotlb = pd & TARGET_PAGE_MASK;
        if ((pd & ~TARGET_PAGE_MASK) == IO_MEM_RAM)
            iotlb |= IO_MEM_NOTDIRTY;
        else
            iotlb |= IO_MEM_ROM;
    } else {
        /* IO handlers are currently passed a physical address.
           It would be nice to pass an offset from the base address
           of that region.  This would avoid having to special case RAM,
           and avoid full address decoding in every device.
           We can't use the high bits of pd for this because
           IO_MEM_ROMD uses these as a ram address.  */
        iotlb = (pd & ~TARGET_PAGE_MASK);
        if (p) {
            iotlb += p->region_offset;
        } else {
            iotlb += paddr;
        }
    }

    code_address = address;
    /* Make accesses to pages with watchpoints go via the
       watchpoint trap routines.  */
    TAILQ_FOREACH(wp, &env->watchpoints, entry) {
        if (vaddr == (wp->vaddr & TARGET_PAGE_MASK)) {
            iotlb = io_mem_watch + paddr;
            /* TODO: The memory case can be optimized by not trapping
               reads of pages with a write breakpoint.  */
            address |= TLB_MMIO;
        }
    }

    index = (vaddr >> TARGET_PAGE_BITS) & (CPU_TLB_SIZE - 1);
    env->iotlb[mmu_idx][index] = iotlb - vaddr;
    te = &env->tlb_table[mmu_idx][index];
    te->addend = addend - vaddr;
    if (prot & PAGE_READ) {
        te->addr_read = address;
    } else {
        te->addr_read = -1;
    }

    if (prot & PAGE_EXEC) {
        te->addr_code = code_address;
    } else {
        te->addr_code = -1;
    }
    if (prot & PAGE_WRITE) {
        if ((pd & ~TARGET_PAGE_MASK) == IO_MEM_ROM ||
            (pd & IO_MEM_ROMD)) {
            /* Write access calls the I/O callback.  */
            te->addr_write = address | TLB_MMIO;
        } else if ((pd & ~TARGET_PAGE_MASK) == IO_MEM_RAM &&
                   !cpu_physical_memory_is_dirty(pd)) {
            te->addr_write = address | TLB_NOTDIRTY;
        } else {
            te->addr_write = address;
        }
    } else {
        te->addr_write = -1;
    }
    return ret;
}

#else

void tlb_flush(CPUState *env, int flush_global)
{
}

void tlb_flush_page(CPUState *env, target_ulong addr)
{
}

int tlb_set_page_exec(CPUState *env, target_ulong vaddr,
                      target_phys_addr_t paddr, int prot,
                      int mmu_idx, int is_softmmu)
{
    return 0;
}

/* dump memory mappings */
void page_dump(FILE *f)
{
    unsigned long start, end;
    int i, j, prot, prot1;
    PageDesc *p;

    fprintf(f, "%-8s %-8s %-8s %s\n",
            "start", "end", "size", "prot");
    start = -1;
    end = -1;
    prot = 0;
    for(i = 0; i <= L1_SIZE; i++) {
        if (i < L1_SIZE)
            p = l1_map[i];
        else
            p = NULL;
        for(j = 0;j < L2_SIZE; j++) {
            if (!p)
                prot1 = 0;
            else
                prot1 = p[j].flags;
            if (prot1 != prot) {
                end = (i << (32 - L1_BITS)) | (j << TARGET_PAGE_BITS);
                if (start != -1) {
                    fprintf(f, "%08lx-%08lx %08lx %c%c%c\n",
                            start, end, end - start,
                            prot & PAGE_READ ? 'r' : '-',
                            prot & PAGE_WRITE ? 'w' : '-',
                            prot & PAGE_EXEC ? 'x' : '-');
                }
                if (prot1 != 0)
                    start = end;
                else
                    start = -1;
                prot = prot1;
            }
            if (!p)
                break;
        }
    }
}

int page_get_flags(target_ulong address)
{
    PageDesc *p;

    p = page_find(address >> TARGET_PAGE_BITS);
    if (!p)
        return 0;
    return p->flags;
}

/* modify the flags of a page and invalidate the code if
   necessary. The flag PAGE_WRITE_ORG is positioned automatically
   depending on PAGE_WRITE */
void page_set_flags(target_ulong start, target_ulong end, int flags)
{
    PageDesc *p;
    target_ulong addr;

    /* mmap_lock should already be held.  */
    start = start & TARGET_PAGE_MASK;
    end = TARGET_PAGE_ALIGN(end);
    if (flags & PAGE_WRITE)
        flags |= PAGE_WRITE_ORG;
    for(addr = start; addr < end; addr += TARGET_PAGE_SIZE) {
        p = page_find_alloc(addr >> TARGET_PAGE_BITS);
        /* We may be called for host regions that are outside guest
           address space.  */
        if (!p)
            return;
        /* if the write protection is set, then we invalidate the code
           inside */
        if (!(p->flags & PAGE_WRITE) &&
            (flags & PAGE_WRITE) &&
            p->first_tb) {
            tb_invalidate_phys_page(addr, 0, NULL);
        }
        p->flags = flags;
    }
}

int page_check_range(target_ulong start, target_ulong len, int flags)
{
    PageDesc *p;
    target_ulong end;
    target_ulong addr;

    if (start + len < start)
        /* we've wrapped around */
        return -1;

    end = TARGET_PAGE_ALIGN(start+len); /* must do before we loose bits in the next step */
    start = start & TARGET_PAGE_MASK;

    for(addr = start; addr < end; addr += TARGET_PAGE_SIZE) {
        p = page_find(addr >> TARGET_PAGE_BITS);
        if( !p )
            return -1;
        if( !(p->flags & PAGE_VALID) )
            return -1;

        if ((flags & PAGE_READ) && !(p->flags & PAGE_READ))
            return -1;
        if (flags & PAGE_WRITE) {
            if (!(p->flags & PAGE_WRITE_ORG))
                return -1;
            /* unprotect the page if it was put read-only because it
               contains translated code */
            if (!(p->flags & PAGE_WRITE)) {
                if (!page_unprotect(addr, 0, NULL))
                    return -1;
            }
            return 0;
        }
    }
    return 0;
}

/* called from signal handler: invalidate the code and unprotect the
   page. Return TRUE if the fault was successfully handled. */
int page_unprotect(target_ulong address, unsigned long pc, void *puc)
{
    unsigned int page_index, prot, pindex;
    PageDesc *p, *p1;
    target_ulong host_start, host_end, addr;

    /* Technically this isn't safe inside a signal handler.  However we
       know this only ever happens in a synchronous SEGV handler, so in
       practice it seems to be ok.  */
    mmap_lock();

    host_start = address & qemu_host_page_mask;
    page_index = host_start >> TARGET_PAGE_BITS;
    p1 = page_find(page_index);
    if (!p1) {
        mmap_unlock();
        return 0;
    }
    host_end = host_start + qemu_host_page_size;
    p = p1;
    prot = 0;
    for(addr = host_start;addr < host_end; addr += TARGET_PAGE_SIZE) {
        prot |= p->flags;
        p++;
    }
    /* if the page was really writable, then we change its
       protection back to writable */
    if (prot & PAGE_WRITE_ORG) {
        pindex = (address - host_start) >> TARGET_PAGE_BITS;
        if (!(p1[pindex].flags & PAGE_WRITE)) {
            mprotect((void *)g2h(host_start), qemu_host_page_size,
                     (prot & PAGE_BITS) | PAGE_WRITE);
            p1[pindex].flags |= PAGE_WRITE;
            /* and since the content will be modified, we must invalidate
               the corresponding translated code. */
            tb_invalidate_phys_page(address, pc, puc);
#ifdef DEBUG_TB_CHECK
            tb_invalidate_check(address);
#endif
            mmap_unlock();
            return 1;
        }
    }
    mmap_unlock();
    return 0;
}

static inline void tlb_set_dirty(CPUState *env,
                                 unsigned long addr, target_ulong vaddr)
{
}
#endif /* defined(CONFIG_USER_ONLY) */

#if !defined(CONFIG_USER_ONLY)

static int subpage_register (subpage_t *mmio, uint32_t start, uint32_t end,
                             ram_addr_t memory, ram_addr_t region_offset);
static void *subpage_init (target_phys_addr_t base, ram_addr_t *phys,
                           ram_addr_t orig_memory, ram_addr_t region_offset);
#define CHECK_SUBPAGE(addr, start_addr, start_addr2, end_addr, end_addr2, \
                      need_subpage)                                     \
    do {                                                                \
        if (addr > start_addr)                                          \
            start_addr2 = 0;                                            \
        else {                                                          \
            start_addr2 = start_addr & ~TARGET_PAGE_MASK;               \
            if (start_addr2 > 0)                                        \
                need_subpage = 1;                                       \
        }                                                               \
                                                                        \
        if ((start_addr + orig_size) - addr >= TARGET_PAGE_SIZE)        \
            end_addr2 = TARGET_PAGE_SIZE - 1;                           \
        else {                                                          \
            end_addr2 = (start_addr + orig_size - 1) & ~TARGET_PAGE_MASK; \
            if (end_addr2 < TARGET_PAGE_SIZE - 1)                       \
                need_subpage = 1;                                       \
        }                                                               \
    } while (0)

/* register physical memory. 'size' must be a multiple of the target
   page size. If (phys_offset & ~TARGET_PAGE_MASK) != 0, then it is an
   io memory page.  The address used when calling the IO function is
   the offset from the start of the region, plus region_offset.  Both
<<<<<<< HEAD
   start_region and region_offset are rounded down to a page boundary
=======
   start_addr and region_offset are rounded down to a page boundary
>>>>>>> 399a4e21
   before calculating this offset.  This should not be a problem unless
   the low bits of start_addr and region_offset differ.  */
void cpu_register_physical_memory_offset(target_phys_addr_t start_addr,
                                         ram_addr_t size,
                                         ram_addr_t phys_offset,
                                         ram_addr_t region_offset)
{
    target_phys_addr_t addr, end_addr;
    PhysPageDesc *p;
    CPUState *env;
    ram_addr_t orig_size = size;
    void *subpage;

#ifdef CONFIG_KQEMU
    /* XXX: should not depend on cpu context */
    env = first_cpu;
    if (env->kqemu_enabled) {
        kqemu_set_phys_mem(start_addr, size, phys_offset);
    }
#endif
    if (kvm_enabled())
        kvm_set_phys_mem(start_addr, size, phys_offset);

    if (phys_offset == IO_MEM_UNASSIGNED) {
        region_offset = start_addr;
    }
    region_offset &= TARGET_PAGE_MASK;
    size = (size + TARGET_PAGE_SIZE - 1) & TARGET_PAGE_MASK;
    end_addr = start_addr + (target_phys_addr_t)size;

#if defined(DEBUG)
# define logout(fmt, args...) fprintf(stderr, "QEMU\t%-24s" fmt, __func__, ##args)
#else
# define logout(fmt, args...) ((void)0)
#endif
    logout(" 0x%08x...0x%08x, size 0x%08lx, phys_offset 0x%08lx\n",
        start_addr, end_addr, size, phys_offset);

    for(addr = start_addr; addr != end_addr; addr += TARGET_PAGE_SIZE) {
        p = phys_page_find(addr >> TARGET_PAGE_BITS);
        if (p && p->phys_offset != IO_MEM_UNASSIGNED) {
            ram_addr_t orig_memory = p->phys_offset;
            target_phys_addr_t start_addr2, end_addr2;
            int need_subpage = 0;

            CHECK_SUBPAGE(addr, start_addr, start_addr2, end_addr, end_addr2,
                          need_subpage);
            if (need_subpage || phys_offset & IO_MEM_SUBWIDTH) {
                if (!(orig_memory & IO_MEM_SUBPAGE)) {
                    subpage = subpage_init((addr & TARGET_PAGE_MASK),
                                           &p->phys_offset, orig_memory,
                                           p->region_offset);
                } else {
                    subpage = io_mem_opaque[(orig_memory & ~TARGET_PAGE_MASK)
                                            >> IO_MEM_SHIFT];
                }
                subpage_register(subpage, start_addr2, end_addr2, phys_offset,
                                 region_offset);
                p->region_offset = 0;
            } else {
                p->phys_offset = phys_offset;
                if ((phys_offset & ~TARGET_PAGE_MASK) <= IO_MEM_ROM ||
                    (phys_offset & IO_MEM_ROMD))
                    phys_offset += TARGET_PAGE_SIZE;
            }
        } else {
            p = phys_page_find_alloc(addr >> TARGET_PAGE_BITS, 1);
            p->phys_offset = phys_offset;
            p->region_offset = region_offset;
            if ((phys_offset & ~TARGET_PAGE_MASK) <= IO_MEM_ROM ||
                (phys_offset & IO_MEM_ROMD)) {
                phys_offset += TARGET_PAGE_SIZE;
            } else {
                target_phys_addr_t start_addr2, end_addr2;
                int need_subpage = 0;

                CHECK_SUBPAGE(addr, start_addr, start_addr2, end_addr,
                              end_addr2, need_subpage);

                if (need_subpage || phys_offset & IO_MEM_SUBWIDTH) {
                    subpage = subpage_init((addr & TARGET_PAGE_MASK),
                                           &p->phys_offset, IO_MEM_UNASSIGNED,
                                           addr & TARGET_PAGE_MASK);
                    subpage_register(subpage, start_addr2, end_addr2,
                                     phys_offset, region_offset);
                    p->region_offset = 0;
                }
            }
        }
        region_offset += TARGET_PAGE_SIZE;
    }

    /* since each CPU stores ram addresses in its TLB cache, we must
       reset the modified entries */
    /* XXX: slow ! */
    for(env = first_cpu; env != NULL; env = env->next_cpu) {
        tlb_flush(env, 1);
    }
}

/* XXX: temporary until new memory mapping API */
ram_addr_t cpu_get_physical_page_desc(target_phys_addr_t addr)
{
    PhysPageDesc *p;

    p = phys_page_find(addr >> TARGET_PAGE_BITS);
    if (!p)
        return IO_MEM_UNASSIGNED;
    return p->phys_offset;
}

#if defined(DEBUG_UNASSIGNED)
#if defined(TARGET_MIPS)
#include <assert.h>
#include <disas.h>
static const char *backtrace(char *buffer, size_t length)
{
    char *p = buffer;
    if (cpu_single_env) {
        const char *symbol;
        symbol = lookup_symbol(cpu_single_env->active_tc.PC);
        p += sprintf(p, "[%s]", symbol);
        symbol = lookup_symbol(cpu_single_env->active_tc.gpr[31]);
        p += sprintf(p, "[%s]", symbol);
    } else {
        p += sprintf(p, "[cpu not running]");
    }
    assert((p - buffer) < length);
    return buffer;
}
#else
static const char *backtrace(char *buffer, size_t length)
{
    return "unknown caller";
}
#endif /* TARGET_MIPS */
#endif /* DEBUG_UNASSIGNED */

void qemu_register_coalesced_mmio(target_phys_addr_t addr, ram_addr_t size)
{
    if (kvm_enabled())
        kvm_coalesce_mmio_region(addr, size);
}

void qemu_unregister_coalesced_mmio(target_phys_addr_t addr, ram_addr_t size)
{
    if (kvm_enabled())
        kvm_uncoalesce_mmio_region(addr, size);
}

#ifdef CONFIG_KQEMU
/* XXX: better than nothing */
static ram_addr_t kqemu_ram_alloc(ram_addr_t size)
{
    ram_addr_t addr;
    if ((last_ram_offset + size) > kqemu_phys_ram_size) {
        fprintf(stderr, "Not enough memory (requested_size = %" PRIu64 ", max memory = %" PRIu64 ")\n",
                (uint64_t)size, (uint64_t)kqemu_phys_ram_size);
        abort();
    }
    addr = last_ram_offset;
    last_ram_offset = TARGET_PAGE_ALIGN(last_ram_offset + size);
    return addr;
}
#endif

ram_addr_t qemu_ram_alloc(ram_addr_t size)
{
    RAMBlock *new_block;

#ifdef CONFIG_KQEMU
    if (kqemu_phys_ram_base) {
        return kqemu_ram_alloc(size);
    }
#endif

    size = TARGET_PAGE_ALIGN(size);
    new_block = qemu_malloc(sizeof(*new_block));

    new_block->host = qemu_vmalloc(size);
    new_block->offset = last_ram_offset;
    new_block->length = size;

    new_block->next = ram_blocks;
    ram_blocks = new_block;

    phys_ram_dirty = qemu_realloc(phys_ram_dirty,
        (last_ram_offset + size) >> TARGET_PAGE_BITS);
    memset(phys_ram_dirty + (last_ram_offset >> TARGET_PAGE_BITS),
           0xff, size >> TARGET_PAGE_BITS);

    last_ram_offset += size;

    if (kvm_enabled())
        kvm_setup_guest_memory(new_block->host, size);

    return new_block->offset;
}

void qemu_ram_free(ram_addr_t addr)
{
    /* TODO: implement this.  */
}

/* Return a host pointer to ram allocated with qemu_ram_alloc.
   With the exception of the softmmu code in this file, this should
   only be used for local memory (e.g. video ram) that the device owns,
   and knows it isn't going to access beyond the end of the block.

   It should not be used for general purpose DMA.
   Use cpu_physical_memory_map/cpu_physical_memory_rw instead.
 */
void *qemu_get_ram_ptr(ram_addr_t addr)
{
    RAMBlock *prev;
    RAMBlock **prevp;
    RAMBlock *block;

#ifdef CONFIG_KQEMU
    if (kqemu_phys_ram_base) {
        return kqemu_phys_ram_base + addr;
    }
#endif

    prev = NULL;
    prevp = &ram_blocks;
    block = ram_blocks;
    while (block && (block->offset > addr
                     || block->offset + block->length <= addr)) {
        if (prev)
          prevp = &prev->next;
        prev = block;
        block = block->next;
    }
    if (!block) {
        fprintf(stderr, "Bad ram offset %" PRIx64 "\n", (uint64_t)addr);
        abort();
    }
    /* Move this entry to to start of the list.  */
    if (prev) {
        prev->next = block->next;
        block->next = *prevp;
        *prevp = block;
    }
    return block->host + (addr - block->offset);
}

/* Some of the softmmu routines need to translate from a host pointer
   (typically a TLB entry) back to a ram offset.  */
ram_addr_t qemu_ram_addr_from_host(void *ptr)
{
    RAMBlock *prev;
    RAMBlock **prevp;
    RAMBlock *block;
    uint8_t *host = ptr;

#ifdef CONFIG_KQEMU
    if (kqemu_phys_ram_base) {
        return host - kqemu_phys_ram_base;
    }
#endif

    prev = NULL;
    prevp = &ram_blocks;
    block = ram_blocks;
    while (block && (block->host > host
                     || block->host + block->length <= host)) {
        if (prev)
          prevp = &prev->next;
        prev = block;
        block = block->next;
    }
    if (!block) {
        fprintf(stderr, "Bad ram pointer %p\n", ptr);
        abort();
    }
    return block->offset + (host - block->host);
}

static uint32_t unassigned_mem_readb(void *opaque, target_phys_addr_t addr)
{
#ifdef DEBUG_UNASSIGNED
    char buffer[256];
    fprintf(stderr, "Unassigned mem read " TARGET_FMT_plx " %s\n",
            addr, backtrace(buffer, sizeof(buffer)));
#if defined(TARGET_MIPS)
    //~ vm_stop(0);
#endif /* TARGET_MIPS */
#endif
#if defined(TARGET_SPARC)
    do_unassigned_access(addr, 0, 0, 0, 1);
#endif
    return 0;
}

static uint32_t unassigned_mem_readw(void *opaque, target_phys_addr_t addr)
{
#ifdef DEBUG_UNASSIGNED
    char buffer[256];
    fprintf(stderr, "Unassigned mem read " TARGET_FMT_plx " %s\n",
            addr, backtrace(buffer, sizeof(buffer)));
#endif
#if defined(TARGET_SPARC)
    do_unassigned_access(addr, 0, 0, 0, 2);
#endif
    return 0;
}

static uint32_t unassigned_mem_readl(void *opaque, target_phys_addr_t addr)
{
#ifdef DEBUG_UNASSIGNED
    char buffer[256];
    fprintf(stderr, "Unassigned mem read " TARGET_FMT_plx " %s\n",
            addr, backtrace(buffer, sizeof(buffer)));
#endif
#if defined(TARGET_SPARC)
    do_unassigned_access(addr, 0, 0, 0, 4);
#endif
    return 0;
}

static void unassigned_mem_writeb(void *opaque, target_phys_addr_t addr, uint32_t val)
{
#ifdef DEBUG_UNASSIGNED
    char buffer[256];
    fprintf(stderr, "Unassigned mem write " TARGET_FMT_plx " = 0x%02x %s\n",
            addr, val, backtrace(buffer, sizeof(buffer)));
    //~ vm_stop(0);
#endif
#if defined(TARGET_SPARC)
    do_unassigned_access(addr, 1, 0, 0, 1);
#endif
}

static void unassigned_mem_writew(void *opaque, target_phys_addr_t addr, uint32_t val)
{
#ifdef DEBUG_UNASSIGNED
    char buffer[256];
    fprintf(stderr, "Unassigned mem write " TARGET_FMT_plx " = 0x%04x %s\n",
            addr, val, backtrace(buffer, sizeof(buffer)));
#endif
#if defined(TARGET_SPARC)
    do_unassigned_access(addr, 1, 0, 0, 2);
#endif
}

static void unassigned_mem_writel(void *opaque, target_phys_addr_t addr, uint32_t val)
{
#ifdef DEBUG_UNASSIGNED
    char buffer[256];
    fprintf(stderr, "Unassigned mem write " TARGET_FMT_plx " = 0x%08x %s\n",
            addr, val, backtrace(buffer, sizeof(buffer)));
#endif
#if defined(TARGET_SPARC)
    do_unassigned_access(addr, 1, 0, 0, 4);
#endif
}

static CPUReadMemoryFunc *unassigned_mem_read[3] = {
    unassigned_mem_readb,
    unassigned_mem_readw,
    unassigned_mem_readl,
};

static CPUWriteMemoryFunc *unassigned_mem_write[3] = {
    unassigned_mem_writeb,
    unassigned_mem_writew,
    unassigned_mem_writel,
};

static void notdirty_mem_writeb(void *opaque, target_phys_addr_t ram_addr,
                                uint32_t val)
{
    int dirty_flags;
    dirty_flags = phys_ram_dirty[ram_addr >> TARGET_PAGE_BITS];
    if (!(dirty_flags & CODE_DIRTY_FLAG)) {
#if !defined(CONFIG_USER_ONLY)
        tb_invalidate_phys_page_fast(ram_addr, 1);
        dirty_flags = phys_ram_dirty[ram_addr >> TARGET_PAGE_BITS];
#endif
    }
    stb_p(qemu_get_ram_ptr(ram_addr), val);
#ifdef CONFIG_KQEMU
    if (cpu_single_env->kqemu_enabled &&
        (dirty_flags & KQEMU_MODIFY_PAGE_MASK) != KQEMU_MODIFY_PAGE_MASK)
        kqemu_modify_page(cpu_single_env, ram_addr);
#endif
    dirty_flags |= (0xff & ~CODE_DIRTY_FLAG);
    phys_ram_dirty[ram_addr >> TARGET_PAGE_BITS] = dirty_flags;
    /* we remove the notdirty callback only if the code has been
       flushed */
    if (dirty_flags == 0xff)
        tlb_set_dirty(cpu_single_env, cpu_single_env->mem_io_vaddr);
}

static void notdirty_mem_writew(void *opaque, target_phys_addr_t ram_addr,
                                uint32_t val)
{
    int dirty_flags;
    dirty_flags = phys_ram_dirty[ram_addr >> TARGET_PAGE_BITS];
    if (!(dirty_flags & CODE_DIRTY_FLAG)) {
#if !defined(CONFIG_USER_ONLY)
        tb_invalidate_phys_page_fast(ram_addr, 2);
        dirty_flags = phys_ram_dirty[ram_addr >> TARGET_PAGE_BITS];
#endif
    }
    stw_p(qemu_get_ram_ptr(ram_addr), val);
#ifdef CONFIG_KQEMU
    if (cpu_single_env->kqemu_enabled &&
        (dirty_flags & KQEMU_MODIFY_PAGE_MASK) != KQEMU_MODIFY_PAGE_MASK)
        kqemu_modify_page(cpu_single_env, ram_addr);
#endif
    dirty_flags |= (0xff & ~CODE_DIRTY_FLAG);
    phys_ram_dirty[ram_addr >> TARGET_PAGE_BITS] = dirty_flags;
    /* we remove the notdirty callback only if the code has been
       flushed */
    if (dirty_flags == 0xff)
        tlb_set_dirty(cpu_single_env, cpu_single_env->mem_io_vaddr);
}

static void notdirty_mem_writel(void *opaque, target_phys_addr_t ram_addr,
                                uint32_t val)
{
    int dirty_flags;
    dirty_flags = phys_ram_dirty[ram_addr >> TARGET_PAGE_BITS];
    if (!(dirty_flags & CODE_DIRTY_FLAG)) {
#if !defined(CONFIG_USER_ONLY)
        tb_invalidate_phys_page_fast(ram_addr, 4);
        dirty_flags = phys_ram_dirty[ram_addr >> TARGET_PAGE_BITS];
#endif
    }
    stl_p(qemu_get_ram_ptr(ram_addr), val);
#ifdef CONFIG_KQEMU
    if (cpu_single_env->kqemu_enabled &&
        (dirty_flags & KQEMU_MODIFY_PAGE_MASK) != KQEMU_MODIFY_PAGE_MASK)
        kqemu_modify_page(cpu_single_env, ram_addr);
#endif
    dirty_flags |= (0xff & ~CODE_DIRTY_FLAG);
    phys_ram_dirty[ram_addr >> TARGET_PAGE_BITS] = dirty_flags;
    /* we remove the notdirty callback only if the code has been
       flushed */
    if (dirty_flags == 0xff)
        tlb_set_dirty(cpu_single_env, cpu_single_env->mem_io_vaddr);
}

static CPUReadMemoryFunc * const error_mem_read[3] = {
    NULL, /* never used */
    NULL, /* never used */
    NULL, /* never used */
};

static CPUWriteMemoryFunc * const notdirty_mem_write[3] = {
    notdirty_mem_writeb,
    notdirty_mem_writew,
    notdirty_mem_writel,
};

/* Generate a debug exception if a watchpoint has been hit.  */
static void check_watchpoint(int offset, int len_mask, int flags)
{
    CPUState *env = cpu_single_env;
    target_ulong pc, cs_base;
    TranslationBlock *tb;
    target_ulong vaddr;
    CPUWatchpoint *wp;
    int cpu_flags;

    if (env->watchpoint_hit) {
        /* We re-entered the check after replacing the TB. Now raise
         * the debug interrupt so that is will trigger after the
         * current instruction. */
        cpu_interrupt(env, CPU_INTERRUPT_DEBUG);
        return;
    }
    vaddr = (env->mem_io_vaddr & TARGET_PAGE_MASK) + offset;
    TAILQ_FOREACH(wp, &env->watchpoints, entry) {
        if ((vaddr == (wp->vaddr & len_mask) ||
             (vaddr & wp->len_mask) == wp->vaddr) && (wp->flags & flags)) {
            wp->flags |= BP_WATCHPOINT_HIT;
            if (!env->watchpoint_hit) {
                env->watchpoint_hit = wp;
                tb = tb_find_pc(env->mem_io_pc);
                if (!tb) {
                    cpu_abort(env, "check_watchpoint: could not find TB for "
                              "pc=%p", (void *)env->mem_io_pc);
                }
                cpu_restore_state(tb, env, env->mem_io_pc, NULL);
                tb_phys_invalidate(tb, -1);
                if (wp->flags & BP_STOP_BEFORE_ACCESS) {
                    env->exception_index = EXCP_DEBUG;
                } else {
                    cpu_get_tb_cpu_state(env, &pc, &cs_base, &cpu_flags);
                    tb_gen_code(env, pc, cs_base, cpu_flags, 1);
                }
                cpu_resume_from_signal(env, NULL);
            }
        } else {
            wp->flags &= ~BP_WATCHPOINT_HIT;
        }
    }
}

/* Watchpoint access routines.  Watchpoints are inserted using TLB tricks,
   so these check for a hit then pass through to the normal out-of-line
   phys routines.  */
static uint32_t watch_mem_readb(void *opaque, target_phys_addr_t addr)
{
    check_watchpoint(addr & ~TARGET_PAGE_MASK, ~0x0, BP_MEM_READ);
    return ldub_phys(addr);
}

static uint32_t watch_mem_readw(void *opaque, target_phys_addr_t addr)
{
    check_watchpoint(addr & ~TARGET_PAGE_MASK, ~0x1, BP_MEM_READ);
    return lduw_phys(addr);
}

static uint32_t watch_mem_readl(void *opaque, target_phys_addr_t addr)
{
    check_watchpoint(addr & ~TARGET_PAGE_MASK, ~0x3, BP_MEM_READ);
    return ldl_phys(addr);
}

static void watch_mem_writeb(void *opaque, target_phys_addr_t addr,
                             uint32_t val)
{
    check_watchpoint(addr & ~TARGET_PAGE_MASK, ~0x0, BP_MEM_WRITE);
    stb_phys(addr, val);
}

static void watch_mem_writew(void *opaque, target_phys_addr_t addr,
                             uint32_t val)
{
    check_watchpoint(addr & ~TARGET_PAGE_MASK, ~0x1, BP_MEM_WRITE);
    stw_phys(addr, val);
}

static void watch_mem_writel(void *opaque, target_phys_addr_t addr,
                             uint32_t val)
{
    check_watchpoint(addr & ~TARGET_PAGE_MASK, ~0x3, BP_MEM_WRITE);
    stl_phys(addr, val);
}

static CPUReadMemoryFunc *watch_mem_read[3] = {
    watch_mem_readb,
    watch_mem_readw,
    watch_mem_readl,
};

static CPUWriteMemoryFunc *watch_mem_write[3] = {
    watch_mem_writeb,
    watch_mem_writew,
    watch_mem_writel,
};

static inline uint32_t subpage_readlen (subpage_t *mmio, target_phys_addr_t addr,
                                 unsigned int len)
{
    uint32_t ret;
    unsigned int idx;

    idx = SUBPAGE_IDX(addr);
#if defined(DEBUG_SUBPAGE)
    printf("%s: subpage %p len %d addr " TARGET_FMT_plx " idx %d\n", __func__,
           mmio, len, addr, idx);
#endif
    ret = (**mmio->mem_read[idx][len])(mmio->opaque[idx][0][len],
                                       addr + mmio->region_offset[idx][0][len]);

    return ret;
}

static inline void subpage_writelen (subpage_t *mmio, target_phys_addr_t addr,
                              uint32_t value, unsigned int len)
{
    unsigned int idx;

    idx = SUBPAGE_IDX(addr);
#if defined(DEBUG_SUBPAGE)
    printf("%s: subpage %p len %d addr " TARGET_FMT_plx " idx %d value %08x\n", __func__,
           mmio, len, addr, idx, value);
#endif
    (**mmio->mem_write[idx][len])(mmio->opaque[idx][1][len],
                                  addr + mmio->region_offset[idx][1][len],
                                  value);
}

static uint32_t subpage_readb (void *opaque, target_phys_addr_t addr)
{
#if defined(DEBUG_SUBPAGE)
    printf("%s: addr " TARGET_FMT_plx "\n", __func__, addr);
#endif

    return subpage_readlen(opaque, addr, 0);
}

static void subpage_writeb (void *opaque, target_phys_addr_t addr,
                            uint32_t value)
{
#if defined(DEBUG_SUBPAGE)
    printf("%s: addr " TARGET_FMT_plx " val %08x\n", __func__, addr, value);
#endif
    subpage_writelen(opaque, addr, value, 0);
}

static uint32_t subpage_readw (void *opaque, target_phys_addr_t addr)
{
#if defined(DEBUG_SUBPAGE)
    printf("%s: addr " TARGET_FMT_plx "\n", __func__, addr);
#endif

    return subpage_readlen(opaque, addr, 1);
}

static void subpage_writew (void *opaque, target_phys_addr_t addr,
                            uint32_t value)
{
#if defined(DEBUG_SUBPAGE)
    printf("%s: addr " TARGET_FMT_plx " val %08x\n", __func__, addr, value);
#endif
    subpage_writelen(opaque, addr, value, 1);
}

static uint32_t subpage_readl (void *opaque, target_phys_addr_t addr)
{
#if defined(DEBUG_SUBPAGE)
    printf("%s: addr " TARGET_FMT_plx "\n", __func__, addr);
#endif

    return subpage_readlen(opaque, addr, 2);
}

static void subpage_writel (void *opaque,
                         target_phys_addr_t addr, uint32_t value)
{
#if defined(DEBUG_SUBPAGE)
    printf("%s: addr " TARGET_FMT_plx " val %08x\n", __func__, addr, value);
#endif
    subpage_writelen(opaque, addr, value, 2);
}

static CPUReadMemoryFunc *subpage_read[] = {
    &subpage_readb,
    &subpage_readw,
    &subpage_readl,
};

static CPUWriteMemoryFunc *subpage_write[] = {
    &subpage_writeb,
    &subpage_writew,
    &subpage_writel,
};

static int subpage_register (subpage_t *mmio, uint32_t start, uint32_t end,
                             ram_addr_t memory, ram_addr_t region_offset)
{
    int idx, eidx;
    unsigned int i;

    if (start >= TARGET_PAGE_SIZE || end >= TARGET_PAGE_SIZE)
        return -1;
    idx = SUBPAGE_IDX(start);
    eidx = SUBPAGE_IDX(end);
#if defined(DEBUG_SUBPAGE)
    printf("%s: %p start %08x end %08x idx %08x eidx %08x mem %d\n", __func__,
           mmio, start, end, idx, eidx, memory);
#endif
    memory >>= IO_MEM_SHIFT;
    for (; idx <= eidx; idx++) {
        for (i = 0; i < 4; i++) {
            if (io_mem_read[memory][i]) {
                mmio->mem_read[idx][i] = &io_mem_read[memory][i];
                mmio->opaque[idx][0][i] = io_mem_opaque[memory];
                mmio->region_offset[idx][0][i] = region_offset;
            }
            if (io_mem_write[memory][i]) {
                mmio->mem_write[idx][i] = &io_mem_write[memory][i];
                mmio->opaque[idx][1][i] = io_mem_opaque[memory];
                mmio->region_offset[idx][1][i] = region_offset;
            }
        }
    }

    return 0;
}

static void *subpage_init (target_phys_addr_t base, ram_addr_t *phys,
                           ram_addr_t orig_memory, ram_addr_t region_offset)
{
    subpage_t *mmio;
    int subpage_memory;

    mmio = qemu_mallocz(sizeof(subpage_t));

    mmio->base = base;
    subpage_memory = cpu_register_io_memory(0, subpage_read, subpage_write, mmio);
#if defined(DEBUG_SUBPAGE)
    printf("%s: %p base " TARGET_FMT_plx " len %08x %d\n", __func__,
           mmio, base, TARGET_PAGE_SIZE, subpage_memory);
#endif
    *phys = subpage_memory | IO_MEM_SUBPAGE;
    subpage_register(mmio, 0, TARGET_PAGE_SIZE - 1, orig_memory,
                         region_offset);

    return mmio;
}

static int get_free_io_mem_idx(void)
{
    int i;

    for (i = 0; i<IO_MEM_NB_ENTRIES; i++)
        if (!io_mem_used[i]) {
            io_mem_used[i] = 1;
            return i;
        }

    return -1;
}

static void io_mem_init(void)
{
    int i;

    cpu_register_io_memory(IO_MEM_ROM >> IO_MEM_SHIFT, error_mem_read, unassigned_mem_write, NULL);
    cpu_register_io_memory(IO_MEM_UNASSIGNED >> IO_MEM_SHIFT, unassigned_mem_read, unassigned_mem_write, NULL);
    cpu_register_io_memory(IO_MEM_NOTDIRTY >> IO_MEM_SHIFT, error_mem_read, notdirty_mem_write, NULL);
    for (i=0; i<5; i++)
        io_mem_used[i] = 1;

    io_mem_watch = cpu_register_io_memory(0, watch_mem_read,
                                          watch_mem_write, NULL);
#ifdef CONFIG_KQEMU
    if (kqemu_phys_ram_base) {
        /* alloc dirty bits array */
        phys_ram_dirty = qemu_vmalloc(kqemu_phys_ram_size >> TARGET_PAGE_BITS);
        memset(phys_ram_dirty, 0xff, kqemu_phys_ram_size >> TARGET_PAGE_BITS);
    }
#endif
}

/* mem_read and mem_write are arrays of functions containing the
   function to access byte (index 0), word (index 1) and dword (index
   2). Functions can be omitted with a NULL function pointer.
   If io_index is non zero, the corresponding io zone is
   modified. If it is zero, a new io zone is allocated. The return
   value can be used with cpu_register_physical_memory(). (-1) is
   returned if error. */
int cpu_register_io_memory(int io_index,
                           CPUReadMemoryFunc * const *mem_read,
                           CPUWriteMemoryFunc * const *mem_write,
                           void *opaque)
{
    int i, subwidth = 0;

    if (io_index <= 0) {
        io_index = get_free_io_mem_idx();
        if (io_index == -1)
            return io_index;
    } else {
        if (io_index >= IO_MEM_NB_ENTRIES)
            return -1;
    }

    for(i = 0;i < 3; i++) {
        if (!mem_read[i] || !mem_write[i])
            subwidth = IO_MEM_SUBWIDTH;
        io_mem_read[io_index][i] = mem_read[i];
        io_mem_write[io_index][i] = mem_write[i];
    }
    io_mem_opaque[io_index] = opaque;
    return (io_index << IO_MEM_SHIFT) | subwidth;
}

void cpu_unregister_io_memory(int io_table_address)
{
    int i;
    int io_index = io_table_address >> IO_MEM_SHIFT;

    for (i=0;i < 3; i++) {
        io_mem_read[io_index][i] = unassigned_mem_read[i];
        io_mem_write[io_index][i] = unassigned_mem_write[i];
    }
    io_mem_opaque[io_index] = NULL;
    io_mem_used[io_index] = 0;
}

#endif /* !defined(CONFIG_USER_ONLY) */

/* physical memory access (slow version, mainly for debug) */
#if defined(CONFIG_USER_ONLY)
void cpu_physical_memory_rw(target_phys_addr_t addr, uint8_t *buf,
                            int len, int is_write)
{
    int l, flags;
    target_ulong page;
    void * p;

    while (len > 0) {
        page = addr & TARGET_PAGE_MASK;
        l = (page + TARGET_PAGE_SIZE) - addr;
        if (l > len)
            l = len;
        flags = page_get_flags(page);
        if (!(flags & PAGE_VALID))
            return;
        if (is_write) {
            if (!(flags & PAGE_WRITE))
                return;
            /* XXX: this code should not depend on lock_user */
            if (!(p = lock_user(VERIFY_WRITE, addr, l, 0)))
                /* FIXME - should this return an error rather than just fail? */
                return;
            memcpy(p, buf, l);
            unlock_user(p, addr, l);
        } else {
            if (!(flags & PAGE_READ))
                return;
            /* XXX: this code should not depend on lock_user */
            if (!(p = lock_user(VERIFY_READ, addr, l, 1)))
                /* FIXME - should this return an error rather than just fail? */
                return;
            memcpy(buf, p, l);
            unlock_user(p, addr, 0);
        }
        len -= l;
        buf += l;
        addr += l;
    }
}

#else
void cpu_physical_memory_rw(target_phys_addr_t addr, uint8_t *buf,
                            int len, int is_write)
{
    int l, io_index;
    uint8_t *ptr;
    uint32_t val;
    target_phys_addr_t page;
    unsigned long pd;
    PhysPageDesc *p;

    while (len > 0) {
        page = addr & TARGET_PAGE_MASK;
        l = (page + TARGET_PAGE_SIZE) - addr;
        if (l > len)
            l = len;
        p = phys_page_find(page >> TARGET_PAGE_BITS);
        if (!p) {
            pd = IO_MEM_UNASSIGNED;
        } else {
            pd = p->phys_offset;
        }

        if (is_write) {
            if ((pd & ~TARGET_PAGE_MASK) != IO_MEM_RAM) {
                target_phys_addr_t addr1 = addr;
                io_index = (pd >> IO_MEM_SHIFT) & (IO_MEM_NB_ENTRIES - 1);
                if (p)
                    addr1 = (addr & ~TARGET_PAGE_MASK) + p->region_offset;
                /* XXX: could force cpu_single_env to NULL to avoid
                   potential bugs */
                if (l >= 4 && ((addr1 & 3) == 0)) {
                    /* 32 bit write access */
                    val = ldl_p(buf);
                    io_mem_write[io_index][2](io_mem_opaque[io_index], addr1, val);
                    l = 4;
                } else if (l >= 2 && ((addr1 & 1) == 0)) {
                    /* 16 bit write access */
                    val = lduw_p(buf);
                    io_mem_write[io_index][1](io_mem_opaque[io_index], addr1, val);
                    l = 2;
                } else {
                    /* 8 bit write access */
                    val = ldub_p(buf);
                    io_mem_write[io_index][0](io_mem_opaque[io_index], addr1, val);
                    l = 1;
                }
            } else {
                unsigned long addr1;
                addr1 = (pd & TARGET_PAGE_MASK) + (addr & ~TARGET_PAGE_MASK);
                /* RAM case */
                ptr = qemu_get_ram_ptr(addr1);
                memcpy(ptr, buf, l);
                if (!cpu_physical_memory_is_dirty(addr1)) {
                    /* invalidate code */
                    tb_invalidate_phys_page_range(addr1, addr1 + l, 0);
                    /* set dirty bit */
                    phys_ram_dirty[addr1 >> TARGET_PAGE_BITS] |=
                        (0xff & ~CODE_DIRTY_FLAG);
                }
            }
        } else {
            if ((pd & ~TARGET_PAGE_MASK) > IO_MEM_ROM &&
                !(pd & IO_MEM_ROMD)) {
                target_phys_addr_t addr1 = addr;
                /* I/O case */
                io_index = (pd >> IO_MEM_SHIFT) & (IO_MEM_NB_ENTRIES - 1);
                if (p)
                    addr1 = (addr & ~TARGET_PAGE_MASK) + p->region_offset;
                if (l >= 4 && ((addr1 & 3) == 0)) {
                    /* 32 bit read access */
                    val = io_mem_read[io_index][2](io_mem_opaque[io_index], addr1);
                    stl_p(buf, val);
                    l = 4;
                } else if (l >= 2 && ((addr1 & 1) == 0)) {
                    /* 16 bit read access */
                    val = io_mem_read[io_index][1](io_mem_opaque[io_index], addr1);
                    stw_p(buf, val);
                    l = 2;
                } else {
                    /* 8 bit read access */
                    val = io_mem_read[io_index][0](io_mem_opaque[io_index], addr1);
                    stb_p(buf, val);
                    l = 1;
                }
            } else {
                /* RAM case */
                ptr = qemu_get_ram_ptr(pd & TARGET_PAGE_MASK) +
                    (addr & ~TARGET_PAGE_MASK);
                memcpy(buf, ptr, l);
            }
        }
        len -= l;
        buf += l;
        addr += l;
    }
}

/* used for ROM loading : can write in RAM and ROM */
void cpu_physical_memory_write_rom(target_phys_addr_t addr,
                                   const uint8_t *buf, int len)
{
    int l;
    uint8_t *ptr;
    target_phys_addr_t page;
    unsigned long pd;
    PhysPageDesc *p;

    while (len > 0) {
        page = addr & TARGET_PAGE_MASK;
        l = (page + TARGET_PAGE_SIZE) - addr;
        if (l > len)
            l = len;
        p = phys_page_find(page >> TARGET_PAGE_BITS);
        if (!p) {
            pd = IO_MEM_UNASSIGNED;
        } else {
            pd = p->phys_offset;
        }

        if ((pd & ~TARGET_PAGE_MASK) != IO_MEM_RAM &&
            (pd & ~TARGET_PAGE_MASK) != IO_MEM_ROM &&
            !(pd & IO_MEM_ROMD)) {
            /* do nothing */
        } else {
            unsigned long addr1;
            addr1 = (pd & TARGET_PAGE_MASK) + (addr & ~TARGET_PAGE_MASK);
            /* ROM/RAM case */
            ptr = qemu_get_ram_ptr(addr1);
            memcpy(ptr, buf, l);
        }
        len -= l;
        buf += l;
        addr += l;
    }
}

typedef struct {
    void *buffer;
    target_phys_addr_t addr;
    target_phys_addr_t len;
} BounceBuffer;

static BounceBuffer bounce;

typedef struct MapClient {
    void *opaque;
    void (*callback)(void *opaque);
    LIST_ENTRY(MapClient) link;
} MapClient;

static LIST_HEAD(map_client_list, MapClient) map_client_list
    = LIST_HEAD_INITIALIZER(map_client_list);

void *cpu_register_map_client(void *opaque, void (*callback)(void *opaque))
{
    MapClient *client = qemu_malloc(sizeof(*client));

    client->opaque = opaque;
    client->callback = callback;
    LIST_INSERT_HEAD(&map_client_list, client, link);
    return client;
}

void cpu_unregister_map_client(void *_client)
{
    MapClient *client = (MapClient *)_client;

    LIST_REMOVE(client, link);
}

static void cpu_notify_map_clients(void)
{
    MapClient *client;

    while (!LIST_EMPTY(&map_client_list)) {
        client = LIST_FIRST(&map_client_list);
        client->callback(client->opaque);
        LIST_REMOVE(client, link);
    }
}

/* Map a physical memory region into a host virtual address.
 * May map a subset of the requested range, given by and returned in *plen.
 * May return NULL if resources needed to perform the mapping are exhausted.
 * Use only for reads OR writes - not for read-modify-write operations.
 * Use cpu_register_map_client() to know when retrying the map operation is
 * likely to succeed.
 */
void *cpu_physical_memory_map(target_phys_addr_t addr,
                              target_phys_addr_t *plen,
                              int is_write)
{
    target_phys_addr_t len = *plen;
    target_phys_addr_t done = 0;
    int l;
    uint8_t *ret = NULL;
    uint8_t *ptr;
    target_phys_addr_t page;
    unsigned long pd;
    PhysPageDesc *p;
    unsigned long addr1;

    while (len > 0) {
        page = addr & TARGET_PAGE_MASK;
        l = (page + TARGET_PAGE_SIZE) - addr;
        if (l > len)
            l = len;
        p = phys_page_find(page >> TARGET_PAGE_BITS);
        if (!p) {
            pd = IO_MEM_UNASSIGNED;
        } else {
            pd = p->phys_offset;
        }

        if ((pd & ~TARGET_PAGE_MASK) != IO_MEM_RAM) {
            if (done || bounce.buffer) {
                break;
            }
            bounce.buffer = qemu_memalign(TARGET_PAGE_SIZE, TARGET_PAGE_SIZE);
            bounce.addr = addr;
            bounce.len = l;
            if (!is_write) {
                cpu_physical_memory_rw(addr, bounce.buffer, l, 0);
            }
            ptr = bounce.buffer;
        } else {
            addr1 = (pd & TARGET_PAGE_MASK) + (addr & ~TARGET_PAGE_MASK);
            ptr = qemu_get_ram_ptr(addr1);
        }
        if (!done) {
            ret = ptr;
        } else if (ret + done != ptr) {
            break;
        }

        len -= l;
        addr += l;
        done += l;
    }
    *plen = done;
    return ret;
}

/* Unmaps a memory region previously mapped by cpu_physical_memory_map().
 * Will also mark the memory as dirty if is_write == 1.  access_len gives
 * the amount of memory that was actually read or written by the caller.
 */
void cpu_physical_memory_unmap(void *buffer, target_phys_addr_t len,
                               int is_write, target_phys_addr_t access_len)
{
    if (buffer != bounce.buffer) {
        if (is_write) {
            ram_addr_t addr1 = qemu_ram_addr_from_host(buffer);
            while (access_len) {
                unsigned l;
                l = TARGET_PAGE_SIZE;
                if (l > access_len)
                    l = access_len;
                if (!cpu_physical_memory_is_dirty(addr1)) {
                    /* invalidate code */
                    tb_invalidate_phys_page_range(addr1, addr1 + l, 0);
                    /* set dirty bit */
                    phys_ram_dirty[addr1 >> TARGET_PAGE_BITS] |=
                        (0xff & ~CODE_DIRTY_FLAG);
                }
                addr1 += l;
                access_len -= l;
            }
        }
        return;
    }
    if (is_write) {
        cpu_physical_memory_write(bounce.addr, bounce.buffer, access_len);
    }
    qemu_free(bounce.buffer);
    bounce.buffer = NULL;
    cpu_notify_map_clients();
}

/* warning: addr must be aligned */
uint32_t ldl_phys(target_phys_addr_t addr)
{
    int io_index;
    uint8_t *ptr;
    uint32_t val;
    unsigned long pd;
    PhysPageDesc *p;

    p = phys_page_find(addr >> TARGET_PAGE_BITS);
    if (!p) {
        pd = IO_MEM_UNASSIGNED;
    } else {
        pd = p->phys_offset;
    }

    if ((pd & ~TARGET_PAGE_MASK) > IO_MEM_ROM &&
        !(pd & IO_MEM_ROMD)) {
        /* I/O case */
        io_index = (pd >> IO_MEM_SHIFT) & (IO_MEM_NB_ENTRIES - 1);
        if (p)
            addr = (addr & ~TARGET_PAGE_MASK) + p->region_offset;
        val = io_mem_read[io_index][2](io_mem_opaque[io_index], addr);
    } else {
        /* RAM case */
        ptr = qemu_get_ram_ptr(pd & TARGET_PAGE_MASK) +
            (addr & ~TARGET_PAGE_MASK);
        val = ldl_p(ptr);
    }
    return val;
}

/* warning: addr must be aligned */
uint64_t ldq_phys(target_phys_addr_t addr)
{
    int io_index;
    uint8_t *ptr;
    uint64_t val;
    unsigned long pd;
    PhysPageDesc *p;

    p = phys_page_find(addr >> TARGET_PAGE_BITS);
    if (!p) {
        pd = IO_MEM_UNASSIGNED;
    } else {
        pd = p->phys_offset;
    }

    if ((pd & ~TARGET_PAGE_MASK) > IO_MEM_ROM &&
        !(pd & IO_MEM_ROMD)) {
        /* I/O case */
        io_index = (pd >> IO_MEM_SHIFT) & (IO_MEM_NB_ENTRIES - 1);
        if (p)
            addr = (addr & ~TARGET_PAGE_MASK) + p->region_offset;
#ifdef TARGET_WORDS_BIGENDIAN
        val = (uint64_t)io_mem_read[io_index][2](io_mem_opaque[io_index], addr) << 32;
        val |= io_mem_read[io_index][2](io_mem_opaque[io_index], addr + 4);
#else
        val = io_mem_read[io_index][2](io_mem_opaque[io_index], addr);
        val |= (uint64_t)io_mem_read[io_index][2](io_mem_opaque[io_index], addr + 4) << 32;
#endif
    } else {
        /* RAM case */
        ptr = qemu_get_ram_ptr(pd & TARGET_PAGE_MASK) +
            (addr & ~TARGET_PAGE_MASK);
        val = ldq_p(ptr);
    }
    return val;
}

/* XXX: optimize */
uint32_t ldub_phys(target_phys_addr_t addr)
{
    uint8_t val;
    cpu_physical_memory_read(addr, &val, 1);
    return val;
}

/* XXX: optimize */
uint32_t lduw_phys(target_phys_addr_t addr)
{
    uint16_t val;
    cpu_physical_memory_read(addr, (uint8_t *)&val, 2);
    return tswap16(val);
}

/* warning: addr must be aligned. The ram page is not masked as dirty
   and the code inside is not invalidated. It is useful if the dirty
   bits are used to track modified PTEs */
void stl_phys_notdirty(target_phys_addr_t addr, uint32_t val)
{
    int io_index;
    uint8_t *ptr;
    unsigned long pd;
    PhysPageDesc *p;

    p = phys_page_find(addr >> TARGET_PAGE_BITS);
    if (!p) {
        pd = IO_MEM_UNASSIGNED;
    } else {
        pd = p->phys_offset;
    }

    if ((pd & ~TARGET_PAGE_MASK) != IO_MEM_RAM) {
        io_index = (pd >> IO_MEM_SHIFT) & (IO_MEM_NB_ENTRIES - 1);
        if (p)
            addr = (addr & ~TARGET_PAGE_MASK) + p->region_offset;
        io_mem_write[io_index][2](io_mem_opaque[io_index], addr, val);
    } else {
        unsigned long addr1 = (pd & TARGET_PAGE_MASK) + (addr & ~TARGET_PAGE_MASK);
        ptr = qemu_get_ram_ptr(addr1);
        stl_p(ptr, val);

        if (unlikely(in_migration)) {
            if (!cpu_physical_memory_is_dirty(addr1)) {
                /* invalidate code */
                tb_invalidate_phys_page_range(addr1, addr1 + 4, 0);
                /* set dirty bit */
                phys_ram_dirty[addr1 >> TARGET_PAGE_BITS] |=
                    (0xff & ~CODE_DIRTY_FLAG);
            }
        }
    }
}

void stq_phys_notdirty(target_phys_addr_t addr, uint64_t val)
{
    int io_index;
    uint8_t *ptr;
    unsigned long pd;
    PhysPageDesc *p;

    p = phys_page_find(addr >> TARGET_PAGE_BITS);
    if (!p) {
        pd = IO_MEM_UNASSIGNED;
    } else {
        pd = p->phys_offset;
    }

    if ((pd & ~TARGET_PAGE_MASK) != IO_MEM_RAM) {
        io_index = (pd >> IO_MEM_SHIFT) & (IO_MEM_NB_ENTRIES - 1);
        if (p)
            addr = (addr & ~TARGET_PAGE_MASK) + p->region_offset;
#ifdef TARGET_WORDS_BIGENDIAN
        io_mem_write[io_index][2](io_mem_opaque[io_index], addr, val >> 32);
        io_mem_write[io_index][2](io_mem_opaque[io_index], addr + 4, val);
#else
        io_mem_write[io_index][2](io_mem_opaque[io_index], addr, val);
        io_mem_write[io_index][2](io_mem_opaque[io_index], addr + 4, val >> 32);
#endif
    } else {
        ptr = qemu_get_ram_ptr(pd & TARGET_PAGE_MASK) +
            (addr & ~TARGET_PAGE_MASK);
        stq_p(ptr, val);
    }
}

/* warning: addr must be aligned */
void stl_phys(target_phys_addr_t addr, uint32_t val)
{
    int io_index;
    uint8_t *ptr;
    unsigned long pd;
    PhysPageDesc *p;

    p = phys_page_find(addr >> TARGET_PAGE_BITS);
    if (!p) {
        pd = IO_MEM_UNASSIGNED;
    } else {
        pd = p->phys_offset;
    }

    if ((pd & ~TARGET_PAGE_MASK) != IO_MEM_RAM) {
        io_index = (pd >> IO_MEM_SHIFT) & (IO_MEM_NB_ENTRIES - 1);
        if (p)
            addr = (addr & ~TARGET_PAGE_MASK) + p->region_offset;
        io_mem_write[io_index][2](io_mem_opaque[io_index], addr, val);
    } else {
        unsigned long addr1;
        addr1 = (pd & TARGET_PAGE_MASK) + (addr & ~TARGET_PAGE_MASK);
        /* RAM case */
        ptr = qemu_get_ram_ptr(addr1);
        stl_p(ptr, val);
        if (!cpu_physical_memory_is_dirty(addr1)) {
            /* invalidate code */
            tb_invalidate_phys_page_range(addr1, addr1 + 4, 0);
            /* set dirty bit */
            phys_ram_dirty[addr1 >> TARGET_PAGE_BITS] |=
                (0xff & ~CODE_DIRTY_FLAG);
        }
    }
}

/* XXX: optimize */
void stb_phys(target_phys_addr_t addr, uint32_t val)
{
    uint8_t v = val;
    cpu_physical_memory_write(addr, &v, 1);
}

/* XXX: optimize */
void stw_phys(target_phys_addr_t addr, uint32_t val)
{
    uint16_t v = tswap16(val);
    cpu_physical_memory_write(addr, (const uint8_t *)&v, 2);
}

/* XXX: optimize */
void stq_phys(target_phys_addr_t addr, uint64_t val)
{
    val = tswap64(val);
    cpu_physical_memory_write(addr, (const uint8_t *)&val, 8);
}

#endif

/* virtual memory access for debug (includes writing to ROM) */
int cpu_memory_rw_debug(CPUState *env, target_ulong addr,
                        uint8_t *buf, int len, int is_write)
{
    int l;
    target_phys_addr_t phys_addr;
    target_ulong page;

    while (len > 0) {
        page = addr & TARGET_PAGE_MASK;
        phys_addr = cpu_get_phys_page_debug(env, page);
        /* if no physical page mapped, return an error */
        if (phys_addr == -1)
            return -1;
        l = (page + TARGET_PAGE_SIZE) - addr;
        if (l > len)
            l = len;
        phys_addr += (addr & ~TARGET_PAGE_MASK);
#if !defined(CONFIG_USER_ONLY)
        if (is_write)
            cpu_physical_memory_write_rom(phys_addr, buf, l);
        else
#endif
            cpu_physical_memory_rw(phys_addr, buf, l, is_write);
        len -= l;
        buf += l;
        addr += l;
    }
    return 0;
}

/* in deterministic execution mode, instructions doing device I/Os
   must be at the end of the TB */
void cpu_io_recompile(CPUState *env, void *retaddr)
{
    TranslationBlock *tb;
    uint32_t n, cflags;
    target_ulong pc, cs_base;
    uint64_t flags;

    tb = tb_find_pc((unsigned long)retaddr);
    if (!tb) {
        cpu_abort(env, "cpu_io_recompile: could not find TB for pc=%p", 
                  retaddr);
    }
    n = env->icount_decr.u16.low + tb->icount;
    cpu_restore_state(tb, env, (unsigned long)retaddr, NULL);
    /* Calculate how many instructions had been executed before the fault
       occurred.  */
    n = n - env->icount_decr.u16.low;
    /* Generate a new TB ending on the I/O insn.  */
    n++;
    /* On MIPS and SH, delay slot instructions can only be restarted if
       they were already the first instruction in the TB.  If this is not
       the first instruction in a TB then re-execute the preceding
       branch.  */
#if defined(TARGET_MIPS)
    if ((env->hflags & MIPS_HFLAG_BMASK) != 0 && n > 1) {
        env->active_tc.PC -= 4;
        env->icount_decr.u16.low++;
        env->hflags &= ~MIPS_HFLAG_BMASK;
    }
#elif defined(TARGET_SH4)
    if ((env->flags & ((DELAY_SLOT | DELAY_SLOT_CONDITIONAL))) != 0
            && n > 1) {
        env->pc -= 2;
        env->icount_decr.u16.low++;
        env->flags &= ~(DELAY_SLOT | DELAY_SLOT_CONDITIONAL);
    }
#endif
    /* This should never happen.  */
    if (n > CF_COUNT_MASK)
        cpu_abort(env, "TB too big during recompile");

    cflags = n | CF_LAST_IO;
    pc = tb->pc;
    cs_base = tb->cs_base;
    flags = tb->flags;
    tb_phys_invalidate(tb, -1);
    /* FIXME: In theory this could raise an exception.  In practice
       we have already translated the block once so it's probably ok.  */
    tb_gen_code(env, pc, cs_base, flags, cflags);
    /* TODO: If env->pc != tb->pc (i.e. the faulting instruction was not
       the first in the TB) then we end up generating a whole new TB and
       repeating the fault, which is horribly inefficient.
       Better would be to execute just this insn uncached, or generate a
       second new TB.  */
    cpu_resume_from_signal(env, NULL);
}

void dump_exec_info(FILE *f,
                    int (*cpu_fprintf)(FILE *f, const char *fmt, ...))
{
    int i, target_code_size, max_target_code_size;
    int direct_jmp_count, direct_jmp2_count, cross_page;
    TranslationBlock *tb;

    target_code_size = 0;
    max_target_code_size = 0;
    cross_page = 0;
    direct_jmp_count = 0;
    direct_jmp2_count = 0;
    for(i = 0; i < nb_tbs; i++) {
        tb = &tbs[i];
        target_code_size += tb->size;
        if (tb->size > max_target_code_size)
            max_target_code_size = tb->size;
        if (tb->page_addr[1] != -1)
            cross_page++;
        if (tb->tb_next_offset[0] != 0xffff) {
            direct_jmp_count++;
            if (tb->tb_next_offset[1] != 0xffff) {
                direct_jmp2_count++;
            }
        }
    }
    /* XXX: avoid using doubles ? */
    cpu_fprintf(f, "Translation buffer state:\n");
    cpu_fprintf(f, "gen code size       %ld/%ld\n",
                code_gen_ptr - code_gen_buffer, code_gen_buffer_max_size);
    cpu_fprintf(f, "TB count            %d/%d\n", 
                nb_tbs, code_gen_max_blocks);
    cpu_fprintf(f, "TB avg target size  %d max=%d bytes\n",
                nb_tbs ? target_code_size / nb_tbs : 0,
                max_target_code_size);
    cpu_fprintf(f, "TB avg host size    %d bytes (expansion ratio: %0.1f)\n",
                nb_tbs ? (code_gen_ptr - code_gen_buffer) / nb_tbs : 0,
                target_code_size ? (double) (code_gen_ptr - code_gen_buffer) / target_code_size : 0);
    cpu_fprintf(f, "cross page TB count %d (%d%%)\n",
            cross_page,
            nb_tbs ? (cross_page * 100) / nb_tbs : 0);
    cpu_fprintf(f, "direct jump count   %d (%d%%) (2 jumps=%d %d%%)\n",
                direct_jmp_count,
                nb_tbs ? (direct_jmp_count * 100) / nb_tbs : 0,
                direct_jmp2_count,
                nb_tbs ? (direct_jmp2_count * 100) / nb_tbs : 0);
    cpu_fprintf(f, "\nStatistics:\n");
    cpu_fprintf(f, "TB flush count      %d\n", tb_flush_count);
    cpu_fprintf(f, "TB invalidate count %d\n", tb_phys_invalidate_count);
    cpu_fprintf(f, "TLB flush count     %d\n", tlb_flush_count);
    tcg_dump_info(f, cpu_fprintf);
}

#if !defined(CONFIG_USER_ONLY)

#define MMUSUFFIX _cmmu
#define GETPC() NULL
#define env cpu_single_env
#define SOFTMMU_CODE_ACCESS

#define SHIFT 0
#include "softmmu_template.h"

#define SHIFT 1
#include "softmmu_template.h"

#define SHIFT 2
#include "softmmu_template.h"

#define SHIFT 3
#include "softmmu_template.h"

#undef env

#endif<|MERGE_RESOLUTION|>--- conflicted
+++ resolved
@@ -2329,11 +2329,7 @@
    page size. If (phys_offset & ~TARGET_PAGE_MASK) != 0, then it is an
    io memory page.  The address used when calling the IO function is
    the offset from the start of the region, plus region_offset.  Both
-<<<<<<< HEAD
-   start_region and region_offset are rounded down to a page boundary
-=======
    start_addr and region_offset are rounded down to a page boundary
->>>>>>> 399a4e21
    before calculating this offset.  This should not be a problem unless
    the low bits of start_addr and region_offset differ.  */
 void cpu_register_physical_memory_offset(target_phys_addr_t start_addr,
