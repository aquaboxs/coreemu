/*
 * Intel XScale PXA255/270 DMA controller.
 *
 * Copyright (c) 2006 Openedhand Ltd.
 * Copyright (c) 2006 Thorsten Zitterell
 * Written by Andrzej Zaborowski <balrog@zabor.org>
 *
 * This code is licensed under the GPL.
 */

#include "hw.h"
#include "pxa.h"
#include "sysbus.h"

#define PXA255_DMA_NUM_CHANNELS 16
#define PXA27X_DMA_NUM_CHANNELS 32

#define PXA2XX_DMA_NUM_REQUESTS 75

typedef struct {
    target_phys_addr_t descr;
    target_phys_addr_t src;
    target_phys_addr_t dest;
    uint32_t cmd;
    uint32_t state;
    int request;
} PXA2xxDMAChannel;

typedef struct PXA2xxDMAState {
    SysBusDevice busdev;
    MemoryRegion iomem;
    qemu_irq irq;

    uint32_t stopintr;
    uint32_t eorintr;
    uint32_t rasintr;
    uint32_t startintr;
    uint32_t endintr;

    uint32_t align;
    uint32_t pio;

    int channels;
    PXA2xxDMAChannel *chan;

    uint8_t req[PXA2XX_DMA_NUM_REQUESTS];

    /* Flag to avoid recursive DMA invocations.  */
    int running;
} PXA2xxDMAState;

#define DCSR0	0x0000	/* DMA Control / Status register for Channel 0 */
#define DCSR31	0x007c	/* DMA Control / Status register for Channel 31 */
#define DALGN	0x00a0	/* DMA Alignment register */
#define DPCSR	0x00a4	/* DMA Programmed I/O Control Status register */
#define DRQSR0	0x00e0	/* DMA DREQ<0> Status register */
#define DRQSR1	0x00e4	/* DMA DREQ<1> Status register */
#define DRQSR2	0x00e8	/* DMA DREQ<2> Status register */
#define DINT	0x00f0	/* DMA Interrupt register */
#define DRCMR0	0x0100	/* Request to Channel Map register 0 */
#define DRCMR63	0x01fc	/* Request to Channel Map register 63 */
#define D_CH0	0x0200	/* Channel 0 Descriptor start */
#define DRCMR64	0x1100	/* Request to Channel Map register 64 */
#define DRCMR74	0x1128	/* Request to Channel Map register 74 */

/* Per-channel register */
#define DDADR	0x00
#define DSADR	0x01
#define DTADR	0x02
#define DCMD	0x03

/* Bit-field masks */
#define DRCMR_CHLNUM		0x1f
#define DRCMR_MAPVLD		(1 << 7)
#define DDADR_STOP		(1 << 0)
#define DDADR_BREN		(1 << 1)
#define DCMD_LEN		0x1fff
#define DCMD_WIDTH(x)		(1 << ((((x) >> 14) & 3) - 1))
#define DCMD_SIZE(x)		(4 << (((x) >> 16) & 3))
#define DCMD_FLYBYT		(1 << 19)
#define DCMD_FLYBYS		(1 << 20)
#define DCMD_ENDIRQEN		(1 << 21)
#define DCMD_STARTIRQEN		(1 << 22)
#define DCMD_CMPEN		(1 << 25)
#define DCMD_FLOWTRG		(1 << 28)
#define DCMD_FLOWSRC		(1 << 29)
#define DCMD_INCTRGADDR		(1 << 30)
#define DCMD_INCSRCADDR		(1 << 31)
#define DCSR_BUSERRINTR		(1 << 0)
#define DCSR_STARTINTR		(1 << 1)
#define DCSR_ENDINTR		(1 << 2)
#define DCSR_STOPINTR		(1 << 3)
#define DCSR_RASINTR		(1 << 4)
#define DCSR_REQPEND		(1 << 8)
#define DCSR_EORINT		(1 << 9)
#define DCSR_CMPST		(1 << 10)
#define DCSR_MASKRUN		(1 << 22)
#define DCSR_RASIRQEN		(1 << 23)
#define DCSR_CLRCMPST		(1 << 24)
#define DCSR_SETCMPST		(1 << 25)
#define DCSR_EORSTOPEN		(1 << 26)
#define DCSR_EORJMPEN		(1 << 27)
#define DCSR_EORIRQEN		(1 << 28)
#define DCSR_STOPIRQEN		(1 << 29)
#define DCSR_NODESCFETCH	(1 << 30)
#define DCSR_RUN		(1 << 31)

static inline void pxa2xx_dma_update(PXA2xxDMAState *s, int ch)
{
    if (ch >= 0) {
        if ((s->chan[ch].state & DCSR_STOPIRQEN) &&
                (s->chan[ch].state & DCSR_STOPINTR))
            s->stopintr |= 1 << ch;
        else
            s->stopintr &= ~(1 << ch);

        if ((s->chan[ch].state & DCSR_EORIRQEN) &&
                (s->chan[ch].state & DCSR_EORINT))
            s->eorintr |= 1 << ch;
        else
            s->eorintr &= ~(1 << ch);

        if ((s->chan[ch].state & DCSR_RASIRQEN) &&
                (s->chan[ch].state & DCSR_RASINTR))
            s->rasintr |= 1 << ch;
        else
            s->rasintr &= ~(1 << ch);

        if (s->chan[ch].state & DCSR_STARTINTR)
            s->startintr |= 1 << ch;
        else
            s->startintr &= ~(1 << ch);

        if (s->chan[ch].state & DCSR_ENDINTR)
            s->endintr |= 1 << ch;
        else
            s->endintr &= ~(1 << ch);
    }

    if (s->stopintr | s->eorintr | s->rasintr | s->startintr | s->endintr)
        qemu_irq_raise(s->irq);
    else
        qemu_irq_lower(s->irq);
}

static inline void pxa2xx_dma_descriptor_fetch(
                PXA2xxDMAState *s, int ch)
{
    uint32_t desc[4];
    target_phys_addr_t daddr = s->chan[ch].descr & ~0xf;
    if ((s->chan[ch].descr & DDADR_BREN) && (s->chan[ch].state & DCSR_CMPST))
        daddr += 32;

    cpu_physical_memory_read(daddr, (uint8_t *) desc, 16);
    s->chan[ch].descr = desc[DDADR];
    s->chan[ch].src = desc[DSADR];
    s->chan[ch].dest = desc[DTADR];
    s->chan[ch].cmd = desc[DCMD];

    if (s->chan[ch].cmd & DCMD_FLOWSRC)
        s->chan[ch].src &= ~3;
    if (s->chan[ch].cmd & DCMD_FLOWTRG)
        s->chan[ch].dest &= ~3;

    if (s->chan[ch].cmd & (DCMD_CMPEN | DCMD_FLYBYS | DCMD_FLYBYT))
        printf("%s: unsupported mode in channel %i\n", __FUNCTION__, ch);

    if (s->chan[ch].cmd & DCMD_STARTIRQEN)
        s->chan[ch].state |= DCSR_STARTINTR;
}

static void pxa2xx_dma_run(PXA2xxDMAState *s)
{
    int c, srcinc, destinc;
    uint32_t n, size;
    uint32_t width;
    uint32_t length;
    uint8_t buffer[32];
    PXA2xxDMAChannel *ch;

    if (s->running ++)
        return;

    while (s->running) {
        s->running = 1;
        for (c = 0; c < s->channels; c ++) {
            ch = &s->chan[c];

            while ((ch->state & DCSR_RUN) && !(ch->state & DCSR_STOPINTR)) {
                /* Test for pending requests */
                if ((ch->cmd & (DCMD_FLOWSRC | DCMD_FLOWTRG)) && !ch->request)
                    break;

                length = ch->cmd & DCMD_LEN;
                size = DCMD_SIZE(ch->cmd);
                width = DCMD_WIDTH(ch->cmd);

                srcinc = (ch->cmd & DCMD_INCSRCADDR) ? width : 0;
                destinc = (ch->cmd & DCMD_INCTRGADDR) ? width : 0;

                while (length) {
                    size = MIN(length, size);

                    for (n = 0; n < size; n += width) {
                        cpu_physical_memory_read(ch->src, buffer + n, width);
                        ch->src += srcinc;
                    }

                    for (n = 0; n < size; n += width) {
                        cpu_physical_memory_write(ch->dest, buffer + n, width);
                        ch->dest += destinc;
                    }

                    length -= size;

                    if ((ch->cmd & (DCMD_FLOWSRC | DCMD_FLOWTRG)) &&
                            !ch->request) {
                        ch->state |= DCSR_EORINT;
                        if (ch->state & DCSR_EORSTOPEN)
                            ch->state |= DCSR_STOPINTR;
                        if ((ch->state & DCSR_EORJMPEN) &&
                                        !(ch->state & DCSR_NODESCFETCH))
                            pxa2xx_dma_descriptor_fetch(s, c);
                        break;
		    }
                }

                ch->cmd = (ch->cmd & ~DCMD_LEN) | length;

                /* Is the transfer complete now? */
                if (!length) {
                    if (ch->cmd & DCMD_ENDIRQEN)
                        ch->state |= DCSR_ENDINTR;

                    if ((ch->state & DCSR_NODESCFETCH) ||
                                (ch->descr & DDADR_STOP) ||
                                (ch->state & DCSR_EORSTOPEN)) {
                        ch->state |= DCSR_STOPINTR;
                        ch->state &= ~DCSR_RUN;

                        break;
                    }

                    ch->state |= DCSR_STOPINTR;
                    break;
                }
            }
        }

        s->running --;
    }
}

static uint64_t pxa2xx_dma_read(void *opaque, target_phys_addr_t offset,
                                unsigned size)
{
    PXA2xxDMAState *s = (PXA2xxDMAState *) opaque;
    unsigned int channel;

    if (size != 4) {
        hw_error("%s: Bad access width\n", __FUNCTION__);
        return 5;
    }

    switch (offset) {
    case DRCMR64 ... DRCMR74:
        offset -= DRCMR64 - DRCMR0 - (64 << 2);
        /* Fall through */
    case DRCMR0 ... DRCMR63:
        channel = (offset - DRCMR0) >> 2;
        return s->req[channel];

    case DRQSR0:
    case DRQSR1:
    case DRQSR2:
        return 0;

    case DCSR0 ... DCSR31:
        channel = offset >> 2;
	if (s->chan[channel].request)
            return s->chan[channel].state | DCSR_REQPEND;
        return s->chan[channel].state;

    case DINT:
        return s->stopintr | s->eorintr | s->rasintr |
                s->startintr | s->endintr;

    case DALGN:
        return s->align;

    case DPCSR:
        return s->pio;
    }

    if (offset >= D_CH0 && offset < D_CH0 + (s->channels << 4)) {
        channel = (offset - D_CH0) >> 4;
        switch ((offset & 0x0f) >> 2) {
        case DDADR:
            return s->chan[channel].descr;
        case DSADR:
            return s->chan[channel].src;
        case DTADR:
            return s->chan[channel].dest;
        case DCMD:
            return s->chan[channel].cmd;
        }
    }

    hw_error("%s: Bad offset 0x" TARGET_FMT_plx "\n", __FUNCTION__, offset);
    return 7;
}

static void pxa2xx_dma_write(void *opaque, target_phys_addr_t offset,
                             uint64_t value, unsigned size)
{
    PXA2xxDMAState *s = (PXA2xxDMAState *) opaque;
    unsigned int channel;

    if (size != 4) {
        hw_error("%s: Bad access width\n", __FUNCTION__);
        return;
    }

    switch (offset) {
    case DRCMR64 ... DRCMR74:
        offset -= DRCMR64 - DRCMR0 - (64 << 2);
        /* Fall through */
    case DRCMR0 ... DRCMR63:
        channel = (offset - DRCMR0) >> 2;

        if (value & DRCMR_MAPVLD)
            if ((value & DRCMR_CHLNUM) > s->channels)
                hw_error("%s: Bad DMA channel %i\n",
                         __FUNCTION__, (unsigned)value & DRCMR_CHLNUM);

        s->req[channel] = value;
        break;

    case DRQSR0:
    case DRQSR1:
    case DRQSR2:
        /* Nothing to do */
        break;

    case DCSR0 ... DCSR31:
        channel = offset >> 2;
        s->chan[channel].state &= 0x0000071f & ~(value &
                        (DCSR_EORINT | DCSR_ENDINTR |
                         DCSR_STARTINTR | DCSR_BUSERRINTR));
        s->chan[channel].state |= value & 0xfc800000;

        if (s->chan[channel].state & DCSR_STOPIRQEN)
            s->chan[channel].state &= ~DCSR_STOPINTR;

        if (value & DCSR_NODESCFETCH) {
            /* No-descriptor-fetch mode */
            if (value & DCSR_RUN) {
                s->chan[channel].state &= ~DCSR_STOPINTR;
                pxa2xx_dma_run(s);
            }
        } else {
            /* Descriptor-fetch mode */
            if (value & DCSR_RUN) {
                s->chan[channel].state &= ~DCSR_STOPINTR;
                pxa2xx_dma_descriptor_fetch(s, channel);
                pxa2xx_dma_run(s);
            }
        }

        /* Shouldn't matter as our DMA is synchronous.  */
        if (!(value & (DCSR_RUN | DCSR_MASKRUN)))
            s->chan[channel].state |= DCSR_STOPINTR;

        if (value & DCSR_CLRCMPST)
            s->chan[channel].state &= ~DCSR_CMPST;
        if (value & DCSR_SETCMPST)
            s->chan[channel].state |= DCSR_CMPST;

        pxa2xx_dma_update(s, channel);
        break;

    case DALGN:
        s->align = value;
        break;

    case DPCSR:
        s->pio = value & 0x80000001;
        break;

    default:
        if (offset >= D_CH0 && offset < D_CH0 + (s->channels << 4)) {
            channel = (offset - D_CH0) >> 4;
            switch ((offset & 0x0f) >> 2) {
            case DDADR:
                s->chan[channel].descr = value;
                break;
            case DSADR:
                s->chan[channel].src = value;
                break;
            case DTADR:
                s->chan[channel].dest = value;
                break;
            case DCMD:
                s->chan[channel].cmd = value;
                break;
            default:
                goto fail;
            }

            break;
        }
    fail:
        hw_error("%s: Bad offset " TARGET_FMT_plx "\n", __FUNCTION__, offset);
    }
}

<<<<<<< HEAD
static uint32_t QEMU_NORETURN pxa2xx_dma_readbad(void *opaque, target_phys_addr_t offset)
{
    hw_error("%s: Bad access width\n", __FUNCTION__);
    //~ return 5;
}

static void QEMU_NORETURN pxa2xx_dma_writebad(void *opaque,
                 target_phys_addr_t offset, uint32_t value)
{
    hw_error("%s: Bad access width\n", __FUNCTION__);
}

static CPUReadMemoryFunc * const pxa2xx_dma_readfn[] = {
    pxa2xx_dma_readbad,
    pxa2xx_dma_readbad,
    pxa2xx_dma_read
};

static CPUWriteMemoryFunc * const pxa2xx_dma_writefn[] = {
    pxa2xx_dma_writebad,
    pxa2xx_dma_writebad,
    pxa2xx_dma_write
=======
static const MemoryRegionOps pxa2xx_dma_ops = {
    .read = pxa2xx_dma_read,
    .write = pxa2xx_dma_write,
    .endianness = DEVICE_NATIVE_ENDIAN,
>>>>>>> eb5d5bea
};

static void pxa2xx_dma_request(void *opaque, int req_num, int on)
{
    PXA2xxDMAState *s = opaque;
    int ch;
    if (req_num < 0 || req_num >= PXA2XX_DMA_NUM_REQUESTS)
        hw_error("%s: Bad DMA request %i\n", __FUNCTION__, req_num);

    if (!(s->req[req_num] & DRCMR_MAPVLD))
        return;
    ch = s->req[req_num] & DRCMR_CHLNUM;

    if (!s->chan[ch].request && on)
        s->chan[ch].state |= DCSR_RASINTR;
    else
        s->chan[ch].state &= ~DCSR_RASINTR;
    if (s->chan[ch].request && !on)
        s->chan[ch].state |= DCSR_EORINT;

    s->chan[ch].request = on;
    if (on) {
        pxa2xx_dma_run(s);
        pxa2xx_dma_update(s, ch);
    }
}

static int pxa2xx_dma_init(SysBusDevice *dev)
{
    int i;
    PXA2xxDMAState *s;
    s = FROM_SYSBUS(PXA2xxDMAState, dev);

    if (s->channels <= 0) {
        return -1;
    }

    s->chan = g_malloc0(sizeof(PXA2xxDMAChannel) * s->channels);

    memset(s->chan, 0, sizeof(PXA2xxDMAChannel) * s->channels);
    for (i = 0; i < s->channels; i ++)
        s->chan[i].state = DCSR_STOPINTR;

    memset(s->req, 0, sizeof(uint8_t) * PXA2XX_DMA_NUM_REQUESTS);

    qdev_init_gpio_in(&dev->qdev, pxa2xx_dma_request, PXA2XX_DMA_NUM_REQUESTS);

    memory_region_init_io(&s->iomem, &pxa2xx_dma_ops, s,
                          "pxa2xx.dma", 0x00010000);
    sysbus_init_mmio(dev, &s->iomem);
    sysbus_init_irq(dev, &s->irq);

    return 0;
}

DeviceState *pxa27x_dma_init(target_phys_addr_t base, qemu_irq irq)
{
    DeviceState *dev;

    dev = qdev_create(NULL, "pxa2xx-dma");
    qdev_prop_set_int32(dev, "channels", PXA27X_DMA_NUM_CHANNELS);
    qdev_init_nofail(dev);

    sysbus_mmio_map(sysbus_from_qdev(dev), 0, base);
    sysbus_connect_irq(sysbus_from_qdev(dev), 0, irq);

    return dev;
}

DeviceState *pxa255_dma_init(target_phys_addr_t base, qemu_irq irq)
{
    DeviceState *dev;

    dev = qdev_create(NULL, "pxa2xx-dma");
    qdev_prop_set_int32(dev, "channels", PXA27X_DMA_NUM_CHANNELS);
    qdev_init_nofail(dev);

    sysbus_mmio_map(sysbus_from_qdev(dev), 0, base);
    sysbus_connect_irq(sysbus_from_qdev(dev), 0, irq);

    return dev;
}

static bool is_version_0(void *opaque, int version_id)
{
    return version_id == 0;
}

static VMStateDescription vmstate_pxa2xx_dma_chan = {
    .name = "pxa2xx_dma_chan",
    .version_id = 1,
    .minimum_version_id = 1,
    .minimum_version_id_old = 1,
    .fields = (VMStateField[]) {
        VMSTATE_UINTTL(descr, PXA2xxDMAChannel),
        VMSTATE_UINTTL(src, PXA2xxDMAChannel),
        VMSTATE_UINTTL(dest, PXA2xxDMAChannel),
        VMSTATE_UINT32(cmd, PXA2xxDMAChannel),
        VMSTATE_UINT32(state, PXA2xxDMAChannel),
        VMSTATE_INT32(request, PXA2xxDMAChannel),
        VMSTATE_END_OF_LIST(),
    },
};

static VMStateDescription vmstate_pxa2xx_dma = {
    .name = "pxa2xx_dma",
    .version_id = 1,
    .minimum_version_id = 0,
    .minimum_version_id_old = 0,
    .fields = (VMStateField[]) {
        VMSTATE_UNUSED_TEST(is_version_0, 4),
        VMSTATE_UINT32(stopintr, PXA2xxDMAState),
        VMSTATE_UINT32(eorintr, PXA2xxDMAState),
        VMSTATE_UINT32(rasintr, PXA2xxDMAState),
        VMSTATE_UINT32(startintr, PXA2xxDMAState),
        VMSTATE_UINT32(endintr, PXA2xxDMAState),
        VMSTATE_UINT32(align, PXA2xxDMAState),
        VMSTATE_UINT32(pio, PXA2xxDMAState),
        VMSTATE_BUFFER(req, PXA2xxDMAState),
        VMSTATE_STRUCT_VARRAY_POINTER_INT32(chan, PXA2xxDMAState, channels,
                vmstate_pxa2xx_dma_chan, PXA2xxDMAChannel),
        VMSTATE_END_OF_LIST(),
    },
};

static SysBusDeviceInfo pxa2xx_dma_info = {
    .init       = pxa2xx_dma_init,
    .qdev.name  = "pxa2xx-dma",
    .qdev.desc  = "PXA2xx DMA controller",
    .qdev.size  = sizeof(PXA2xxDMAState),
    .qdev.vmsd  = &vmstate_pxa2xx_dma,
    .qdev.props = (Property[]) {
        DEFINE_PROP_INT32("channels", PXA2xxDMAState, channels, -1),
        DEFINE_PROP_END_OF_LIST(),
    },
};

static void pxa2xx_dma_register(void)
{
    sysbus_register_withprop(&pxa2xx_dma_info);
}
device_init(pxa2xx_dma_register);<|MERGE_RESOLUTION|>--- conflicted
+++ resolved
@@ -414,35 +414,10 @@
     }
 }
 
-<<<<<<< HEAD
-static uint32_t QEMU_NORETURN pxa2xx_dma_readbad(void *opaque, target_phys_addr_t offset)
-{
-    hw_error("%s: Bad access width\n", __FUNCTION__);
-    //~ return 5;
-}
-
-static void QEMU_NORETURN pxa2xx_dma_writebad(void *opaque,
-                 target_phys_addr_t offset, uint32_t value)
-{
-    hw_error("%s: Bad access width\n", __FUNCTION__);
-}
-
-static CPUReadMemoryFunc * const pxa2xx_dma_readfn[] = {
-    pxa2xx_dma_readbad,
-    pxa2xx_dma_readbad,
-    pxa2xx_dma_read
-};
-
-static CPUWriteMemoryFunc * const pxa2xx_dma_writefn[] = {
-    pxa2xx_dma_writebad,
-    pxa2xx_dma_writebad,
-    pxa2xx_dma_write
-=======
 static const MemoryRegionOps pxa2xx_dma_ops = {
     .read = pxa2xx_dma_read,
     .write = pxa2xx_dma_write,
     .endianness = DEVICE_NATIVE_ENDIAN,
->>>>>>> eb5d5bea
 };
 
 static void pxa2xx_dma_request(void *opaque, int req_num, int on)
