--- conflicted
+++ resolved
@@ -2371,10 +2371,6 @@
                                 VBE_DISPI_LFB_PHYSICAL_ADDRESS,
                                 &s->vram_vbe);
     s->vbe_mapped = 1;
-<<<<<<< HEAD
-#endif
-=======
->>>>>>> e7c8afb9
 }
 /********************************************************/
 /* vga screen dump */
