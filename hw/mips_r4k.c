--- conflicted
+++ resolved
@@ -285,7 +285,6 @@
     i8042_init(i8259[1], i8259[12], 0x60);
 }
 
-<<<<<<< HEAD
 static
 void mips_r4k_init(ram_addr_t ram_size,
                     const char *boot_device,
@@ -310,39 +309,22 @@
         kernel_filename, kernel_cmdline, initrd_filename, cpu_model);
 }
 
-static QEMUMachine mips_machines[] = {
-  {
-=======
 static QEMUMachine mips_machine = {
->>>>>>> f80f9ec9
     .name = "mips",
     .desc = "MIPS r4k platform",
     .init = mips_r4k_init,
-<<<<<<< HEAD
-  },
-  {
+};
+
+static QEMUMachine mipsel_machine = {
     .name = "mipsel",
     .desc = "MIPS r4k platform (little endian)",
     .init = mipsel_r4k_init,
-    .max_cpus = 1,
-  },
 };
 
-int qemu_register_mips_machines(void)
-{
-    size_t i;
-    for (i = 0; i < sizeof(mips_machines) / sizeof(*mips_machines); i++) {
-        qemu_register_machine(&mips_machines[i]);
-    }
-    return 0;
-}
-=======
-};
-
 static void mips_machine_init(void)
 {
     qemu_register_machine(&mips_machine);
-}
-
-machine_init(mips_machine_init);
->>>>>>> f80f9ec9
+    qemu_register_machine(&mipsel_machine);
+}
+
+machine_init(mips_machine_init);