/*
 * QEMU/MIPS pseudo-board
 *
 * emulates a simple machine with ISA-like bus.
 * ISA IO space mapped to the 0x14000000 (PHYS) and
 * ISA memory at the 0x10000000 (PHYS, 16Mb in size).
 * All peripherial devices are attached to this "bus" with
 * the standard PC ISA addresses.
*/

#include <assert.h>             /* assert */
#include "hw.h"
#include "mips.h"
#include "mips_cpudevs.h"
#include "pc.h"
#include "isa.h"
#include "net.h"
#include "sysemu.h"
#include "boards.h"
#include "flash.h"
#include "qemu-log.h"
#include "mips-bios.h"
#include "ide.h"
#include "loader.h"
#include "elf.h"
#include "mc146818rtc.h"
#include "i8254.h"
#include "blockdev.h"
#include "exec-memory.h"

#define MAX_IDE_BUS 2

static const int ide_iobase[2] = { 0x1f0, 0x170 };
static const int ide_iobase2[2] = { 0x3f6, 0x376 };
static const int ide_irq[2] = { 14, 15 };

static ISADevice *pit; /* PIT i8254 */

static int bigendian;

/* i8254 PIT is attached to the IRQ0 at PIC i8259 */

static struct _loaderparams {
    int ram_size;
    const char *kernel_filename;
    const char *kernel_cmdline;
    const char *initrd_filename;
} loaderparams;

static void mips_qemu_write (void *opaque, target_phys_addr_t addr,
                             uint64_t val, unsigned size)
{
    if ((addr & 0xffff) == 0 && val == 42)
        qemu_system_reset_request ();
    else if ((addr & 0xffff) == 4 && val == 42)
        qemu_system_shutdown_request ();
}

static uint64_t mips_qemu_read (void *opaque, target_phys_addr_t addr,
                                unsigned size)
{
    return 0;
}

static const MemoryRegionOps mips_qemu_ops = {
    .read = mips_qemu_read,
    .write = mips_qemu_write,
    .endianness = DEVICE_NATIVE_ENDIAN,
};

typedef struct ResetData {
    MIPSCPU *cpu;
    uint64_t vector;
} ResetData;

static int64_t load_kernel(void)
{
    int64_t entry, kernel_high;
    long kernel_size, initrd_size, params_size;
    ram_addr_t initrd_offset;
    uint32_t *params_buf;
    int big_endian;

#ifdef TARGET_WORDS_BIGENDIAN
    big_endian = 1;
#else
    big_endian = 0;
#endif
    kernel_size = load_elf(loaderparams.kernel_filename, cpu_mips_kseg0_to_phys,
                           NULL, (uint64_t *)&entry, NULL,
                           (uint64_t *)&kernel_high, big_endian,
                           ELF_MACHINE, 1);
    if (kernel_size >= 0) {
        if ((entry & ~0x7fffffffULL) == 0x80000000)
            entry = (int32_t)entry;
    } else {
        fprintf(stderr, "qemu: could not load kernel '%s'\n",
                loaderparams.kernel_filename);
        exit(1);
    }

    /* Set SP (needed for some kernels) - normally set by bootloader. */
    //~ env->active_tc.gpr[29] = (entry + (kernel_size & 0xfffffffc)) + 0x1000;

    /* load initrd */
    initrd_size = 0;
    initrd_offset = 0;
    if (loaderparams.initrd_filename) {
        initrd_size = get_image_size (loaderparams.initrd_filename);
        if (initrd_size > 0) {
            initrd_offset = (kernel_high + ~TARGET_PAGE_MASK) & TARGET_PAGE_MASK;
            if (initrd_offset + initrd_size > ram_size) {
                fprintf(stderr,
                        "qemu: memory too small for initial ram disk '%s'\n",
                        loaderparams.initrd_filename);
                exit(1);
            }
            initrd_size = load_image_targphys(loaderparams.initrd_filename,
                                              initrd_offset,
                                              ram_size - initrd_offset);
        }
        if (initrd_size == (target_ulong) -1) {
            fprintf(stderr, "qemu: could not load initial ram disk '%s'\n",
                    loaderparams.initrd_filename);
            exit(1);
        }
    }

    /* Store command line.  */
    params_size = 264;
    params_buf = g_malloc(params_size);

    params_buf[0] = tswap32(ram_size);
    params_buf[1] = tswap32(0x12345678);

    if (initrd_size > 0) {
        snprintf((char *)params_buf + 8, 256, "rd_start=0x%" PRIx64 " rd_size=%li %s",
                 cpu_mips_phys_to_kseg0(NULL, initrd_offset),
                 initrd_size, loaderparams.kernel_cmdline);
    } else {
        snprintf((char *)params_buf + 8, 256, "%s", loaderparams.kernel_cmdline);
    }

    rom_add_blob_fixed("params", params_buf, params_size,
                       (16 << 20) - 264);

    return entry;
}

static void main_cpu_reset(void *opaque)
{
    ResetData *s = (ResetData *)opaque;
    CPUMIPSState *env = &s->cpu->env;

    cpu_reset(CPU(s->cpu));
    env->active_tc.PC = s->vector;
}

static const int sector_len = 32 * 1024;
static void mips_init(ram_addr_t ram_size,
                    const char *boot_device,
                    const char *kernel_filename, const char *kernel_cmdline,
                    const char *initrd_filename, const char *cpu_model)
{
    char *filename;
    MemoryRegion *address_space_mem = get_system_memory();
    MemoryRegion *ram = g_new(MemoryRegion, 1);
    MemoryRegion *bios;
    MemoryRegion *iomem = g_new(MemoryRegion, 1);
    int bios_size;
    MIPSCPU *cpu;
    CPUMIPSState *env;
    ResetData *reset_info;
    int i;
    qemu_irq *i8259;
    ISABus *isa_bus;
    DriveInfo *hd[MAX_IDE_BUS * MAX_IDE_DEVS];
    DriveInfo *dinfo;

    /* init CPUs */
    if (cpu_model == NULL) {
#ifdef TARGET_MIPS64
        cpu_model = "R4000";
#else
        cpu_model = "24Kf";
#endif
    }
    cpu = cpu_mips_init(cpu_model);
    if (cpu == NULL) {
        fprintf(stderr, "Unable to find CPU definition\n");
        exit(1);
    }
<<<<<<< HEAD
    env->bigendian = bigendian;
    fprintf(stderr, "%s: setting %s endian mode\n",
            __func__, bigendian ? "big" : "little");
=======
    env = &cpu->env;
>>>>>>> fa79c914

    reset_info = g_malloc0(sizeof(ResetData));
    reset_info->cpu = cpu;
    reset_info->vector = env->active_tc.PC;
    qemu_register_reset(main_cpu_reset, reset_info);

    /* allocate RAM */
    if (ram_size > (256 << 20)) {
        fprintf(stderr,
                "qemu: Too much memory for this machine: %d MB, maximum 256 MB\n",
                ((unsigned int)ram_size / (1 << 20)));
        exit(1);
    }
    memory_region_init_ram(ram, "mips_r4k.ram", ram_size);
    vmstate_register_ram_global(ram);

    memory_region_add_subregion(address_space_mem, 0, ram);

    memory_region_init_io(iomem, &mips_qemu_ops, NULL, "mips-qemu", 0x10000);
    memory_region_add_subregion(address_space_mem, 0x1fbf0000, iomem);

    /* Try to load a BIOS image. If this fails, we continue regardless,
       but initialize the hardware ourselves. When a kernel gets
       preloaded we also initialize the hardware, since the BIOS wasn't
       run. */
    if (bios_name == NULL)
        bios_name = BIOS_FILENAME;
    filename = qemu_find_file(QEMU_FILE_TYPE_BIOS, bios_name);
    if (filename) {
        bios_size = get_image_size(filename);
    } else {
        bios_size = -1;
    }
    if ((bios_size > 0) && (bios_size <= BIOS_SIZE)) {
        bios = g_new(MemoryRegion, 1);
        memory_region_init_ram(bios, "mips_r4k.bios", BIOS_SIZE);
        vmstate_register_ram_global(bios);
        memory_region_set_readonly(bios, true);
        memory_region_add_subregion(get_system_memory(), 0x1fc00000, bios);

        load_image_targphys(filename, 0x1fc00000, BIOS_SIZE);
    } else if ((dinfo = drive_get(IF_PFLASH, 0, 0)) != NULL) {
        uint32_t mips_rom = 0x00400000;
        if (!pflash_cfi01_register(0x1fc00000, NULL, "mips_r4k.bios", mips_rom,
                                   dinfo->bdrv, sector_len,
                                   mips_rom / sector_len,
                                   4, 0, 0, 0, 0, env->bigendian)) {
            fprintf(stderr, "qemu: Error registering flash memory.\n");
        }
    }
    else {
        /* not fatal */
        fprintf(stderr, "qemu: Warning, could not load MIPS bios '%s'\n",
		bios_name);
    }
    if (filename) {
        g_free(filename);
    }

    if (kernel_filename) {
        loaderparams.ram_size = ram_size;
        loaderparams.kernel_filename = kernel_filename;
        loaderparams.kernel_cmdline = kernel_cmdline;
        loaderparams.initrd_filename = initrd_filename;
        reset_info->vector = load_kernel();
    }

    /* Init CPU internal devices */
    cpu_mips_irq_init_cpu(env);
    cpu_mips_clock_init(env);

    /* The PIC is attached to the MIPS CPU INT0 pin */
    isa_bus = isa_bus_new(NULL, get_system_io());
    i8259 = i8259_init(isa_bus, env->irq[2]);
    isa_bus_irqs(isa_bus, i8259);

    rtc_init(isa_bus, 2000, NULL);

    /* Register 64 KB of ISA IO space at 0x14000000 */
    isa_mmio_init(0x14000000, 0x00010000);
    isa_mem_base = 0x10000000;

    pit = pit_init(isa_bus, 0x40, 0, NULL);

    for(i = 0; i < MAX_SERIAL_PORTS; i++) {
        if (serial_hds[i]) {
            serial_isa_init(isa_bus, i, serial_hds[i]);
        }
    }

    isa_vga_init(isa_bus);

    if (nd_table[0].vlan)
        isa_ne2000_init(isa_bus, 0x300, 9, &nd_table[0]);

    ide_drive_get(hd, MAX_IDE_BUS);
    for(i = 0; i < MAX_IDE_BUS; i++)
        isa_ide_init(isa_bus, ide_iobase[i], ide_iobase2[i], ide_irq[i],
                     hd[MAX_IDE_DEVS * i],
		     hd[MAX_IDE_DEVS * i + 1]);

    isa_create_simple(isa_bus, "i8042");
}

static
void mips_r4k_init(ram_addr_t ram_size,
                    const char *boot_device,
                    const char *kernel_filename, const char *kernel_cmdline,
                    const char *initrd_filename, const char *cpu_model)
{
    /* Run MIPS system in big endian mode. */
    bigendian = 1;
    mips_init(ram_size, boot_device,
        kernel_filename, kernel_cmdline, initrd_filename, cpu_model);
}

static
void mipsel_r4k_init(ram_addr_t ram_size,
                    const char *boot_device,
                    const char *kernel_filename, const char *kernel_cmdline,
                    const char *initrd_filename, const char *cpu_model)
{
    /* Run MIPS system in little endian mode. */
    bigendian = 0;
    mips_init(ram_size, boot_device,
        kernel_filename, kernel_cmdline, initrd_filename, cpu_model);
}

static QEMUMachine mips_machine = {
    .name = "mips",
    .desc = "MIPS r4k platform",
    .init = mips_r4k_init,
};

static QEMUMachine mipsel_machine = {
    .name = "mipsel",
    .desc = "MIPS r4k platform (little endian)",
    .init = mipsel_r4k_init,
};

static void mips_machine_init(void)
{
    qemu_register_machine(&mips_machine);
    qemu_register_machine(&mipsel_machine);
}

machine_init(mips_machine_init);<|MERGE_RESOLUTION|>--- conflicted
+++ resolved
@@ -190,13 +190,10 @@
         fprintf(stderr, "Unable to find CPU definition\n");
         exit(1);
     }
-<<<<<<< HEAD
+    env = &cpu->env;
     env->bigendian = bigendian;
     fprintf(stderr, "%s: setting %s endian mode\n",
             __func__, bigendian ? "big" : "little");
-=======
-    env = &cpu->env;
->>>>>>> fa79c914
 
     reset_info = g_malloc0(sizeof(ResetData));
     reset_info->cpu = cpu;
