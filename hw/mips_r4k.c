/*
 * QEMU/MIPS pseudo-board
 *
 * emulates a simple machine with ISA-like bus.
 * ISA IO space mapped to the 0x14000000 (PHYS) and
 * ISA memory at the 0x10000000 (PHYS, 16Mb in size).
 * All peripherial devices are attached to this "bus" with
 * the standard PC ISA addresses.
*/

#include <assert.h>             /* assert */
#include "hw.h"
#include "mips.h"
#include "mips_cpudevs.h"
#include "pc.h"
#include "isa.h"
#include "net.h"
#include "sysemu.h"
#include "boards.h"
#include "flash.h"
#include "qemu-log.h"
#include "mips-bios.h"
#include "ide.h"
#include "loader.h"
#include "elf.h"
#include "mc146818rtc.h"
#include "i8254.h"
#include "blockdev.h"
#include "exec-memory.h"

#define MAX_IDE_BUS 2

static const int ide_iobase[2] = { 0x1f0, 0x170 };
static const int ide_iobase2[2] = { 0x3f6, 0x376 };
static const int ide_irq[2] = { 14, 15 };

static ISADevice *pit; /* PIT i8254 */

static int bigendian;

/* i8254 PIT is attached to the IRQ0 at PIC i8259 */

static struct _loaderparams {
    int ram_size;
    const char *kernel_filename;
    const char *kernel_cmdline;
    const char *initrd_filename;
} loaderparams;

static void mips_qemu_write (void *opaque, target_phys_addr_t addr,
                             uint64_t val, unsigned size)
{
    if ((addr & 0xffff) == 0 && val == 42)
        qemu_system_reset_request ();
    else if ((addr & 0xffff) == 4 && val == 42)
        qemu_system_shutdown_request ();
}

static uint64_t mips_qemu_read (void *opaque, target_phys_addr_t addr,
                                unsigned size)
{
    return 0;
}

static const MemoryRegionOps mips_qemu_ops = {
    .read = mips_qemu_read,
    .write = mips_qemu_write,
    .endianness = DEVICE_NATIVE_ENDIAN,
};

typedef struct ResetData {
    MIPSCPU *cpu;
    uint64_t vector;
} ResetData;

static int64_t load_kernel(void)
{
    int64_t entry, kernel_high;
    long kernel_size, initrd_size, params_size;
    ram_addr_t initrd_offset;
    uint32_t *params_buf;
    int big_endian;

#ifdef TARGET_WORDS_BIGENDIAN
    big_endian = 1;
#else
    big_endian = 0;
#endif
    kernel_size = load_elf(loaderparams.kernel_filename, cpu_mips_kseg0_to_phys,
                           NULL, (uint64_t *)&entry, NULL,
                           (uint64_t *)&kernel_high, big_endian,
                           ELF_MACHINE, 1);
    if (kernel_size >= 0) {
        if ((entry & ~0x7fffffffULL) == 0x80000000)
            entry = (int32_t)entry;
    } else {
        fprintf(stderr, "qemu: could not load kernel '%s'\n",
                loaderparams.kernel_filename);
        exit(1);
    }

    /* Set SP (needed for some kernels) - normally set by bootloader. */
    //~ env->active_tc.gpr[29] = (entry + (kernel_size & 0xfffffffc)) + 0x1000;

    /* load initrd */
    initrd_size = 0;
    initrd_offset = 0;
    if (loaderparams.initrd_filename) {
        initrd_size = get_image_size (loaderparams.initrd_filename);
        if (initrd_size > 0) {
            initrd_offset = (kernel_high + ~TARGET_PAGE_MASK) & TARGET_PAGE_MASK;
            if (initrd_offset + initrd_size > ram_size) {
                fprintf(stderr,
                        "qemu: memory too small for initial ram disk '%s'\n",
                        loaderparams.initrd_filename);
                exit(1);
            }
            initrd_size = load_image_targphys(loaderparams.initrd_filename,
                                              initrd_offset,
                                              ram_size - initrd_offset);
        }
        if (initrd_size == (target_ulong) -1) {
            fprintf(stderr, "qemu: could not load initial ram disk '%s'\n",
                    loaderparams.initrd_filename);
            exit(1);
        }
    }

    /* Store command line.  */
    params_size = 264;
    params_buf = g_malloc(params_size);

    params_buf[0] = tswap32(ram_size);
    params_buf[1] = tswap32(0x12345678);

    if (initrd_size > 0) {
        snprintf((char *)params_buf + 8, 256, "rd_start=0x%" PRIx64 " rd_size=%li %s",
                 cpu_mips_phys_to_kseg0(NULL, initrd_offset),
                 initrd_size, loaderparams.kernel_cmdline);
    } else {
        snprintf((char *)params_buf + 8, 256, "%s", loaderparams.kernel_cmdline);
    }

    rom_add_blob_fixed("params", params_buf, params_size,
                       (16 << 20) - 264);

    return entry;
}

static void main_cpu_reset(void *opaque)
{
    ResetData *s = (ResetData *)opaque;
    CPUMIPSState *env = &s->cpu->env;

    cpu_reset(CPU(s->cpu));
    env->active_tc.PC = s->vector;
}

static const int sector_len = 32 * 1024;
<<<<<<< HEAD
static void mips_init(ram_addr_t ram_size,
                    const char *boot_device,
                    const char *kernel_filename, const char *kernel_cmdline,
                    const char *initrd_filename, const char *cpu_model)
=======
static
void mips_r4k_init(QEMUMachineInitArgs *args)
>>>>>>> e7c8afb9
{
    ram_addr_t ram_size = args->ram_size;
    const char *cpu_model = args->cpu_model;
    const char *kernel_filename = args->kernel_filename;
    const char *kernel_cmdline = args->kernel_cmdline;
    const char *initrd_filename = args->initrd_filename;
    char *filename;
    MemoryRegion *address_space_mem = get_system_memory();
    MemoryRegion *ram = g_new(MemoryRegion, 1);
    MemoryRegion *bios;
    MemoryRegion *iomem = g_new(MemoryRegion, 1);
    int bios_size;
    MIPSCPU *cpu;
    CPUMIPSState *env;
    ResetData *reset_info;
    int i;
    qemu_irq *i8259;
    ISABus *isa_bus;
    DriveInfo *hd[MAX_IDE_BUS * MAX_IDE_DEVS];
    DriveInfo *dinfo;

    /* init CPUs */
    if (cpu_model == NULL) {
#ifdef TARGET_MIPS64
        cpu_model = "R4000";
#else
        cpu_model = "24Kf";
#endif
    }
    cpu = cpu_mips_init(cpu_model);
    if (cpu == NULL) {
        fprintf(stderr, "Unable to find CPU definition\n");
        exit(1);
    }
    env = &cpu->env;
    env->bigendian = bigendian;
    fprintf(stderr, "%s: setting %s endian mode\n",
            __func__, bigendian ? "big" : "little");

    reset_info = g_malloc0(sizeof(ResetData));
    reset_info->cpu = cpu;
    reset_info->vector = env->active_tc.PC;
    qemu_register_reset(main_cpu_reset, reset_info);

    /* allocate RAM */
    if (ram_size > (256 << 20)) {
        fprintf(stderr,
                "qemu: Too much memory for this machine: %d MB, maximum 256 MB\n",
                ((unsigned int)ram_size / (1 << 20)));
        exit(1);
    }
    memory_region_init_ram(ram, "mips_r4k.ram", ram_size);
    vmstate_register_ram_global(ram);

    memory_region_add_subregion(address_space_mem, 0, ram);

    memory_region_init_io(iomem, &mips_qemu_ops, NULL, "mips-qemu", 0x10000);
    memory_region_add_subregion(address_space_mem, 0x1fbf0000, iomem);

    /* Try to load a BIOS image. If this fails, we continue regardless,
       but initialize the hardware ourselves. When a kernel gets
       preloaded we also initialize the hardware, since the BIOS wasn't
       run. */
    if (bios_name == NULL)
        bios_name = BIOS_FILENAME;
    filename = qemu_find_file(QEMU_FILE_TYPE_BIOS, bios_name);
    if (filename) {
        bios_size = get_image_size(filename);
    } else {
        bios_size = -1;
    }
    if ((bios_size > 0) && (bios_size <= BIOS_SIZE)) {
        bios = g_new(MemoryRegion, 1);
        memory_region_init_ram(bios, "mips_r4k.bios", BIOS_SIZE);
        vmstate_register_ram_global(bios);
        memory_region_set_readonly(bios, true);
        memory_region_add_subregion(get_system_memory(), 0x1fc00000, bios);

        load_image_targphys(filename, 0x1fc00000, BIOS_SIZE);
    } else if ((dinfo = drive_get(IF_PFLASH, 0, 0)) != NULL) {
        uint32_t mips_rom = 0x00400000;
        if (!pflash_cfi01_register(0x1fc00000, NULL, "mips_r4k.bios", mips_rom,
                                   dinfo->bdrv, sector_len,
                                   mips_rom / sector_len,
                                   4, 0, 0, 0, 0, env->bigendian)) {
            fprintf(stderr, "qemu: Error registering flash memory.\n");
        }
    }
    else {
        /* not fatal */
        fprintf(stderr, "qemu: Warning, could not load MIPS bios '%s'\n",
		bios_name);
    }
    if (filename) {
        g_free(filename);
    }

    if (kernel_filename) {
        loaderparams.ram_size = ram_size;
        loaderparams.kernel_filename = kernel_filename;
        loaderparams.kernel_cmdline = kernel_cmdline;
        loaderparams.initrd_filename = initrd_filename;
        reset_info->vector = load_kernel();
    }

    /* Init CPU internal devices */
    cpu_mips_irq_init_cpu(env);
    cpu_mips_clock_init(env);

    /* The PIC is attached to the MIPS CPU INT0 pin */
    isa_bus = isa_bus_new(NULL, get_system_io());
    i8259 = i8259_init(isa_bus, env->irq[2]);
    isa_bus_irqs(isa_bus, i8259);

    rtc_init(isa_bus, 2000, NULL);

    /* Register 64 KB of ISA IO space at 0x14000000 */
    isa_mmio_init(0x14000000, 0x00010000);
    isa_mem_base = 0x10000000;

    pit = pit_init(isa_bus, 0x40, 0, NULL);

    for(i = 0; i < MAX_SERIAL_PORTS; i++) {
        if (serial_hds[i]) {
            serial_isa_init(isa_bus, i, serial_hds[i]);
        }
    }

    isa_vga_init(isa_bus);

    if (nd_table[0].used)
        isa_ne2000_init(isa_bus, 0x300, 9, &nd_table[0]);

    ide_drive_get(hd, MAX_IDE_BUS);
    for(i = 0; i < MAX_IDE_BUS; i++)
        isa_ide_init(isa_bus, ide_iobase[i], ide_iobase2[i], ide_irq[i],
                     hd[MAX_IDE_DEVS * i],
		     hd[MAX_IDE_DEVS * i + 1]);

    isa_create_simple(isa_bus, "i8042");
}

static
void mips_r4k_init(ram_addr_t ram_size,
                    const char *boot_device,
                    const char *kernel_filename, const char *kernel_cmdline,
                    const char *initrd_filename, const char *cpu_model)
{
    /* Run MIPS system in big endian mode. */
    bigendian = 1;
    mips_init(ram_size, boot_device,
        kernel_filename, kernel_cmdline, initrd_filename, cpu_model);
}

static
void mipsel_r4k_init(ram_addr_t ram_size,
                    const char *boot_device,
                    const char *kernel_filename, const char *kernel_cmdline,
                    const char *initrd_filename, const char *cpu_model)
{
    /* Run MIPS system in little endian mode. */
    bigendian = 0;
    mips_init(ram_size, boot_device,
        kernel_filename, kernel_cmdline, initrd_filename, cpu_model);
}

static QEMUMachine mips_machine = {
    .name = "mips",
    .desc = "MIPS r4k platform",
    .init = mips_r4k_init,
};

static QEMUMachine mipsel_machine = {
    .name = "mipsel",
    .desc = "MIPS r4k platform (little endian)",
    .init = mipsel_r4k_init,
};

static void mips_machine_init(void)
{
    qemu_register_machine(&mips_machine);
    qemu_register_machine(&mipsel_machine);
}

machine_init(mips_machine_init);<|MERGE_RESOLUTION|>--- conflicted
+++ resolved
@@ -157,15 +157,8 @@
 }
 
 static const int sector_len = 32 * 1024;
-<<<<<<< HEAD
-static void mips_init(ram_addr_t ram_size,
-                    const char *boot_device,
-                    const char *kernel_filename, const char *kernel_cmdline,
-                    const char *initrd_filename, const char *cpu_model)
-=======
-static
-void mips_r4k_init(QEMUMachineInitArgs *args)
->>>>>>> e7c8afb9
+
+static void mips_init(QEMUMachineInitArgs *args)
 {
     ram_addr_t ram_size = args->ram_size;
     const char *cpu_model = args->cpu_model;
@@ -309,27 +302,19 @@
 }
 
 static
-void mips_r4k_init(ram_addr_t ram_size,
-                    const char *boot_device,
-                    const char *kernel_filename, const char *kernel_cmdline,
-                    const char *initrd_filename, const char *cpu_model)
+void mips_r4k_init(QEMUMachineInitArgs *args)
 {
     /* Run MIPS system in big endian mode. */
     bigendian = 1;
-    mips_init(ram_size, boot_device,
-        kernel_filename, kernel_cmdline, initrd_filename, cpu_model);
+    mips_init(args);
 }
 
 static
-void mipsel_r4k_init(ram_addr_t ram_size,
-                    const char *boot_device,
-                    const char *kernel_filename, const char *kernel_cmdline,
-                    const char *initrd_filename, const char *cpu_model)
+void mipsel_r4k_init(QEMUMachineInitArgs *args)
 {
     /* Run MIPS system in little endian mode. */
     bigendian = 0;
-    mips_init(ram_size, boot_device,
-        kernel_filename, kernel_cmdline, initrd_filename, cpu_model);
+    mips_init(args);
 }
 
 static QEMUMachine mips_machine = {
