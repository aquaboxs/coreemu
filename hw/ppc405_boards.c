/*
 * QEMU PowerPC 405 evaluation boards emulation
 *
 * Copyright (c) 2007 Jocelyn Mayer
 *
 * Permission is hereby granted, free of charge, to any person obtaining a copy
 * of this software and associated documentation files (the "Software"), to deal
 * in the Software without restriction, including without limitation the rights
 * to use, copy, modify, merge, publish, distribute, sublicense, and/or sell
 * copies of the Software, and to permit persons to whom the Software is
 * furnished to do so, subject to the following conditions:
 *
 * The above copyright notice and this permission notice shall be included in
 * all copies or substantial portions of the Software.
 *
 * THE SOFTWARE IS PROVIDED "AS IS", WITHOUT WARRANTY OF ANY KIND, EXPRESS OR
 * IMPLIED, INCLUDING BUT NOT LIMITED TO THE WARRANTIES OF MERCHANTABILITY,
 * FITNESS FOR A PARTICULAR PURPOSE AND NONINFRINGEMENT. IN NO EVENT SHALL
 * THE AUTHORS OR COPYRIGHT HOLDERS BE LIABLE FOR ANY CLAIM, DAMAGES OR OTHER
 * LIABILITY, WHETHER IN AN ACTION OF CONTRACT, TORT OR OTHERWISE, ARISING FROM,
 * OUT OF OR IN CONNECTION WITH THE SOFTWARE OR THE USE OR OTHER DEALINGS IN
 * THE SOFTWARE.
 */
#include "hw.h"
#include "ppc.h"
#include "ppc405.h"
#include "nvram.h"
#include "flash.h"
#include "sysemu.h"
#include "block.h"
#include "boards.h"
#include "qemu-log.h"
#include "loader.h"

#define BIOS_FILENAME "ppc405_rom.bin"
#define BIOS_SIZE (2048 * 1024)

#define KERNEL_LOAD_ADDR 0x00000000
#define INITRD_LOAD_ADDR 0x01800000

#define USE_FLASH_BIOS

#define DEBUG_BOARD_INIT

/*****************************************************************************/
/* PPC405EP reference board (IBM) */
/* Standalone board with:
 * - PowerPC 405EP CPU
 * - SDRAM (0x00000000)
 * - Flash (0xFFF80000)
 * - SRAM  (0xFFF00000)
 * - NVRAM (0xF0000000)
 * - FPGA  (0xF0300000)
 */
typedef struct ref405ep_fpga_t ref405ep_fpga_t;
struct ref405ep_fpga_t {
    uint8_t reg0;
    uint8_t reg1;
};

static uint32_t ref405ep_fpga_readb (void *opaque, target_phys_addr_t addr)
{
    ref405ep_fpga_t *fpga;
    uint32_t ret;

    fpga = opaque;
    switch (addr) {
    case 0x0:
        ret = fpga->reg0;
        break;
    case 0x1:
        ret = fpga->reg1;
        break;
    default:
        ret = 0;
        break;
    }

    return ret;
}

static void ref405ep_fpga_writeb (void *opaque,
                                  target_phys_addr_t addr, uint32_t value)
{
    ref405ep_fpga_t *fpga;

    fpga = opaque;
    switch (addr) {
    case 0x0:
        /* Read only */
        break;
    case 0x1:
        fpga->reg1 = value;
        break;
    default:
        break;
    }
}

static uint32_t ref405ep_fpga_readw (void *opaque, target_phys_addr_t addr)
{
    uint32_t ret;

    ret = ref405ep_fpga_readb(opaque, addr) << 8;
    ret |= ref405ep_fpga_readb(opaque, addr + 1);

    return ret;
}

static void ref405ep_fpga_writew (void *opaque,
                                  target_phys_addr_t addr, uint32_t value)
{
    ref405ep_fpga_writeb(opaque, addr, (value >> 8) & 0xFF);
    ref405ep_fpga_writeb(opaque, addr + 1, value & 0xFF);
}

static uint32_t ref405ep_fpga_readl (void *opaque, target_phys_addr_t addr)
{
    uint32_t ret;

    ret = ref405ep_fpga_readb(opaque, addr) << 24;
    ret |= ref405ep_fpga_readb(opaque, addr + 1) << 16;
    ret |= ref405ep_fpga_readb(opaque, addr + 2) << 8;
    ret |= ref405ep_fpga_readb(opaque, addr + 3);

    return ret;
}

static void ref405ep_fpga_writel (void *opaque,
                                  target_phys_addr_t addr, uint32_t value)
{
    ref405ep_fpga_writeb(opaque, addr, (value >> 24) & 0xFF);
    ref405ep_fpga_writeb(opaque, addr + 1, (value >> 16) & 0xFF);
    ref405ep_fpga_writeb(opaque, addr + 2, (value >> 8) & 0xFF);
    ref405ep_fpga_writeb(opaque, addr + 3, value & 0xFF);
}

static CPUReadMemoryFunc * const ref405ep_fpga_read[] = {
    &ref405ep_fpga_readb,
    &ref405ep_fpga_readw,
    &ref405ep_fpga_readl,
};

static CPUWriteMemoryFunc * const ref405ep_fpga_write[] = {
    &ref405ep_fpga_writeb,
    &ref405ep_fpga_writew,
    &ref405ep_fpga_writel,
};

static void ref405ep_fpga_reset (void *opaque)
{
    ref405ep_fpga_t *fpga;

    fpga = opaque;
    fpga->reg0 = 0x00;
    fpga->reg1 = 0x0F;
}

static void ref405ep_fpga_init (uint32_t base)
{
    ref405ep_fpga_t *fpga;
    int fpga_memory;

    fpga = qemu_mallocz(sizeof(ref405ep_fpga_t));
    fpga_memory = cpu_register_io_memory(ref405ep_fpga_read,
                                         ref405ep_fpga_write, fpga);
    cpu_register_physical_memory(base, 0x00000100, fpga_memory);
    qemu_register_reset(&ref405ep_fpga_reset, fpga);
}

static void ref405ep_init (ram_addr_t ram_size,
                           const char *boot_device,
                           const char *kernel_filename,
                           const char *kernel_cmdline,
                           const char *initrd_filename,
                           const char *cpu_model)
{
    char *filename;
    ppc4xx_bd_info_t bd;
    CPUPPCState *env;
    qemu_irq *pic;
    ram_addr_t sram_offset, bios_offset, bdloc;
    target_phys_addr_t ram_bases[2], ram_sizes[2];
    target_ulong sram_size, bios_size;
    //int phy_addr = 0;
    //static int phy_addr = 1;
    target_ulong kernel_base, kernel_size, initrd_base, initrd_size;
    int linux_boot;
    int fl_idx, fl_sectors, len;
    DriveInfo *dinfo;

    /* XXX: fix this */
    ram_bases[0] = qemu_ram_alloc(0x08000000);
    ram_sizes[0] = 0x08000000;
    ram_bases[1] = 0x00000000;
    ram_sizes[1] = 0x00000000;
    ram_size = 128 * 1024 * 1024;
#ifdef DEBUG_BOARD_INIT
    printf("%s: register cpu\n", __func__);
#endif
    env = ppc405ep_init(ram_bases, ram_sizes, 33333333, &pic,
                        kernel_filename == NULL ? 0 : 1);
    /* allocate SRAM */
    sram_size = 512 * 1024;
    sram_offset = qemu_ram_alloc(sram_size);
#ifdef DEBUG_BOARD_INIT
    printf("%s: register SRAM at offset %08lx\n", __func__, sram_offset);
#endif
    cpu_register_physical_memory(0xFFF00000, sram_size,
                                 sram_offset | IO_MEM_RAM);
    /* allocate and load BIOS */
#ifdef DEBUG_BOARD_INIT
    printf("%s: register BIOS\n", __func__);
#endif
    fl_idx = 0;
#ifdef USE_FLASH_BIOS
    dinfo = drive_get(IF_PFLASH, 0, fl_idx);
    if (dinfo) {
        bios_size = bdrv_getlength(dinfo->bdrv);
        bios_offset = qemu_ram_alloc(bios_size);
        fl_sectors = (bios_size + 65535) >> 16;
#ifdef DEBUG_BOARD_INIT
        printf("Register parallel flash %d size " TARGET_FMT_lx
               " at offset %08lx addr " TARGET_FMT_lx " '%s' %d\n",
               fl_idx, bios_size, bios_offset, -bios_size,
               bdrv_get_device_name(dinfo->bdrv), fl_sectors);
#endif
        pflash_cfi02_register((uint32_t)(-bios_size), bios_offset,
                              dinfo->bdrv, 65536, fl_sectors, 1,
                              2, 0x0001, 0x22DA, 0x0000, 0x0000, 0x555, 0x2AA,
                              1);
        fl_idx++;
    } else
#endif
    {
#ifdef DEBUG_BOARD_INIT
        printf("Load BIOS from file\n");
#endif
        bios_offset = qemu_ram_alloc(BIOS_SIZE);
        if (bios_name == NULL)
            bios_name = BIOS_FILENAME;
        filename = qemu_find_file(QEMU_FILE_TYPE_BIOS, bios_name);
        if (filename) {
            bios_size = load_image(filename, qemu_get_ram_ptr(bios_offset));
            qemu_free(filename);
        } else {
            bios_size = -1;
        }
        if (bios_size < 0 || bios_size > BIOS_SIZE) {
            fprintf(stderr, "qemu: could not load PowerPC bios '%s'\n",
                    bios_name);
            exit(1);
        }
        bios_size = (bios_size + 0xfff) & ~0xfff;
        cpu_register_physical_memory((uint32_t)(-bios_size),
                                     bios_size, bios_offset | IO_MEM_ROM);
    }
    /* Register FPGA */
#ifdef DEBUG_BOARD_INIT
    printf("%s: register FPGA\n", __func__);
#endif
    ref405ep_fpga_init(0xF0300000);
    /* Register NVRAM */
#ifdef DEBUG_BOARD_INIT
    printf("%s: register NVRAM\n", __func__);
#endif
    m48t59_init(NULL, 0xF0000000, 0, 8192, 8);
    /* Load kernel */
    linux_boot = (kernel_filename != NULL);
    if (linux_boot) {
#ifdef DEBUG_BOARD_INIT
        printf("%s: load kernel\n", __func__);
#endif
        memset(&bd, 0, sizeof(bd));
        bd.bi_memstart = 0x00000000;
        bd.bi_memsize = ram_size;
        bd.bi_flashstart = -bios_size;
        bd.bi_flashsize = -bios_size;
        bd.bi_flashoffset = 0;
        bd.bi_sramstart = 0xFFF00000;
        bd.bi_sramsize = sram_size;
        bd.bi_bootflags = 0;
        bd.bi_intfreq = 133333333;
        bd.bi_busfreq = 33333333;
        bd.bi_baudrate = 115200;
        bd.bi_s_version[0] = 'Q';
        bd.bi_s_version[1] = 'M';
        bd.bi_s_version[2] = 'U';
        bd.bi_s_version[3] = '\0';
        bd.bi_r_version[0] = 'Q';
        bd.bi_r_version[1] = 'E';
        bd.bi_r_version[2] = 'M';
        bd.bi_r_version[3] = 'U';
        bd.bi_r_version[4] = '\0';
        bd.bi_procfreq = 133333333;
        bd.bi_plb_busfreq = 33333333;
        bd.bi_pci_busfreq = 33333333;
        bd.bi_opbfreq = 33333333;
        bdloc = ppc405_set_bootinfo(env, &bd, 0x00000001);
        env->gpr[3] = bdloc;
        kernel_base = KERNEL_LOAD_ADDR;
        /* now we can load the kernel */
        kernel_size = load_image_targphys(kernel_filename, kernel_base,
                                          ram_size - kernel_base);
        if (kernel_size < 0) {
            fprintf(stderr, "qemu: could not load kernel '%s'\n",
                    kernel_filename);
            exit(1);
        }
        printf("Load kernel size " TARGET_FMT_ld " at " TARGET_FMT_lx,
               kernel_size, kernel_base);
        /* load initrd */
        if (initrd_filename) {
            initrd_base = INITRD_LOAD_ADDR;
            initrd_size = load_image_targphys(initrd_filename, initrd_base,
                                              ram_size - initrd_base);
            if (initrd_size < 0) {
                fprintf(stderr, "qemu: could not load initial ram disk '%s'\n",
                        initrd_filename);
                exit(1);
            }
        } else {
            initrd_base = 0;
            initrd_size = 0;
        }
        env->gpr[4] = initrd_base;
        env->gpr[5] = initrd_size;
<<<<<<< HEAD
        ppc_boot_device = 'm';
        if (kernel_cmdline && *kernel_cmdline) {
=======
        if (kernel_cmdline != NULL) {
>>>>>>> ed18c5ce
            len = strlen(kernel_cmdline);
            bdloc -= ((len + 255) & ~255);
            cpu_physical_memory_write(bdloc, (void *)kernel_cmdline, len + 1);
            env->gpr[6] = bdloc;
            env->gpr[7] = bdloc + len;
        } else {
            env->gpr[6] = 0;
            env->gpr[7] = 0;
        }
        env->nip = KERNEL_LOAD_ADDR;
    } else {
        kernel_base = 0;
        kernel_size = 0;
        initrd_base = 0;
        initrd_size = 0;
        bdloc = 0;
    }
#ifdef DEBUG_BOARD_INIT
    printf("%s: Done\n", __func__);
#endif
    printf("bdloc %016lx\n", (unsigned long)bdloc);
}

static QEMUMachine ref405ep_machine = {
    .name = "ref405ep",
    .desc = "ref405ep",
    .init = ref405ep_init,
};

/*****************************************************************************/
/* AMCC Taihu evaluation board */
/* - PowerPC 405EP processor
 * - SDRAM               128 MB at 0x00000000
 * - Boot flash          2 MB   at 0xFFE00000
 * - Application flash   32 MB  at 0xFC000000
 * - 2 serial ports
 * - 2 ethernet PHY
 * - 1 USB 1.1 device    0x50000000
 * - 1 LCD display       0x50100000
 * - 1 CPLD              0x50100000
 * - 1 I2C EEPROM
 * - 1 I2C thermal sensor
 * - a set of LEDs
 * - bit-bang SPI port using GPIOs
 * - 1 EBC interface connector 0 0x50200000
 * - 1 cardbus controller + expansion slot.
 * - 1 PCI expansion slot.
 */
typedef struct taihu_cpld_t taihu_cpld_t;
struct taihu_cpld_t {
    uint8_t reg0;
    uint8_t reg1;
};

static uint32_t taihu_cpld_readb (void *opaque, target_phys_addr_t addr)
{
    taihu_cpld_t *cpld;
    uint32_t ret;

    cpld = opaque;
    switch (addr) {
    case 0x0:
        ret = cpld->reg0;
        break;
    case 0x1:
        ret = cpld->reg1;
        break;
    default:
        ret = 0;
        break;
    }

    return ret;
}

static void taihu_cpld_writeb (void *opaque,
                               target_phys_addr_t addr, uint32_t value)
{
    taihu_cpld_t *cpld;

    cpld = opaque;
    switch (addr) {
    case 0x0:
        /* Read only */
        break;
    case 0x1:
        cpld->reg1 = value;
        break;
    default:
        break;
    }
}

static uint32_t taihu_cpld_readw (void *opaque, target_phys_addr_t addr)
{
    uint32_t ret;

    ret = taihu_cpld_readb(opaque, addr) << 8;
    ret |= taihu_cpld_readb(opaque, addr + 1);

    return ret;
}

static void taihu_cpld_writew (void *opaque,
                               target_phys_addr_t addr, uint32_t value)
{
    taihu_cpld_writeb(opaque, addr, (value >> 8) & 0xFF);
    taihu_cpld_writeb(opaque, addr + 1, value & 0xFF);
}

static uint32_t taihu_cpld_readl (void *opaque, target_phys_addr_t addr)
{
    uint32_t ret;

    ret = taihu_cpld_readb(opaque, addr) << 24;
    ret |= taihu_cpld_readb(opaque, addr + 1) << 16;
    ret |= taihu_cpld_readb(opaque, addr + 2) << 8;
    ret |= taihu_cpld_readb(opaque, addr + 3);

    return ret;
}

static void taihu_cpld_writel (void *opaque,
                               target_phys_addr_t addr, uint32_t value)
{
    taihu_cpld_writel(opaque, addr, (value >> 24) & 0xFF);
    taihu_cpld_writel(opaque, addr + 1, (value >> 16) & 0xFF);
    taihu_cpld_writel(opaque, addr + 2, (value >> 8) & 0xFF);
    taihu_cpld_writeb(opaque, addr + 3, value & 0xFF);
}

static CPUReadMemoryFunc * const taihu_cpld_read[] = {
    &taihu_cpld_readb,
    &taihu_cpld_readw,
    &taihu_cpld_readl,
};

static CPUWriteMemoryFunc * const taihu_cpld_write[] = {
    &taihu_cpld_writeb,
    &taihu_cpld_writew,
    &taihu_cpld_writel,
};

static void taihu_cpld_reset (void *opaque)
{
    taihu_cpld_t *cpld;

    cpld = opaque;
    cpld->reg0 = 0x01;
    cpld->reg1 = 0x80;
}

static void taihu_cpld_init (uint32_t base)
{
    taihu_cpld_t *cpld;
    int cpld_memory;

    cpld = qemu_mallocz(sizeof(taihu_cpld_t));
    cpld_memory = cpu_register_io_memory(taihu_cpld_read,
                                         taihu_cpld_write, cpld);
    cpu_register_physical_memory(base, 0x00000100, cpld_memory);
    qemu_register_reset(&taihu_cpld_reset, cpld);
}

static void taihu_405ep_init(ram_addr_t ram_size,
                             const char *boot_device,
                             const char *kernel_filename,
                             const char *kernel_cmdline,
                             const char *initrd_filename,
                             const char *cpu_model)
{
    char *filename;
    CPUPPCState *env;
    qemu_irq *pic;
    ram_addr_t bios_offset;
    target_phys_addr_t ram_bases[2], ram_sizes[2];
    target_ulong bios_size;
    target_ulong kernel_base, kernel_size, initrd_base, initrd_size;
    int linux_boot;
    int fl_idx, fl_sectors;
    DriveInfo *dinfo;

    /* RAM is soldered to the board so the size cannot be changed */
    ram_bases[0] = qemu_ram_alloc(0x04000000);
    ram_sizes[0] = 0x04000000;
    ram_bases[1] = qemu_ram_alloc(0x04000000);
    ram_sizes[1] = 0x04000000;
    ram_size = 0x08000000;
#ifdef DEBUG_BOARD_INIT
    printf("%s: register cpu\n", __func__);
#endif
    env = ppc405ep_init(ram_bases, ram_sizes, 33333333, &pic,
                        kernel_filename == NULL ? 0 : 1);
    /* allocate and load BIOS */
#ifdef DEBUG_BOARD_INIT
    printf("%s: register BIOS\n", __func__);
#endif
    fl_idx = 0;
#if defined(USE_FLASH_BIOS)
    dinfo = drive_get(IF_PFLASH, 0, fl_idx);
    if (dinfo) {
        bios_size = bdrv_getlength(dinfo->bdrv);
        /* XXX: should check that size is 2MB */
        //        bios_size = 2 * 1024 * 1024;
        fl_sectors = (bios_size + 65535) >> 16;
        bios_offset = qemu_ram_alloc(bios_size);
#ifdef DEBUG_BOARD_INIT
        printf("Register parallel flash %d size " TARGET_FMT_lx
               " at offset %08lx addr " TARGET_FMT_lx " '%s' %d\n",
               fl_idx, bios_size, bios_offset, -bios_size,
               bdrv_get_device_name(dinfo->bdrv), fl_sectors);
#endif
        pflash_cfi02_register((uint32_t)(-bios_size), bios_offset,
                              dinfo->bdrv, 65536, fl_sectors, 1,
                              4, 0x0001, 0x22DA, 0x0000, 0x0000, 0x555, 0x2AA,
                              1);
        fl_idx++;
    } else
#endif
    {
#ifdef DEBUG_BOARD_INIT
        printf("Load BIOS from file\n");
#endif
        if (bios_name == NULL)
            bios_name = BIOS_FILENAME;
        bios_offset = qemu_ram_alloc(BIOS_SIZE);
        filename = qemu_find_file(QEMU_FILE_TYPE_BIOS, bios_name);
        if (filename) {
            bios_size = load_image(filename, qemu_get_ram_ptr(bios_offset));
        } else {
            bios_size = -1;
        }
        if (bios_size < 0 || bios_size > BIOS_SIZE) {
            fprintf(stderr, "qemu: could not load PowerPC bios '%s'\n",
                    bios_name);
            exit(1);
        }
        bios_size = (bios_size + 0xfff) & ~0xfff;
        cpu_register_physical_memory((uint32_t)(-bios_size),
                                     bios_size, bios_offset | IO_MEM_ROM);
    }
    /* Register Linux flash */
    dinfo = drive_get(IF_PFLASH, 0, fl_idx);
    if (dinfo) {
        bios_size = bdrv_getlength(dinfo->bdrv);
        /* XXX: should check that size is 32MB */
        bios_size = 32 * 1024 * 1024;
        fl_sectors = (bios_size + 65535) >> 16;
#ifdef DEBUG_BOARD_INIT
        printf("Register parallel flash %d size " TARGET_FMT_lx
               " at offset %08lx  addr " TARGET_FMT_lx " '%s'\n",
               fl_idx, bios_size, bios_offset, (target_ulong)0xfc000000,
               bdrv_get_device_name(dinfo->bdrv));
#endif
        bios_offset = qemu_ram_alloc(bios_size);
        pflash_cfi02_register(0xfc000000, bios_offset,
                              dinfo->bdrv, 65536, fl_sectors, 1,
                              4, 0x0001, 0x22DA, 0x0000, 0x0000, 0x555, 0x2AA,
                              1);
        fl_idx++;
    }
    /* Register CLPD & LCD display */
#ifdef DEBUG_BOARD_INIT
    printf("%s: register CPLD\n", __func__);
#endif
    taihu_cpld_init(0x50100000);
    /* Load kernel */
    linux_boot = (kernel_filename != NULL);
    if (linux_boot) {
#ifdef DEBUG_BOARD_INIT
        printf("%s: load kernel\n", __func__);
#endif
        kernel_base = KERNEL_LOAD_ADDR;
        /* now we can load the kernel */
        kernel_size = load_image_targphys(kernel_filename, kernel_base,
                                          ram_size - kernel_base);
        if (kernel_size < 0) {
            fprintf(stderr, "qemu: could not load kernel '%s'\n",
                    kernel_filename);
            exit(1);
        }
        /* load initrd */
        if (initrd_filename) {
            initrd_base = INITRD_LOAD_ADDR;
            initrd_size = load_image_targphys(initrd_filename, initrd_base,
                                              ram_size - initrd_base);
            if (initrd_size < 0) {
                fprintf(stderr,
                        "qemu: could not load initial ram disk '%s'\n",
                        initrd_filename);
                exit(1);
            }
        } else {
            initrd_base = 0;
            initrd_size = 0;
        }
    } else {
        kernel_base = 0;
        kernel_size = 0;
        initrd_base = 0;
        initrd_size = 0;
    }
#ifdef DEBUG_BOARD_INIT
    printf("%s: Done\n", __func__);
#endif
}

static QEMUMachine taihu_machine = {
    .name = "taihu",
    .desc = "taihu",
    .init = taihu_405ep_init,
};

static void ppc405_machine_init(void)
{
    qemu_register_machine(&ref405ep_machine);
    qemu_register_machine(&taihu_machine);
}

machine_init(ppc405_machine_init);<|MERGE_RESOLUTION|>--- conflicted
+++ resolved
@@ -325,12 +325,7 @@
         }
         env->gpr[4] = initrd_base;
         env->gpr[5] = initrd_size;
-<<<<<<< HEAD
-        ppc_boot_device = 'm';
-        if (kernel_cmdline && *kernel_cmdline) {
-=======
-        if (kernel_cmdline != NULL) {
->>>>>>> ed18c5ce
+        if (kernel_cmdline != NULL && *kernel_cmdline) {
             len = strlen(kernel_cmdline);
             bdloc -= ((len + 255) & ~255);
             cpu_physical_memory_write(bdloc, (void *)kernel_cmdline, len + 1);
