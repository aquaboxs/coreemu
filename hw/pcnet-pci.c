/*
 * QEMU AMD PC-Net II (Am79C970A) PCI emulation
 *
 * Copyright (c) 2004 Antony T Curtis
 *
 * Permission is hereby granted, free of charge, to any person obtaining a copy
 * of this software and associated documentation files (the "Software"), to deal
 * in the Software without restriction, including without limitation the rights
 * to use, copy, modify, merge, publish, distribute, sublicense, and/or sell
 * copies of the Software, and to permit persons to whom the Software is
 * furnished to do so, subject to the following conditions:
 *
 * The above copyright notice and this permission notice shall be included in
 * all copies or substantial portions of the Software.
 *
 * THE SOFTWARE IS PROVIDED "AS IS", WITHOUT WARRANTY OF ANY KIND, EXPRESS OR
 * IMPLIED, INCLUDING BUT NOT LIMITED TO THE WARRANTIES OF MERCHANTABILITY,
 * FITNESS FOR A PARTICULAR PURPOSE AND NONINFRINGEMENT. IN NO EVENT SHALL
 * THE AUTHORS OR COPYRIGHT HOLDERS BE LIABLE FOR ANY CLAIM, DAMAGES OR OTHER
 * LIABILITY, WHETHER IN AN ACTION OF CONTRACT, TORT OR OTHERWISE, ARISING FROM,
 * OUT OF OR IN CONNECTION WITH THE SOFTWARE OR THE USE OR OTHER DEALINGS IN
 * THE SOFTWARE.
 */

/* This software was written to be compatible with the specification:
 * AMD Am79C970A PCnet-PCI II Ethernet Controller Data-Sheet
 * AMD Publication# 19436  Rev:E  Amendment/0  Issue Date: June 2000
 */

#include "pci.h"
#include "net.h"
#include "loader.h"
#include "qemu-timer.h"

#include "pcnet.h"

//#define PCNET_DEBUG
//#define PCNET_DEBUG_IO
//#define PCNET_DEBUG_BCR
//#define PCNET_DEBUG_CSR
//#define PCNET_DEBUG_RMD
//#define PCNET_DEBUG_TMD
//#define PCNET_DEBUG_MATCH


typedef struct {
    PCIDevice pci_dev;
    PCNetState state;
    MemoryRegion io_bar;
} PCIPCNetState;

static void pcnet_aprom_writeb(void *opaque, uint32_t addr, uint32_t val)
{
    PCNetState *s = opaque;
#ifdef PCNET_DEBUG
    printf("pcnet_aprom_writeb addr=0x%08x val=0x%02x\n", addr, val);
#endif
    /* Check APROMWE bit to enable write access */
    if (pcnet_bcr_readw(s,2) & 0x100)
        s->prom[addr & 15] = val;
}

static uint32_t pcnet_aprom_readb(void *opaque, uint32_t addr)
{
    PCNetState *s = opaque;
    uint32_t val = s->prom[addr & 15];
#ifdef PCNET_DEBUG
    printf("pcnet_aprom_readb addr=0x%08x val=0x%02x\n", addr, val);
#endif
    return val;
}

static uint64_t pcnet_ioport_read(void *opaque, target_phys_addr_t addr,
                                  unsigned size)
{
    PCNetState *d = opaque;

    if (addr < 16 && size == 1) {
        return pcnet_aprom_readb(d, addr);
    } else if (addr >= 0x10 && addr < 0x20 && size == 2) {
        return pcnet_ioport_readw(d, addr);
    } else if (addr >= 0x10 && addr < 0x20 && size == 4) {
        return pcnet_ioport_readl(d, addr);
    }
    return ((uint64_t)1 << (size * 8)) - 1;
}

static void pcnet_ioport_write(void *opaque, target_phys_addr_t addr,
                               uint64_t data, unsigned size)
{
    PCNetState *d = opaque;

    if (addr < 16 && size == 1) {
        return pcnet_aprom_writeb(d, addr, data);
    } else if (addr >= 0x10 && addr < 0x20 && size == 2) {
        return pcnet_ioport_writew(d, addr, data);
    } else if (addr >= 0x10 && addr < 0x20 && size == 4) {
        return pcnet_ioport_writel(d, addr, data);
    }
}

static const MemoryRegionOps pcnet_io_ops = {
    .read = pcnet_ioport_read,
    .write = pcnet_ioport_write,
    .endianness = DEVICE_NATIVE_ENDIAN,
};

static void pcnet_mmio_writeb(void *opaque, target_phys_addr_t addr, uint32_t val)
{
    PCNetState *d = opaque;
#ifdef PCNET_DEBUG_IO
    printf("pcnet_mmio_writeb addr=0x" TARGET_FMT_plx" val=0x%02x\n", addr,
           val);
#endif
    if (!(addr & 0x10))
        pcnet_aprom_writeb(d, addr & 0x0f, val);
}

static uint32_t pcnet_mmio_readb(void *opaque, target_phys_addr_t addr)
{
    PCNetState *d = opaque;
    uint32_t val = -1;
    if (!(addr & 0x10))
        val = pcnet_aprom_readb(d, addr & 0x0f);
#ifdef PCNET_DEBUG_IO
    printf("pcnet_mmio_readb addr=0x" TARGET_FMT_plx " val=0x%02x\n", addr,
           val & 0xff);
#endif
    return val;
}

static void pcnet_mmio_writew(void *opaque, target_phys_addr_t addr, uint32_t val)
{
    PCNetState *d = opaque;
#ifdef PCNET_DEBUG_IO
    printf("pcnet_mmio_writew addr=0x" TARGET_FMT_plx " val=0x%04x\n", addr,
           val);
#endif
    if (addr & 0x10)
        pcnet_ioport_writew(d, addr & 0x0f, val);
    else {
        addr &= 0x0f;
        pcnet_aprom_writeb(d, addr, val & 0xff);
        pcnet_aprom_writeb(d, addr+1, (val & 0xff00) >> 8);
    }
}

static uint32_t pcnet_mmio_readw(void *opaque, target_phys_addr_t addr)
{
    PCNetState *d = opaque;
    uint32_t val = -1;
    if (addr & 0x10)
        val = pcnet_ioport_readw(d, addr & 0x0f);
    else {
        addr &= 0x0f;
        val = pcnet_aprom_readb(d, addr+1);
        val <<= 8;
        val |= pcnet_aprom_readb(d, addr);
    }
#ifdef PCNET_DEBUG_IO
    printf("pcnet_mmio_readw addr=0x" TARGET_FMT_plx" val = 0x%04x\n", addr,
           val & 0xffff);
#endif
    return val;
}

static void pcnet_mmio_writel(void *opaque, target_phys_addr_t addr, uint32_t val)
{
    PCNetState *d = opaque;
#ifdef PCNET_DEBUG_IO
    printf("pcnet_mmio_writel addr=0x" TARGET_FMT_plx" val=0x%08x\n", addr,
           val);
#endif
    if (addr & 0x10)
        pcnet_ioport_writel(d, addr & 0x0f, val);
    else {
        addr &= 0x0f;
        pcnet_aprom_writeb(d, addr, val & 0xff);
        pcnet_aprom_writeb(d, addr+1, (val & 0xff00) >> 8);
        pcnet_aprom_writeb(d, addr+2, (val & 0xff0000) >> 16);
        pcnet_aprom_writeb(d, addr+3, (val & 0xff000000) >> 24);
    }
}

static uint32_t pcnet_mmio_readl(void *opaque, target_phys_addr_t addr)
{
    PCNetState *d = opaque;
    uint32_t val;
    if (addr & 0x10)
        val = pcnet_ioport_readl(d, addr & 0x0f);
    else {
        addr &= 0x0f;
        val = pcnet_aprom_readb(d, addr+3);
        val <<= 8;
        val |= pcnet_aprom_readb(d, addr+2);
        val <<= 8;
        val |= pcnet_aprom_readb(d, addr+1);
        val <<= 8;
        val |= pcnet_aprom_readb(d, addr);
    }
#ifdef PCNET_DEBUG_IO
    printf("pcnet_mmio_readl addr=0x" TARGET_FMT_plx " val=0x%08x\n", addr,
           val);
#endif
    return val;
}

static const VMStateDescription vmstate_pci_pcnet = {
    .name = "pcnet",
    .version_id = 3,
    .minimum_version_id = 2,
    .minimum_version_id_old = 2,
    .fields      = (VMStateField []) {
        VMSTATE_PCI_DEVICE(pci_dev, PCIPCNetState),
        VMSTATE_STRUCT(state, PCIPCNetState, 0, vmstate_pcnet, PCNetState),
        VMSTATE_END_OF_LIST()
    }
};

/* PCI interface */

static const MemoryRegionOps pcnet_mmio_ops = {
    .old_mmio = {
        .read = { pcnet_mmio_readb, pcnet_mmio_readw, pcnet_mmio_readl },
        .write = { pcnet_mmio_writeb, pcnet_mmio_writew, pcnet_mmio_writel },
    },
    .endianness = DEVICE_NATIVE_ENDIAN,
};

static void pci_physical_memory_write(void *dma_opaque, target_phys_addr_t addr,
                                      uint8_t *buf, int len, int do_bswap)
{
    cpu_physical_memory_write(addr, buf, len);
}

static void pci_physical_memory_read(void *dma_opaque, target_phys_addr_t addr,
                                     uint8_t *buf, int len, int do_bswap)
{
    cpu_physical_memory_read(addr, buf, len);
}

static void pci_pcnet_cleanup(VLANClientState *nc)
{
    PCNetState *d = DO_UPCAST(NICState, nc, nc)->opaque;

    pcnet_common_cleanup(d);
}

static int pci_pcnet_uninit(PCIDevice *dev)
{
    PCIPCNetState *d = DO_UPCAST(PCIPCNetState, pci_dev, dev);

    memory_region_destroy(&d->state.mmio);
    memory_region_destroy(&d->io_bar);
    qemu_del_timer(d->state.poll_timer);
    qemu_free_timer(d->state.poll_timer);
    qemu_del_vlan_client(&d->state.nic->nc);
    return 0;
}

static NetClientInfo net_pci_pcnet_info = {
    .type = NET_CLIENT_TYPE_NIC,
    .size = sizeof(NICState),
    .can_receive = pcnet_can_receive,
    .receive = pcnet_receive,
    .cleanup = pci_pcnet_cleanup,
};

static int pci_pcnet_init(PCIDevice *pci_dev)
{
    PCIPCNetState *d = DO_UPCAST(PCIPCNetState, pci_dev, pci_dev);
    PCNetState *s = &d->state;
    uint8_t *pci_conf;

#if 0
    printf("sizeof(RMD)=%d, sizeof(TMD)=%d\n",
        sizeof(struct pcnet_RMD), sizeof(struct pcnet_TMD));
#endif

    pci_conf = pci_dev->config;

    pci_set_word(pci_conf + PCI_STATUS,
                 PCI_STATUS_FAST_BACK | PCI_STATUS_DEVSEL_MEDIUM);

    pci_set_word(pci_conf + PCI_SUBSYSTEM_VENDOR_ID, 0x0);
    pci_set_word(pci_conf + PCI_SUBSYSTEM_ID, 0x0);

    pci_conf[PCI_INTERRUPT_PIN] = 1; // interrupt pin 0
    pci_conf[PCI_MIN_GNT] = 0x06;
    pci_conf[PCI_MAX_LAT] = 0xff;

    /* Handler for memory-mapped I/O */
    memory_region_init_io(&d->state.mmio, &pcnet_mmio_ops, d, "pcnet-mmio",
                          PCNET_PNPMMIO_SIZE);

    memory_region_init_io(&d->io_bar, &pcnet_io_ops, d, "pcnet-io",
                          PCNET_IOPORT_SIZE);
<<<<<<< HEAD
    pci_register_bar_region(pci_dev, 0, PCI_BASE_ADDRESS_SPACE_IO, &d->io_bar);

    pci_register_bar_region(pci_dev, 1, 0, &s->mmio);
=======
    pci_register_bar(pci_dev, 0, PCI_BASE_ADDRESS_SPACE_IO, &d->io_bar);

    pci_register_bar(pci_dev, 1, 0, &s->mmio);
>>>>>>> 8cc7c395

    s->irq = pci_dev->irq[0];
    s->phys_mem_read = pci_physical_memory_read;
    s->phys_mem_write = pci_physical_memory_write;

    if (!pci_dev->qdev.hotplugged) {
        static int loaded = 0;
        if (!loaded) {
            rom_add_option("pxe-pcnet.rom", -1);
            loaded = 1;
        }
    }

    return pcnet_common_init(&pci_dev->qdev, s, &net_pci_pcnet_info);
}

static void pci_reset(DeviceState *dev)
{
    PCIPCNetState *d = DO_UPCAST(PCIPCNetState, pci_dev.qdev, dev);

    pcnet_h_reset(&d->state);
}

static PCIDeviceInfo pcnet_info = {
    .qdev.name  = "pcnet",
    .qdev.size  = sizeof(PCIPCNetState),
    .qdev.reset = pci_reset,
    .qdev.vmsd  = &vmstate_pci_pcnet,
    .init       = pci_pcnet_init,
    .exit       = pci_pcnet_uninit,
    .vendor_id  = PCI_VENDOR_ID_AMD,
    .device_id  = PCI_DEVICE_ID_AMD_LANCE,
    .revision   = 0x10,
    .class_id   = PCI_CLASS_NETWORK_ETHERNET,
    .qdev.props = (Property[]) {
        DEFINE_NIC_PROPERTIES(PCIPCNetState, state.conf),
        DEFINE_PROP_END_OF_LIST(),
    }
};

static void pci_pcnet_register_devices(void)
{
    pci_qdev_register(&pcnet_info);
}

device_init(pci_pcnet_register_devices)<|MERGE_RESOLUTION|>--- conflicted
+++ resolved
@@ -295,15 +295,9 @@
 
     memory_region_init_io(&d->io_bar, &pcnet_io_ops, d, "pcnet-io",
                           PCNET_IOPORT_SIZE);
-<<<<<<< HEAD
-    pci_register_bar_region(pci_dev, 0, PCI_BASE_ADDRESS_SPACE_IO, &d->io_bar);
-
-    pci_register_bar_region(pci_dev, 1, 0, &s->mmio);
-=======
     pci_register_bar(pci_dev, 0, PCI_BASE_ADDRESS_SPACE_IO, &d->io_bar);
 
     pci_register_bar(pci_dev, 1, 0, &s->mmio);
->>>>>>> 8cc7c395
 
     s->irq = pci_dev->irq[0];
     s->phys_mem_read = pci_physical_memory_read;
