--- conflicted
+++ resolved
@@ -223,7 +223,6 @@
 #define GT_PCI0_HICMASK    	(0xca4 >> 2)
 #define GT_PCI1_SERR1MASK    	(0xca8 >> 2)
 
-<<<<<<< HEAD
 #if 0
 #define DEBUG
 #endif
@@ -234,19 +233,13 @@
 #define logout(fmt, ...) ((void)0)
 #endif
 
-=======
->>>>>>> 730986e4
 #define PCI_MAPPING_ENTRY(regname)            \
     target_phys_addr_t regname ##_start;      \
     target_phys_addr_t regname ##_length;     \
     int regname ##_handle
 
 typedef struct GT64120State {
-<<<<<<< HEAD
-    //~ SysBusDevice busdev;
-=======
     SysBusDevice busdev;
->>>>>>> 730986e4
     PCIHostState pci;
     uint32_t regs[GT_REGS];
     PCI_MAPPING_ENTRY(PCI0IO);
@@ -1118,24 +1111,6 @@
     return 0;
 }
 
-<<<<<<< HEAD
-static void gt64120_io_map(PCIDevice * pci_dev, int region_num,
-                           pcibus_t addr, pcibus_t size, int type)
-{
-    logout("region %d, addr 0x%08" FMT_PCIBUS ", size 0x%08" FMT_PCIBUS "\n",
-           region_num, addr, size);
-}
-
-static void gt64120_mem_map(PCIDevice * pci_dev, int region_num,
-                            pcibus_t addr, pcibus_t size, int type)
-{
-    //~ dp8381x_t *s = DO_UPCAST(dp8381x_t, dev, pci_dev);
-    logout("region %d, addr 0x%08" FMT_PCIBUS ", size 0x%08" FMT_PCIBUS "\n",
-           region_num, addr, size);
-}
-
-PCIBus *pci_gt64120_init(qemu_irq *pic)
-=======
 PCIBus *gt64120_register(qemu_irq *pic)
 {
     SysBusDevice *s;
@@ -1157,37 +1132,9 @@
 }
 
 static int gt64120_init(SysBusDevice *dev)
->>>>>>> 730986e4
 {
     GT64120State *s;
 
-<<<<<<< HEAD
-    s = qemu_mallocz(sizeof(GT64120State));
-
-    s->pci.bus = pci_register_bus(NULL, "pci",
-                                  pci_gt64120_set_irq, pci_gt64120_map_irq,
-                                  pic, PCI_DEVFN(18, 0), 4);
-    s->ISD_handle = cpu_register_io_memory(gt64120_read, gt64120_write, s,
-                                           DEVICE_NATIVE_ENDIAN);
-    d = pci_register_device(s->pci.bus, "GT64120 PCI Bus", sizeof(PCIDevice),
-                            0, NULL, NULL);
-
-    pci_register_bar(d, 0, (8 + 8) * MiB,
-                     PCI_BASE_ADDRESS_SPACE_MEMORY |
-                     PCI_BASE_ADDRESS_MEM_PREFETCH, gt64120_mem_map);
-    pci_register_bar(d, 1, (8 + 8) * MiB,
-                     PCI_BASE_ADDRESS_SPACE_MEMORY |
-                     PCI_BASE_ADDRESS_MEM_PREFETCH, gt64120_mem_map);
-    pci_register_bar(d, 2, (8 + 8 + 16) * MiB,
-                     PCI_BASE_ADDRESS_SPACE_MEMORY, gt64120_mem_map);
-    pci_register_bar(d, 3, (12 + 4) * MiB,
-                     PCI_BASE_ADDRESS_SPACE_MEMORY, gt64120_mem_map);
-    pci_register_bar(d, 4, 32 * MiB,
-                     PCI_BASE_ADDRESS_SPACE_MEMORY, gt64120_mem_map);
-    pci_register_bar(d, 5, 32 * MiB, PCI_BASE_ADDRESS_SPACE_IO,
-                     gt64120_io_map);
-
-=======
     s = FROM_SYSBUS(GT64120State, dev);
 
     qemu_register_reset(gt64120_reset, s);
@@ -1198,24 +1145,14 @@
 
 static int gt64120_pci_init(PCIDevice *d)
 {
->>>>>>> 730986e4
     /* FIXME: Malta specific hw assumptions ahead */
     pci_config_set_vendor_id(d->config, PCI_VENDOR_ID_MARVELL);
     pci_config_set_device_id(d->config, PCI_DEVICE_ID_MARVELL_GT6412X);
-<<<<<<< HEAD
-
-    //~ pci_set_word(d->config + PCI_COMMAND, 0x00);
-    pci_set_word(d->config + PCI_STATUS,
-                 PCI_STATUS_DEVSEL_MEDIUM | PCI_STATUS_FAST_BACK);
-
-    pci_config_set_revision(d->config, 0x10);
-=======
-    pci_set_word(d->config + PCI_COMMAND, 0);
+    //~ pci_set_word(d->config + PCI_COMMAND, 0);
     pci_set_word(d->config + PCI_STATUS,
                  PCI_STATUS_FAST_BACK | PCI_STATUS_DEVSEL_MEDIUM);
-    pci_set_byte(d->config + PCI_CLASS_REVISION, 0x10);
+    pci_config_set_revision(d->config, 0x10);
     pci_config_set_prog_interface(d->config, 0);
->>>>>>> 730986e4
     pci_config_set_class(d->config, PCI_CLASS_BRIDGE_HOST);
     pci_set_long(d->config + PCI_BASE_ADDRESS_0, 0x00000008);
     pci_set_long(d->config + PCI_BASE_ADDRESS_1, 0x01000008);
@@ -1225,31 +1162,17 @@
     pci_set_long(d->config + PCI_BASE_ADDRESS_5, 0x14000001);
     pci_set_byte(d->config + 0x3d, 0x01);
 
-<<<<<<< HEAD
-#if 0
-    /* SCS [1:0] bar */
-    pci_set_long(d->config + PCI_BASE_ADDRESS_0, PCI_BASE_ADDRESS_MEM_PREFETCH + 0x00000000);
-    /* SCS [3:2] bar */
-    pci_set_long(d->config + PCI_BASE_ADDRESS_1, PCI_BASE_ADDRESS_MEM_PREFETCH + 0x01000000);
-    /* CS [2:0] bar */
-    pci_set_long(d->config + PCI_BASE_ADDRESS_2, 0x1c000000);
-    /* CS [3] and BootCS bar */
-    pci_set_long(d->config + PCI_BASE_ADDRESS_3, 0x1f000000);
-    /* Memory mapped internal bar */
-    pci_set_long(d->config + PCI_BASE_ADDRESS_4, 0x14000000);
-    /* I/O mapped internal bar */
-    pci_set_long(d->config + PCI_BASE_ADDRESS_5, PCI_BASE_ADDRESS_SPACE_IO + 0x14000000);
-#endif
-
-    pci_set_byte(d->config + PCI_INTERRUPT_PIN, 0x01);
-=======
+    //~ pci_set_byte(d->config + PCI_INTERRUPT_PIN, 0x01);
+
+    //~ gt64120_reset(s);
     return 0;
 }
->>>>>>> 730986e4
 
 static PCIDeviceInfo gt64120_pci_info = {
     .qdev.name = "gt64120_pci",
+    .qdev.desc = "System controller",
     .qdev.size = sizeof(PCIDevice),
+    .qdev.no_user = 1,
     .init      = gt64120_pci_init,
 };
 
@@ -1260,32 +1183,4 @@
     pci_qdev_register(&gt64120_pci_info);
 }
 
-<<<<<<< HEAD
-    return s->pci.bus;
-}
-
-#if 0
-int gt64120_init(PCIBus *bus, int devfn)
-{
-    PCIDevice *d = pci_create_simple(bus, devfn, "GT64120");
-    return d->devfn;
-}
-#endif
-
-static PCIDeviceInfo gt64120_info = {
-    .qdev.name    = "GT64120",
-    .qdev.desc    = "System controller",
-    .qdev.size    = sizeof(GT64120State),
-    .qdev.no_user = 1,
-    //~ .init         = gt64120_initfn,
-};
-
-static void gt64120_register(void)
-{
-    pci_qdev_register(&gt64120_info);
-}
-
-device_init(gt64120_register);
-=======
-device_init(gt64120_pci_register_devices)
->>>>>>> 730986e4
+device_init(gt64120_pci_register_devices)