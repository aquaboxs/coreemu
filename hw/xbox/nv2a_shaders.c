/*
 * QEMU Geforce NV2A shader generator
 *
 * Copyright (c) 2015 espes
 * Copyright (c) 2015 Jannik Vogel
 *
 * This program is free software; you can redistribute it and/or
 * modify it under the terms of the GNU General Public License as
 * published by the Free Software Foundation; either version 2 or
 * (at your option) version 3 of the License.
 *
 * This program is distributed in the hope that it will be useful,
 * but WITHOUT ANY WARRANTY; without even the implied warranty of
 * MERCHANTABILITY or FITNESS FOR A PARTICULAR PURPOSE.  See the
 * GNU General Public License for more details.
 *
 * You should have received a copy of the GNU General Public License
 * along with this program; if not, see <http://www.gnu.org/licenses/>.
 */

#include "qemu-common.h"
#include "hw/xbox/nv2a_debug.h"
#include "hw/xbox/nv2a_shaders_common.h"
#include "hw/xbox/nv2a_shaders.h"

static void generate_geometry_shader_pass_vertex(QString* s, const char* v)
{
    qstring_append_fmt(s, "        gl_Position = gl_in[%s].gl_Position;\n", v);
    qstring_append_fmt(s, "        gl_PointSize = gl_in[%s].gl_PointSize;\n", v);
    qstring_append_fmt(s, "        g_vtx = v_vtx[%s];\n", v);
    qstring_append(s,     "        EmitVertex();\n");
}

static QString* generate_geometry_shader(enum ShaderPrimitiveMode primitive_mode)
{
    /* generate a geometry shader to support deprecated primitive types */
    QString* s = qstring_new();
    qstring_append(s, "#version 330\n");
    qstring_append(s, "\n");
    switch (primitive_mode) {
    case PRIM_TYPE_QUADS:
        qstring_append(s, "layout(lines_adjacency) in;\n");
        qstring_append(s, "layout(triangle_strip, max_vertices = 4) out;\n");
        break;
    default:
        assert(false);
        break;
    }
    qstring_append(s, "\n");
    qstring_append(s, STRUCT_VERTEX_DATA);
    qstring_append(s,
        "noperspective in VertexData v_vtx[];\n");
    qstring_append(s,
        "noperspective out VertexData g_vtx;\n");
    qstring_append(s, "\n");

    qstring_append(s, "void main() {\n");
    switch (primitive_mode) {
    case PRIM_TYPE_QUADS:
        generate_geometry_shader_pass_vertex(s, "0");
        generate_geometry_shader_pass_vertex(s, "1");
        generate_geometry_shader_pass_vertex(s, "3");
        generate_geometry_shader_pass_vertex(s, "2");
        qstring_append(s, "EndPrimitive();\n");
        break;
    default:
        assert(false);
        break;
    }
    qstring_append(s, "}\n");

    return s;
}

static void pgraph_append_skinning_code(QString* str, bool mix,
                                        unsigned int count, const char* type,
                                        const char* output, const char* input,
                                        const char* matrix, const char* swizzle)
{

    if (count == 0) {
        qstring_append_fmt(str, "%s %s = (%s * %s0).%s;\n",
                           type, output, input, matrix, swizzle);
    } else {
        qstring_append_fmt(str, "%s %s = %s(0.0);\n", type, output, type);
        if (mix) {
            /* Tweening */
            if (count == 2) {
                qstring_append_fmt(str,
                                   "%s += mix((%s * %s1).%s,\n"
                                   "          (%s * %s0).%s, weight.x);\n",
                                   output,
                                   input, matrix, swizzle,
                                   input, matrix, swizzle);
            } else {
                /* FIXME: Not sure how blend weights are calculated */
                assert(false);
            }
        } else {
            /* Individual matrices */
            int i;
            for (i = 0; i < count; i++) {
                char c = "xyzw"[i];
                qstring_append_fmt(str, "%s += (%s * %s%d * weight.%c).%s;\n",
                                   output, input, matrix, i, c,
                                   swizzle);
            }
            assert(false); /* FIXME: Untested */
        }
    }
}

static QString* generate_fixed_function(const ShaderState state,
                                        char out_prefix)
{
    int i, j;

    /* generate vertex shader mimicking fixed function */
    QString* s = qstring_new();
    qstring_append(s,
"#version 330\n"
"\n"
"#define position      v0\n"
"#define weight        v1\n"
"#define normal        v2.xyz\n"
"#define diffuse       v3\n"
"#define specular      v4\n"
"#define fogCoord      v5.x\n"
"#define pointSize     v6\n"
"#define backDiffuse   v7\n"
"#define backSpecular  v8\n"
"#define texture0      v9\n"
"#define texture1      v10\n"
"#define texture2      v11\n"
"#define texture3      v12\n"
"#define reserved1     v13\n"
"#define reserved2     v14\n"
"#define reserved3     v15\n"
"\n");

    for(i = 0; i < 16; i++) {
        qstring_append_fmt(s, "in vec4 v%d;\n", i);
    }

    qstring_append(s, "\n"
                      STRUCT_VERTEX_DATA);
    qstring_append_fmt(s, "noperspective out VertexData %c_vtx;\n", out_prefix);
    qstring_append_fmt(s, "#define vtx %c_vtx", out_prefix);


    qstring_append(s,
"\n"
/* FIXME: Add these uniforms using code when they are used */
<<<<<<< HEAD
"uniform vec4 fogColor;\n"
"uniform vec4 fogPlane;\n"
"uniform float fogParam[2];\n"
=======
"uniform vec4 texPlaneS0;\n"
"uniform vec4 texPlaneT0;\n"
"uniform vec4 texPlaneQ0;\n"
"uniform vec4 texPlaneR0;\n"
"uniform vec4 texPlaneS1;\n"
"uniform vec4 texPlaneT1;\n"
"uniform vec4 texPlaneQ1;\n"
"uniform vec4 texPlaneR1;\n"
"uniform vec4 texPlaneS2;\n"
"uniform vec4 texPlaneT2;\n"
"uniform vec4 texPlaneQ2;\n"
"uniform vec4 texPlaneR2;\n"
"uniform vec4 texPlaneS3;\n"
"uniform vec4 texPlaneT3;\n"
"uniform vec4 texPlaneQ3;\n"
"uniform vec4 texPlaneR3;\n"
>>>>>>> 92d79c8a
"uniform mat4 texMat0;\n"
"uniform mat4 texMat1;\n"
"uniform mat4 texMat2;\n"
"uniform mat4 texMat3;\n"
"uniform mat4 modelViewMat0;\n"
"uniform mat4 modelViewMat1;\n"
"uniform mat4 modelViewMat2;\n"
"uniform mat4 modelViewMat3;\n"
"uniform mat4 invModelViewMat0;\n"
"uniform mat4 invModelViewMat1;\n"
"uniform mat4 invModelViewMat2;\n"
"uniform mat4 invModelViewMat3;\n"
"uniform mat4 projectionMat; /* FIXME: when is this used? */\n"
"uniform mat4 compositeMat;\n"
"uniform mat4 invViewport;\n"
"\n"
"void main() {\n");

    /* Skinning */
    unsigned int count;
    bool mix;
    switch (state.skinning) {
    case SKINNING_OFF:
        mix = false; count = 0; break;
    case SKINNING_1WEIGHTS:
        mix = true; count = 2; break;
    case SKINNING_2WEIGHTS:
        mix = true; count = 3; break;
    case SKINNING_3WEIGHTS:
        mix = true; count = 4; break;
    case SKINNING_2WEIGHTS2MATRICES:
        mix = false; count = 2; break;
    case SKINNING_3WEIGHTS3MATRICES:
        mix = false; count = 3; break;
    case SKINNING_4WEIGHTS4MATRICES:
        mix = false; count = 4; break;
    default:
        assert(false);
        break;
    }
    qstring_append_fmt(s, "/* Skinning mode %d */\n",
                       state.skinning);

    pgraph_append_skinning_code(s, mix, count, "vec4",
                                "tPosition", "position",
                                "modelViewMat", "xyzw");
    pgraph_append_skinning_code(s, mix, count, "vec3",
                                "tNormal", "vec4(normal, 0.0)",
                                "invModelViewMat", "xyz");

    for(i = 0; i < 4 /* FIXME: NV2A_MAX_TEXTURES*/; i++) {
        for(j = 0; j < 4; j++) {

            /* FIXME: Only do these if necessary */

            char output[16];
            char input[16];
            char cSuffix = "STRQ"[j];
            snprintf(output, sizeof(output), "tTexPlane%c%d", cSuffix, i);
            snprintf(input, sizeof(input), "texPlane%c%d", cSuffix, i);
            pgraph_append_skinning_code(s, mix, count,
                                        "vec4", output, input,
                                        "invModelViewMat", "xyzw");
        }
    }

    /* Normalization */
    if (state.normalization) {
        qstring_append(s, "tNormal = normalize(tNormal);\n");
    }

    /* Texgen */
    for (i = 0; i < 4 /* FIXME: NV2A_MAX_TEXTURES */; i++) {
        qstring_append_fmt(s, "/* Texgen for stage %d */\n",
                           i);
        qstring_append_fmt(s, "vec4 tTexture%d;\n",
                           i);
        /* Set each component individually */
        /* FIXME: could be nicer if some channels share the same texgen */
        for (j = 0; j < 4; j++) {
            /* TODO: TexGen View Model missing! */
            char c = "xyzw"[j];
            char cSuffix = "STRQ"[j];
            switch (state.texgen[i][j]) {
            case TEXGEN_DISABLE:
                qstring_append_fmt(s, "tTexture%d.%c = texture%d.%c;\n",
                                   i, c, i, c);
                break;
            case TEXGEN_EYE_LINEAR:
                qstring_append_fmt(s, "tTexture%d.%c = dot(tTexPlane%c%d, tPosition);\n",
                                   i, c, cSuffix, i);
assert(false); /* Untested */
                break;
            case TEXGEN_OBJECT_LINEAR:
                qstring_append_fmt(s, "tTexture%d.%c = dot(texPlane%c%d, position);\n",
                                   i, c, cSuffix, i);
assert(false); /* Untested */
                break;
            case TEXGEN_SPHERE_MAP:
                assert(i < 2);  /* Channels S,T only! */
                qstring_append(s, "{\n");
                /* FIXME: u, r and m only have to be calculated once */
                qstring_append(s, "  vec3 u = normalize(tPosition.xyz);\n");
                //FIXME: tNormal before or after normalization? Always normalize?
                qstring_append(s, "  vec3 r = reflect(u, tNormal);\n");

                /* FIXME: This would consume 1 division fewer and *might* be
                 *        faster than length:
                 *   // [z=1/(2*x) => z=1/x*0.5]
                 *   vec3 ro = r + vec3(0.0, 0.0, 1.0);
                 *   float m = inversesqrt(dot(ro,ro))*0.5;
                 */

                qstring_append(s, "  float invM = 1.0 / (2.0 * length(r + vec3(0.0, 0.0, 1.0)));\n");
                qstring_append_fmt(s, "  tTexture%d.%c = r.%c * invM + 0.5;\n",
                                   i, c, c);
                qstring_append(s, "}\n");
assert(false); /* Untested */
                break;
            case TEXGEN_REFLECTION_MAP:
                assert(i < 3); /* Channels S,T,R only! */
                qstring_append(s, "{\n");
                /* FIXME: u and r only have to be calculated once, can share the one from SPHERE_MAP */
                qstring_append(s, "  vec3 u = normalize(tPosition.xyz);\n");
                qstring_append(s, "  vec3 r = reflect(u, tNormal);\n");
                qstring_append_fmt(s, "  tTexture%d.%c = r.%c;\n",
                                   i, c, c);
                qstring_append(s, "}\n");
                break;
            case TEXGEN_NORMAL_MAP:
                assert(i < 3); /* Channels S,T,R only! */
                qstring_append_fmt(s, "tTexture%d.%c = tNormal.%c;\n",
                                   i, c, c);
                break;
            default:
                assert(false);
                break;
            }
        }
    }

    /* Apply texture matrices */
    for (i = 0; i < 4; i++) {
        if (state.texture_matrix_enable[i]) {
            qstring_append_fmt(s,
                               "tTexture%d = tTexture%d * texMat%d;\n",
                               i, i, i);
        }
    }

    /* Fog */
    if (state.fog_enable) {

        /* From: https://www.opengl.org/registry/specs/NV/fog_distance.txt */
        switch(state.foggen) {
        case FOGGEN_SPEC_ALPHA:
            assert(false); /* FIXME: Do this before or after calculations in VSH? */
            if (state.fixed_function) {
                /* FIXME: Do we have to clamp here? */
                qstring_append(s, "float fogDistance = clamp(specular.a, 0.0, 1.0);\n");
            } else if (state.vertex_program) {
                qstring_append(s, "float fogDistance = oD1.a;\n");
            } else {
                assert(false);
            }
            break;
        case FOGGEN_RADIAL:
            qstring_append(s, "float fogDistance = length(tPosition.xyz)");
            break;
        case FOGGEN_PLANAR:
        case FOGGEN_ABS_PLANAR:
            qstring_append(s, "float fogDistance = dot(fogPlane.xyz, tPosition.xyz) + fogPlane.w;\n");
            if (state.foggen == FOGGEN_ABS_PLANAR) {
                qstring_append(s, "fogDistance = abs(fogDistance);\n");
            }
            break;
        case FOGGEN_FOG_X:
            if (state.fixed_function) {
                qstring_append(s, "float fogDistance = fogCoord;\n");
            } else if (state.vertex_program) {
                qstring_append(s, "float fogDistance = oFog.x;\n");
            } else {
                assert(false);
            }
            break;
        default:
            assert(false);
            break;
        }

        //FIXME: Do this per pixel?
        switch (state.fog_mode) {
        case FOG_MODE_LINEAR:
        case FOG_MODE_LINEAR_ABS:

            /* f = (end - d) / (end - start)
             *    fogParam[1] = 1 / (end - start)
             *    fogParam[0] = 1 + end * fogParam[1];
             */

            qstring_append(s, "float fogFactor = fogParam[0] + fogDistance * fogParam[1];\n");
            qstring_append(s, "fogFactor -= 1.0;\n"); /* FIXME: WHHYYY?!! */
            break;
        case FOG_MODE_EXP:
        case FOG_MODE_EXP_ABS:

            /* f = 1 / (e^(d * density))
             *    fogParam[1] = -density / (2 * ln(256))
             *    fogParam[0] = 1.5
             */

            qstring_append(s, "float fogFactor = fogParam[0] + exp2(fogDistance * fogParam[1] * 16.0);\n");
            qstring_append(s, "fogFactor -= 1.5;\n"); /* FIXME: WHHYYY?!! */
            break;
        case FOG_MODE_EXP2:
        case FOG_MODE_EXP2_ABS:

            /* f = 1 / (e^((d * density)^2))
             *    fogParam[1] = -density / (2 * sqrt(ln(256)))
             *    fogParam[0] = 1.5
             */

            qstring_append(s, "float fogFactor = fogParam[0] + exp2(-fogDistance * fogDistance * fogParam[1] * fogParam[1] * 32.0);\n");
            qstring_append(s, "fogFactor -= 1.5;\n"); /* FIXME: WHHYYY?!! */
            break;
        default:
            assert(false);
            break;
        }
        /* Calculate absolute for the modes which need it */
        switch (state.fog_mode) {
        case FOG_MODE_LINEAR_ABS:
        case FOG_MODE_EXP_ABS:
        case FOG_MODE_EXP2_ABS:
            qstring_append(s, "fogFactor = abs(fogFactor);\n");
            break;
        default:
            break;
        }
        /* FIXME: What about fog alpha?! */
        qstring_append(s, "float tFog = fogFactor;\n");
    } else {
        /* FIXME: Is the fog still calculated / passed somehow?!
         */
        qstring_append(s, "float tFog = 0.0;\n");
    }

    /* If skinning is off the composite matrix already includes the MV matrix */
    if (state.skinning == SKINNING_OFF) {
        qstring_append(s, "tPosition = position;\n");
    }

    qstring_append(s,
    "   gl_Position = invViewport * (tPosition * compositeMat);\n"
/* temp hack: the composite matrix includes the view transform... */
//"   gl_Position = position * compositeMat;\n"
//"   gl_Position.x = (gl_Position.x - 320.0) / 320.0;\n"
//"   gl_Position.y = -(gl_Position.y - 240.0) / 240.0;\n"
    "   gl_Position.z = gl_Position.z * 2.0 - gl_Position.w;\n");

    qstring_append(s, "vtx.inv_w = 1.0/gl_Position.w;\n");
    qstring_append(s, "vtx.D0 = diffuse * vtx.inv_w;\n");
    qstring_append(s, "vtx.D1 = specular * vtx.inv_w;\n");
    qstring_append(s, "vtx.B0 = backDiffuse * vtx.inv_w;\n");
    qstring_append(s, "vtx.B1 = backSpecular * vtx.inv_w;\n");
    qstring_append(s, "vtx.Fog = tFog * vtx.inv_w;\n");
    qstring_append(s, "vtx.T0 = tTexture0 *  vtx.inv_w;\n");
    qstring_append(s, "vtx.T1 = tTexture1 * vtx.inv_w;\n");
    qstring_append(s, "vtx.T2 = tTexture2 * vtx.inv_w;\n");
    qstring_append(s, "vtx.T3 = tTexture3 * vtx.inv_w;\n");

    qstring_append(s, "}\n");

    return s;
}

static GLuint create_gl_shader(GLenum gl_shader_type,
                               const char *code,
                               const char *name)
{
    GLint compiled = 0;

    NV2A_GL_DGROUP_BEGIN("Creating new %s", name);

    NV2A_DPRINTF("compile new %s, code:\n%s\n", name, code);

    GLuint shader = glCreateShader(gl_shader_type);
    glShaderSource(shader, 1, &code, 0);
    glCompileShader(shader);

    /* Check it compiled */
    compiled = 0;
    glGetShaderiv(shader, GL_COMPILE_STATUS, &compiled);
    if (!compiled) {
        GLchar* log;
        GLint log_length;
        glGetShaderiv(shader, GL_INFO_LOG_LENGTH, &log_length);
        log = g_malloc(log_length * sizeof(GLchar));
        glGetShaderInfoLog(shader, log_length, NULL, log);
        fprintf(stderr, "nv2a: %s compilation failed: %s\n", name, log);
        g_free(log);

        NV2A_GL_DGROUP_END();
        abort();
    }

    NV2A_GL_DGROUP_END();

    return shader;
}

ShaderBinding* generate_shaders(const ShaderState state)
{
    int i, j;

    bool with_geom = state.primitive_mode == PRIM_TYPE_QUADS;
    char vtx_prefix = with_geom ? 'v' : 'g';

    GLuint program = glCreateProgram();

    /* create the vertex shader */

    QString *vertex_shader_code = NULL;
    if (state.fixed_function) {
        vertex_shader_code = generate_fixed_function(state, vtx_prefix);

    } else if (state.vertex_program) {
        vertex_shader_code = vsh_translate(VSH_VERSION_XVS,
                                           (uint32_t*)state.program_data,
                                           state.program_length,
                                           vtx_prefix);
    } else {
        assert(false);
    }

    if (vertex_shader_code) {
        const char* vertex_shader_code_str = qstring_get_str(vertex_shader_code);

        GLuint vertex_shader = create_gl_shader(GL_VERTEX_SHADER,
                                                vertex_shader_code_str,
                                                "vertex shader");
        glAttachShader(program, vertex_shader);

        QDECREF(vertex_shader_code);
    }


    /* Bind attributes for vertices */
    char tmp[8];
    for(i = 0; i < 16; i++) {
        snprintf(tmp, sizeof(tmp), "v%d", i);
        glBindAttribLocation(program, i, tmp);
    }


    /* generate a fragment shader from register combiners */

    QString *fragment_shader_code = psh_translate(state.combiner_control,
                   state.shader_stage_program,
                   state.other_stage_input,
                   state.rgb_inputs, state.rgb_outputs,
                   state.alpha_inputs, state.alpha_outputs,
                   /* constant_0, constant_1, */
                   state.final_inputs_0, state.final_inputs_1,
                   /* final_constant_0, final_constant_1, */
                   state.rect_tex,
                   state.compare_mode,
                   state.alphakill,
                   state.alpha_test, state.alpha_func);

    const char *fragment_shader_code_str = qstring_get_str(fragment_shader_code);

    GLuint fragment_shader = create_gl_shader(GL_FRAGMENT_SHADER,
                                              fragment_shader_code_str,
                                              "fragment shader");
    glAttachShader(program, fragment_shader);

    QDECREF(fragment_shader_code);


    if (with_geom) {
        QString* geometry_shader_code =
            generate_geometry_shader(state.primitive_mode);
        const char* geometry_shader_code_str =
             qstring_get_str(geometry_shader_code);

        GLuint geometry_shader = create_gl_shader(GL_GEOMETRY_SHADER,
                                                  geometry_shader_code_str,
                                                  "geometry shader");
        glAttachShader(program, geometry_shader);

        QDECREF(geometry_shader_code);
    }


    /* link the program */
    glLinkProgram(program);
    GLint linked = 0;
    glGetProgramiv(program, GL_LINK_STATUS, &linked);
    if(!linked) {
        GLchar log[2048];
        glGetProgramInfoLog(program, 2048, NULL, log);
        fprintf(stderr, "nv2a: shader linking failed: %s\n", log);
        abort();
    }

    glUseProgram(program);

    /* set texture samplers */
    for (i = 0; i < 4; i++) {
        char samplerName[16];
        snprintf(samplerName, sizeof(samplerName), "texSamp%d", i);
        GLint texSampLoc = glGetUniformLocation(program, samplerName);
        if (texSampLoc >= 0) {
            glUniform1i(texSampLoc, i);
        }
    }

    /* validate the program */
    glValidateProgram(program);
    GLint valid = 0;
    glGetProgramiv(program, GL_VALIDATE_STATUS, &valid);
    if (!valid) {
        GLchar log[1024];
        glGetProgramInfoLog(program, 1024, NULL, log);
        fprintf(stderr, "nv2a: shader validation failed: %s\n", log);
        abort();
    }

    ShaderBinding* ret = g_malloc0(sizeof(ShaderBinding));
    ret->gl_program = program;

    /* lookup fragment shader locations */
    for (i=0; i<=8; i++) {
        for (j=0; j<2; j++) {
            char tmp[8];
            snprintf(tmp, sizeof(tmp), "c_%d_%d", i, j);
            ret->psh_constant_loc[i][j] = glGetUniformLocation(program, tmp);
        }
    }
    if (state.vertex_program) {
        /* lookup vertex shader bindings */
        for(i = 0; i < NV2A_VERTEXSHADER_CONSTANTS; i++) {
            char tmp[8];
            snprintf(tmp, sizeof(tmp), "c[%d]", i);
            ret->vsh_constant_loc[i] = glGetUniformLocation(program, tmp);
        }
    }

    return ret;
}<|MERGE_RESOLUTION|>--- conflicted
+++ resolved
@@ -151,11 +151,9 @@
     qstring_append(s,
 "\n"
 /* FIXME: Add these uniforms using code when they are used */
-<<<<<<< HEAD
 "uniform vec4 fogColor;\n"
 "uniform vec4 fogPlane;\n"
 "uniform float fogParam[2];\n"
-=======
 "uniform vec4 texPlaneS0;\n"
 "uniform vec4 texPlaneT0;\n"
 "uniform vec4 texPlaneQ0;\n"
@@ -172,7 +170,6 @@
 "uniform vec4 texPlaneT3;\n"
 "uniform vec4 texPlaneQ3;\n"
 "uniform vec4 texPlaneR3;\n"
->>>>>>> 92d79c8a
 "uniform mat4 texMat0;\n"
 "uniform mat4 texMat1;\n"
 "uniform mat4 texMat2;\n"
