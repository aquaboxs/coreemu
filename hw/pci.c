/*
 * QEMU PCI bus manager
 *
 * Copyright (c) 2004 Fabrice Bellard
 *
 * Permission is hereby granted, free of charge, to any person obtaining a copy
 * of this software and associated documentation files (the "Software"), to deal
 * in the Software without restriction, including without limitation the rights
 * to use, copy, modify, merge, publish, distribute, sublicense, and/or sell
 * copies of the Software, and to permit persons to whom the Software is
 * furnished to do so, subject to the following conditions:
 *
 * The above copyright notice and this permission notice shall be included in
 * all copies or substantial portions of the Software.
 *
 * THE SOFTWARE IS PROVIDED "AS IS", WITHOUT WARRANTY OF ANY KIND, EXPRESS OR
 * IMPLIED, INCLUDING BUT NOT LIMITED TO THE WARRANTIES OF MERCHANTABILITY,
 * FITNESS FOR A PARTICULAR PURPOSE AND NONINFRINGEMENT. IN NO EVENT SHALL
 * THE AUTHORS OR COPYRIGHT HOLDERS BE LIABLE FOR ANY CLAIM, DAMAGES OR OTHER
 * LIABILITY, WHETHER IN AN ACTION OF CONTRACT, TORT OR OTHERWISE, ARISING FROM,
 * OUT OF OR IN CONNECTION WITH THE SOFTWARE OR THE USE OR OTHER DEALINGS IN
 * THE SOFTWARE.
 */
#include "hw.h"
#include "pci.h"
#include "monitor.h"
#include "net.h"
#include "sysemu.h"
#include "msix.h"

//#define DEBUG_PCI
#ifdef DEBUG_PCI
# define PCI_DPRINTF(format, ...)       printf(format, __VA_ARGS__)
#else
# define PCI_DPRINTF(format, ...)       do { } while (0)
#endif

struct PCIBus {
    BusState qbus;
    int bus_num;
    int devfn_min;
    pci_set_irq_fn set_irq;
    pci_map_irq_fn map_irq;
    pci_hotplug_fn hotplug;
    uint32_t config_reg; /* XXX: suppress */
    void *irq_opaque;
    PCIDevice *devices[256];
    PCIDevice *parent_dev;
    PCIBus *next;
    /* The bus IRQ state is the logical OR of the connected devices.
       Keep a count of the number of devices with raised IRQs.  */
    int nirq;
    int *irq_count;
};

static void pcibus_dev_print(Monitor *mon, DeviceState *dev, int indent);

static struct BusInfo pci_bus_info = {
    .name       = "PCI",
    .size       = sizeof(PCIBus),
    .print_dev  = pcibus_dev_print,
    .props      = (Property[]) {
        DEFINE_PROP_PCI_DEVFN("addr", PCIDevice, devfn, -1),
        DEFINE_PROP_END_OF_LIST()
    }
};

static void pci_update_mappings(PCIDevice *d);
static void pci_set_irq(void *opaque, int irq_num, int level);

target_phys_addr_t pci_mem_base;
static uint16_t pci_default_sub_vendor_id = PCI_SUBVENDOR_ID_REDHAT_QUMRANET;
static uint16_t pci_default_sub_device_id = PCI_SUBDEVICE_ID_QEMU;
static PCIBus *first_bus;

static const VMStateDescription vmstate_pcibus = {
    .name = "PCIBUS",
    .version_id = 1,
    .minimum_version_id = 1,
    .minimum_version_id_old = 1,
    .fields      = (VMStateField []) {
        VMSTATE_INT32_EQUAL(nirq, PCIBus),
        VMSTATE_INT32_VARRAY(irq_count, PCIBus, nirq),
        VMSTATE_END_OF_LIST()
    }
};

static inline int pci_bar(int reg)
{
    return reg == PCI_ROM_SLOT ? PCI_ROM_ADDRESS : PCI_BASE_ADDRESS_0 + reg * 4;
}

static void pci_device_reset(PCIDevice *dev)
{
    int r;

    memset(dev->irq_state, 0, sizeof dev->irq_state);
    dev->config[PCI_COMMAND] &= ~(PCI_COMMAND_IO | PCI_COMMAND_MEMORY |
                                  PCI_COMMAND_MASTER);
    dev->config[PCI_CACHE_LINE_SIZE] = 0x0;
    dev->config[PCI_INTERRUPT_LINE] = 0x0;
    for (r = 0; r < PCI_NUM_REGIONS; ++r) {
        if (!dev->io_regions[r].size) {
            continue;
        }
        pci_set_long(dev->config + pci_bar(r), dev->io_regions[r].type);
    }
    pci_update_mappings(dev);
}

static void pci_bus_reset(void *opaque)
{
    PCIBus *bus = opaque;
    int i;

    for (i = 0; i < bus->nirq; i++) {
        bus->irq_count[i] = 0;
    }
    for (i = 0; i < ARRAY_SIZE(bus->devices); ++i) {
        if (bus->devices[i]) {
            pci_device_reset(bus->devices[i]);
        }
    }
}

void pci_bus_new_inplace(PCIBus *bus, DeviceState *parent,
                         const char *name, int devfn_min)
{
    static int nbus = 0;

    qbus_create_inplace(&bus->qbus, &pci_bus_info, parent, name);
    bus->devfn_min = devfn_min;
    bus->next = first_bus;
    first_bus = bus;
    vmstate_register(nbus++, &vmstate_pcibus, bus);
    qemu_register_reset(pci_bus_reset, bus);
}

PCIBus *pci_bus_new(DeviceState *parent, const char *name, int devfn_min)
{
    PCIBus *bus;

    bus = qemu_mallocz(sizeof(*bus));
    bus->qbus.qdev_allocated = 1;
    pci_bus_new_inplace(bus, parent, name, devfn_min);
    return bus;
}

void pci_bus_irqs(PCIBus *bus, pci_set_irq_fn set_irq, pci_map_irq_fn map_irq,
                  void *irq_opaque, int nirq)
{
    bus->set_irq = set_irq;
    bus->map_irq = map_irq;
    bus->irq_opaque = irq_opaque;
    bus->nirq = nirq;
    bus->irq_count = qemu_mallocz(nirq * sizeof(bus->irq_count[0]));
}

void pci_bus_hotplug(PCIBus *bus, pci_hotplug_fn hotplug)
{
    bus->qbus.allow_hotplug = 1;
    bus->hotplug = hotplug;
}

PCIBus *pci_register_bus(DeviceState *parent, const char *name,
                         pci_set_irq_fn set_irq, pci_map_irq_fn map_irq,
                         void *irq_opaque, int devfn_min, int nirq)
{
    PCIBus *bus;

    bus = pci_bus_new(parent, name, devfn_min);
    pci_bus_irqs(bus, set_irq, map_irq, irq_opaque, nirq);
    return bus;
}

static void pci_register_secondary_bus(PCIBus *bus,
                                       PCIDevice *dev,
                                       pci_map_irq_fn map_irq,
                                       const char *name)
{
    qbus_create_inplace(&bus->qbus, &pci_bus_info, &dev->qdev, name);
    bus->map_irq = map_irq;
    bus->parent_dev = dev;
    bus->next = dev->bus->next;
    dev->bus->next = bus;
}

int pci_bus_num(PCIBus *s)
{
    return s->bus_num;
}

static int get_pci_config_device(QEMUFile *f, void *pv, size_t size)
{
    PCIDevice *s = container_of(pv, PCIDevice, config);
    uint8_t config[PCI_CONFIG_SPACE_SIZE];
    int i;

    assert(size == sizeof config);
    qemu_get_buffer(f, config, sizeof config);
    for (i = 0; i < sizeof config; ++i)
        if ((config[i] ^ s->config[i]) & s->cmask[i] & ~s->wmask[i])
            return -EINVAL;
    memcpy(s->config, config, sizeof config);

    pci_update_mappings(s);

    return 0;
}

/* just put buffer */
static void put_pci_config_device(QEMUFile *f, void *pv, size_t size)
{
    const uint8_t *v = pv;
    qemu_put_buffer(f, v, size);
}

static VMStateInfo vmstate_info_pci_config = {
    .name = "pci config",
    .get  = get_pci_config_device,
    .put  = put_pci_config_device,
};

const VMStateDescription vmstate_pci_device = {
    .name = "PCIDevice",
    .version_id = 2,
    .minimum_version_id = 1,
    .minimum_version_id_old = 1,
    .fields      = (VMStateField []) {
        VMSTATE_INT32_LE(version_id, PCIDevice),
        VMSTATE_SINGLE(config, PCIDevice, 0, vmstate_info_pci_config,
                       typeof_field(PCIDevice,config)),
        VMSTATE_INT32_ARRAY_V(irq_state, PCIDevice, 4, 2),
        VMSTATE_END_OF_LIST()
    }
};

void pci_device_save(PCIDevice *s, QEMUFile *f)
{
    vmstate_save_state(f, &vmstate_pci_device, s);
}

int pci_device_load(PCIDevice *s, QEMUFile *f)
{
    return vmstate_load_state(f, &vmstate_pci_device, s, s->version_id);
}

static int pci_set_default_subsystem_id(PCIDevice *pci_dev)
{
    uint16_t *id;

    id = (void*)(&pci_dev->config[PCI_SUBVENDOR_ID]);
    id[0] = cpu_to_le16(pci_default_sub_vendor_id);
    id[1] = cpu_to_le16(pci_default_sub_device_id);
    return 0;
}

/*
 * Parse [[<domain>:]<bus>:]<slot>, return -1 on error
 */
static int pci_parse_devaddr(const char *addr, int *domp, int *busp, unsigned *slotp)
{
    const char *p;
    char *e;
    unsigned long val;
    unsigned long dom = 0, bus = 0;
    unsigned slot = 0;

    p = addr;
    val = strtoul(p, &e, 16);
    if (e == p)
	return -1;
    if (*e == ':') {
	bus = val;
	p = e + 1;
	val = strtoul(p, &e, 16);
	if (e == p)
	    return -1;
	if (*e == ':') {
	    dom = bus;
	    bus = val;
	    p = e + 1;
	    val = strtoul(p, &e, 16);
	    if (e == p)
		return -1;
	}
    }

    if (dom > 0xffff || bus > 0xff || val > 0x1f)
	return -1;

    slot = val;

    if (*e)
	return -1;

    /* Note: QEMU doesn't implement domains other than 0 */
    if (dom != 0 || pci_find_bus(bus) == NULL)
	return -1;

    *domp = dom;
    *busp = bus;
    *slotp = slot;
    return 0;
}

int pci_read_devaddr(Monitor *mon, const char *addr, int *domp, int *busp,
                     unsigned *slotp)
{
    /* strip legacy tag */
    if (!strncmp(addr, "pci_addr=", 9)) {
        addr += 9;
    }
    if (pci_parse_devaddr(addr, domp, busp, slotp)) {
        monitor_printf(mon, "Invalid pci address\n");
        return -1;
    }
    return 0;
}

PCIBus *pci_get_bus_devfn(int *devfnp, const char *devaddr)
{
    int dom, bus;
    unsigned slot;

    if (!devaddr) {
        *devfnp = -1;
        return pci_find_bus(0);
    }

    if (pci_parse_devaddr(devaddr, &dom, &bus, &slot) < 0) {
        return NULL;
    }

    *devfnp = slot << 3;
    return pci_find_bus(bus);
}

static void pci_init_cmask(PCIDevice *dev)
{
    pci_set_word(dev->cmask + PCI_VENDOR_ID, 0xffff);
    pci_set_word(dev->cmask + PCI_DEVICE_ID, 0xffff);
    dev->cmask[PCI_STATUS] = PCI_STATUS_CAP_LIST;
    dev->cmask[PCI_REVISION_ID] = 0xff;
    dev->cmask[PCI_CLASS_PROG] = 0xff;
    pci_set_word(dev->cmask + PCI_CLASS_DEVICE, 0xffff);
    dev->cmask[PCI_HEADER_TYPE] = 0xff;
    dev->cmask[PCI_CAPABILITY_LIST] = 0xff;
}

static void pci_init_wmask(PCIDevice *dev)
{
    int i;
    dev->wmask[PCI_CACHE_LINE_SIZE] = 0xff;
    dev->wmask[PCI_INTERRUPT_LINE] = 0xff;
    dev->wmask[PCI_COMMAND] = PCI_COMMAND_IO | PCI_COMMAND_MEMORY
                              | PCI_COMMAND_MASTER;
    for (i = PCI_CONFIG_HEADER_SIZE; i < PCI_CONFIG_SPACE_SIZE; ++i)
        dev->wmask[i] = 0xff;
}

/* -1 for devfn means auto assign */
static PCIDevice *do_pci_register_device(PCIDevice *pci_dev, PCIBus *bus,
                                         const char *name, int devfn,
                                         PCIConfigReadFunc *config_read,
                                         PCIConfigWriteFunc *config_write)
{
    if (devfn < 0) {
        for(devfn = bus->devfn_min ; devfn < 256; devfn += 8) {
            if (!bus->devices[devfn])
                goto found;
        }
        return NULL;
    found: ;
    } else if (bus->devices[devfn]) {
        return NULL;
    }
    pci_dev->bus = bus;
    pci_dev->devfn = devfn;
    pstrcpy(pci_dev->name, sizeof(pci_dev->name), name);
    memset(pci_dev->irq_state, 0, sizeof(pci_dev->irq_state));
    pci_set_default_subsystem_id(pci_dev);
    pci_init_cmask(pci_dev);
    pci_init_wmask(pci_dev);

    if (!config_read)
        config_read = pci_default_read_config;
    if (!config_write)
        config_write = pci_default_write_config;
    pci_dev->config_read = config_read;
    pci_dev->config_write = config_write;
    bus->devices[devfn] = pci_dev;
    pci_dev->irq = qemu_allocate_irqs(pci_set_irq, pci_dev, 4);
    pci_dev->version_id = 2; /* Current pci device vmstate version */
    return pci_dev;
}

PCIDevice *pci_register_device(PCIBus *bus, const char *name,
                               int instance_size, int devfn,
                               PCIConfigReadFunc *config_read,
                               PCIConfigWriteFunc *config_write)
{
    PCIDevice *pci_dev;

    pci_dev = qemu_mallocz(instance_size);
    pci_dev = do_pci_register_device(pci_dev, bus, name, devfn,
                                     config_read, config_write);
    return pci_dev;
}
static target_phys_addr_t pci_to_cpu_addr(target_phys_addr_t addr)
{
    return addr + pci_mem_base;
}

static void pci_unregister_io_regions(PCIDevice *pci_dev)
{
    PCIIORegion *r;
    int i;

    for(i = 0; i < PCI_NUM_REGIONS; i++) {
        r = &pci_dev->io_regions[i];
        if (!r->size || r->addr == -1)
            continue;
        if (r->type == PCI_ADDRESS_SPACE_IO) {
            isa_unassign_ioport(r->addr, r->size);
        } else {
            cpu_register_physical_memory(pci_to_cpu_addr(r->addr),
                                                     r->size,
                                                     IO_MEM_UNASSIGNED);
        }
    }
}

static int pci_unregister_device(DeviceState *dev)
{
    PCIDevice *pci_dev = DO_UPCAST(PCIDevice, qdev, dev);
    PCIDeviceInfo *info = DO_UPCAST(PCIDeviceInfo, qdev, dev->info);
    int ret = 0;

    if (info->exit)
        ret = info->exit(pci_dev);
    if (ret)
        return ret;

    msix_uninit(pci_dev);
    pci_unregister_io_regions(pci_dev);

    qemu_free_irqs(pci_dev->irq);
    pci_dev->bus->devices[pci_dev->devfn] = NULL;
    return 0;
}

void pci_register_bar(PCIDevice *pci_dev, int region_num,
                            uint32_t size, int type,
                            PCIMapIORegionFunc *map_func)
{
    PCIIORegion *r;
    uint32_t addr;
    uint32_t wmask;

    if ((unsigned int)region_num >= PCI_NUM_REGIONS)
        return;

    if (size & (size-1)) {
        fprintf(stderr, "ERROR: PCI region size must be pow2 "
                    "type=0x%x, size=0x%x\n", type, size);
        exit(1);
    }

    r = &pci_dev->io_regions[region_num];
    r->addr = -1;
    r->size = size;
    r->type = type;
    r->map_func = map_func;

    wmask = ~(size - 1);
    addr = pci_bar(region_num);
    if (region_num == PCI_ROM_SLOT) {
        /* ROM enable bit is writeable */
        wmask |= PCI_ROM_ADDRESS_ENABLE;
    }
    *(uint32_t *)(pci_dev->config + addr) = cpu_to_le32(type);
    *(uint32_t *)(pci_dev->wmask + addr) = cpu_to_le32(wmask);
    *(uint32_t *)(pci_dev->cmask + addr) = 0xffffffff;
}

static void pci_update_mappings(PCIDevice *d)
{
    PCIIORegion *r;
    int cmd, i;
    uint32_t last_addr, new_addr;

    cmd = le16_to_cpu(*(uint16_t *)(d->config + PCI_COMMAND));
    for(i = 0; i < PCI_NUM_REGIONS; i++) {
        r = &d->io_regions[i];
        if (r->size != 0) {
            if (r->type & PCI_ADDRESS_SPACE_IO) {
                if (cmd & PCI_COMMAND_IO) {
                    new_addr = pci_get_long(d->config + pci_bar(i));
                    new_addr = new_addr & ~(r->size - 1);
                    last_addr = new_addr + r->size - 1;
                    /* NOTE: we have only 64K ioports on PC */
                    if (last_addr <= new_addr || new_addr == 0 ||
                        last_addr >= 0x10000) {
                        new_addr = -1;
                    }
                } else {
                    new_addr = -1;
                }
            } else {
                if (cmd & PCI_COMMAND_MEMORY) {
                    new_addr = pci_get_long(d->config + pci_bar(i));
                    /* the ROM slot has a specific enable bit */
                    if (i == PCI_ROM_SLOT && !(new_addr & PCI_ROM_ADDRESS_ENABLE))
                        goto no_mem_map;
                    new_addr = new_addr & ~(r->size - 1);
                    last_addr = new_addr + r->size - 1;
                    /* NOTE: we do not support wrapping */
                    /* XXX: as we cannot support really dynamic
                       mappings, we handle specific values as invalid
                       mappings. */
                    if (last_addr <= new_addr || new_addr == 0 ||
                        last_addr == -1) {
                        new_addr = -1;
                    }
                } else {
                no_mem_map:
                    new_addr = -1;
                }
            }
            /* now do the real mapping */
            if (new_addr != r->addr) {
                if (r->addr != -1) {
                    if (r->type & PCI_ADDRESS_SPACE_IO) {
                        int class;
                        /* NOTE: specific hack for IDE in PC case:
                           only one byte must be mapped. */
                        class = pci_get_word(d->config + PCI_CLASS_DEVICE);
                        if (class == 0x0101 && r->size == 4) {
                            isa_unassign_ioport(r->addr + 2, 1);
                        } else {
                            isa_unassign_ioport(r->addr, r->size);
                        }
                    } else {
                        cpu_register_physical_memory(pci_to_cpu_addr(r->addr),
                                                     r->size,
                                                     IO_MEM_UNASSIGNED);
                        qemu_unregister_coalesced_mmio(r->addr, r->size);
                    }
                }
                r->addr = new_addr;
                if (r->addr != -1) {
                    r->map_func(d, i, r->addr, r->size, r->type);
                }
            }
        }
    }
}

uint32_t pci_default_read_config(PCIDevice *d,
                                 uint32_t address, int len)
{
    uint32_t val;

    switch(len) {
    default:
    case 4:
	if (address <= 0xfc) {
	    val = le32_to_cpu(*(uint32_t *)(d->config + address));
	    break;
	}
	/* fall through */
    case 2:
        if (address <= 0xfe) {
	    val = le16_to_cpu(*(uint16_t *)(d->config + address));
	    break;
	}
	/* fall through */
    case 1:
        val = d->config[address];
        break;
    }
    return val;
}

void pci_default_write_config(PCIDevice *d, uint32_t addr, uint32_t val, int l)
{
    uint8_t orig[PCI_CONFIG_SPACE_SIZE];
    int i;

    /* not efficient, but simple */
    memcpy(orig, d->config, PCI_CONFIG_SPACE_SIZE);
    for(i = 0; i < l && addr < PCI_CONFIG_SPACE_SIZE; val >>= 8, ++i, ++addr) {
        uint8_t wmask = d->wmask[addr];
        d->config[addr] = (d->config[addr] & ~wmask) | (val & wmask);
    }
    if (memcmp(orig + PCI_BASE_ADDRESS_0, d->config + PCI_BASE_ADDRESS_0, 24)
        || ((orig[PCI_COMMAND] ^ d->config[PCI_COMMAND])
            & (PCI_COMMAND_MEMORY | PCI_COMMAND_IO)))
        pci_update_mappings(d);
}

void pci_data_write(void *opaque, uint32_t addr, uint32_t val, int len)
{
    PCIBus *s = opaque;
    PCIDevice *pci_dev;
    int config_addr, bus_num;

#if 0
    PCI_DPRINTF("pci_data_write: addr=%08x val=%08x len=%d\n",
                addr, val, len);
#endif
    bus_num = (addr >> 16) & 0xff;
    while (s && s->bus_num != bus_num)
        s = s->next;
    if (!s)
        return;
    pci_dev = s->devices[(addr >> 8) & 0xff];
    if (!pci_dev)
        return;
    config_addr = addr & 0xff;
    PCI_DPRINTF("pci_config_write: %s: addr=%02x val=%08x len=%d\n",
                pci_dev->name, config_addr, val, len);
    pci_dev->config_write(pci_dev, config_addr, val, len);
}

uint32_t pci_data_read(void *opaque, uint32_t addr, int len)
{
    PCIBus *s = opaque;
    PCIDevice *pci_dev;
    int config_addr, bus_num;
    uint32_t val;

    bus_num = (addr >> 16) & 0xff;
    while (s && s->bus_num != bus_num)
        s= s->next;
    if (!s)
        goto fail;
    pci_dev = s->devices[(addr >> 8) & 0xff];
    if (!pci_dev) {
    fail:
        switch(len) {
        case 1:
            val = 0xff;
            break;
        case 2:
            val = 0xffff;
            break;
        default:
        case 4:
            val = 0xffffffff;
            break;
        }
        goto the_end;
    }
    config_addr = addr & 0xff;
    val = pci_dev->config_read(pci_dev, config_addr, len);
    PCI_DPRINTF("pci_config_read: %s: addr=%02x val=%08x len=%d\n",
                pci_dev->name, config_addr, val, len);
 the_end:
#if 0
    PCI_DPRINTF("pci_data_read: addr=%08x val=%08x len=%d\n",
                addr, val, len);
#endif
    return val;
}

/***********************************************************/
/* generic PCI irq support */

/* 0 <= irq_num <= 3. level must be 0 or 1 */
static void pci_set_irq(void *opaque, int irq_num, int level)
{
    PCIDevice *pci_dev = opaque;
    PCIBus *bus;
    int change;

    change = level - pci_dev->irq_state[irq_num];
    if (!change)
        return;

    pci_dev->irq_state[irq_num] = level;
    for (;;) {
        bus = pci_dev->bus;
        irq_num = bus->map_irq(pci_dev, irq_num);
        if (bus->set_irq)
            break;
        pci_dev = bus->parent_dev;
    }
    bus->irq_count[irq_num] += change;
    bus->set_irq(bus->irq_opaque, irq_num, bus->irq_count[irq_num] != 0);
}

/***********************************************************/
/* monitor info on PCI */

typedef struct {
    uint16_t class;
    const char *desc;
} pci_class_desc;

static const pci_class_desc pci_class_descriptions[] =
{
    { 0x0100, "SCSI controller"},
    { 0x0101, "IDE controller"},
    { 0x0102, "Floppy controller"},
    { 0x0103, "IPI controller"},
    { 0x0104, "RAID controller"},
    { 0x0106, "SATA controller"},
    { 0x0107, "SAS controller"},
    { 0x0180, "Storage controller"},
    { 0x0200, "Ethernet controller"},
    { 0x0201, "Token Ring controller"},
    { 0x0202, "FDDI controller"},
    { 0x0203, "ATM controller"},
    { 0x0280, "Network controller"},
    { 0x0300, "VGA controller"},
    { 0x0301, "XGA controller"},
    { 0x0302, "3D controller"},
    { 0x0380, "Display controller"},
    { 0x0400, "Video controller"},
    { 0x0401, "Audio controller"},
    { 0x0402, "Phone"},
    { 0x0480, "Multimedia controller"},
    { 0x0500, "RAM controller"},
    { 0x0501, "Flash controller"},
    { 0x0580, "Memory controller"},
    { 0x0600, "Host bridge"},
    { 0x0601, "ISA bridge"},
    { 0x0602, "EISA bridge"},
    { 0x0603, "MC bridge"},
    { 0x0604, "PCI bridge"},
    { 0x0605, "PCMCIA bridge"},
    { 0x0606, "NUBUS bridge"},
    { 0x0607, "CARDBUS bridge"},
    { 0x0608, "RACEWAY bridge"},
    { 0x0680, "Bridge"},
    { 0x0c03, "USB controller"},
    { 0, NULL}
};

static void pci_info_device(PCIDevice *d)
{
    Monitor *mon = cur_mon;
    int i, class;
    PCIIORegion *r;
    const pci_class_desc *desc;

    monitor_printf(mon, "  Bus %2d, device %3d, function %d:\n",
                   d->bus->bus_num, d->devfn >> 3, d->devfn & 7);
    class = le16_to_cpu(*((uint16_t *)(d->config + PCI_CLASS_DEVICE)));
    monitor_printf(mon, "    ");
    desc = pci_class_descriptions;
    while (desc->desc && class != desc->class)
        desc++;
    if (desc->desc) {
        monitor_printf(mon, "%s", desc->desc);
    } else {
        monitor_printf(mon, "Class %04x", class);
    }
    monitor_printf(mon, ": PCI device %04x:%04x\n",
           le16_to_cpu(*((uint16_t *)(d->config + PCI_VENDOR_ID))),
           le16_to_cpu(*((uint16_t *)(d->config + PCI_DEVICE_ID))));

    if (d->config[PCI_INTERRUPT_PIN] != 0) {
        monitor_printf(mon, "      IRQ %d.\n",
                       d->config[PCI_INTERRUPT_LINE]);
    }
    if (class == 0x0604) {
        monitor_printf(mon, "      BUS %d.\n", d->config[0x19]);
    }
    for(i = 0;i < PCI_NUM_REGIONS; i++) {
        r = &d->io_regions[i];
        if (r->size != 0) {
            monitor_printf(mon, "      BAR%d: ", i);
            if (r->type & PCI_ADDRESS_SPACE_IO) {
                monitor_printf(mon, "I/O at 0x%04x [0x%04x].\n",
                               r->addr, r->addr + r->size - 1);
            } else {
                monitor_printf(mon, "32 bit memory at 0x%08x [0x%08x].\n",
                               r->addr, r->addr + r->size - 1);
            }
        }
    }
    monitor_printf(mon, "      id \"%s\"\n", d->qdev.id ? d->qdev.id : "");
    if (class == 0x0604 && d->config[0x19] != 0) {
        pci_for_each_device(d->config[0x19], pci_info_device);
    }
}

void pci_for_each_device(int bus_num, void (*fn)(PCIDevice *d))
{
    PCIBus *bus = first_bus;
    PCIDevice *d;
    int devfn;

    while (bus && bus->bus_num != bus_num)
        bus = bus->next;
    if (bus) {
        for(devfn = 0; devfn < 256; devfn++) {
            d = bus->devices[devfn];
            if (d)
                fn(d);
        }
    }
}

void pci_info(Monitor *mon)
{
    pci_for_each_device(0, pci_info_device);
}

static const char * const pci_nic_models[] = {
#if !defined(CONFIG_WIN32)
    "atheros_wlan",
#endif
    "dp83816",
    "e100",
    "ne2k_pci",
    "i82551",
    "i82557a",
    "i82557b",
    "i82557c",
    "i82558b",
    "i82559c",
    "i82559er",
    "rtl8139",
    "e1000",
    "pcnet",
    "tnetw1130",
    "virtio",
    NULL
};

static const char * const pci_nic_names[] = {
#if !defined(CONFIG_WIN32)
    "atheros_wlan",
#endif
    "dp83816",
    "e100",
    "ne2k_pci",
    "i82551",
    "i82557a",
    "i82557b",
    "i82557c",
    "i82558b",
    "i82559c",
    "i82559er",
    "rtl8139",
    "e1000",
    "pcnet",
    "tnetw1130",
    "virtio-net-pci",
    NULL
};

int pci_nic_supported(const char *model)
{
    int i;

    for (i = 0; pci_nic_names[i]; i++)
        if (strcmp(model, pci_nic_names[i]) == 0)
            return 1;

    return 0;
}

/* Initialize a PCI NIC.  */
PCIDevice *pci_nic_init(NICInfo *nd, const char *default_model,
                        const char *default_devaddr)
{
    const char *devaddr = nd->devaddr ? nd->devaddr : default_devaddr;
    PCIBus *bus;
    int devfn;
    PCIDevice *pci_dev;
    DeviceState *dev;
    int i;

    i = qemu_find_nic_model(nd, pci_nic_models, default_model);
    if (i < 0)
        return NULL;

    bus = pci_get_bus_devfn(&devfn, devaddr);
    if (!bus) {
        qemu_error("Invalid PCI device address %s for device %s\n",
                   devaddr, pci_nic_names[i]);
        return NULL;
    }

    pci_dev = pci_create(bus, devfn, pci_nic_names[i]);
    dev = &pci_dev->qdev;
    if (nd->id)
        dev->id = qemu_strdup(nd->id);
    dev->nd = nd;
    if (qdev_init(dev) < 0)
        return NULL;
    nd->private = dev;
    return pci_dev;
}

PCIDevice *pci_nic_init_nofail(NICInfo *nd, const char *default_model,
                               const char *default_devaddr)
{
    PCIDevice *res;

    if (qemu_show_nic_models(nd->model, pci_nic_models))
        exit(0);

    res = pci_nic_init(nd, default_model, default_devaddr);
    if (!res)
        exit(1);
    return res;
}

typedef struct {
    PCIDevice dev;
    PCIBus bus;
    uint32_t vid;
    uint32_t did;
} PCIBridge;

static void pci_bridge_write_config(PCIDevice *d,
                             uint32_t address, uint32_t val, int len)
{
    PCIBridge *s = (PCIBridge *)d;

    pci_default_write_config(d, address, val, len);
    s->bus.bus_num = d->config[PCI_SECONDARY_BUS];
}

PCIBus *pci_find_bus(int bus_num)
{
    PCIBus *bus = first_bus;

    while (bus && bus->bus_num != bus_num)
        bus = bus->next;

    return bus;
}

PCIDevice *pci_find_device(int bus_num, int slot, int function)
{
    PCIBus *bus = pci_find_bus(bus_num);

    if (!bus)
        return NULL;

    return bus->devices[PCI_DEVFN(slot, function)];
}

static int pci_bridge_initfn(PCIDevice *dev)
{
    PCIBridge *s = DO_UPCAST(PCIBridge, dev, dev);

    pci_config_set_vendor_id(s->dev.config, s->vid);
    pci_config_set_device_id(s->dev.config, s->did);

    s->dev.config[0x04] = 0x06; // command = bus master, pci mem
    s->dev.config[0x05] = 0x00;
    s->dev.config[0x06] = 0xa0; // status = fast back-to-back, 66MHz, no error
    s->dev.config[0x07] = 0x00; // status = fast devsel
    s->dev.config[0x08] = 0x00; // revision
    s->dev.config[0x09] = 0x00; // programming i/f
    pci_config_set_class(s->dev.config, PCI_CLASS_BRIDGE_PCI);
    s->dev.config[0x0D] = 0x10; // latency_timer
    s->dev.config[PCI_HEADER_TYPE] =
        PCI_HEADER_TYPE_MULTI_FUNCTION | PCI_HEADER_TYPE_BRIDGE; // header_type
    s->dev.config[0x1E] = 0xa0; // secondary status
    return 0;
}
<<<<<<< HEAD

PCIBus *pci_bridge_init(PCIBus *bus, int devfn, uint16_t vid, uint16_t did,
                        pci_map_irq_fn map_irq, const char *name)
{
    PCIDevice *dev;
    PCIBridge *s;

=======

PCIBus *pci_bridge_init(PCIBus *bus, int devfn, uint16_t vid, uint16_t did,
                        pci_map_irq_fn map_irq, const char *name)
{
    PCIDevice *dev;
    PCIBridge *s;

>>>>>>> 6a957025
    dev = pci_create(bus, devfn, "pci-bridge");
    qdev_prop_set_uint32(&dev->qdev, "vendorid", vid);
    qdev_prop_set_uint32(&dev->qdev, "deviceid", did);
    qdev_init(&dev->qdev);

    s = DO_UPCAST(PCIBridge, dev, dev);
    pci_register_secondary_bus(&s->bus, &s->dev, map_irq, name);
    return &s->bus;
}

static int pci_qdev_init(DeviceState *qdev, DeviceInfo *base)
{
    PCIDevice *pci_dev = (PCIDevice *)qdev;
    PCIDeviceInfo *info = container_of(base, PCIDeviceInfo, qdev);
    PCIBus *bus;
    int devfn, rc;

    bus = FROM_QBUS(PCIBus, qdev_get_parent_bus(qdev));
    devfn = pci_dev->devfn;
    pci_dev = do_pci_register_device(pci_dev, bus, base->name, devfn,
                                     info->config_read, info->config_write);
    assert(pci_dev);
    rc = info->init(pci_dev);
    if (rc != 0)
        return rc;
    if (qdev->hotplugged)
        bus->hotplug(pci_dev, 1);
    return 0;
}

static int pci_unplug_device(DeviceState *qdev)
{
    PCIDevice *dev = DO_UPCAST(PCIDevice, qdev, qdev);

    dev->bus->hotplug(dev, 0);
    return 0;
}

void pci_qdev_register(PCIDeviceInfo *info)
{
    info->qdev.init = pci_qdev_init;
    info->qdev.unplug = pci_unplug_device;
    info->qdev.exit = pci_unregister_device;
    info->qdev.bus_info = &pci_bus_info;
    qdev_register(&info->qdev);
}

void pci_qdev_register_many(PCIDeviceInfo *info)
{
    while (info->qdev.name) {
        pci_qdev_register(info);
        info++;
    }
}

PCIDevice *pci_create(PCIBus *bus, int devfn, const char *name)
{
    DeviceState *dev;

    dev = qdev_create(&bus->qbus, name);
    qdev_prop_set_uint32(dev, "addr", devfn);
    return DO_UPCAST(PCIDevice, qdev, dev);
}

PCIDevice *pci_create_simple(PCIBus *bus, int devfn, const char *name)
{
    PCIDevice *dev = pci_create(bus, devfn, name);
    qdev_init(&dev->qdev);
    return dev;
}

static int pci_find_space(PCIDevice *pdev, uint8_t size)
{
    int offset = PCI_CONFIG_HEADER_SIZE;
    int i;
    for (i = PCI_CONFIG_HEADER_SIZE; i < PCI_CONFIG_SPACE_SIZE; ++i)
        if (pdev->used[i])
            offset = i + 1;
        else if (i - offset + 1 == size)
            return offset;
    return 0;
}

static uint8_t pci_find_capability_list(PCIDevice *pdev, uint8_t cap_id,
                                        uint8_t *prev_p)
{
    uint8_t next, prev;

    if (!(pdev->config[PCI_STATUS] & PCI_STATUS_CAP_LIST))
        return 0;

    for (prev = PCI_CAPABILITY_LIST; (next = pdev->config[prev]);
         prev = next + PCI_CAP_LIST_NEXT)
        if (pdev->config[next + PCI_CAP_LIST_ID] == cap_id)
            break;

    if (prev_p)
        *prev_p = prev;
    return next;
}

/* Reserve space and add capability to the linked list in pci config space */
int pci_add_capability(PCIDevice *pdev, uint8_t cap_id, uint8_t size)
{
    uint8_t offset = pci_find_space(pdev, size);
    uint8_t *config = pdev->config + offset;
    if (!offset)
        return -ENOSPC;
    config[PCI_CAP_LIST_ID] = cap_id;
    config[PCI_CAP_LIST_NEXT] = pdev->config[PCI_CAPABILITY_LIST];
    pdev->config[PCI_CAPABILITY_LIST] = offset;
    pdev->config[PCI_STATUS] |= PCI_STATUS_CAP_LIST;
    memset(pdev->used + offset, 0xFF, size);
    /* Make capability read-only by default */
    memset(pdev->wmask + offset, 0, size);
    /* Check capability by default */
    memset(pdev->cmask + offset, 0xFF, size);
    return offset;
}

/* Unlink capability from the pci config space. */
void pci_del_capability(PCIDevice *pdev, uint8_t cap_id, uint8_t size)
{
    uint8_t prev, offset = pci_find_capability_list(pdev, cap_id, &prev);
    if (!offset)
        return;
    pdev->config[prev] = pdev->config[offset + PCI_CAP_LIST_NEXT];
    /* Make capability writeable again */
    memset(pdev->wmask + offset, 0xff, size);
    /* Clear cmask as device-specific registers can't be checked */
    memset(pdev->cmask + offset, 0, size);
    memset(pdev->used + offset, 0, size);

    if (!pdev->config[PCI_CAPABILITY_LIST])
        pdev->config[PCI_STATUS] &= ~PCI_STATUS_CAP_LIST;
}

/* Reserve space for capability at a known offset (to call after load). */
void pci_reserve_capability(PCIDevice *pdev, uint8_t offset, uint8_t size)
{
    memset(pdev->used + offset, 0xff, size);
}

uint8_t pci_find_capability(PCIDevice *pdev, uint8_t cap_id)
{
    return pci_find_capability_list(pdev, cap_id, NULL);
}

static void pcibus_dev_print(Monitor *mon, DeviceState *dev, int indent)
{
    PCIDevice *d = (PCIDevice *)dev;
    const pci_class_desc *desc;
    char ctxt[64];
    PCIIORegion *r;
    int i, class;

    class = le16_to_cpu(*((uint16_t *)(d->config + PCI_CLASS_DEVICE)));
    desc = pci_class_descriptions;
    while (desc->desc && class != desc->class)
        desc++;
    if (desc->desc) {
        snprintf(ctxt, sizeof(ctxt), "%s", desc->desc);
    } else {
        snprintf(ctxt, sizeof(ctxt), "Class %04x", class);
    }

    monitor_printf(mon, "%*sclass %s, addr %02x:%02x.%x, "
                   "pci id %04x:%04x (sub %04x:%04x)\n",
                   indent, "", ctxt,
                   d->bus->bus_num, d->devfn >> 3, d->devfn & 7,
                   le16_to_cpu(*((uint16_t *)(d->config + PCI_VENDOR_ID))),
                   le16_to_cpu(*((uint16_t *)(d->config + PCI_DEVICE_ID))),
                   le16_to_cpu(*((uint16_t *)(d->config + PCI_SUBSYSTEM_VENDOR_ID))),
                   le16_to_cpu(*((uint16_t *)(d->config + PCI_SUBSYSTEM_ID))));
    for (i = 0; i < PCI_NUM_REGIONS; i++) {
        r = &d->io_regions[i];
        if (!r->size)
            continue;
        monitor_printf(mon, "%*sbar %d: %s at 0x%x [0x%x]\n", indent, "",
                       i, r->type & PCI_ADDRESS_SPACE_IO ? "i/o" : "mem",
                       r->addr, r->addr + r->size - 1);
    }
}

static PCIDeviceInfo bridge_info = {
    .qdev.name    = "pci-bridge",
    .qdev.size    = sizeof(PCIBridge),
    .init         = pci_bridge_initfn,
    .config_write = pci_bridge_write_config,
    .qdev.props   = (Property[]) {
        DEFINE_PROP_HEX32("vendorid", PCIBridge, vid, 0),
        DEFINE_PROP_HEX32("deviceid", PCIBridge, did, 0),
        DEFINE_PROP_END_OF_LIST(),
    }
};

static void pci_register_devices(void)
{
    pci_qdev_register(&bridge_info);
}

device_init(pci_register_devices)<|MERGE_RESOLUTION|>--- conflicted
+++ resolved
@@ -968,7 +968,6 @@
     s->dev.config[0x1E] = 0xa0; // secondary status
     return 0;
 }
-<<<<<<< HEAD
 
 PCIBus *pci_bridge_init(PCIBus *bus, int devfn, uint16_t vid, uint16_t did,
                         pci_map_irq_fn map_irq, const char *name)
@@ -976,15 +975,6 @@
     PCIDevice *dev;
     PCIBridge *s;
 
-=======
-
-PCIBus *pci_bridge_init(PCIBus *bus, int devfn, uint16_t vid, uint16_t did,
-                        pci_map_irq_fn map_irq, const char *name)
-{
-    PCIDevice *dev;
-    PCIBridge *s;
-
->>>>>>> 6a957025
     dev = pci_create(bus, devfn, "pci-bridge");
     qdev_prop_set_uint32(&dev->qdev, "vendorid", vid);
     qdev_prop_set_uint32(&dev->qdev, "deviceid", did);
