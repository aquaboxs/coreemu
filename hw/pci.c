--- conflicted
+++ resolved
@@ -848,22 +848,7 @@
         r = &pci_dev->io_regions[i];
         if (!r->size || r->addr == PCI_BAR_UNMAPPED)
             continue;
-<<<<<<< HEAD
-        if (r->memory) {
-            memory_region_del_subregion(r->address_space, r->memory);
-        } else {
-            if (r->type == PCI_BASE_ADDRESS_SPACE_IO) {
-                isa_unassign_ioport(r->addr, r->filtered_size);
-            } else {
-                cpu_register_physical_memory(pci_to_cpu_addr(pci_dev->bus,
-                                                             r->addr),
-                                             r->filtered_size,
-                                             IO_MEM_UNASSIGNED);
-            }
-        }
-=======
         memory_region_del_subregion(r->address_space, r->memory);
->>>>>>> 8cc7c395
     }
 }
 
@@ -906,10 +891,6 @@
     r->size = size;
     r->filtered_size = size;
     r->type = type;
-<<<<<<< HEAD
-    r->map_func = map_func;
-=======
->>>>>>> 8cc7c395
     r->memory = NULL;
 
     wmask = ~(size - 1);
@@ -934,38 +915,8 @@
         : pci_dev->bus->address_space_mem;
 }
 
-<<<<<<< HEAD
-static void pci_simple_bar_mapfunc_region(PCIDevice *pci_dev, int region_num,
-                                          pcibus_t addr, pcibus_t size,
-                                          int type)
-{
-    PCIIORegion *r = &pci_dev->io_regions[region_num];
-
-    memory_region_add_subregion_overlap(r->address_space,
-                                        addr,
-                                        r->memory,
-                                        1);
-}
-
-void pci_register_bar_region(PCIDevice *pci_dev, int region_num,
-                             uint8_t attr, MemoryRegion *memory)
-{
-    pci_register_bar(pci_dev, region_num, memory_region_size(memory),
-                     attr,
-                     pci_simple_bar_mapfunc_region);
-    pci_dev->io_regions[region_num].memory = memory;
-    pci_dev->io_regions[region_num].address_space
-        = attr & PCI_BASE_ADDRESS_SPACE_IO
-        ? pci_dev->bus->address_space_io
-        : pci_dev->bus->address_space_mem;
-}
-
 pcibus_t pci_get_bar_addr(PCIDevice *pci_dev, int region_num)
 {
-=======
-pcibus_t pci_get_bar_addr(PCIDevice *pci_dev, int region_num)
-{
->>>>>>> 8cc7c395
     return pci_dev->io_regions[region_num].addr;
 }
 
@@ -1096,29 +1047,7 @@
 
         /* now do the real mapping */
         if (r->addr != PCI_BAR_UNMAPPED) {
-<<<<<<< HEAD
-            if (r->memory) {
-                memory_region_del_subregion(r->address_space, r->memory);
-            } else if (r->type & PCI_BASE_ADDRESS_SPACE_IO) {
-                int class;
-                /* NOTE: specific hack for IDE in PC case:
-                   only one byte must be mapped. */
-                class = pci_get_word(d->config + PCI_CLASS_DEVICE);
-                if (class == 0x0101 && r->size == 4) {
-                    isa_unassign_ioport(r->addr + 2, 1);
-                } else {
-                    isa_unassign_ioport(r->addr, r->filtered_size);
-                }
-            } else {
-                cpu_register_physical_memory(pci_to_cpu_addr(d->bus,
-                                                             r->addr),
-                                             r->filtered_size,
-                                             IO_MEM_UNASSIGNED);
-                qemu_unregister_coalesced_mmio(r->addr, r->filtered_size);
-            }
-=======
             memory_region_del_subregion(r->address_space, r->memory);
->>>>>>> 8cc7c395
         }
         r->addr = new_addr;
         r->filtered_size = filtered_size;
@@ -2020,11 +1949,7 @@
 
     qemu_put_ram_ptr(ptr);
 
-<<<<<<< HEAD
-    pci_register_bar_region(pdev, PCI_ROM_SLOT, 0, &pdev->rom);
-=======
     pci_register_bar(pdev, PCI_ROM_SLOT, 0, &pdev->rom);
->>>>>>> 8cc7c395
 
     return 0;
 }
