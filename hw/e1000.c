--- conflicted
+++ resolved
@@ -1158,16 +1158,9 @@
 
     e1000_mmio_setup(d);
 
-<<<<<<< HEAD
-    pci_register_bar_region(&d->dev, 0, PCI_BASE_ADDRESS_SPACE_MEMORY,
-                            &d->mmio);
-
-    pci_register_bar_region(&d->dev, 1, PCI_BASE_ADDRESS_SPACE_IO, &d->io);
-=======
     pci_register_bar(&d->dev, 0, PCI_BASE_ADDRESS_SPACE_MEMORY, &d->mmio);
 
     pci_register_bar(&d->dev, 1, PCI_BASE_ADDRESS_SPACE_IO, &d->io);
->>>>>>> 8cc7c395
 
     memmove(d->eeprom_data, e1000_eeprom_template,
         sizeof e1000_eeprom_template);
