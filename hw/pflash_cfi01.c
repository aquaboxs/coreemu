/*
 * CFI parallel flash emulation (Intel extended vendor command set / ID 0x0001)
 * 
 * Copyright (c) 2005 Jocelyn Mayer (CFI 2.0, see original cfi02.c)
 * Copyright (c) 2006 Stefan Weil (CFI 1.0, TE28F160C3-B emulation)
 *
 * This program is free software; you can redistribute it and/or modify
 * it under the terms of the GNU General Public License as published by
 * the Free Software Foundation; either version 2 of the License, or
 * (at your option) any later version.
 *
 * This program is distributed in the hope that it will be useful,
 * but WITHOUT ANY WARRANTY; without even the implied warranty of
 * MERCHANTABILITY or FITNESS FOR A PARTICULAR PURPOSE.  See the
 * GNU General Public License for more details.
 *
 * You should have received a copy of the GNU Lesser General Public
 * License along with this library; if not, see <http://www.gnu.org/licenses/>.
 */

/*
 * For now, this code can emulate flashes of 1, 2 or 4 bytes width.
 * Supported commands/modes are:
 * - flash read
 * - flash write
 * - flash ID read
 * - sector erase
 * - chip erase
 * - CFI queries
 * - JEDEC ID (partially)
 * - !!! check
 *
 * It does not support flash interleaving.
 * It does not implement boot blocks with reduced size
 * It does not implement software data protection as found in many real chips
 * It does not implement erase suspend/resume commands
 * It does not implement multiple sectors erase
 */

#include <assert.h>
#include <stdio.h>      /* fprintf */

#include "hw.h"
#include "block.h"
#include "flash.h"
#include "pflash.h"     /* pflash_cfi01_register */
#include "qemu-timer.h"
#include "exec-all.h"

#define PFLASH_DEBUG
#ifdef PFLASH_DEBUG
static int traceflag;
#define DPRINTF(fmt, ...) \
    (traceflag ? fprintf(stderr, "PFLASH\t%-24s" fmt, __func__, ##__VA_ARGS__) : (void)0)
#else
#define DPRINTF(fmt, ...) ((void)0)
#endif

typedef enum {
  unknown_mode,
  io_mode,
  rom_mode
} flash_mode_t;

struct pflash_t {
    BlockDriverState *bs;
    target_phys_addr_t base;
    uint32_t sector_len;
    uint32_t total_len;
    int width;
    flash_mode_t mode;
    int ro;
    uint8_t cmd;
    uint8_t status;
    uint16_t ident[4];
    uint8_t cfi_table[0x52];
    QEMUTimer *timer;
    ram_addr_t off;
    int fl_mem;
    void *storage;
};

static void pflash_io_mode(pflash_t *pfl)
{
  if (pfl->mode != io_mode) {
    DPRINTF("switch to i/o mode\n");
    cpu_register_physical_memory(pfl->base, pfl->total_len, pfl->fl_mem);
    pfl->mode = io_mode;
  }
}

<<<<<<< HEAD
static void pflash_rom_mode(pflash_t *pfl)
=======
static uint32_t pflash_read (pflash_t *pfl, target_phys_addr_t offset,
                             int width, int be)
>>>>>>> 1c47cb16
{
  if (pfl->mode != rom_mode) {
    DPRINTF("switch to rom mode\n");
    cpu_register_physical_memory(pfl->base, pfl->total_len,
                                 pfl->off | IO_MEM_ROMD | pfl->fl_mem);
    pfl->mode = rom_mode;
  }
}

static uint32_t pflash_read_data(const void *addr, uint32_t offset, int width)
{
    //~ check, maybe should use HOST_WORDS_BIGENDIAN
    const uint8_t *p = addr;
    uint32_t value = (uint32_t)-1;
    switch (width) {
    case 1:
        value = p[offset];
        break;
    case 2:
        assert((offset & 1) == 0);
#if defined(TARGET_WORDS_BIGENDIAN)
        value = p[offset] << 8;
        value |= p[offset + 1];
#else
        value = p[offset];
        value |= p[offset + 1] << 8;
#endif
        //~ DPRINTF("data offset " TARGET_FMT_lx " %04x\n", offset, value);
        break;
    case 4:
        assert((offset & 3) == 0);
#if defined(TARGET_WORDS_BIGENDIAN)
        value = p[offset] << 24;
        value |= p[offset + 1] << 16;
        value |= p[offset + 2] << 8;
        value |= p[offset + 3];
#else
        value = p[offset];
        value |= p[offset + 1] << 8;
        value |= p[offset + 1] << 8;
        value |= p[offset + 2] << 16;
        value |= p[offset + 3] << 24;
#endif
        //~ DPRINTF("data offset " TARGET_FMT_lx " %08x\n", offset, value);
        break;
    }
    return value;
}

static void pflash_write_data(void *addr, uint32_t offset, uint32_t value, int width)
{
    //~ check, maybe should use HOST_WORDS_BIGENDIAN
    uint8_t *p = addr;
    switch (width) {
        case 1:
            p[offset] &= value;
            break;
        case 2:
<<<<<<< HEAD
#if defined(TARGET_WORDS_BIGENDIAN)
            p[offset] &= value >> 8;
            p[offset + 1] &= value;
#else
            p[offset] &= value;
            p[offset + 1] &= value >> 8;
#endif
            break;
        case 4:
#if defined(TARGET_WORDS_BIGENDIAN)
            p[offset] &= value >> 24;
            p[offset + 1] &= value >> 16;
            p[offset + 2] &= value >> 8;
            p[offset + 3] &= value;
#else
            p[offset] &= value;
            p[offset + 1] &= value >> 8;
            p[offset + 2] &= value >> 16;
            p[offset + 3] &= value >> 24;
#endif
=======
            if (be) {
                ret = p[offset] << 8;
                ret |= p[offset + 1];
            } else {
                ret = p[offset];
                ret |= p[offset + 1] << 8;
            }
            DPRINTF("%s: data offset " TARGET_FMT_plx " %04x\n",
                    __func__, offset, ret);
            break;
        case 4:
            if (be) {
                ret = p[offset] << 24;
                ret |= p[offset + 1] << 16;
                ret |= p[offset + 2] << 8;
                ret |= p[offset + 3];
            } else {
                ret = p[offset];
                ret |= p[offset + 1] << 8;
                ret |= p[offset + 1] << 8;
                ret |= p[offset + 2] << 16;
                ret |= p[offset + 3] << 24;
            }
            DPRINTF("%s: data offset " TARGET_FMT_plx " %08x\n",
                    __func__, offset, ret);
>>>>>>> 1c47cb16
            break;
    }
}

static void pflash_timer (void *opaque)
{
    pflash_t *pfl = opaque;

    DPRINTF("command %02x done\n", pfl->cmd);
    /* Reset flash */
    pfl->status |= 0x80;
    //~ pflash_rom_mode(pfl);
    //~ pfl->cmd = 0;
}

static uint32_t pflash_read (pflash_t *pfl, uint32_t offset, int width)
{
    uint32_t boff;
    uint32_t ret = 0xffffffffU;

    boff = offset / pfl->width;
    switch (pfl->cmd) {
        case 0x00:
        flash_read:
            /* Flash area read */
            ret = pflash_read_data(pfl->storage, offset, width);
            break;
        case 0x90:
            /* flash ID read */
            switch (boff) {
                case 0x00:
                case 0x01:
                    ret = pfl->ident[boff];
                    break;
                default:
                    DPRINTF("??? offset %08" PRIx32 " %08x %d\n", offset, ret, width);
                    assert(0);
                    goto flash_read;
            }
            DPRINTF("ID %08" PRIx32 " 0x%04x\n", offset, ret);
            break;
        case 0x10:
        case 0x30:
        case 0x01:
        case 0x28:  // ??? unneeded
        case 0x70:
        case 0xd0:
        case 0x40:
            /* Status register read */
            ret = pfl->status;
            DPRINTF("status 0x%x\n", ret);
            break;
        case 0x98:
            /* CFI query mode */
            if (boff < sizeof(pfl->cfi_table)) {
                ret = pfl->cfi_table[boff];
                DPRINTF("CFI 0x%02x 0x%02x\n", (unsigned)boff, ret);
            } else {
                ret = 0;
            }
            break;
        default:
            /* This should never happen : reset state & treat it as a read*/
            DPRINTF("unknown command state: 0x%x\n", pfl->cmd);
            pfl->cmd = 0;
            goto flash_read;
    }

    DPRINTF("offset %08" PRIx32 " %08x %d\n", offset, ret, width);
    return ret;
}

/* update flash content on disk */
static void pflash_update(pflash_t *pfl, int offset, 
                          int size)
{
    int offset_end;
    if (pfl->bs) {
        offset_end = offset + size;
        /* round to sectors */
        offset = offset >> 9;
        offset_end = (offset_end + 511) >> 9;
        bdrv_write(pfl->bs, offset, pfl->storage + (offset << 9), 
                   offset_end - offset);
    }
}

<<<<<<< HEAD
#if 0
=======
static inline void pflash_data_write(pflash_t *pfl, target_phys_addr_t offset,
                                     uint32_t value, int width, int be)
{
    uint8_t *p = pfl->storage;

    DPRINTF("%s: block write offset " TARGET_FMT_plx
            " value %x counter " TARGET_FMT_plx "\n",
            __func__, offset, value, pfl->counter);
    switch (width) {
    case 1:
        p[offset] = value;
        break;
    case 2:
        if (be) {
            p[offset] = value >> 8;
            p[offset + 1] = value;
        } else {
            p[offset] = value;
            p[offset + 1] = value >> 8;
        }
        break;
    case 4:
        if (be) {
            p[offset] = value >> 24;
            p[offset + 1] = value >> 16;
            p[offset + 2] = value >> 8;
            p[offset + 3] = value;
        } else {
            p[offset] = value;
            p[offset + 1] = value >> 8;
            p[offset + 2] = value >> 16;
            p[offset + 3] = value >> 24;
        }
        break;
    }
>>>>>>> 1c47cb16

/* Status bits */

<<<<<<< HEAD
#define FlashStatusReady        0x80
#define FlashStatusSuspended    0x40
#define FlashStatusError        0x3E
#define FlashStatusBlockError   0x3F
=======
static void pflash_write(pflash_t *pfl, target_phys_addr_t offset,
                         uint32_t value, int width, int be)
{
    uint8_t *p;
    uint8_t cmd;
>>>>>>> 1c47cb16

/* Query commands */

#define FlashCommandReadID      0x90    /* Read JEDEC ID */
#define FlashCommandQueryCFI    0x98    /* CFI Query */

/* Basic Command Set */

#define FlashCommandRead        0xFF    /* Read Array */
#define FlashCommandClear       0x50    /* Clear Status Register */
#define FlashCommandErase       0x20    /* Block Erase */
#define FlashCommandSCSErase    0x28    /* Block Erase */
#define FlashCommandSuspend     0xB0    /* Erase Suspend */
#define FlashCommandResume      0xD0    /* Erase Resume */
#define FlashCommandWrite       0x10    /* Single Byte Program */
#define FlashCommandWrite       0x40    /* Single Byte Program */

#endif

<<<<<<< HEAD
/* Scaleable Command Set */

#define FlashCommandConfirm     0xD0
#define FlashCommandLoadPB      0xE0
#define FlashCommandPBWrite     0x0C
#define FlashCommandStatus      0x70
#define FlashCommandReadESR     0x71
#define FlashCommandSCSWrite    0xE8

#if defined(CFI_OPTIONAL) && CFI_OPTIONAL
#define FlashCommandLock        0x60
#define FlashCommandUnlock      0x60
#define FlashCommandLockConfirm 0x01
#define FlashCommandChipErase 0x30
#define FlashCommandConfigureStatus 0xB8
#endif

#define FlashCommandPrefix1     0xAA
#define FlashCommandPrefix2     0x55
=======
            memset(p + offset, 0xff, pfl->sector_len);
            pflash_update(pfl, offset, pfl->sector_len);
            pfl->status |= 0x80; /* Ready! */
            break;
        case 0x50: /* Clear status bits */
            DPRINTF("%s: Clear status bits\n", __func__);
            pfl->status = 0x0;
            goto reset_flash;
        case 0x60: /* Block (un)lock */
            DPRINTF("%s: Block unlock\n", __func__);
            break;
        case 0x70: /* Status Register */
            DPRINTF("%s: Read status register\n", __func__);
            pfl->cmd = cmd;
            return;
        case 0x98: /* CFI query */
            DPRINTF("%s: CFI query\n", __func__);
            break;
        case 0xe8: /* Write to buffer */
            DPRINTF("%s: Write to buffer\n", __func__);
            pfl->status |= 0x80; /* Ready! */
            break;
        case 0xff: /* Read array mode */
            DPRINTF("%s: Read array mode\n", __func__);
            goto reset_flash;
        default:
            goto error_flash;
        }
        pfl->wcycle++;
        pfl->cmd = cmd;
        return;
    case 1:
        switch (pfl->cmd) {
        case 0x10: /* Single Byte Program */
        case 0x40: /* Single Byte Program */
            DPRINTF("%s: Single Byte Program\n", __func__);
            pflash_data_write(pfl, offset, value, width, be);
            pflash_update(pfl, offset, width);
            pfl->status |= 0x80; /* Ready! */
            pfl->wcycle = 0;
        break;
        case 0x20: /* Block erase */
        case 0x28:
            if (cmd == 0xd0) { /* confirm */
                pfl->wcycle = 0;
                pfl->status |= 0x80;
            } else if (cmd == 0xff) { /* read array mode */
                goto reset_flash;
            } else
                goto error_flash;

            break;
        case 0xe8:
            DPRINTF("%s: block write of %x bytes\n", __func__, value);
            pfl->counter = value;
            pfl->wcycle++;
            break;
        case 0x60:
            if (cmd == 0xd0) {
                pfl->wcycle = 0;
                pfl->status |= 0x80;
            } else if (cmd == 0x01) {
                pfl->wcycle = 0;
                pfl->status |= 0x80;
            } else if (cmd == 0xff) {
                goto reset_flash;
            } else {
                DPRINTF("%s: Unknown (un)locking command\n", __func__);
                goto reset_flash;
            }
            break;
        case 0x98:
            if (cmd == 0xff) {
                goto reset_flash;
            } else {
                DPRINTF("%s: leaving query mode\n", __func__);
            }
            break;
        default:
            goto error_flash;
        }
        return;
    case 2:
        switch (pfl->cmd) {
        case 0xe8: /* Block write */
            pflash_data_write(pfl, offset, value, width, be);
>>>>>>> 1c47cb16

static void pflash_write (pflash_t *pfl, uint32_t offset, uint32_t value,
                          int width)
{
    uint32_t boff;
    uint8_t cmd = value;
    uint32_t sector_len = pfl->sector_len;

    if (pfl->mode == rom_mode) {
        offset -= (uint32_t)(long)pfl->storage;
    } else {
        offset -= pfl->base;
    }

    DPRINTF("offset %08" PRIx32 " %08x %d\n", offset, value, width);

    if (pfl->cmd == 0x40) {
        DPRINTF("Single Byte Program offset %08" PRIx32 " data %08x %d\n",
                offset, value, width);
        pflash_write_data(pfl->storage, offset, value, width);
        pflash_update(pfl, offset, width);
        pfl->cmd = FlashCommandStatus;
        /* Let's pretend write is immediate. */
        pfl->status |= 0x80;
    //~ } else if (pfl->cmd == 0xe8) {
        //~ assert(0);
    } else if (cmd == 0xff) {
        DPRINTF("Read Array (%02x %02x)\n", pfl->cmd, cmd);
        goto reset_flash;
    } else if (cmd == 0x10 || cmd == 0x40) {
        pfl->cmd = 0x40;
        DPRINTF("Single Byte Program (%04x %02x)\n", (unsigned)offset, cmd);
        pflash_io_mode(pfl);
    } else if (cmd == 0x50) {
        DPRINTF("Clear Status Register (%04x %02x)\n", (unsigned)offset, cmd);
        pfl->status = 0x00;
        pflash_rom_mode(pfl);
    } else if (pfl->mode == rom_mode) {

        boff = (offset & (sector_len - 1)) / pfl->width;

        switch (cmd) {
            case 0x20:
            case 0x28:
                DPRINTF("Block Erase started (%04x %02x)\n", (unsigned)boff, cmd);
                pfl->cmd = 0x28;
                //~ pfl->status |= 0x80;
                break;
            case 0x60:
                DPRINTF("Block Lock Bit Set / Reset started\n");
                pfl->cmd = cmd;
                break;
            case 0x70:
                DPRINTF("Read Status\n");
                pfl->cmd = cmd;
                break;
            case 0x90:          /* Read JEDEC ID. */
                DPRINTF("Read JEDEC ID (%04x %02x)\n", (unsigned)boff, cmd);
                pfl->cmd = cmd;
                break;
            case 0x98:          /* Enter CFI query mode */
                /* Intel flash accepts CFI mode command on any address. */
                pfl->cmd = 0x98;
                break;
            case 0xb0:
                DPRINTF("unimplemented Erase / Program Suspend / Resume (%04x %02x)\n",
                        (unsigned)boff, cmd);
                return;
            case 0xe8:
                DPRINTF("unimplemented Write to Buffer (%04x %02x)\n",
                        (unsigned)boff, cmd);
                return;
            default:
                return;
        }
        pflash_io_mode(pfl);
        return;
    } else if (pfl->cmd == 0x28 && cmd == 0xd0) {
        DPRINTF("Block Erase confirmed (%08" PRIx32 " %02x)\n", offset, cmd);
        offset &= ~(sector_len - 1);
        memset(pfl->storage + offset, 0xFF, sector_len);
        pflash_update(pfl, offset, sector_len);
        pfl->status = 0x00;
        /* Let's wait 1/2 second before sector erase is done */
        qemu_mod_timer(pfl->timer, 
                       qemu_get_clock(vm_clock) + (get_ticks_per_sec() / 2));
        pfl->cmd = FlashCommandStatus;
        return;
    } else if (pfl->cmd == 0x60) {
        /* !!! */
        if (cmd == 0x01) {
            DPRINTF("unimplemented Block Lock Bit Set done\n");
            pfl->cmd = cmd;
            pfl->status |= 0x80;
        } else if (cmd == 0xd0) {
            DPRINTF("Block Lock Bit Reset done\n");
            pfl->cmd = cmd;
            pfl->status |= 0x80;
        } else {
            DPRINTF("block lock bit failed %04x %02x\n", (unsigned)offset, cmd);
            goto reset_flash;
        }
        pfl->cmd = cmd;
    } else {
        /* Should never happen */
        DPRINTF("invalid write state\n");
        goto reset_flash;
    }

    return;

    /* Reset flash */
 reset_flash:
    pflash_rom_mode(pfl);
    pfl->cmd = 0;
}


static uint32_t pflash_readb_be(void *opaque, target_phys_addr_t addr)
{
    return pflash_read(opaque, addr, 1, 1);
}

static uint32_t pflash_readb_le(void *opaque, target_phys_addr_t addr)
{
    return pflash_read(opaque, addr, 1, 0);
}

static uint32_t pflash_readw_be(void *opaque, target_phys_addr_t addr)
{
    pflash_t *pfl = opaque;

    return pflash_read(pfl, addr, 2, 1);
}

static uint32_t pflash_readw_le(void *opaque, target_phys_addr_t addr)
{
    pflash_t *pfl = opaque;

    return pflash_read(pfl, addr, 2, 0);
}

static uint32_t pflash_readl_be(void *opaque, target_phys_addr_t addr)
{
    pflash_t *pfl = opaque;

    return pflash_read(pfl, addr, 4, 1);
}

static uint32_t pflash_readl_le(void *opaque, target_phys_addr_t addr)
{
    pflash_t *pfl = opaque;

    return pflash_read(pfl, addr, 4, 0);
}

static void pflash_writeb_be(void *opaque, target_phys_addr_t addr,
                             uint32_t value)
{
    pflash_write(opaque, addr, value, 1, 1);
}

static void pflash_writeb_le(void *opaque, target_phys_addr_t addr,
                             uint32_t value)
{
    pflash_write(opaque, addr, value, 1, 0);
}

static void pflash_writew_be(void *opaque, target_phys_addr_t addr,
                             uint32_t value)
{
    pflash_t *pfl = opaque;

    pflash_write(pfl, addr, value, 2, 1);
}

static void pflash_writew_le(void *opaque, target_phys_addr_t addr,
                             uint32_t value)
{
    pflash_t *pfl = opaque;

    pflash_write(pfl, addr, value, 2, 0);
}

<<<<<<< HEAD
static CPUWriteMemoryFunc * const pflash_write_ops[] = {
    pflash_writeb,
    pflash_writew,
    pflash_writel,
};

static CPUReadMemoryFunc * const pflash_read_ops[] = {
    pflash_readb,
    pflash_readw,
    pflash_readl,
=======
static void pflash_writel_be(void *opaque, target_phys_addr_t addr,
                             uint32_t value)
{
    pflash_t *pfl = opaque;

    pflash_write(pfl, addr, value, 4, 1);
}

static void pflash_writel_le(void *opaque, target_phys_addr_t addr,
                             uint32_t value)
{
    pflash_t *pfl = opaque;

    pflash_write(pfl, addr, value, 4, 0);
}

static CPUWriteMemoryFunc * const pflash_write_ops_be[] = {
    &pflash_writeb_be,
    &pflash_writew_be,
    &pflash_writel_be,
};

static CPUReadMemoryFunc * const pflash_read_ops_be[] = {
    &pflash_readb_be,
    &pflash_readw_be,
    &pflash_readl_be,
};

static CPUWriteMemoryFunc * const pflash_write_ops_le[] = {
    &pflash_writeb_le,
    &pflash_writew_le,
    &pflash_writel_le,
};

static CPUReadMemoryFunc * const pflash_read_ops_le[] = {
    &pflash_readb_le,
    &pflash_readw_le,
    &pflash_readl_le,
>>>>>>> 1c47cb16
};

/* Count trailing zeroes of a 32 bits quantity */
static int ctz32 (uint32_t n)
{
    int ret;

    ret = 0;
    if (!(n & 0xFFFF)) {
        ret += 16;
        n = n >> 16;
    }
    if (!(n & 0xFF)) {
        ret += 8;
        n = n >> 8;
    }
    if (!(n & 0xF)) {
        ret += 4;
        n = n >> 4;
    }
    if (!(n & 0x3)) {
        ret += 2;
        n = n >> 2;
    }
    if (!(n & 0x1)) {
        ret++;
        n = n >> 1;
    }
#if 0 /* This is not necessary as n is never 0 */
    if (!n)
        ret++;
#endif

    return ret;
}

<<<<<<< HEAD
static int flash_load(QEMUFile *f, void *opaque, int version_id)
{
    pflash_t *pfl = opaque;
    int result = 0;
    if (version_id == 0) {
        qemu_get_buffer(f, (uint8_t *)pfl, sizeof(*pfl));
    } else {
        result = -EINVAL;
    }
    return result;
}

static void flash_save(QEMUFile *f, void* opaque)
{
    /* TODO: fix */
    pflash_t *pfl = opaque;
    qemu_put_buffer(f, (uint8_t *)pfl, sizeof(*pfl));
}

static void flash_reset(void *opaque)
{
    pflash_t *pfl = opaque;
    DPRINTF("%s:%u\n", __FILE__, __LINE__);
    pflash_rom_mode(pfl);
    pfl->cmd = 0;
}

pflash_t *pflash_cfi01_register (target_phys_addr_t base, ram_addr_t off,
                                 BlockDriverState *bs,
                                 uint32_t sector_len, int nb_blocs, int width,
                                 uint16_t id0, uint16_t id1, 
                                 uint16_t id2, uint16_t id3)
=======
pflash_t *pflash_cfi01_register(target_phys_addr_t base, ram_addr_t off,
                                BlockDriverState *bs, uint32_t sector_len,
                                int nb_blocs, int width,
                                uint16_t id0, uint16_t id1,
                                uint16_t id2, uint16_t id3,
                                int be)
>>>>>>> 1c47cb16
{
    pflash_t *pfl;
    target_phys_addr_t total_len;
    int ret;

#ifdef PFLASH_DEBUG
    if (getenv("DEBUG_FLASH")) {
        traceflag = strtoul(getenv("DEBUG_FLASH"), 0, 0);
    }
    DPRINTF("Logging enabled for FLASH in %s\n", __func__);
#endif

    /* Currently, only one flash chip is supported. */
    assert(id0 == MANUFACTURER_INTEL);

    total_len = sector_len * nb_blocs;

    DPRINTF("flash size %u MiB (%u x %u bytes)\n",
            (unsigned)(total_len / MiB),
            (unsigned)(total_len / width), width);

    /* XXX: to be fixed */
    if (total_len != (2 * MiB) && total_len != (4 * MiB) &&
        total_len != (8 * MiB) && total_len != (16 * MiB) &&
        total_len != (32 * MiB) && total_len != (64 * MiB))
        return NULL;
    pfl = qemu_mallocz(sizeof(pflash_t));
    /* FIXME: Allocate ram ourselves.  */
    pfl->storage = qemu_get_ram_ptr(off);
    if (be) {
        pfl->fl_mem = cpu_register_io_memory(pflash_read_ops_be,
                                             pflash_write_ops_be, pfl);
    } else {
        pfl->fl_mem = cpu_register_io_memory(pflash_read_ops_le,
                                             pflash_write_ops_le, pfl);
    }
    pfl->off = off;
    pfl->base = base;
    pfl->sector_len = sector_len;
    pfl->total_len = total_len;
    pflash_rom_mode(pfl);
    pfl->bs = bs;
    if (pfl->bs) {
        /* read the initial flash content */
        ret = bdrv_read(pfl->bs, 0, pfl->storage, total_len >> 9);
        if (ret < 0) {
            cpu_unregister_io_memory(pfl->fl_mem);
            qemu_free(pfl);
            return NULL;
        }
    }
#if 0 /* XXX: there should be a bit to set up read-only,
       *      the same way the hardware does (with WP pin).
       */
    pfl->ro = 1;
#else
    pfl->ro = 0;
#endif
    pfl->timer = qemu_new_timer(vm_clock, pflash_timer, pfl);
    pfl->width = width;
    pfl->cmd = 0;
    pfl->status = 0;
    pfl->ident[0] = id0;
    pfl->ident[1] = id1;
    pfl->ident[2] = id2;
    pfl->ident[3] = id3;

    /* Erase block region 1 */
    /* Erase block region 2 */
    /* Extended query table */
    /* Major and minor version number */
    /* Optional Feature & Command Support */
    /* Supported functions after suspend */

    if (0) {
    } else if (id0 == MANUFACTURER_INTEL && (id1 == I28F160C3B)) {
        static const uint8_t data[] = {
          /* 0x10 */ 'Q',  'R',  'Y',  0x03, 0x00, 0x35, 0x00, 0x00,
          /* 0x18 */ 0x00, 0x00, 0x00, 0x27, 0x36, 0xb4, 0xc6, 0x05,
          /* 0x20 */ 0x00, 0x0a, 0x00, 0x04, 0x00, 0x03, 0x00, 0x15,
          /* 0x28 */ 0x01, 0x00, 0x00, 0x00, 0x02, 0x07, 0x00, 0x20,
          /* 0x30 */ 0x00, 0x1e, 0x00, 0x00, 0x01, 'P',  'R',  'I',
          /* 0x38 */ '1',  '0',  0x6a, 0x00, 0x00, 0x00, 0x01, 0x03,
          /* 0x40 */ 0x00, 0x33, 0xc0, 0x01, 0x80, 0x00, 0x03, 0x03,
        };
        memcpy(&pfl->cfi_table[0x10], data, sizeof(data));
        /* Device size */
        pfl->cfi_table[0x27] = ctz32(total_len);	// !!! 0x15
        pfl->cfi_table[0x31] = nb_blocs - 2;	// 0x1e / 0x3e
        pfl->cfi_table[0x32] = (nb_blocs - 2) >> 8;	// 0x00
        pfl->cfi_table[0x33] = (sector_len >> 8);	// 0x00
        pfl->cfi_table[0x34] = (sector_len >> 16);	// 0x01
    } else if (id0 == MANUFACTURER_INTEL && (id1 == I28F160S5)) {
        static const uint8_t data[] = {
          /* 0x10 */ 'Q',  'R',  'Y',  0x01, 0x00, 0x31, 0x00, 0x00,
          /* 0x18 */ 0x00, 0x00, 0x00, 0x27, 0x55, 0x27, 0x55, 0x03,
          /* 0x20 */ 0x06, 0x0a, 0x0f, 0x04, 0x04, 0x04, 0x04, 0x15,
          /* 0x28 */ 0x02, 0x00, 0x05, 0x00, 0x01, 0x1f, 0x00, 0x00,
          /* 0x30 */ 0x01, 'P',  'R',  'I',  '1',  '0',  0x0f, 0x00,
          /* 0x38 */ 0x00, 0x00, 0x01, 0x03, 0x00, 0x50, 0x50, 0x00,
        };
        memcpy(&pfl->cfi_table[0x10], data, sizeof(data));
    } else {
        assert(0);
    }

#define flash_instance 0
#define flash_version 0
    qemu_register_reset(flash_reset, pfl);
    register_savevm("flash", flash_instance, flash_version, flash_save, flash_load, pfl);

    return pfl;
}

/*

ERASE Flash
---------------------------------------
    Area            Address      Length
---------------------------------------
[0] Boot            0xB0000000     128K
[1] Configuration   0xB0020000     128K
[2] Web Image       0xB0040000     832K
[3] Code Image      0xB0110000     896K
[4] Boot Params     0xB01F0000      64K
[5] Flash Image     0xB0000000    2048K
---------------------------------------
Enter area to ERASE: 4
Erase area 4.  Are you sure? (Y/n) Yes
erase from location B01F0000tlb_set_page_exec: vaddr=b01f0000 paddr=0x101f0000 addr_write=0xb01f0050 prot=7 u=0 pd=0x021f0051
PFLASH: pflash_write: offset 001f0000 00006060 2 wc 0
PFLASH: pflash_io_mode: switch to i/o mode
PFLASH: pflash_write: Block Lock Bit Set / Reset started
PFLASH: pflash_write: offset 001f0000 0000d0d0 2 wc 1
PFLASH: pflash_write: unimplemented Block Lock Bit Reset done
PFLASH: pflash_write: offset 69e41000 0000ffff 2 wc 0
PFLASH: pflash_write: flash read array asked (d0 ff)
PFLASH: pflash_write: offset 69e41000 00002020 2 wc 0
PFLASH: pflash_io_mode: switch to i/o mode
PFLASH: pflash_write: unimplemented Block Erase (0800 20)
PFLASH: pflash_write: offset 001f0000 0000d0d0 2 wc 1
PFLASH: pflash_write: unlock1 failed 0000 d0
PFLASH: pflash_rom_mode: switch to rom mode
tlb_set_page_exec: vaddr=b01f0000 paddr=0x101f0000 addr_write=0xb01f0050 prot=7 u=0 pd=0x021f0051
PFLASH: pflash_write: offset 001f0000 0000ffff 2 wc 0
PFLASH: pflash_write: flash read array asked (00 ff)
PFLASH: pflash_write: offset 001f0000 00007070 2 wc 0
PFLASH: pflash_io_mode: switch to i/o mode
PFLASH: pflash_write: Read Status
PFLASH: pflash_write: offset 001f0000 00005050 2 wc 1
PFLASH: pflash_write: unlock1 failed 0000 50
PFLASH: pflash_rom_mode: switch to rom mode
 error
Erase fail!




flash_program error at B01F004C
PFLASH  pflash_read             offset 001f0050
PFLASH  pflash_read             status 0
PFLASH  pflash_read             offset 001f0050 00000000 4
PFLASH  pflash_write            offset 001f0052 0000ffff 2
PFLASH  pflash_write            Read Array (70 ff)
PFLASH  pflash_rom_mode         switch to rom mode
PFLASH  pflash_write            offset 001f0052 00006060 2
PFLASH  pflash_write            Block Lock Bit Set / Reset started
PFLASH  pflash_io_mode          switch to i/o mode
PFLASH  pflash_write            offset 001f0052 0000d0d0 2
PFLASH  pflash_write            Block Lock Bit Reset done
PFLASH  pflash_write            offset 001f0052 00004040 2
PFLASH  pflash_write            Single Byte Program (1f0052 40)
PFLASH  pflash_write            offset 001f0052 00004f42 2
PFLASH  pflash_write            Single Byte Program data offset 001f0052 00004f42 2
PFLASH  pflash_read             offset 001f0052
PFLASH  pflash_read             status 80
PFLASH  pflash_read             offset 001f0052 00000080 2
PFLASH  pflash_write            offset 001f0052 0000ffff 2
PFLASH  pflash_write            Read Array (70 ff)
PFLASH  pflash_rom_mode         switch to rom mode
PFLASH  pflash_write            offset 001f0052 0000ffff 2
PFLASH  pflash_write            Read Array (00 ff)
PFLASH  pflash_write            offset 001f0052 00007070 2
PFLASH  pflash_write            Read Status
PFLASH  pflash_io_mode          switch to i/o mode
PFLASH  pflash_write            offset 001f0052 00005050 2
PFLASH  pflash_write            Clear Status Register (1f0052 50)
PFLASH  pflash_write            offset 001f0050 0000ffff 2
PFLASH  pflash_write            Read Array (70 ff)
PFLASH  pflash_rom_mode         switch to rom mode
PFLASH  pflash_write            offset 001f0050 00006060 2
PFLASH  pflash_write            Block Lock Bit Set / Reset started
PFLASH  pflash_io_mode          switch to i/o mode
PFLASH  pflash_write            offset 001f0050 0000d0d0 2
PFLASH  pflash_write            Block Lock Bit Reset done
PFLASH  pflash_write            offset 001f0050 00004040 2
PFLASH  pflash_write            Single Byte Program (1f0050 40)
PFLASH  pflash_write            offset 001f0050 00002d4e 2
PFLASH  pflash_write            Single Byte Program data offset 001f0050 00002d4e 2
PFLASH  pflash_read             offset 001f0050
PFLASH  pflash_read             status 80
PFLASH  pflash_read             offset 001f0050 00000080 2
PFLASH  pflash_write            offset 001f0050 0000ffff 2
PFLASH  pflash_write            Read Array (70 ff)
PFLASH  pflash_rom_mode         switch to rom mode
PFLASH  pflash_write            offset 001f0050 0000ffff 2
PFLASH  pflash_write            Read Array (00 ff)
PFLASH  pflash_write            offset 001f0050 00007070 2
PFLASH  pflash_write            Read Status
PFLASH  pflash_io_mode          switch to i/o mode
PFLASH  pflash_write            offset 001f0050 00005050 2
PFLASH  pflash_write            Clear Status Register (1f0050 50)
PFLASH  pflash_read             offset 001f0050
PFLASH  pflash_read             status 0
PFLASH  pflash_read             offset 001f0050 00000000 4

flash_program error at B01F0050


*/<|MERGE_RESOLUTION|>--- conflicted
+++ resolved
@@ -1,18 +1,18 @@
 /*
- * CFI parallel flash emulation (Intel extended vendor command set / ID 0x0001)
- * 
- * Copyright (c) 2005 Jocelyn Mayer (CFI 2.0, see original cfi02.c)
- * Copyright (c) 2006 Stefan Weil (CFI 1.0, TE28F160C3-B emulation)
+ *  CFI parallel flash with Intel command set emulation
  *
- * This program is free software; you can redistribute it and/or modify
- * it under the terms of the GNU General Public License as published by
- * the Free Software Foundation; either version 2 of the License, or
- * (at your option) any later version.
+ *  Copyright (c) 2006 Thorsten Zitterell
+ *  Copyright (c) 2005 Jocelyn Mayer
  *
- * This program is distributed in the hope that it will be useful,
+ * This library is free software; you can redistribute it and/or
+ * modify it under the terms of the GNU Lesser General Public
+ * License as published by the Free Software Foundation; either
+ * version 2 of the License, or (at your option) any later version.
+ *
+ * This library is distributed in the hope that it will be useful,
  * but WITHOUT ANY WARRANTY; without even the implied warranty of
- * MERCHANTABILITY or FITNESS FOR A PARTICULAR PURPOSE.  See the
- * GNU General Public License for more details.
+ * MERCHANTABILITY or FITNESS FOR A PARTICULAR PURPOSE.  See the GNU
+ * Lesser General Public License for more details.
  *
  * You should have received a copy of the GNU Lesser General Public
  * License along with this library; if not, see <http://www.gnu.org/licenses/>.
@@ -25,156 +25,107 @@
  * - flash write
  * - flash ID read
  * - sector erase
- * - chip erase
  * - CFI queries
- * - JEDEC ID (partially)
- * - !!! check
  *
- * It does not support flash interleaving.
- * It does not implement boot blocks with reduced size
+ * It does not support timings
+ * It does not support flash interleaving
  * It does not implement software data protection as found in many real chips
  * It does not implement erase suspend/resume commands
  * It does not implement multiple sectors erase
+ *
+ * It does not implement much more ...
  */
 
-#include <assert.h>
-#include <stdio.h>      /* fprintf */
-
 #include "hw.h"
+#include "flash.h"
 #include "block.h"
-#include "flash.h"
-#include "pflash.h"     /* pflash_cfi01_register */
 #include "qemu-timer.h"
-#include "exec-all.h"
-
-#define PFLASH_DEBUG
+
+#define PFLASH_BUG(fmt, ...) \
+do { \
+    printf("PFLASH: Possible BUG - " fmt, ## __VA_ARGS__); \
+    exit(1); \
+} while(0)
+
+/* #define PFLASH_DEBUG */
 #ifdef PFLASH_DEBUG
-static int traceflag;
-#define DPRINTF(fmt, ...) \
-    (traceflag ? fprintf(stderr, "PFLASH\t%-24s" fmt, __func__, ##__VA_ARGS__) : (void)0)
+#define DPRINTF(fmt, ...)                          \
+do {                                               \
+    printf("PFLASH: " fmt , ## __VA_ARGS__);       \
+} while (0)
 #else
-#define DPRINTF(fmt, ...) ((void)0)
+#define DPRINTF(fmt, ...) do { } while (0)
 #endif
-
-typedef enum {
-  unknown_mode,
-  io_mode,
-  rom_mode
-} flash_mode_t;
 
 struct pflash_t {
     BlockDriverState *bs;
     target_phys_addr_t base;
-    uint32_t sector_len;
-    uint32_t total_len;
+    target_phys_addr_t sector_len;
+    target_phys_addr_t total_len;
     int width;
-    flash_mode_t mode;
+    int wcycle; /* if 0, the flash is read normally */
+    int bypass;
     int ro;
     uint8_t cmd;
     uint8_t status;
     uint16_t ident[4];
+    uint8_t cfi_len;
     uint8_t cfi_table[0x52];
+    target_phys_addr_t counter;
+    unsigned int writeblock_size;
     QEMUTimer *timer;
     ram_addr_t off;
     int fl_mem;
     void *storage;
 };
 
-static void pflash_io_mode(pflash_t *pfl)
-{
-  if (pfl->mode != io_mode) {
-    DPRINTF("switch to i/o mode\n");
-    cpu_register_physical_memory(pfl->base, pfl->total_len, pfl->fl_mem);
-    pfl->mode = io_mode;
-  }
-}
-
-<<<<<<< HEAD
-static void pflash_rom_mode(pflash_t *pfl)
-=======
+static void pflash_timer (void *opaque)
+{
+    pflash_t *pfl = opaque;
+
+    DPRINTF("%s: command %02x done\n", __func__, pfl->cmd);
+    /* Reset flash */
+    pfl->status ^= 0x80;
+    if (pfl->bypass) {
+        pfl->wcycle = 2;
+    } else {
+        cpu_register_physical_memory(pfl->base, pfl->total_len,
+                        pfl->off | IO_MEM_ROMD | pfl->fl_mem);
+        pfl->wcycle = 0;
+    }
+    pfl->cmd = 0;
+}
+
 static uint32_t pflash_read (pflash_t *pfl, target_phys_addr_t offset,
                              int width, int be)
->>>>>>> 1c47cb16
-{
-  if (pfl->mode != rom_mode) {
-    DPRINTF("switch to rom mode\n");
-    cpu_register_physical_memory(pfl->base, pfl->total_len,
-                                 pfl->off | IO_MEM_ROMD | pfl->fl_mem);
-    pfl->mode = rom_mode;
-  }
-}
-
-static uint32_t pflash_read_data(const void *addr, uint32_t offset, int width)
-{
-    //~ check, maybe should use HOST_WORDS_BIGENDIAN
-    const uint8_t *p = addr;
-    uint32_t value = (uint32_t)-1;
-    switch (width) {
-    case 1:
-        value = p[offset];
-        break;
-    case 2:
-        assert((offset & 1) == 0);
-#if defined(TARGET_WORDS_BIGENDIAN)
-        value = p[offset] << 8;
-        value |= p[offset + 1];
-#else
-        value = p[offset];
-        value |= p[offset + 1] << 8;
+{
+    target_phys_addr_t boff;
+    uint32_t ret;
+    uint8_t *p;
+
+    ret = -1;
+    boff = offset & 0xFF; /* why this here ?? */
+
+    if (pfl->width == 2)
+        boff = boff >> 1;
+    else if (pfl->width == 4)
+        boff = boff >> 2;
+
+#if 0
+    DPRINTF("%s: reading offset " TARGET_FMT_plx " under cmd %02x width %d\n",
+            __func__, offset, pfl->cmd, width);
 #endif
-        //~ DPRINTF("data offset " TARGET_FMT_lx " %04x\n", offset, value);
-        break;
-    case 4:
-        assert((offset & 3) == 0);
-#if defined(TARGET_WORDS_BIGENDIAN)
-        value = p[offset] << 24;
-        value |= p[offset + 1] << 16;
-        value |= p[offset + 2] << 8;
-        value |= p[offset + 3];
-#else
-        value = p[offset];
-        value |= p[offset + 1] << 8;
-        value |= p[offset + 1] << 8;
-        value |= p[offset + 2] << 16;
-        value |= p[offset + 3] << 24;
-#endif
-        //~ DPRINTF("data offset " TARGET_FMT_lx " %08x\n", offset, value);
-        break;
-    }
-    return value;
-}
-
-static void pflash_write_data(void *addr, uint32_t offset, uint32_t value, int width)
-{
-    //~ check, maybe should use HOST_WORDS_BIGENDIAN
-    uint8_t *p = addr;
-    switch (width) {
+    switch (pfl->cmd) {
+    case 0x00:
+        /* Flash area read */
+        p = pfl->storage;
+        switch (width) {
         case 1:
-            p[offset] &= value;
+            ret = p[offset];
+            DPRINTF("%s: data offset " TARGET_FMT_plx " %02x\n",
+                    __func__, offset, ret);
             break;
         case 2:
-<<<<<<< HEAD
-#if defined(TARGET_WORDS_BIGENDIAN)
-            p[offset] &= value >> 8;
-            p[offset + 1] &= value;
-#else
-            p[offset] &= value;
-            p[offset + 1] &= value >> 8;
-#endif
-            break;
-        case 4:
-#if defined(TARGET_WORDS_BIGENDIAN)
-            p[offset] &= value >> 24;
-            p[offset + 1] &= value >> 16;
-            p[offset + 2] &= value >> 8;
-            p[offset + 3] &= value;
-#else
-            p[offset] &= value;
-            p[offset + 1] &= value >> 8;
-            p[offset + 2] &= value >> 16;
-            p[offset + 3] &= value >> 24;
-#endif
-=======
             if (be) {
                 ret = p[offset] << 8;
                 ret |= p[offset + 1];
@@ -200,81 +151,38 @@
             }
             DPRINTF("%s: data offset " TARGET_FMT_plx " %08x\n",
                     __func__, offset, ret);
->>>>>>> 1c47cb16
-            break;
-    }
-}
-
-static void pflash_timer (void *opaque)
-{
-    pflash_t *pfl = opaque;
-
-    DPRINTF("command %02x done\n", pfl->cmd);
-    /* Reset flash */
-    pfl->status |= 0x80;
-    //~ pflash_rom_mode(pfl);
-    //~ pfl->cmd = 0;
-}
-
-static uint32_t pflash_read (pflash_t *pfl, uint32_t offset, int width)
-{
-    uint32_t boff;
-    uint32_t ret = 0xffffffffU;
-
-    boff = offset / pfl->width;
-    switch (pfl->cmd) {
-        case 0x00:
-        flash_read:
-            /* Flash area read */
-            ret = pflash_read_data(pfl->storage, offset, width);
-            break;
-        case 0x90:
-            /* flash ID read */
-            switch (boff) {
-                case 0x00:
-                case 0x01:
-                    ret = pfl->ident[boff];
-                    break;
-                default:
-                    DPRINTF("??? offset %08" PRIx32 " %08x %d\n", offset, ret, width);
-                    assert(0);
-                    goto flash_read;
-            }
-            DPRINTF("ID %08" PRIx32 " 0x%04x\n", offset, ret);
-            break;
-        case 0x10:
-        case 0x30:
-        case 0x01:
-        case 0x28:  // ??? unneeded
-        case 0x70:
-        case 0xd0:
-        case 0x40:
-            /* Status register read */
-            ret = pfl->status;
-            DPRINTF("status 0x%x\n", ret);
-            break;
-        case 0x98:
-            /* CFI query mode */
-            if (boff < sizeof(pfl->cfi_table)) {
-                ret = pfl->cfi_table[boff];
-                DPRINTF("CFI 0x%02x 0x%02x\n", (unsigned)boff, ret);
-            } else {
-                ret = 0;
-            }
             break;
         default:
-            /* This should never happen : reset state & treat it as a read*/
-            DPRINTF("unknown command state: 0x%x\n", pfl->cmd);
-            pfl->cmd = 0;
-            goto flash_read;
-    }
-
-    DPRINTF("offset %08" PRIx32 " %08x %d\n", offset, ret, width);
+            DPRINTF("BUG in %s\n", __func__);
+        }
+
+        break;
+    case 0x20: /* Block erase */
+    case 0x50: /* Clear status register */
+    case 0x60: /* Block /un)lock */
+    case 0x70: /* Status Register */
+    case 0xe8: /* Write block */
+        /* Status register read */
+        ret = pfl->status;
+        DPRINTF("%s: status %x\n", __func__, ret);
+        break;
+    case 0x98: /* Query mode */
+        if (boff > pfl->cfi_len)
+            ret = 0;
+        else
+            ret = pfl->cfi_table[boff];
+        break;
+    default:
+        /* This should never happen : reset state & treat it as a read */
+        DPRINTF("%s: unknown command state: %x\n", __func__, pfl->cmd);
+        pfl->wcycle = 0;
+        pfl->cmd = 0;
+    }
     return ret;
 }
 
 /* update flash content on disk */
-static void pflash_update(pflash_t *pfl, int offset, 
+static void pflash_update(pflash_t *pfl, int offset,
                           int size)
 {
     int offset_end;
@@ -283,14 +191,11 @@
         /* round to sectors */
         offset = offset >> 9;
         offset_end = (offset_end + 511) >> 9;
-        bdrv_write(pfl->bs, offset, pfl->storage + (offset << 9), 
+        bdrv_write(pfl->bs, offset, pfl->storage + (offset << 9),
                    offset_end - offset);
     }
 }
 
-<<<<<<< HEAD
-#if 0
-=======
 static inline void pflash_data_write(pflash_t *pfl, target_phys_addr_t offset,
                                      uint32_t value, int width, int be)
 {
@@ -326,62 +231,43 @@
         }
         break;
     }
->>>>>>> 1c47cb16
-
-/* Status bits */
-
-<<<<<<< HEAD
-#define FlashStatusReady        0x80
-#define FlashStatusSuspended    0x40
-#define FlashStatusError        0x3E
-#define FlashStatusBlockError   0x3F
-=======
+
+}
+
 static void pflash_write(pflash_t *pfl, target_phys_addr_t offset,
                          uint32_t value, int width, int be)
 {
     uint8_t *p;
     uint8_t cmd;
->>>>>>> 1c47cb16
-
-/* Query commands */
-
-#define FlashCommandReadID      0x90    /* Read JEDEC ID */
-#define FlashCommandQueryCFI    0x98    /* CFI Query */
-
-/* Basic Command Set */
-
-#define FlashCommandRead        0xFF    /* Read Array */
-#define FlashCommandClear       0x50    /* Clear Status Register */
-#define FlashCommandErase       0x20    /* Block Erase */
-#define FlashCommandSCSErase    0x28    /* Block Erase */
-#define FlashCommandSuspend     0xB0    /* Erase Suspend */
-#define FlashCommandResume      0xD0    /* Erase Resume */
-#define FlashCommandWrite       0x10    /* Single Byte Program */
-#define FlashCommandWrite       0x40    /* Single Byte Program */
-
-#endif
-
-<<<<<<< HEAD
-/* Scaleable Command Set */
-
-#define FlashCommandConfirm     0xD0
-#define FlashCommandLoadPB      0xE0
-#define FlashCommandPBWrite     0x0C
-#define FlashCommandStatus      0x70
-#define FlashCommandReadESR     0x71
-#define FlashCommandSCSWrite    0xE8
-
-#if defined(CFI_OPTIONAL) && CFI_OPTIONAL
-#define FlashCommandLock        0x60
-#define FlashCommandUnlock      0x60
-#define FlashCommandLockConfirm 0x01
-#define FlashCommandChipErase 0x30
-#define FlashCommandConfigureStatus 0xB8
-#endif
-
-#define FlashCommandPrefix1     0xAA
-#define FlashCommandPrefix2     0x55
-=======
+
+    cmd = value;
+
+    DPRINTF("%s: writing offset " TARGET_FMT_plx " value %08x width %d wcycle 0x%x\n",
+            __func__, offset, value, width, pfl->wcycle);
+
+    if (!pfl->wcycle) {
+        /* Set the device in I/O access mode */
+        cpu_register_physical_memory(pfl->base, pfl->total_len, pfl->fl_mem);
+    }
+
+    switch (pfl->wcycle) {
+    case 0:
+        /* read mode */
+        switch (cmd) {
+        case 0x00: /* ??? */
+            goto reset_flash;
+        case 0x10: /* Single Byte Program */
+        case 0x40: /* Single Byte Program */
+            DPRINTF("%s: Single Byte Program\n", __func__);
+            break;
+        case 0x20: /* Block erase */
+            p = pfl->storage;
+            offset &= ~(pfl->sector_len - 1);
+
+            DPRINTF("%s: block erase at " TARGET_FMT_plx " bytes "
+                    TARGET_FMT_plx "\n",
+                    __func__, offset, pfl->sector_len);
+
             memset(p + offset, 0xff, pfl->sector_len);
             pflash_update(pfl, offset, pfl->sector_len);
             pfl->status |= 0x80; /* Ready! */
@@ -468,122 +354,61 @@
         switch (pfl->cmd) {
         case 0xe8: /* Block write */
             pflash_data_write(pfl, offset, value, width, be);
->>>>>>> 1c47cb16
-
-static void pflash_write (pflash_t *pfl, uint32_t offset, uint32_t value,
-                          int width)
-{
-    uint32_t boff;
-    uint8_t cmd = value;
-    uint32_t sector_len = pfl->sector_len;
-
-    if (pfl->mode == rom_mode) {
-        offset -= (uint32_t)(long)pfl->storage;
-    } else {
-        offset -= pfl->base;
-    }
-
-    DPRINTF("offset %08" PRIx32 " %08x %d\n", offset, value, width);
-
-    if (pfl->cmd == 0x40) {
-        DPRINTF("Single Byte Program offset %08" PRIx32 " data %08x %d\n",
-                offset, value, width);
-        pflash_write_data(pfl->storage, offset, value, width);
-        pflash_update(pfl, offset, width);
-        pfl->cmd = FlashCommandStatus;
-        /* Let's pretend write is immediate. */
-        pfl->status |= 0x80;
-    //~ } else if (pfl->cmd == 0xe8) {
-        //~ assert(0);
-    } else if (cmd == 0xff) {
-        DPRINTF("Read Array (%02x %02x)\n", pfl->cmd, cmd);
+
+            pfl->status |= 0x80;
+
+            if (!pfl->counter) {
+                target_phys_addr_t mask = pfl->writeblock_size - 1;
+                mask = ~mask;
+
+                DPRINTF("%s: block write finished\n", __func__);
+                pfl->wcycle++;
+                /* Flush the entire write buffer onto backing storage.  */
+                pflash_update(pfl, offset & mask, pfl->writeblock_size);
+            }
+
+            pfl->counter--;
+            break;
+        default:
+            goto error_flash;
+        }
+        return;
+    case 3: /* Confirm mode */
+        switch (pfl->cmd) {
+        case 0xe8: /* Block write */
+            if (cmd == 0xd0) {
+                pfl->wcycle = 0;
+                pfl->status |= 0x80;
+            } else {
+                DPRINTF("%s: unknown command for \"write block\"\n", __func__);
+                PFLASH_BUG("Write block confirm");
+                goto reset_flash;
+            }
+            break;
+        default:
+            goto error_flash;
+        }
+        return;
+    default:
+        /* Should never happen */
+        DPRINTF("%s: invalid write state\n",  __func__);
         goto reset_flash;
-    } else if (cmd == 0x10 || cmd == 0x40) {
-        pfl->cmd = 0x40;
-        DPRINTF("Single Byte Program (%04x %02x)\n", (unsigned)offset, cmd);
-        pflash_io_mode(pfl);
-    } else if (cmd == 0x50) {
-        DPRINTF("Clear Status Register (%04x %02x)\n", (unsigned)offset, cmd);
-        pfl->status = 0x00;
-        pflash_rom_mode(pfl);
-    } else if (pfl->mode == rom_mode) {
-
-        boff = (offset & (sector_len - 1)) / pfl->width;
-
-        switch (cmd) {
-            case 0x20:
-            case 0x28:
-                DPRINTF("Block Erase started (%04x %02x)\n", (unsigned)boff, cmd);
-                pfl->cmd = 0x28;
-                //~ pfl->status |= 0x80;
-                break;
-            case 0x60:
-                DPRINTF("Block Lock Bit Set / Reset started\n");
-                pfl->cmd = cmd;
-                break;
-            case 0x70:
-                DPRINTF("Read Status\n");
-                pfl->cmd = cmd;
-                break;
-            case 0x90:          /* Read JEDEC ID. */
-                DPRINTF("Read JEDEC ID (%04x %02x)\n", (unsigned)boff, cmd);
-                pfl->cmd = cmd;
-                break;
-            case 0x98:          /* Enter CFI query mode */
-                /* Intel flash accepts CFI mode command on any address. */
-                pfl->cmd = 0x98;
-                break;
-            case 0xb0:
-                DPRINTF("unimplemented Erase / Program Suspend / Resume (%04x %02x)\n",
-                        (unsigned)boff, cmd);
-                return;
-            case 0xe8:
-                DPRINTF("unimplemented Write to Buffer (%04x %02x)\n",
-                        (unsigned)boff, cmd);
-                return;
-            default:
-                return;
-        }
-        pflash_io_mode(pfl);
-        return;
-    } else if (pfl->cmd == 0x28 && cmd == 0xd0) {
-        DPRINTF("Block Erase confirmed (%08" PRIx32 " %02x)\n", offset, cmd);
-        offset &= ~(sector_len - 1);
-        memset(pfl->storage + offset, 0xFF, sector_len);
-        pflash_update(pfl, offset, sector_len);
-        pfl->status = 0x00;
-        /* Let's wait 1/2 second before sector erase is done */
-        qemu_mod_timer(pfl->timer, 
-                       qemu_get_clock(vm_clock) + (get_ticks_per_sec() / 2));
-        pfl->cmd = FlashCommandStatus;
-        return;
-    } else if (pfl->cmd == 0x60) {
-        /* !!! */
-        if (cmd == 0x01) {
-            DPRINTF("unimplemented Block Lock Bit Set done\n");
-            pfl->cmd = cmd;
-            pfl->status |= 0x80;
-        } else if (cmd == 0xd0) {
-            DPRINTF("Block Lock Bit Reset done\n");
-            pfl->cmd = cmd;
-            pfl->status |= 0x80;
-        } else {
-            DPRINTF("block lock bit failed %04x %02x\n", (unsigned)offset, cmd);
-            goto reset_flash;
-        }
-        pfl->cmd = cmd;
-    } else {
-        /* Should never happen */
-        DPRINTF("invalid write state\n");
-        goto reset_flash;
-    }
-
+    }
     return;
 
-    /* Reset flash */
+ error_flash:
+    printf("%s: Unimplemented flash cmd sequence "
+           "(offset " TARGET_FMT_plx ", wcycle 0x%x cmd 0x%x value 0x%x)\n",
+           __func__, offset, pfl->wcycle, pfl->cmd, value);
+
  reset_flash:
-    pflash_rom_mode(pfl);
+    cpu_register_physical_memory(pfl->base, pfl->total_len,
+                    pfl->off | IO_MEM_ROMD | pfl->fl_mem);
+
+    pfl->bypass = 0;
+    pfl->wcycle = 0;
     pfl->cmd = 0;
+    return;
 }
 
 
@@ -653,18 +478,6 @@
     pflash_write(pfl, addr, value, 2, 0);
 }
 
-<<<<<<< HEAD
-static CPUWriteMemoryFunc * const pflash_write_ops[] = {
-    pflash_writeb,
-    pflash_writew,
-    pflash_writel,
-};
-
-static CPUReadMemoryFunc * const pflash_read_ops[] = {
-    pflash_readb,
-    pflash_readw,
-    pflash_readl,
-=======
 static void pflash_writel_be(void *opaque, target_phys_addr_t addr,
                              uint32_t value)
 {
@@ -703,7 +516,6 @@
     &pflash_readb_le,
     &pflash_readw_le,
     &pflash_readl_le,
->>>>>>> 1c47cb16
 };
 
 /* Count trailing zeroes of a 32 bits quantity */
@@ -740,74 +552,28 @@
     return ret;
 }
 
-<<<<<<< HEAD
-static int flash_load(QEMUFile *f, void *opaque, int version_id)
-{
-    pflash_t *pfl = opaque;
-    int result = 0;
-    if (version_id == 0) {
-        qemu_get_buffer(f, (uint8_t *)pfl, sizeof(*pfl));
-    } else {
-        result = -EINVAL;
-    }
-    return result;
-}
-
-static void flash_save(QEMUFile *f, void* opaque)
-{
-    /* TODO: fix */
-    pflash_t *pfl = opaque;
-    qemu_put_buffer(f, (uint8_t *)pfl, sizeof(*pfl));
-}
-
-static void flash_reset(void *opaque)
-{
-    pflash_t *pfl = opaque;
-    DPRINTF("%s:%u\n", __FILE__, __LINE__);
-    pflash_rom_mode(pfl);
-    pfl->cmd = 0;
-}
-
-pflash_t *pflash_cfi01_register (target_phys_addr_t base, ram_addr_t off,
-                                 BlockDriverState *bs,
-                                 uint32_t sector_len, int nb_blocs, int width,
-                                 uint16_t id0, uint16_t id1, 
-                                 uint16_t id2, uint16_t id3)
-=======
 pflash_t *pflash_cfi01_register(target_phys_addr_t base, ram_addr_t off,
                                 BlockDriverState *bs, uint32_t sector_len,
                                 int nb_blocs, int width,
                                 uint16_t id0, uint16_t id1,
                                 uint16_t id2, uint16_t id3,
                                 int be)
->>>>>>> 1c47cb16
 {
     pflash_t *pfl;
     target_phys_addr_t total_len;
     int ret;
 
-#ifdef PFLASH_DEBUG
-    if (getenv("DEBUG_FLASH")) {
-        traceflag = strtoul(getenv("DEBUG_FLASH"), 0, 0);
-    }
-    DPRINTF("Logging enabled for FLASH in %s\n", __func__);
+    total_len = sector_len * nb_blocs;
+
+    /* XXX: to be fixed */
+#if 0
+    if (total_len != (8 * 1024 * 1024) && total_len != (16 * 1024 * 1024) &&
+        total_len != (32 * 1024 * 1024) && total_len != (64 * 1024 * 1024))
+        return NULL;
 #endif
 
-    /* Currently, only one flash chip is supported. */
-    assert(id0 == MANUFACTURER_INTEL);
-
-    total_len = sector_len * nb_blocs;
-
-    DPRINTF("flash size %u MiB (%u x %u bytes)\n",
-            (unsigned)(total_len / MiB),
-            (unsigned)(total_len / width), width);
-
-    /* XXX: to be fixed */
-    if (total_len != (2 * MiB) && total_len != (4 * MiB) &&
-        total_len != (8 * MiB) && total_len != (16 * MiB) &&
-        total_len != (32 * MiB) && total_len != (64 * MiB))
-        return NULL;
     pfl = qemu_mallocz(sizeof(pflash_t));
+
     /* FIXME: Allocate ram ourselves.  */
     pfl->storage = qemu_get_ram_ptr(off);
     if (be) {
@@ -818,10 +584,9 @@
                                              pflash_write_ops_le, pfl);
     }
     pfl->off = off;
-    pfl->base = base;
-    pfl->sector_len = sector_len;
-    pfl->total_len = total_len;
-    pflash_rom_mode(pfl);
+    cpu_register_physical_memory(base, total_len,
+                    off | pfl->fl_mem | IO_MEM_ROMD);
+
     pfl->bs = bs;
     if (pfl->bs) {
         /* read the initial flash content */
@@ -840,164 +605,98 @@
     pfl->ro = 0;
 #endif
     pfl->timer = qemu_new_timer(vm_clock, pflash_timer, pfl);
+    pfl->base = base;
+    pfl->sector_len = sector_len;
+    pfl->total_len = total_len;
     pfl->width = width;
+    pfl->wcycle = 0;
     pfl->cmd = 0;
     pfl->status = 0;
     pfl->ident[0] = id0;
     pfl->ident[1] = id1;
     pfl->ident[2] = id2;
     pfl->ident[3] = id3;
-
+    /* Hardcoded CFI table */
+    pfl->cfi_len = 0x52;
+    /* Standard "QRY" string */
+    pfl->cfi_table[0x10] = 'Q';
+    pfl->cfi_table[0x11] = 'R';
+    pfl->cfi_table[0x12] = 'Y';
+    /* Command set (Intel) */
+    pfl->cfi_table[0x13] = 0x01;
+    pfl->cfi_table[0x14] = 0x00;
+    /* Primary extended table address (none) */
+    pfl->cfi_table[0x15] = 0x31;
+    pfl->cfi_table[0x16] = 0x00;
+    /* Alternate command set (none) */
+    pfl->cfi_table[0x17] = 0x00;
+    pfl->cfi_table[0x18] = 0x00;
+    /* Alternate extended table (none) */
+    pfl->cfi_table[0x19] = 0x00;
+    pfl->cfi_table[0x1A] = 0x00;
+    /* Vcc min */
+    pfl->cfi_table[0x1B] = 0x45;
+    /* Vcc max */
+    pfl->cfi_table[0x1C] = 0x55;
+    /* Vpp min (no Vpp pin) */
+    pfl->cfi_table[0x1D] = 0x00;
+    /* Vpp max (no Vpp pin) */
+    pfl->cfi_table[0x1E] = 0x00;
+    /* Reserved */
+    pfl->cfi_table[0x1F] = 0x07;
+    /* Timeout for min size buffer write */
+    pfl->cfi_table[0x20] = 0x07;
+    /* Typical timeout for block erase */
+    pfl->cfi_table[0x21] = 0x0a;
+    /* Typical timeout for full chip erase (4096 ms) */
+    pfl->cfi_table[0x22] = 0x00;
+    /* Reserved */
+    pfl->cfi_table[0x23] = 0x04;
+    /* Max timeout for buffer write */
+    pfl->cfi_table[0x24] = 0x04;
+    /* Max timeout for block erase */
+    pfl->cfi_table[0x25] = 0x04;
+    /* Max timeout for chip erase */
+    pfl->cfi_table[0x26] = 0x00;
+    /* Device size */
+    pfl->cfi_table[0x27] = ctz32(total_len); // + 1;
+    /* Flash device interface (8 & 16 bits) */
+    pfl->cfi_table[0x28] = 0x02;
+    pfl->cfi_table[0x29] = 0x00;
+    /* Max number of bytes in multi-bytes write */
+    if (width == 1) {
+        pfl->cfi_table[0x2A] = 0x08;
+    } else {
+        pfl->cfi_table[0x2A] = 0x0B;
+    }
+    pfl->writeblock_size = 1 << pfl->cfi_table[0x2A];
+
+    pfl->cfi_table[0x2B] = 0x00;
+    /* Number of erase block regions (uniform) */
+    pfl->cfi_table[0x2C] = 0x01;
     /* Erase block region 1 */
-    /* Erase block region 2 */
-    /* Extended query table */
-    /* Major and minor version number */
-    /* Optional Feature & Command Support */
-    /* Supported functions after suspend */
-
-    if (0) {
-    } else if (id0 == MANUFACTURER_INTEL && (id1 == I28F160C3B)) {
-        static const uint8_t data[] = {
-          /* 0x10 */ 'Q',  'R',  'Y',  0x03, 0x00, 0x35, 0x00, 0x00,
-          /* 0x18 */ 0x00, 0x00, 0x00, 0x27, 0x36, 0xb4, 0xc6, 0x05,
-          /* 0x20 */ 0x00, 0x0a, 0x00, 0x04, 0x00, 0x03, 0x00, 0x15,
-          /* 0x28 */ 0x01, 0x00, 0x00, 0x00, 0x02, 0x07, 0x00, 0x20,
-          /* 0x30 */ 0x00, 0x1e, 0x00, 0x00, 0x01, 'P',  'R',  'I',
-          /* 0x38 */ '1',  '0',  0x6a, 0x00, 0x00, 0x00, 0x01, 0x03,
-          /* 0x40 */ 0x00, 0x33, 0xc0, 0x01, 0x80, 0x00, 0x03, 0x03,
-        };
-        memcpy(&pfl->cfi_table[0x10], data, sizeof(data));
-        /* Device size */
-        pfl->cfi_table[0x27] = ctz32(total_len);	// !!! 0x15
-        pfl->cfi_table[0x31] = nb_blocs - 2;	// 0x1e / 0x3e
-        pfl->cfi_table[0x32] = (nb_blocs - 2) >> 8;	// 0x00
-        pfl->cfi_table[0x33] = (sector_len >> 8);	// 0x00
-        pfl->cfi_table[0x34] = (sector_len >> 16);	// 0x01
-    } else if (id0 == MANUFACTURER_INTEL && (id1 == I28F160S5)) {
-        static const uint8_t data[] = {
-          /* 0x10 */ 'Q',  'R',  'Y',  0x01, 0x00, 0x31, 0x00, 0x00,
-          /* 0x18 */ 0x00, 0x00, 0x00, 0x27, 0x55, 0x27, 0x55, 0x03,
-          /* 0x20 */ 0x06, 0x0a, 0x0f, 0x04, 0x04, 0x04, 0x04, 0x15,
-          /* 0x28 */ 0x02, 0x00, 0x05, 0x00, 0x01, 0x1f, 0x00, 0x00,
-          /* 0x30 */ 0x01, 'P',  'R',  'I',  '1',  '0',  0x0f, 0x00,
-          /* 0x38 */ 0x00, 0x00, 0x01, 0x03, 0x00, 0x50, 0x50, 0x00,
-        };
-        memcpy(&pfl->cfi_table[0x10], data, sizeof(data));
-    } else {
-        assert(0);
-    }
-
-#define flash_instance 0
-#define flash_version 0
-    qemu_register_reset(flash_reset, pfl);
-    register_savevm("flash", flash_instance, flash_version, flash_save, flash_load, pfl);
+    pfl->cfi_table[0x2D] = nb_blocs - 1;
+    pfl->cfi_table[0x2E] = (nb_blocs - 1) >> 8;
+    pfl->cfi_table[0x2F] = sector_len >> 8;
+    pfl->cfi_table[0x30] = sector_len >> 16;
+
+    /* Extended */
+    pfl->cfi_table[0x31] = 'P';
+    pfl->cfi_table[0x32] = 'R';
+    pfl->cfi_table[0x33] = 'I';
+
+    pfl->cfi_table[0x34] = '1';
+    pfl->cfi_table[0x35] = '1';
+
+    pfl->cfi_table[0x36] = 0x00;
+    pfl->cfi_table[0x37] = 0x00;
+    pfl->cfi_table[0x38] = 0x00;
+    pfl->cfi_table[0x39] = 0x00;
+
+    pfl->cfi_table[0x3a] = 0x00;
+
+    pfl->cfi_table[0x3b] = 0x00;
+    pfl->cfi_table[0x3c] = 0x00;
 
     return pfl;
-}
-
-/*
-
-ERASE Flash
----------------------------------------
-    Area            Address      Length
----------------------------------------
-[0] Boot            0xB0000000     128K
-[1] Configuration   0xB0020000     128K
-[2] Web Image       0xB0040000     832K
-[3] Code Image      0xB0110000     896K
-[4] Boot Params     0xB01F0000      64K
-[5] Flash Image     0xB0000000    2048K
----------------------------------------
-Enter area to ERASE: 4
-Erase area 4.  Are you sure? (Y/n) Yes
-erase from location B01F0000tlb_set_page_exec: vaddr=b01f0000 paddr=0x101f0000 addr_write=0xb01f0050 prot=7 u=0 pd=0x021f0051
-PFLASH: pflash_write: offset 001f0000 00006060 2 wc 0
-PFLASH: pflash_io_mode: switch to i/o mode
-PFLASH: pflash_write: Block Lock Bit Set / Reset started
-PFLASH: pflash_write: offset 001f0000 0000d0d0 2 wc 1
-PFLASH: pflash_write: unimplemented Block Lock Bit Reset done
-PFLASH: pflash_write: offset 69e41000 0000ffff 2 wc 0
-PFLASH: pflash_write: flash read array asked (d0 ff)
-PFLASH: pflash_write: offset 69e41000 00002020 2 wc 0
-PFLASH: pflash_io_mode: switch to i/o mode
-PFLASH: pflash_write: unimplemented Block Erase (0800 20)
-PFLASH: pflash_write: offset 001f0000 0000d0d0 2 wc 1
-PFLASH: pflash_write: unlock1 failed 0000 d0
-PFLASH: pflash_rom_mode: switch to rom mode
-tlb_set_page_exec: vaddr=b01f0000 paddr=0x101f0000 addr_write=0xb01f0050 prot=7 u=0 pd=0x021f0051
-PFLASH: pflash_write: offset 001f0000 0000ffff 2 wc 0
-PFLASH: pflash_write: flash read array asked (00 ff)
-PFLASH: pflash_write: offset 001f0000 00007070 2 wc 0
-PFLASH: pflash_io_mode: switch to i/o mode
-PFLASH: pflash_write: Read Status
-PFLASH: pflash_write: offset 001f0000 00005050 2 wc 1
-PFLASH: pflash_write: unlock1 failed 0000 50
-PFLASH: pflash_rom_mode: switch to rom mode
- error
-Erase fail!
-
-
-
-
-flash_program error at B01F004C
-PFLASH  pflash_read             offset 001f0050
-PFLASH  pflash_read             status 0
-PFLASH  pflash_read             offset 001f0050 00000000 4
-PFLASH  pflash_write            offset 001f0052 0000ffff 2
-PFLASH  pflash_write            Read Array (70 ff)
-PFLASH  pflash_rom_mode         switch to rom mode
-PFLASH  pflash_write            offset 001f0052 00006060 2
-PFLASH  pflash_write            Block Lock Bit Set / Reset started
-PFLASH  pflash_io_mode          switch to i/o mode
-PFLASH  pflash_write            offset 001f0052 0000d0d0 2
-PFLASH  pflash_write            Block Lock Bit Reset done
-PFLASH  pflash_write            offset 001f0052 00004040 2
-PFLASH  pflash_write            Single Byte Program (1f0052 40)
-PFLASH  pflash_write            offset 001f0052 00004f42 2
-PFLASH  pflash_write            Single Byte Program data offset 001f0052 00004f42 2
-PFLASH  pflash_read             offset 001f0052
-PFLASH  pflash_read             status 80
-PFLASH  pflash_read             offset 001f0052 00000080 2
-PFLASH  pflash_write            offset 001f0052 0000ffff 2
-PFLASH  pflash_write            Read Array (70 ff)
-PFLASH  pflash_rom_mode         switch to rom mode
-PFLASH  pflash_write            offset 001f0052 0000ffff 2
-PFLASH  pflash_write            Read Array (00 ff)
-PFLASH  pflash_write            offset 001f0052 00007070 2
-PFLASH  pflash_write            Read Status
-PFLASH  pflash_io_mode          switch to i/o mode
-PFLASH  pflash_write            offset 001f0052 00005050 2
-PFLASH  pflash_write            Clear Status Register (1f0052 50)
-PFLASH  pflash_write            offset 001f0050 0000ffff 2
-PFLASH  pflash_write            Read Array (70 ff)
-PFLASH  pflash_rom_mode         switch to rom mode
-PFLASH  pflash_write            offset 001f0050 00006060 2
-PFLASH  pflash_write            Block Lock Bit Set / Reset started
-PFLASH  pflash_io_mode          switch to i/o mode
-PFLASH  pflash_write            offset 001f0050 0000d0d0 2
-PFLASH  pflash_write            Block Lock Bit Reset done
-PFLASH  pflash_write            offset 001f0050 00004040 2
-PFLASH  pflash_write            Single Byte Program (1f0050 40)
-PFLASH  pflash_write            offset 001f0050 00002d4e 2
-PFLASH  pflash_write            Single Byte Program data offset 001f0050 00002d4e 2
-PFLASH  pflash_read             offset 001f0050
-PFLASH  pflash_read             status 80
-PFLASH  pflash_read             offset 001f0050 00000080 2
-PFLASH  pflash_write            offset 001f0050 0000ffff 2
-PFLASH  pflash_write            Read Array (70 ff)
-PFLASH  pflash_rom_mode         switch to rom mode
-PFLASH  pflash_write            offset 001f0050 0000ffff 2
-PFLASH  pflash_write            Read Array (00 ff)
-PFLASH  pflash_write            offset 001f0050 00007070 2
-PFLASH  pflash_write            Read Status
-PFLASH  pflash_io_mode          switch to i/o mode
-PFLASH  pflash_write            offset 001f0050 00005050 2
-PFLASH  pflash_write            Clear Status Register (1f0050 50)
-PFLASH  pflash_read             offset 001f0050
-PFLASH  pflash_read             status 0
-PFLASH  pflash_read             offset 001f0050 00000000 4
-
-flash_program error at B01F0050
-
-
-*/+}