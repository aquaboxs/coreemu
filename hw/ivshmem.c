--- conflicted
+++ resolved
@@ -351,16 +351,10 @@
     fstat(fd, &buf);
 
     if (s->ivshmem_size > buf.st_size) {
-<<<<<<< HEAD
-        fprintf(stderr, "IVSHMEM ERROR: Requested memory size greater");
-        fprintf(stderr, " than shared object size (%" PRIu64 " > %" PRIu64 ")\n",
-                                          s->ivshmem_size, (uint64_t)buf.st_size);
-=======
         fprintf(stderr,
                 "IVSHMEM ERROR: Requested memory size greater"
                 " than shared object size (%" PRIu64 " > %" PRIu64")\n",
                 s->ivshmem_size, (uint64_t)buf.st_size);
->>>>>>> ba5e7f82
         return -1;
     } else {
         return 0;
