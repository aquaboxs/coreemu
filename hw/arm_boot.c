/*
 * ARM kernel loader.
 *
 * Copyright (c) 2006-2007 CodeSourcery.
 * Written by Paul Brook
 *
 * This code is licensed under the GPL.
 */

#include "config.h"
#include "hw.h"
#include "arm-misc.h"
#include "sysemu.h"
#include "boards.h"
#include "loader.h"
#include "elf.h"
#include "device_tree.h"

#define KERNEL_ARGS_ADDR 0x100
#define KERNEL_LOAD_ADDR 0x00010000
#define INITRD_LOAD_ADDR 0x00d00000

/* The worlds second smallest bootloader.  Set r0-r2, then jump to kernel.  */
static uint32_t bootloader[] = {
  0xe3a00000, /* mov     r0, #0 */
  0xe59f1004, /* ldr     r1, [pc, #4] */
  0xe59f2004, /* ldr     r2, [pc, #4] */
  0xe59ff004, /* ldr     pc, [pc, #4] */
  0, /* Board ID */
  0, /* Address of kernel args. */
  0  /* Kernel entry point. */
};

/* Handling for secondary CPU boot in a multicore system.
 * Unlike the uniprocessor/primary CPU boot, this is platform
 * dependent. The default code here is based on the secondary
 * CPU boot protocol used on realview/vexpress boards, with
 * some parameterisation to increase its flexibility.
 * QEMU platform models for which this code is not appropriate
 * should override write_secondary_boot and secondary_cpu_reset_hook
 * instead.
 *
 * This code enables the interrupt controllers for the secondary
 * CPUs and then puts all the secondary CPUs into a loop waiting
 * for an interprocessor interrupt and polling a configurable
 * location for the kernel secondary CPU entry point.
 */
static uint32_t smpboot[] = {
  0xe59f201c, /* ldr r2, gic_cpu_if */
  0xe59f001c, /* ldr r0, startaddr */
  0xe3a01001, /* mov r1, #1 */
  0xe5821000, /* str r1, [r2] */
  0xe320f003, /* wfi */
  0xe5901000, /* ldr     r1, [r0] */
  0xe1110001, /* tst     r1, r1 */
  0x0afffffb, /* beq     <wfi> */
  0xe12fff11, /* bx      r1 */
  0,          /* gic_cpu_if: base address of GIC CPU interface */
  0           /* bootreg: Boot register address is held here */
};

static void default_write_secondary(ARMCPU *cpu,
                                    const struct arm_boot_info *info)
{
    int n;
    smpboot[ARRAY_SIZE(smpboot) - 1] = info->smp_bootreg_addr;
    smpboot[ARRAY_SIZE(smpboot) - 2] = info->gic_cpu_if_addr;
    for (n = 0; n < ARRAY_SIZE(smpboot); n++) {
        smpboot[n] = tswap32(smpboot[n]);
    }
    rom_add_blob_fixed("smpboot", smpboot, sizeof(smpboot),
                       info->smp_loader_start);
}

static void default_reset_secondary(ARMCPU *cpu,
                                    const struct arm_boot_info *info)
{
    CPUARMState *env = &cpu->env;

    stl_phys_notdirty(info->smp_bootreg_addr, 0);
    env->regs[15] = info->smp_loader_start;
}

#define WRITE_WORD(p, value) do { \
    stl_phys_notdirty(p, value);  \
    p += 4;                       \
} while (0)

static void set_kernel_args(const struct arm_boot_info *info)
{
    int initrd_size = info->initrd_size;
    hwaddr base = info->loader_start;
    hwaddr p;

    p = base + KERNEL_ARGS_ADDR;
    /* ATAG_CORE */
    WRITE_WORD(p, 5);
    WRITE_WORD(p, 0x54410001);
    WRITE_WORD(p, 1);
    WRITE_WORD(p, 0x1000);
    WRITE_WORD(p, 0);
    /* ATAG_MEM */
    /* TODO: handle multiple chips on one ATAG list */
    WRITE_WORD(p, 4);
    WRITE_WORD(p, 0x54410002);
    WRITE_WORD(p, info->ram_size);
    WRITE_WORD(p, info->loader_start);
    if (initrd_size) {
        /* ATAG_INITRD2 */
        WRITE_WORD(p, 4);
        WRITE_WORD(p, 0x54420005);
        WRITE_WORD(p, info->loader_start + INITRD_LOAD_ADDR);
        WRITE_WORD(p, initrd_size);
    }
    if (info->atag_revision) {
        /* ATAG REVISION. */
        WRITE_WORD(p, 3);
        WRITE_WORD(p, 0x54410007);
        WRITE_WORD(p, info->atag_revision);
    }
    if (info->kernel_cmdline && *info->kernel_cmdline) {
        /* ATAG_CMDLINE */
        int cmdline_size;

        cmdline_size = strlen(info->kernel_cmdline);
        cpu_physical_memory_write(p + 8, (void *)info->kernel_cmdline,
                                  cmdline_size + 1);
        cmdline_size = (cmdline_size >> 2) + 1;
        WRITE_WORD(p, cmdline_size + 2);
        WRITE_WORD(p, 0x54410009);
        p += cmdline_size * 4;
    }
    if (info->atag_board) {
        /* ATAG_BOARD */
        int atag_board_len;
        uint8_t atag_board_buf[0x1000];

        atag_board_len = (info->atag_board(info, atag_board_buf) + 3) & ~3;
        WRITE_WORD(p, (atag_board_len + 8) >> 2);
        WRITE_WORD(p, 0x414f4d50);
        cpu_physical_memory_write(p, atag_board_buf, atag_board_len);
        p += atag_board_len;
    }
    /* ATAG_END */
    WRITE_WORD(p, 0);
    WRITE_WORD(p, 0);
}

static void set_kernel_args_old(const struct arm_boot_info *info)
{
    hwaddr p;
    const char *s;
    int initrd_size = info->initrd_size;
    hwaddr base = info->loader_start;

    /* see linux/include/asm-arm/setup.h */
    p = base + KERNEL_ARGS_ADDR;
    /* page_size */
    WRITE_WORD(p, 4096);
    /* nr_pages */
    WRITE_WORD(p, info->ram_size / 4096);
    /* ramdisk_size */
    WRITE_WORD(p, 0);
#define FLAG_READONLY	1
#define FLAG_RDLOAD	4
#define FLAG_RDPROMPT	8
    /* flags */
    WRITE_WORD(p, FLAG_READONLY | FLAG_RDLOAD | FLAG_RDPROMPT);
    /* rootdev */
    WRITE_WORD(p, (31 << 8) | 0);	/* /dev/mtdblock0 */
    /* video_num_cols */
    WRITE_WORD(p, 0);
    /* video_num_rows */
    WRITE_WORD(p, 0);
    /* video_x */
    WRITE_WORD(p, 0);
    /* video_y */
    WRITE_WORD(p, 0);
    /* memc_control_reg */
    WRITE_WORD(p, 0);
    /* unsigned char sounddefault */
    /* unsigned char adfsdrives */
    /* unsigned char bytes_per_char_h */
    /* unsigned char bytes_per_char_v */
    WRITE_WORD(p, 0);
    /* pages_in_bank[4] */
    WRITE_WORD(p, 0);
    WRITE_WORD(p, 0);
    WRITE_WORD(p, 0);
    WRITE_WORD(p, 0);
    /* pages_in_vram */
    WRITE_WORD(p, 0);
    /* initrd_start */
    if (initrd_size)
        WRITE_WORD(p, info->loader_start + INITRD_LOAD_ADDR);
    else
        WRITE_WORD(p, 0);
    /* initrd_size */
    WRITE_WORD(p, initrd_size);
    /* rd_start */
    WRITE_WORD(p, 0);
    /* system_rev */
    WRITE_WORD(p, 0);
    /* system_serial_low */
    WRITE_WORD(p, 0);
    /* system_serial_high */
    WRITE_WORD(p, 0);
    /* mem_fclk_21285 */
    WRITE_WORD(p, 0);
    /* zero unused fields */
    while (p < base + KERNEL_ARGS_ADDR + 256 + 1024) {
        WRITE_WORD(p, 0);
    }
    s = info->kernel_cmdline;
    if (s) {
        cpu_physical_memory_write(p, (void *)s, strlen(s) + 1);
    } else {
        WRITE_WORD(p, 0);
    }
}

static int load_dtb(hwaddr addr, const struct arm_boot_info *binfo)
{
#ifdef CONFIG_FDT
    uint32_t *mem_reg_property;
    uint32_t mem_reg_propsize;
    void *fdt = NULL;
    char *filename;
    int size, rc;
    uint32_t acells, scells, hival;

    filename = qemu_find_file(QEMU_FILE_TYPE_BIOS, binfo->dtb_filename);
    if (!filename) {
        fprintf(stderr, "Couldn't open dtb file %s\n", binfo->dtb_filename);
        return -1;
    }

    fdt = load_device_tree(filename, &size);
    if (!fdt) {
        fprintf(stderr, "Couldn't open dtb file %s\n", filename);
        g_free(filename);
        return -1;
    }
    g_free(filename);

    acells = qemu_devtree_getprop_cell(fdt, "/", "#address-cells");
    scells = qemu_devtree_getprop_cell(fdt, "/", "#size-cells");
    if (acells == 0 || scells == 0) {
        fprintf(stderr, "dtb file invalid (#address-cells or #size-cells 0)\n");
        return -1;
    }

    mem_reg_propsize = acells + scells;
    mem_reg_property = g_new0(uint32_t, mem_reg_propsize);
    mem_reg_property[acells - 1] = cpu_to_be32(binfo->loader_start);
    hival = cpu_to_be32(binfo->loader_start >> 32);
    if (acells > 1) {
        mem_reg_property[acells - 2] = hival;
    } else if (hival != 0) {
        fprintf(stderr, "qemu: dtb file not compatible with "
                "RAM start address > 4GB\n");
        exit(1);
    }
    mem_reg_property[acells + scells - 1] = cpu_to_be32(binfo->ram_size);
    hival = cpu_to_be32(binfo->ram_size >> 32);
    if (scells > 1) {
        mem_reg_property[acells + scells - 2] = hival;
    } else if (hival != 0) {
        fprintf(stderr, "qemu: dtb file not compatible with "
                "RAM size > 4GB\n");
        exit(1);
    }

    rc = qemu_devtree_setprop(fdt, "/memory", "reg", mem_reg_property,
                              mem_reg_propsize * sizeof(uint32_t));
    if (rc < 0) {
        fprintf(stderr, "couldn't set /memory/reg\n");
    }

    if (binfo->kernel_cmdline && *binfo->kernel_cmdline) {
        rc = qemu_devtree_setprop_string(fdt, "/chosen", "bootargs",
                                          binfo->kernel_cmdline);
        if (rc < 0) {
            fprintf(stderr, "couldn't set /chosen/bootargs\n");
        }
    }

    if (binfo->initrd_size) {
        rc = qemu_devtree_setprop_cell(fdt, "/chosen", "linux,initrd-start",
                binfo->loader_start + INITRD_LOAD_ADDR);
        if (rc < 0) {
            fprintf(stderr, "couldn't set /chosen/linux,initrd-start\n");
        }

        rc = qemu_devtree_setprop_cell(fdt, "/chosen", "linux,initrd-end",
                    binfo->loader_start + INITRD_LOAD_ADDR +
                    binfo->initrd_size);
        if (rc < 0) {
            fprintf(stderr, "couldn't set /chosen/linux,initrd-end\n");
        }
    }

    cpu_physical_memory_write(addr, fdt, size);

    return 0;

#else
    fprintf(stderr, "Device tree requested, "
                "but qemu was compiled without fdt support\n");
    return -1;
#endif
}

static void do_cpu_reset(void *opaque)
{
    ARMCPU *cpu = opaque;
    CPUARMState *env = &cpu->env;
    const struct arm_boot_info *info = env->boot_info;

    cpu_reset(CPU(cpu));
    if (info) {
        if (!info->is_linux) {
            /* Jump to the entry point.  */
            env->regs[15] = info->entry & 0xfffffffe;
            env->thumb = info->entry & 1;
        } else {
            if (env == first_cpu) {
                env->regs[15] = info->loader_start;
                if (!info->dtb_filename) {
                    if (old_param) {
                        set_kernel_args_old(info);
                    } else {
                        set_kernel_args(info);
                    }
                }
            } else {
                info->secondary_cpu_reset_hook(cpu, info);
            }
        }
    }
}

void arm_load_kernel(ARMCPU *cpu, struct arm_boot_info *info)
{
    CPUARMState *env = &cpu->env;
    int kernel_size;
    int initrd_size;
    int n;
    int is_linux;
    bool no_loader = false;
    uint64_t elf_entry;
<<<<<<< HEAD
    target_phys_addr_t entry;
=======
    hwaddr entry;
    int big_endian;
>>>>>>> a8170e5e
    QemuOpts *machine_opts;

    /* Load the kernel.  */
    if (!info->kernel_filename) {
        fprintf(stderr, "Kernel image must be specified\n");
        exit(1);
    }

    machine_opts = qemu_opts_find(qemu_find_opts("machine"), 0);
    if (machine_opts) {
        info->dtb_filename = qemu_opt_get(machine_opts, "dtb");
    } else {
        info->dtb_filename = NULL;
    }

    if (!info->secondary_cpu_reset_hook) {
        info->secondary_cpu_reset_hook = default_reset_secondary;
    }
    if (!info->write_secondary_boot) {
        info->write_secondary_boot = default_write_secondary;
    }

    if (info->nb_cpus == 0)
        info->nb_cpus = 1;

    /* Assume that raw images are linux kernels, and ELF images are not.  */
    /* If the filename contains 'vmlinux', assume ELF images are linux, too. */
    is_linux = (strstr(info->kernel_filename, "vmlinux") != NULL);
    kernel_size = load_elf(info->kernel_filename, NULL, NULL, &elf_entry,
                           NULL, NULL, env->bigendian, ELF_MACHINE, 1);
    entry = elf_entry;
    if (kernel_size < 0) {
        kernel_size = load_uimage(info->kernel_filename, &entry, NULL,
                                  &is_linux);
    }
    if (kernel_size < 0) {
        target_phys_addr_t kernel_load_addr = KERNEL_LOAD_ADDR;
        no_loader = (info->loader_start == 0);
        if (no_loader) {
            kernel_load_addr = 0;
        }
        entry = info->loader_start + kernel_load_addr;
        kernel_size = load_image_targphys(info->kernel_filename, entry,
                                          info->ram_size - kernel_load_addr);
        is_linux = 1;
    } else if (entry == info->loader_start) {
        /* Don't map bootloader memory if it conflicts with the kernel image. */
        no_loader = true;
    }
    if (kernel_size < 0) {
        fprintf(stderr, "qemu: could not load kernel '%s'\n",
                info->kernel_filename);
        exit(1);
    }
    info->entry = entry;
    if (is_linux) {
        if (info->initrd_filename) {
            initrd_size = load_image_targphys(info->initrd_filename,
                                              info->loader_start
                                              + INITRD_LOAD_ADDR,
                                              info->ram_size
                                              - INITRD_LOAD_ADDR);
            if (initrd_size < 0) {
                fprintf(stderr, "qemu: could not load initrd '%s'\n",
                        info->initrd_filename);
                exit(1);
            }
        } else {
            initrd_size = 0;
        }
        info->initrd_size = initrd_size;

        bootloader[4] = info->board_id;

        /* for device tree boot, we pass the DTB directly in r2. Otherwise
         * we point to the kernel args.
         */
        if (info->dtb_filename) {
            /* Place the DTB after the initrd in memory */
            hwaddr dtb_start = TARGET_PAGE_ALIGN(info->loader_start
                                                             + INITRD_LOAD_ADDR
                                                             + initrd_size);
            if (load_dtb(dtb_start, info)) {
                exit(1);
            }
            bootloader[5] = dtb_start;
        } else {
            bootloader[5] = info->loader_start + KERNEL_ARGS_ADDR;
            if (info->ram_size >= (1ULL << 32)) {
                fprintf(stderr, "qemu: RAM size must be less than 4GB to boot"
                        " Linux kernel using ATAGS (try passing a device tree"
                        " using -dtb)\n");
                exit(1);
            }
        }
        bootloader[6] = entry;
        for (n = 0; n < sizeof(bootloader) / 4; n++) {
            bootloader[n] = tswap32(bootloader[n]);
        }
        if (!no_loader) {
            rom_add_blob_fixed("bootloader", bootloader, sizeof(bootloader),
                               info->loader_start);
        }
        if (info->nb_cpus > 1) {
            info->write_secondary_boot(cpu, info);
        }
    }
    info->is_linux = is_linux;

    for (; env; env = env->next_cpu) {
        cpu = arm_env_get_cpu(env);
        env->boot_info = info;
        qemu_register_reset(do_cpu_reset, cpu);
    }
}<|MERGE_RESOLUTION|>--- conflicted
+++ resolved
@@ -349,12 +349,7 @@
     int is_linux;
     bool no_loader = false;
     uint64_t elf_entry;
-<<<<<<< HEAD
-    target_phys_addr_t entry;
-=======
     hwaddr entry;
-    int big_endian;
->>>>>>> a8170e5e
     QemuOpts *machine_opts;
 
     /* Load the kernel.  */
@@ -391,7 +386,7 @@
                                   &is_linux);
     }
     if (kernel_size < 0) {
-        target_phys_addr_t kernel_load_addr = KERNEL_LOAD_ADDR;
+        hwaddr kernel_load_addr = KERNEL_LOAD_ADDR;
         no_loader = (info->loader_start == 0);
         if (no_loader) {
             kernel_load_addr = 0;
