/*
 * QEMU MIPS timer support
 *
 * Permission is hereby granted, free of charge, to any person obtaining a copy
 * of this software and associated documentation files (the "Software"), to deal
 * in the Software without restriction, including without limitation the rights
 * to use, copy, modify, merge, publish, distribute, sublicense, and/or sell
 * copies of the Software, and to permit persons to whom the Software is
 * furnished to do so, subject to the following conditions:
 *
 * The above copyright notice and this permission notice shall be included in
 * all copies or substantial portions of the Software.
 *
 * THE SOFTWARE IS PROVIDED "AS IS", WITHOUT WARRANTY OF ANY KIND, EXPRESS OR
 * IMPLIED, INCLUDING BUT NOT LIMITED TO THE WARRANTIES OF MERCHANTABILITY,
 * FITNESS FOR A PARTICULAR PURPOSE AND NONINFRINGEMENT. IN NO EVENT SHALL
 * THE AUTHORS OR COPYRIGHT HOLDERS BE LIABLE FOR ANY CLAIM, DAMAGES OR OTHER
 * LIABILITY, WHETHER IN AN ACTION OF CONTRACT, TORT OR OTHERWISE, ARISING FROM,
 * OUT OF OR IN CONNECTION WITH THE SOFTWARE OR THE USE OR OTHER DEALINGS IN
 * THE SOFTWARE.
 */

#include "hw/hw.h"
#include "hw/mips/cpudevs.h"
#include "qemu/timer.h"
#include "sysemu/kvm.h"

//~ #define TIMER_FREQ	100 * 1000 * 1000

/* Timer on Sinus 154 DSL Basic SE (Openwrt) needs a lower frequency. */
#define TIMER_FREQ      10 * 1000 * 1000

static void mips_timer_cb(void *opaque);

#if 0
/* Workaround to satisfy Linux c0_compare_int_usable. */
static int cpu_mips_timer_triggered;
#endif

/* XXX: do not use a global */
uint32_t cpu_mips_get_random (CPUMIPSState *env)
{
    static uint32_t lfsr = 1;
    static uint32_t prev_idx = 0;
    uint32_t idx;
    /* Don't return same value twice, so get another value */
    do {
        lfsr = (lfsr >> 1) ^ (-(lfsr & 1u) & 0xd0000001u);
        idx = lfsr % (env->tlb->nb_tlb - env->CP0_Wired) + env->CP0_Wired;
    } while (idx == prev_idx);
    prev_idx = idx;
    return idx;
}

/* MIPS R4K timer */

static int cpu_mips_timer_disabled(CPUMIPSState *env)
{
  return env->CP0_Cause & (1 << CP0Ca_DC);
}

#if 0
uint32_t cpu_mips_get_count (CPUMIPSState *env)
{
    uint32_t value = env->CP0_Count;
    if (!cpu_mips_timer_disabled(env)) {
        int64_t current_time = qemu_clock_get_ns(QEMU_CLOCK_VIRTUAL);
        value += (uint32_t)muldiv64(current_time, TIMER_FREQ, get_ticks_per_sec());
        /* If count passed compare value, a timer interrupt should occur.
           But this will happen only in the main loop, so we check here. */
        int delta = value - env->CP0_Compare;
        if (delta > 0 && !cpu_mips_timer_triggered) {
            mips_timer_cb(env);
        }
    }
    return value;
}
#endif

static void cpu_mips_timer_update(CPUMIPSState *env)
{
    uint64_t now, next;
    uint32_t wait;

    now = qemu_clock_get_ns(QEMU_CLOCK_VIRTUAL);
    wait = env->CP0_Compare - env->CP0_Count -
	    (uint32_t)muldiv64(now, TIMER_FREQ, get_ticks_per_sec());
    next = now + muldiv64(wait, get_ticks_per_sec(), TIMER_FREQ);
    timer_mod(env->timer, next);
}

/* Expire the timer.  */
static void cpu_mips_timer_expire(CPUMIPSState *env)
{
    cpu_mips_timer_update(env);
    if (env->insn_flags & ISA_MIPS32R2) {
        env->CP0_Cause |= 1 << CP0Ca_TI;
    }
    qemu_irq_raise(env->irq[(env->CP0_IntCtl >> CP0IntCtl_IPTI) & 0x7]);
}

uint32_t cpu_mips_get_count (CPUMIPSState *env)
{
    uint32_t value = env->CP0_Count;
    if (!cpu_mips_timer_disabled(env)) {
        int64_t now = qemu_clock_get_ns(QEMU_CLOCK_VIRTUAL);
        value += (uint32_t)muldiv64(now, TIMER_FREQ, get_ticks_per_sec());
        if (timer_pending(env->timer)
            && timer_expired(env->timer, now)) {
            /* The timer has already expired. */
            cpu_mips_timer_expire(env);
        }
    }
    return value;
}

void cpu_mips_store_count (CPUMIPSState *env, uint32_t count)
{
<<<<<<< HEAD
    if (cpu_mips_timer_disabled(env)) {
=======
    /*
     * This gets called from cpu_state_reset(), potentially before timer init.
     * So env->timer may be NULL, which is also the case with KVM enabled so
     * treat timer as disabled in that case.
     */
    if (env->CP0_Cause & (1 << CP0Ca_DC) || !env->timer)
>>>>>>> 427e1750
        env->CP0_Count = count;
    } else {
        /* Store new count register */
        env->CP0_Count =
            count - (uint32_t)muldiv64(qemu_clock_get_ns(QEMU_CLOCK_VIRTUAL),
                                       TIMER_FREQ, get_ticks_per_sec());
        /* Update timer timer */
        cpu_mips_timer_update(env);
#if 0
        cpu_mips_timer_triggered = 1;
#endif
    }
}

void cpu_mips_store_compare (CPUMIPSState *env, uint32_t value)
{
    env->CP0_Compare = value;
    if (!cpu_mips_timer_disabled(env)) {
        cpu_mips_timer_update(env);
    }
    if (env->insn_flags & ISA_MIPS32R2)
        env->CP0_Cause &= ~(1 << CP0Ca_TI);
    qemu_irq_lower(env->irq[(env->CP0_IntCtl >> CP0IntCtl_IPTI) & 0x7]);
#if 0
    cpu_mips_timer_triggered = 0;
#endif
}

void cpu_mips_start_count(CPUMIPSState *env)
{
    cpu_mips_store_count(env, env->CP0_Count);
}

void cpu_mips_stop_count(CPUMIPSState *env)
{
    /* Store the current value */
    env->CP0_Count += (uint32_t)muldiv64(qemu_clock_get_ns(QEMU_CLOCK_VIRTUAL),
                                         TIMER_FREQ, get_ticks_per_sec());
}

static void mips_timer_cb(void *opaque)
{
    CPUMIPSState *env;

    env = opaque;
#if 0
    qemu_log("%s\n", __func__);
#endif

    if (cpu_mips_timer_disabled(env)) {
        return;
    }

    /* ??? This callback should occur when the counter is exactly equal to
       the comparator value.  Offset the count by one to avoid immediately
       retriggering the callback before any virtual time has passed.  */
    env->CP0_Count++;
    cpu_mips_timer_expire(env);
    env->CP0_Count--;
#if 0
    if (env->insn_flags & ISA_MIPS32R2)
        env->CP0_Cause |= 1 << CP0Ca_TI;
    qemu_irq_raise(env->irq[(env->CP0_IntCtl >> CP0IntCtl_IPTI) & 0x7]);
    cpu_mips_timer_triggered = 1;
#endif
}

void cpu_mips_clock_init (CPUMIPSState *env)
{
    /*
     * If we're in KVM mode, don't create the periodic timer, that is handled in
     * kernel.
     */
    if (!kvm_enabled()) {
        env->timer = timer_new_ns(QEMU_CLOCK_VIRTUAL, &mips_timer_cb, env);
    }
}<|MERGE_RESOLUTION|>--- conflicted
+++ resolved
@@ -116,16 +116,12 @@
 
 void cpu_mips_store_count (CPUMIPSState *env, uint32_t count)
 {
-<<<<<<< HEAD
-    if (cpu_mips_timer_disabled(env)) {
-=======
     /*
      * This gets called from cpu_state_reset(), potentially before timer init.
      * So env->timer may be NULL, which is also the case with KVM enabled so
      * treat timer as disabled in that case.
      */
     if (env->CP0_Cause & (1 << CP0Ca_DC) || !env->timer)
->>>>>>> 427e1750
         env->CP0_Count = count;
     } else {
         /* Store new count register */
