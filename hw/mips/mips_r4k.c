--- conflicted
+++ resolved
@@ -246,16 +246,9 @@
                                    mips_rom / sector_len,
                                    4, 0, 0, 0, 0, env->bigendian)) {
             fprintf(stderr, "qemu: Error registering flash memory.\n");
-<<<<<<< HEAD
-        }
-    }
-    else {
-        /* not fatal */
-=======
 	}
     } else if (!qtest_enabled()) {
 	/* not fatal */
->>>>>>> 75e2a4ba
         fprintf(stderr, "qemu: Warning, could not load MIPS bios '%s'\n",
 		bios_name);
     }
