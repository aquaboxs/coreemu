--- conflicted
+++ resolved
@@ -975,7 +975,7 @@
     }
     TRACE(RXTX, logout("%p sending frame, len=%d,%s\n", s, size, nic_dump(buf, size)));
     assert(size <= sizeof(buf));
-    qemu_send_packet(s->vc, buf, size);
+    qemu_send_packet(&s->nic->nc, buf, size);
     s->statistics.tx_good_frames++;
     /* Transmit with bad status would raise an CX/TNO interrupt.
      * (82557 only). Emulation never has bad status. */
@@ -1029,99 +1029,7 @@
             set_multicast_list(s);
             break;
         case CmdTx:
-<<<<<<< HEAD
             tx_command(s);
-=======
-            (void)0;
-            uint32_t tbd_array = le32_to_cpu(tx.tx_desc_addr);
-            uint16_t tcb_bytes = (le16_to_cpu(tx.tcb_bytes) & 0x3fff);
-            TRACE(RXTX, logout
-                ("transmit, TBD array address 0x%08x, TCB byte count 0x%04x, TBD count %u\n",
-                 tbd_array, tcb_bytes, tx.tbd_count));
-
-            if (bit_nc) {
-                missing("CmdTx: NC = 0");
-                success = false;
-                break;
-            }
-            //~ assert(!bit_sf);
-            if (tcb_bytes > 2600) {
-                logout("TCB byte count too large, using 2600\n");
-                tcb_bytes = 2600;
-            }
-            /* Next assertion fails for local configuration. */
-            //~ assert((tcb_bytes > 0) || (tbd_array != 0xffffffff));
-            if (!((tcb_bytes > 0) || (tbd_array != 0xffffffff))) {
-                logout
-                    ("illegal values of TBD array address and TCB byte count!\n");
-            }
-            // sends larger than MAX_ETH_FRAME_SIZE are allowed, up to 2600 bytes
-            uint8_t buf[2600];
-            uint16_t size = 0;
-            uint32_t tbd_address = cb_address + 0x10;
-            assert(tcb_bytes <= sizeof(buf));
-            while (size < tcb_bytes) {
-                uint32_t tx_buffer_address = ldl_phys(tbd_address);
-                uint16_t tx_buffer_size = lduw_phys(tbd_address + 4);
-                //~ uint16_t tx_buffer_el = lduw_phys(tbd_address + 6);
-                tbd_address += 8;
-                TRACE(RXTX, logout
-                    ("TBD (simplified mode): buffer address 0x%08x, size 0x%04x\n",
-                     tx_buffer_address, tx_buffer_size));
-                tx_buffer_size = MIN(tx_buffer_size, sizeof(buf) - size);
-                cpu_physical_memory_read(tx_buffer_address, &buf[size],
-                                         tx_buffer_size);
-                size += tx_buffer_size;
-            }
-            if (tbd_array == 0xffffffff) {
-                /* Simplified mode. Was already handled by code above. */
-            } else {
-                /* Flexible mode. */
-                uint8_t tbd_count = 0;
-                if (s->has_extended_tcb_support && !(s->configuration[6] & BIT(4))) {
-                    /* Extended Flexible TCB. */
-                    for (; tbd_count < 2; tbd_count++) {
-                        uint32_t tx_buffer_address = ldl_phys(tbd_address);
-                        uint16_t tx_buffer_size = lduw_phys(tbd_address + 4);
-                        uint16_t tx_buffer_el = lduw_phys(tbd_address + 6);
-                        tbd_address += 8;
-                        TRACE(RXTX, logout
-                            ("TBD (extended flexible mode): buffer address 0x%08x, size 0x%04x\n",
-                             tx_buffer_address, tx_buffer_size));
-                        tx_buffer_size = MIN(tx_buffer_size, sizeof(buf) - size);
-                        cpu_physical_memory_read(tx_buffer_address, &buf[size],
-                                                 tx_buffer_size);
-                        size += tx_buffer_size;
-                        if (tx_buffer_el & 1) {
-                            break;
-                        }
-                    }
-                }
-                tbd_address = tbd_array;
-                for (; tbd_count < tx.tbd_count; tbd_count++) {
-                    uint32_t tx_buffer_address = ldl_phys(tbd_address);
-                    uint16_t tx_buffer_size = lduw_phys(tbd_address + 4);
-                    uint16_t tx_buffer_el = lduw_phys(tbd_address + 6);
-                    tbd_address += 8;
-                    TRACE(RXTX, logout
-                        ("TBD (flexible mode): buffer address 0x%08x, size 0x%04x\n",
-                         tx_buffer_address, tx_buffer_size));
-                    tx_buffer_size = MIN(tx_buffer_size, sizeof(buf) - size);
-                    cpu_physical_memory_read(tx_buffer_address, &buf[size],
-                                             tx_buffer_size);
-                    size += tx_buffer_size;
-                    if (tx_buffer_el & 1) {
-                        break;
-                    }
-                }
-            }
-            TRACE(RXTX, logout("%p sending frame, len=%d,%s\n", s, size, nic_dump(buf, size)));
-            qemu_send_packet(&s->nic->nc, buf, size);
-            s->statistics.tx_good_frames++;
-            /* Transmit with bad status would raise an CX/TNO interrupt.
-             * (82557 only). Emulation never has bad status. */
-            //~ eepro100_cx_interrupt(s);
->>>>>>> e560125e
             break;
         case CmdTDR:
             TRACE(OTHER, logout("load microcode\n"));
