--- conflicted
+++ resolved
@@ -1851,15 +1851,13 @@
     if (rfd_command & COMMAND_EL) {
         /* EL bit is set, so this was the last frame. */
         set_ru_state(s, ru_idle);
-#if 0
+#if 1
         logout("receive: Running out of frames\n");
-<<<<<<< HEAD
+        // TODO: do we need ru_suspended here?
         set_ru_state(s, ru_suspended);
 #endif
-=======
         set_ru_state(s, ru_no_resources);
         eepro100_rnr_interrupt(s);
->>>>>>> 6b80f7db
     }
     if (rfd_command & COMMAND_S) {
         /* S bit is set. */
