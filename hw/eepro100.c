--- conflicted
+++ resolved
@@ -1968,17 +1968,6 @@
     /* Handler for memory-mapped I/O */
     memory_region_init_io(&s->mmio_bar, &eepro100_ops, s, "eepro100-mmio",
                           PCI_MEM_SIZE);
-<<<<<<< HEAD
-    pci_register_bar_region(&s->dev, 0, PCI_BASE_ADDRESS_MEM_PREFETCH,
-                            &s->mmio_bar);
-    memory_region_init_io(&s->io_bar, &eepro100_ops, s, "eepro100-io",
-                          PCI_IO_SIZE);
-    pci_register_bar_region(&s->dev, 1, PCI_BASE_ADDRESS_SPACE_IO, &s->io_bar);
-    /* FIXME: flash aliases to mmio?! */
-    memory_region_init_io(&s->flash_bar, &eepro100_ops, s, "eepro100-flash",
-                          PCI_FLASH_SIZE);
-    pci_register_bar_region(&s->dev, 2, 0, &s->flash_bar);
-=======
     pci_register_bar(&s->dev, 0, PCI_BASE_ADDRESS_MEM_PREFETCH, &s->mmio_bar);
     memory_region_init_io(&s->io_bar, &eepro100_ops, s, "eepro100-io",
                           PCI_IO_SIZE);
@@ -1987,7 +1976,6 @@
     memory_region_init_io(&s->flash_bar, &eepro100_ops, s, "eepro100-flash",
                           PCI_FLASH_SIZE);
     pci_register_bar(&s->dev, 2, 0, &s->flash_bar);
->>>>>>> 8cc7c395
 
     qemu_macaddr_default_if_unset(&s->conf.macaddr);
     logout("macaddr: %s\n", nic_dump(&s->conf.macaddr.a[0], 6));
