/*
 * QEMU ICH Emulation
 *
 * Copyright (c) 2010 Sebastian Herbszt <herbszt@gmx.de>
 * Copyright (c) 2010 Alexander Graf <agraf@suse.de>
 *
 * This library is free software; you can redistribute it and/or
 * modify it under the terms of the GNU Lesser General Public
 * License as published by the Free Software Foundation; either
 * version 2 of the License, or (at your option) any later version.
 *
 * This library is distributed in the hope that it will be useful,
 * but WITHOUT ANY WARRANTY; without even the implied warranty of
 * MERCHANTABILITY or FITNESS FOR A PARTICULAR PURPOSE.  See the GNU
 * Lesser General Public License for more details.
 *
 * You should have received a copy of the GNU Lesser General Public
 * License along with this library; if not, see <http://www.gnu.org/licenses/>.
 *
 *
 * lspci dump of a ICH-9 real device
 *
 * 00:1f.2 SATA controller [0106]: Intel Corporation 82801IR/IO/IH (ICH9R/DO/DH) 6 port SATA AHCI Controller [8086:2922] (rev 02) (prog-if 01 [AHCI 1.0])
 *         Subsystem: Intel Corporation 82801IR/IO/IH (ICH9R/DO/DH) 6 port SATA AHCI Controller [8086:2922]
 *         Control: I/O+ Mem+ BusMaster+ SpecCycle- MemWINV- VGASnoop- ParErr- Stepping- SERR- FastB2B- DisINTx+
 *         Status: Cap+ 66MHz+ UDF- FastB2B+ ParErr- DEVSEL=medium >TAbort- <TAbort- <MAbort- >SERR- <PERR- INTx-
 *         Latency: 0
 *         Interrupt: pin B routed to IRQ 222
 *         Region 0: I/O ports at d000 [size=8]
 *         Region 1: I/O ports at cc00 [size=4]
 *         Region 2: I/O ports at c880 [size=8]
 *         Region 3: I/O ports at c800 [size=4]
 *         Region 4: I/O ports at c480 [size=32]
 *         Region 5: Memory at febf9000 (32-bit, non-prefetchable) [size=2K]
 *         Capabilities: [80] Message Signalled Interrupts: Mask- 64bit- Count=1/16 Enable+
 *                 Address: fee0f00c  Data: 41d9
 *         Capabilities: [70] Power Management version 3
 *                 Flags: PMEClk- DSI- D1- D2- AuxCurrent=0mA PME(D0-,D1-,D2-,D3hot+,D3cold-)
 *                 Status: D0 PME-Enable- DSel=0 DScale=0 PME-
 *         Capabilities: [a8] SATA HBA <?>
 *         Capabilities: [b0] Vendor Specific Information <?>
 *         Kernel driver in use: ahci
 *         Kernel modules: ahci
 * 00: 86 80 22 29 07 04 b0 02 02 01 06 01 00 00 00 00
 * 10: 01 d0 00 00 01 cc 00 00 81 c8 00 00 01 c8 00 00
 * 20: 81 c4 00 00 00 90 bf fe 00 00 00 00 86 80 22 29
 * 30: 00 00 00 00 80 00 00 00 00 00 00 00 0f 02 00 00
 * 40: 00 80 00 80 00 00 00 00 00 00 00 00 00 00 00 00
 * 50: 00 00 00 00 00 00 00 00 00 00 00 00 00 00 00 00
 * 60: 00 00 00 00 00 00 00 00 00 00 00 00 00 00 00 00
 * 70: 01 a8 03 40 08 00 00 00 00 00 00 00 00 00 00 00
 * 80: 05 70 09 00 0c f0 e0 fe d9 41 00 00 00 00 00 00
 * 90: 40 00 0f 82 93 01 00 00 00 00 00 00 00 00 00 00
 * a0: ac 00 00 00 0a 00 12 00 12 b0 10 00 48 00 00 00
 * b0: 09 00 06 20 00 00 00 00 00 00 00 00 00 00 00 00
 * c0: 00 00 00 00 00 00 00 00 00 00 00 00 00 00 00 00
 * d0: 00 00 00 00 00 00 00 00 00 00 00 00 00 00 00 00
 * e0: 00 00 00 00 00 00 00 00 00 00 00 00 00 00 00 00
 * f0: 00 00 00 00 00 00 00 00 86 0f 02 00 00 00 00 00
 *
 */

#include <hw/hw.h>
#include <hw/msi.h>
#include <hw/pc.h>
#include <hw/pci.h>
#include <hw/isa.h>
#include "block.h"
#include "block_int.h"
#include "dma.h"

#include <hw/ide/pci.h>
#include <hw/ide/ahci.h>

static const VMStateDescription vmstate_ahci = {
    .name = "ahci",
    .unmigratable = 1,
};

static int pci_ich9_ahci_init(PCIDevice *dev)
{
    struct AHCIPCIState *d;
    d = DO_UPCAST(struct AHCIPCIState, card, dev);

    ahci_init(&d->ahci, &dev->qdev, 6);

    pci_config_set_prog_interface(d->card.config, AHCI_PROGMODE_MAJOR_REV_1);

    d->card.config[PCI_CACHE_LINE_SIZE] = 0x08;  /* Cache line size */
    d->card.config[PCI_LATENCY_TIMER]   = 0x00;  /* Latency timer */
    pci_config_set_interrupt_pin(d->card.config, 1);

    /* XXX Software should program this register */
    d->card.config[0x90]   = 1 << 6; /* Address Map Register - AHCI mode */

    qemu_register_reset(ahci_reset, d);

    msi_init(dev, 0x50, 1, true, false);
    d->ahci.irq = d->card.irq[0];

<<<<<<< HEAD
    pci_register_bar_region(&d->card, 5, 0, &d->ahci.mem);
=======
    pci_register_bar(&d->card, 5, 0, &d->ahci.mem);
>>>>>>> 8cc7c395

    return 0;
}

static int pci_ich9_uninit(PCIDevice *dev)
{
    struct AHCIPCIState *d;
    d = DO_UPCAST(struct AHCIPCIState, card, dev);

    msi_uninit(dev);
    qemu_unregister_reset(ahci_reset, d);
    ahci_uninit(&d->ahci);

    return 0;
}

static void pci_ich9_write_config(PCIDevice *pci, uint32_t addr,
                                  uint32_t val, int len)
{
    pci_default_write_config(pci, addr, val, len);
    msi_write_config(pci, addr, val, len);
}

static PCIDeviceInfo ich_ahci_info[] = {
    {
        .qdev.name    = "ich9-ahci",
        .qdev.alias   = "ahci",
        .qdev.size    = sizeof(AHCIPCIState),
        .qdev.vmsd    = &vmstate_ahci,
        .init         = pci_ich9_ahci_init,
        .exit         = pci_ich9_uninit,
        .config_write = pci_ich9_write_config,
        .vendor_id    = PCI_VENDOR_ID_INTEL,
        .device_id    = PCI_DEVICE_ID_INTEL_82801IR,
        .revision     = 0x02,
        .class_id     = PCI_CLASS_STORAGE_SATA,
    },{
        /* end of list */
    }
};

static void ich_ahci_register(void)
{
    pci_qdev_register_many(ich_ahci_info);
}
device_init(ich_ahci_register);<|MERGE_RESOLUTION|>--- conflicted
+++ resolved
@@ -98,11 +98,7 @@
     msi_init(dev, 0x50, 1, true, false);
     d->ahci.irq = d->card.irq[0];
 
-<<<<<<< HEAD
-    pci_register_bar_region(&d->card, 5, 0, &d->ahci.mem);
-=======
     pci_register_bar(&d->card, 5, 0, &d->ahci.mem);
->>>>>>> 8cc7c395
 
     return 0;
 }
