/*
 * QEMU IDE Emulation: PCI VIA82C686B support.
 *
 * Copyright (c) 2003 Fabrice Bellard
 * Copyright (c) 2006 Openedhand Ltd.
 * Copyright (c) 2010 Huacai Chen <zltjiangshi@gmail.com>
 *
 * Permission is hereby granted, free of charge, to any person obtaining a copy
 * of this software and associated documentation files (the "Software"), to deal
 * in the Software without restriction, including without limitation the rights
 * to use, copy, modify, merge, publish, distribute, sublicense, and/or sell
 * copies of the Software, and to permit persons to whom the Software is
 * furnished to do so, subject to the following conditions:
 *
 * The above copyright notice and this permission notice shall be included in
 * all copies or substantial portions of the Software.
 *
 * THE SOFTWARE IS PROVIDED "AS IS", WITHOUT WARRANTY OF ANY KIND, EXPRESS OR
 * IMPLIED, INCLUDING BUT NOT LIMITED TO THE WARRANTIES OF MERCHANTABILITY,
 * FITNESS FOR A PARTICULAR PURPOSE AND NONINFRINGEMENT. IN NO EVENT SHALL
 * THE AUTHORS OR COPYRIGHT HOLDERS BE LIABLE FOR ANY CLAIM, DAMAGES OR OTHER
 * LIABILITY, WHETHER IN AN ACTION OF CONTRACT, TORT OR OTHERWISE, ARISING FROM,
 * OUT OF OR IN CONNECTION WITH THE SOFTWARE OR THE USE OR OTHER DEALINGS IN
 * THE SOFTWARE.
 */
#include <hw/hw.h>
#include <hw/pc.h>
#include <hw/pci.h>
#include <hw/isa.h>
#include "block.h"
#include "block_int.h"
#include "sysemu.h"
#include "dma.h"

#include <hw/ide/pci.h>

static uint64_t bmdma_read(void *opaque, target_phys_addr_t addr,
                           unsigned size)
{
    BMDMAState *bm = opaque;
    uint32_t val;

    if (size != 1) {
        return ((uint64_t)1 << (size * 8)) - 1;
    }

    switch (addr & 3) {
    case 0:
        val = bm->cmd;
        break;
    case 2:
        val = bm->status;
        break;
    default:
        val = 0xff;
        break;
    }
#ifdef DEBUG_IDE
    printf("bmdma: readb 0x%02x : 0x%02x\n", addr, val);
#endif
    return val;
}

static void bmdma_write(void *opaque, target_phys_addr_t addr,
                        uint64_t val, unsigned size)
{
    BMDMAState *bm = opaque;

    if (size != 1) {
        return;
    }

#ifdef DEBUG_IDE
    printf("bmdma: writeb 0x%02x : 0x%02x\n", addr, val);
#endif
    switch (addr & 3) {
    case 0:
        return bmdma_cmd_writeb(bm, val);
    case 2:
        bm->status = (val & 0x60) | (bm->status & 1) | (bm->status & ~val & 0x06);
        break;
    default:;
    }
}

static MemoryRegionOps via_bmdma_ops = {
    .read = bmdma_read,
    .write = bmdma_write,
};

static void bmdma_setup_bar(PCIIDEState *d)
{
    int i;

    memory_region_init(&d->bmdma_bar, "via-bmdma-container", 16);
    for(i = 0;i < 2; i++) {
        BMDMAState *bm = &d->bmdma[i];

        memory_region_init_io(&bm->extra_io, &via_bmdma_ops, bm,
                              "via-bmdma", 4);
        memory_region_add_subregion(&d->bmdma_bar, i * 8, &bm->extra_io);
        memory_region_init_io(&bm->addr_ioport, &bmdma_addr_ioport_ops, bm,
                              "bmdma", 4);
        memory_region_add_subregion(&d->bmdma_bar, i * 8 + 4, &bm->addr_ioport);
    }
}

static void via_reset(void *opaque)
{
    PCIIDEState *d = opaque;
    uint8_t *pci_conf = d->dev.config;
    int i;

    for (i = 0; i < 2; i++) {
        ide_bus_reset(&d->bus[i]);
    }

    pci_set_word(pci_conf + PCI_COMMAND, PCI_COMMAND_WAIT);
    pci_set_word(pci_conf + PCI_STATUS, PCI_STATUS_FAST_BACK |
                 PCI_STATUS_DEVSEL_MEDIUM);

    pci_set_long(pci_conf + PCI_BASE_ADDRESS_0, 0x000001f0);
    pci_set_long(pci_conf + PCI_BASE_ADDRESS_1, 0x000003f4);
    pci_set_long(pci_conf + PCI_BASE_ADDRESS_2, 0x00000170);
    pci_set_long(pci_conf + PCI_BASE_ADDRESS_3, 0x00000374);
    pci_set_long(pci_conf + PCI_BASE_ADDRESS_4, 0x0000cc01); /* BMIBA: 20-23h */
    pci_set_long(pci_conf + PCI_INTERRUPT_LINE, 0x0000010e);

    /* IDE chip enable, IDE configuration 1/2, IDE FIFO Configuration*/
    pci_set_long(pci_conf + 0x40, 0x0a090600);
    /* IDE misc configuration 1/2/3 */
    pci_set_long(pci_conf + 0x44, 0x00c00068);
    /* IDE Timing control */
    pci_set_long(pci_conf + 0x48, 0xa8a8a8a8);
    /* IDE Address Setup Time */
    pci_set_long(pci_conf + 0x4c, 0x000000ff);
    /* UltraDMA Extended Timing Control*/
    pci_set_long(pci_conf + 0x50, 0x07070707);
    /* UltraDMA FIFO Control */
    pci_set_long(pci_conf + 0x54, 0x00000004);
    /* IDE primary sector size */
    pci_set_long(pci_conf + 0x60, 0x00000200);
    /* IDE secondary sector size */
    pci_set_long(pci_conf + 0x68, 0x00000200);
    /* PCI PM Block */
    pci_set_long(pci_conf + 0xc0, 0x00020001);
}

static void vt82c686b_init_ports(PCIIDEState *d) {
    int i;
    struct {
        int iobase;
        int iobase2;
        int isairq;
    } port_info[] = {
        {0x1f0, 0x3f6, 14},
        {0x170, 0x376, 15},
    };

    for (i = 0; i < 2; i++) {
        ide_bus_new(&d->bus[i], &d->dev.qdev, i);
        ide_init_ioport(&d->bus[i], port_info[i].iobase, port_info[i].iobase2);
        ide_init2(&d->bus[i], isa_get_irq(port_info[i].isairq));

        bmdma_init(&d->bus[i], &d->bmdma[i], d);
        d->bmdma[i].bus = &d->bus[i];
        qemu_add_vm_change_state_handler(d->bus[i].dma->ops->restart_cb,
                                         &d->bmdma[i].dma);
    }
}

/* via ide func */
static int vt82c686b_ide_initfn(PCIDevice *dev)
{
    PCIIDEState *d = DO_UPCAST(PCIIDEState, dev, dev);;
    uint8_t *pci_conf = d->dev.config;

    pci_config_set_prog_interface(pci_conf, 0x8a); /* legacy ATA mode */
    pci_set_long(pci_conf + PCI_CAPABILITY_LIST, 0x000000c0);

    qemu_register_reset(via_reset, d);
    bmdma_setup_bar(d);
<<<<<<< HEAD
    pci_register_bar_region(&d->dev, 4, PCI_BASE_ADDRESS_SPACE_IO,
                            &d->bmdma_bar);
=======
    pci_register_bar(&d->dev, 4, PCI_BASE_ADDRESS_SPACE_IO, &d->bmdma_bar);
>>>>>>> 8cc7c395

    vmstate_register(&dev->qdev, 0, &vmstate_ide_pci, d);

    vt82c686b_init_ports(d);

    return 0;
}

static int vt82c686b_ide_exitfn(PCIDevice *dev)
{
    PCIIDEState *d = DO_UPCAST(PCIIDEState, dev, dev);
    unsigned i;

    for (i = 0; i < 2; ++i) {
        memory_region_del_subregion(&d->bmdma_bar, &d->bmdma[i].extra_io);
        memory_region_destroy(&d->bmdma[i].extra_io);
        memory_region_del_subregion(&d->bmdma_bar, &d->bmdma[i].addr_ioport);
        memory_region_destroy(&d->bmdma[i].addr_ioport);
    }
    memory_region_destroy(&d->bmdma_bar);

    return 0;
}

void vt82c686b_ide_init(PCIBus *bus, DriveInfo **hd_table, int devfn)
{
    PCIDevice *dev;

    dev = pci_create_simple(bus, devfn, "via-ide");
    pci_ide_create_devs(dev, hd_table);
}

static PCIDeviceInfo via_ide_info = {
    .qdev.name    = "via-ide",
    .qdev.size    = sizeof(PCIIDEState),
    .qdev.no_user = 1,
    .init         = vt82c686b_ide_initfn,
    .exit         = vt82c686b_ide_exitfn,
    .vendor_id    = PCI_VENDOR_ID_VIA,
    .device_id    = PCI_DEVICE_ID_VIA_IDE,
    .revision     = 0x06,
    .class_id     = PCI_CLASS_STORAGE_IDE,
};

static void via_ide_register(void)
{
    pci_qdev_register(&via_ide_info);
}
device_init(via_ide_register);<|MERGE_RESOLUTION|>--- conflicted
+++ resolved
@@ -180,12 +180,7 @@
 
     qemu_register_reset(via_reset, d);
     bmdma_setup_bar(d);
-<<<<<<< HEAD
-    pci_register_bar_region(&d->dev, 4, PCI_BASE_ADDRESS_SPACE_IO,
-                            &d->bmdma_bar);
-=======
     pci_register_bar(&d->dev, 4, PCI_BASE_ADDRESS_SPACE_IO, &d->bmdma_bar);
->>>>>>> 8cc7c395
 
     vmstate_register(&dev->qdev, 0, &vmstate_ide_pci, d);
 
