/*
 * QEMU Cirrus CLGD 54xx VGA Emulator.
 *
 * Copyright (c) 2004 Fabrice Bellard
 * Copyright (c) 2004 Makoto Suzuki (suzu)
 *
 * Permission is hereby granted, free of charge, to any person obtaining a copy
 * of this software and associated documentation files (the "Software"), to deal
 * in the Software without restriction, including without limitation the rights
 * to use, copy, modify, merge, publish, distribute, sublicense, and/or sell
 * copies of the Software, and to permit persons to whom the Software is
 * furnished to do so, subject to the following conditions:
 *
 * The above copyright notice and this permission notice shall be included in
 * all copies or substantial portions of the Software.
 *
 * THE SOFTWARE IS PROVIDED "AS IS", WITHOUT WARRANTY OF ANY KIND, EXPRESS OR
 * IMPLIED, INCLUDING BUT NOT LIMITED TO THE WARRANTIES OF MERCHANTABILITY,
 * FITNESS FOR A PARTICULAR PURPOSE AND NONINFRINGEMENT. IN NO EVENT SHALL
 * THE AUTHORS OR COPYRIGHT HOLDERS BE LIABLE FOR ANY CLAIM, DAMAGES OR OTHER
 * LIABILITY, WHETHER IN AN ACTION OF CONTRACT, TORT OR OTHERWISE, ARISING FROM,
 * OUT OF OR IN CONNECTION WITH THE SOFTWARE OR THE USE OR OTHER DEALINGS IN
 * THE SOFTWARE.
 */
/*
 * Reference: Finn Thogersons' VGADOC4b
 *   available at http://home.worldonline.dk/~finth/
 */
#include "hw.h"
#include "pc.h"
#include "pci.h"
#include "console.h"
#include "vga_int.h"
#include "loader.h"
#include "exec-memory.h"

/*
 * TODO:
 *    - destination write mask support not complete (bits 5..7)
 *    - optimize linear mappings
 *    - optimize bitblt functions
 */

//#define DEBUG_CIRRUS
//#define DEBUG_BITBLT

/***************************************
 *
 *  definitions
 *
 ***************************************/

// ID
#define CIRRUS_ID_CLGD5422  (0x23<<2)
#define CIRRUS_ID_CLGD5426  (0x24<<2)
#define CIRRUS_ID_CLGD5424  (0x25<<2)
#define CIRRUS_ID_CLGD5428  (0x26<<2)
#define CIRRUS_ID_CLGD5430  (0x28<<2)
#define CIRRUS_ID_CLGD5434  (0x2A<<2)
#define CIRRUS_ID_CLGD5436  (0x2B<<2)
#define CIRRUS_ID_CLGD5446  (0x2E<<2)

// sequencer 0x07
#define CIRRUS_SR7_BPP_VGA            0x00
#define CIRRUS_SR7_BPP_SVGA           0x01
#define CIRRUS_SR7_BPP_MASK           0x0e
#define CIRRUS_SR7_BPP_8              0x00
#define CIRRUS_SR7_BPP_16_DOUBLEVCLK  0x02
#define CIRRUS_SR7_BPP_24             0x04
#define CIRRUS_SR7_BPP_16             0x06
#define CIRRUS_SR7_BPP_32             0x08
#define CIRRUS_SR7_ISAADDR_MASK       0xe0

// sequencer 0x0f
#define CIRRUS_MEMSIZE_512k        0x08
#define CIRRUS_MEMSIZE_1M          0x10
#define CIRRUS_MEMSIZE_2M          0x18
#define CIRRUS_MEMFLAGS_BANKSWITCH 0x80	// bank switching is enabled.

// sequencer 0x12
#define CIRRUS_CURSOR_SHOW         0x01
#define CIRRUS_CURSOR_HIDDENPEL    0x02
#define CIRRUS_CURSOR_LARGE        0x04	// 64x64 if set, 32x32 if clear

// sequencer 0x17
#define CIRRUS_BUSTYPE_VLBFAST   0x10
#define CIRRUS_BUSTYPE_PCI       0x20
#define CIRRUS_BUSTYPE_VLBSLOW   0x30
#define CIRRUS_BUSTYPE_ISA       0x38
#define CIRRUS_MMIO_ENABLE       0x04
#define CIRRUS_MMIO_USE_PCIADDR  0x40	// 0xb8000 if cleared.
#define CIRRUS_MEMSIZEEXT_DOUBLE 0x80

// control 0x0b
#define CIRRUS_BANKING_DUAL             0x01
#define CIRRUS_BANKING_GRANULARITY_16K  0x20	// set:16k, clear:4k

// control 0x30
#define CIRRUS_BLTMODE_BACKWARDS        0x01
#define CIRRUS_BLTMODE_MEMSYSDEST       0x02
#define CIRRUS_BLTMODE_MEMSYSSRC        0x04
#define CIRRUS_BLTMODE_TRANSPARENTCOMP  0x08
#define CIRRUS_BLTMODE_PATTERNCOPY      0x40
#define CIRRUS_BLTMODE_COLOREXPAND      0x80
#define CIRRUS_BLTMODE_PIXELWIDTHMASK   0x30
#define CIRRUS_BLTMODE_PIXELWIDTH8      0x00
#define CIRRUS_BLTMODE_PIXELWIDTH16     0x10
#define CIRRUS_BLTMODE_PIXELWIDTH24     0x20
#define CIRRUS_BLTMODE_PIXELWIDTH32     0x30

// control 0x31
#define CIRRUS_BLT_BUSY                 0x01
#define CIRRUS_BLT_START                0x02
#define CIRRUS_BLT_RESET                0x04
#define CIRRUS_BLT_FIFOUSED             0x10
#define CIRRUS_BLT_AUTOSTART            0x80

// control 0x32
#define CIRRUS_ROP_0                    0x00
#define CIRRUS_ROP_SRC_AND_DST          0x05
#define CIRRUS_ROP_NOP                  0x06
#define CIRRUS_ROP_SRC_AND_NOTDST       0x09
#define CIRRUS_ROP_NOTDST               0x0b
#define CIRRUS_ROP_SRC                  0x0d
#define CIRRUS_ROP_1                    0x0e
#define CIRRUS_ROP_NOTSRC_AND_DST       0x50
#define CIRRUS_ROP_SRC_XOR_DST          0x59
#define CIRRUS_ROP_SRC_OR_DST           0x6d
#define CIRRUS_ROP_NOTSRC_OR_NOTDST     0x90
#define CIRRUS_ROP_SRC_NOTXOR_DST       0x95
#define CIRRUS_ROP_SRC_OR_NOTDST        0xad
#define CIRRUS_ROP_NOTSRC               0xd0
#define CIRRUS_ROP_NOTSRC_OR_DST        0xd6
#define CIRRUS_ROP_NOTSRC_AND_NOTDST    0xda

#define CIRRUS_ROP_NOP_INDEX 2
#define CIRRUS_ROP_SRC_INDEX 5

// control 0x33
#define CIRRUS_BLTMODEEXT_SOLIDFILL        0x04
#define CIRRUS_BLTMODEEXT_COLOREXPINV      0x02
#define CIRRUS_BLTMODEEXT_DWORDGRANULARITY 0x01

// memory-mapped IO
#define CIRRUS_MMIO_BLTBGCOLOR        0x00	// dword
#define CIRRUS_MMIO_BLTFGCOLOR        0x04	// dword
#define CIRRUS_MMIO_BLTWIDTH          0x08	// word
#define CIRRUS_MMIO_BLTHEIGHT         0x0a	// word
#define CIRRUS_MMIO_BLTDESTPITCH      0x0c	// word
#define CIRRUS_MMIO_BLTSRCPITCH       0x0e	// word
#define CIRRUS_MMIO_BLTDESTADDR       0x10	// dword
#define CIRRUS_MMIO_BLTSRCADDR        0x14	// dword
#define CIRRUS_MMIO_BLTWRITEMASK      0x17	// byte
#define CIRRUS_MMIO_BLTMODE           0x18	// byte
#define CIRRUS_MMIO_BLTROP            0x1a	// byte
#define CIRRUS_MMIO_BLTMODEEXT        0x1b	// byte
#define CIRRUS_MMIO_BLTTRANSPARENTCOLOR 0x1c	// word?
#define CIRRUS_MMIO_BLTTRANSPARENTCOLORMASK 0x20	// word?
#define CIRRUS_MMIO_LINEARDRAW_START_X 0x24	// word
#define CIRRUS_MMIO_LINEARDRAW_START_Y 0x26	// word
#define CIRRUS_MMIO_LINEARDRAW_END_X  0x28	// word
#define CIRRUS_MMIO_LINEARDRAW_END_Y  0x2a	// word
#define CIRRUS_MMIO_LINEARDRAW_LINESTYLE_INC 0x2c	// byte
#define CIRRUS_MMIO_LINEARDRAW_LINESTYLE_ROLLOVER 0x2d	// byte
#define CIRRUS_MMIO_LINEARDRAW_LINESTYLE_MASK 0x2e	// byte
#define CIRRUS_MMIO_LINEARDRAW_LINESTYLE_ACCUM 0x2f	// byte
#define CIRRUS_MMIO_BRESENHAM_K1      0x30	// word
#define CIRRUS_MMIO_BRESENHAM_K3      0x32	// word
#define CIRRUS_MMIO_BRESENHAM_ERROR   0x34	// word
#define CIRRUS_MMIO_BRESENHAM_DELTA_MAJOR 0x36	// word
#define CIRRUS_MMIO_BRESENHAM_DIRECTION 0x38	// byte
#define CIRRUS_MMIO_LINEDRAW_MODE     0x39	// byte
#define CIRRUS_MMIO_BLTSTATUS         0x40	// byte

#define CIRRUS_PNPMMIO_SIZE         0x1000

#define ABS(a) ((signed)(a) > 0 ? a : -a)

#define BLTUNSAFE(s) \
    ( \
        ( /* check dst is within bounds */ \
            (s)->cirrus_blt_height * ABS((s)->cirrus_blt_dstpitch) \
                + ((s)->cirrus_blt_dstaddr & (s)->cirrus_addr_mask) > \
                    (s)->vga.vram_size \
        ) || \
        ( /* check src is within bounds */ \
            (s)->cirrus_blt_height * ABS((s)->cirrus_blt_srcpitch) \
                + ((s)->cirrus_blt_srcaddr & (s)->cirrus_addr_mask) > \
                    (s)->vga.vram_size \
        ) \
    )

struct CirrusVGAState;
typedef void (*cirrus_bitblt_rop_t) (struct CirrusVGAState *s,
                                     uint8_t * dst, const uint8_t * src,
				     int dstpitch, int srcpitch,
				     int bltwidth, int bltheight);
typedef void (*cirrus_fill_t)(struct CirrusVGAState *s,
                              uint8_t *dst, int dst_pitch, int width, int height);

typedef struct CirrusVGAState {
    VGACommonState vga;

    MemoryRegion cirrus_linear_io;
    MemoryRegion cirrus_linear_bitblt_io;
    MemoryRegion cirrus_mmio_io;
    MemoryRegion pci_bar;
    bool linear_vram;  /* vga.vram mapped over cirrus_linear_io */
    MemoryRegion low_mem_container; /* container for 0xa0000-0xc0000 */
    MemoryRegion low_mem;           /* always mapped, overridden by: */
    MemoryRegion *cirrus_bank[2];   /*   aliases at 0xa0000-0xb0000  */
    uint32_t cirrus_addr_mask;
    uint32_t linear_mmio_mask;
    uint8_t cirrus_shadow_gr0;
    uint8_t cirrus_shadow_gr1;
    uint8_t cirrus_hidden_dac_lockindex;
    uint8_t cirrus_hidden_dac_data;
    uint32_t cirrus_bank_base[2];
    uint32_t cirrus_bank_limit[2];
    uint8_t cirrus_hidden_palette[48];
    uint32_t hw_cursor_x;
    uint32_t hw_cursor_y;
    int cirrus_blt_pixelwidth;
    int cirrus_blt_width;
    int cirrus_blt_height;
    int cirrus_blt_dstpitch;
    int cirrus_blt_srcpitch;
    uint32_t cirrus_blt_fgcol;
    uint32_t cirrus_blt_bgcol;
    uint32_t cirrus_blt_dstaddr;
    uint32_t cirrus_blt_srcaddr;
    uint8_t cirrus_blt_mode;
    uint8_t cirrus_blt_modeext;
    cirrus_bitblt_rop_t cirrus_rop;
#define CIRRUS_BLTBUFSIZE (2048 * 4) /* one line width */
    uint8_t cirrus_bltbuf[CIRRUS_BLTBUFSIZE];
    uint8_t *cirrus_srcptr;
    uint8_t *cirrus_srcptr_end;
    uint32_t cirrus_srccounter;
    /* hwcursor display state */
    int last_hw_cursor_size;
    int last_hw_cursor_x;
    int last_hw_cursor_y;
    int last_hw_cursor_y_start;
    int last_hw_cursor_y_end;
    int real_vram_size; /* XXX: suppress that */
    int device_id;
    int bustype;
} CirrusVGAState;

typedef struct PCICirrusVGAState {
    PCIDevice dev;
    CirrusVGAState cirrus_vga;
} PCICirrusVGAState;

static uint8_t rop_to_index[256];

/***************************************
 *
 *  prototypes.
 *
 ***************************************/


static void cirrus_bitblt_reset(CirrusVGAState *s);
static void cirrus_update_memory_access(CirrusVGAState *s);

/***************************************
 *
 *  raster operations
 *
 ***************************************/

static void cirrus_bitblt_rop_nop(CirrusVGAState *s,
                                  uint8_t *dst,const uint8_t *src,
                                  int dstpitch,int srcpitch,
                                  int bltwidth,int bltheight)
{
}

static void cirrus_bitblt_fill_nop(CirrusVGAState *s,
                                   uint8_t *dst,
                                   int dstpitch, int bltwidth,int bltheight)
{
}

#define ROP_NAME 0
#define ROP_FN(d, s) 0
#include "cirrus_vga_rop.h"

#define ROP_NAME src_and_dst
#define ROP_FN(d, s) (s) & (d)
#include "cirrus_vga_rop.h"

#define ROP_NAME src_and_notdst
#define ROP_FN(d, s) (s) & (~(d))
#include "cirrus_vga_rop.h"

#define ROP_NAME notdst
#define ROP_FN(d, s) ~(d)
#include "cirrus_vga_rop.h"

#define ROP_NAME src
#define ROP_FN(d, s) s
#include "cirrus_vga_rop.h"

#define ROP_NAME 1
#define ROP_FN(d, s) ~0
#include "cirrus_vga_rop.h"

#define ROP_NAME notsrc_and_dst
#define ROP_FN(d, s) (~(s)) & (d)
#include "cirrus_vga_rop.h"

#define ROP_NAME src_xor_dst
#define ROP_FN(d, s) (s) ^ (d)
#include "cirrus_vga_rop.h"

#define ROP_NAME src_or_dst
#define ROP_FN(d, s) (s) | (d)
#include "cirrus_vga_rop.h"

#define ROP_NAME notsrc_or_notdst
#define ROP_FN(d, s) (~(s)) | (~(d))
#include "cirrus_vga_rop.h"

#define ROP_NAME src_notxor_dst
#define ROP_FN(d, s) ~((s) ^ (d))
#include "cirrus_vga_rop.h"

#define ROP_NAME src_or_notdst
#define ROP_FN(d, s) (s) | (~(d))
#include "cirrus_vga_rop.h"

#define ROP_NAME notsrc
#define ROP_FN(d, s) (~(s))
#include "cirrus_vga_rop.h"

#define ROP_NAME notsrc_or_dst
#define ROP_FN(d, s) (~(s)) | (d)
#include "cirrus_vga_rop.h"

#define ROP_NAME notsrc_and_notdst
#define ROP_FN(d, s) (~(s)) & (~(d))
#include "cirrus_vga_rop.h"

static const cirrus_bitblt_rop_t cirrus_fwd_rop[16] = {
    cirrus_bitblt_rop_fwd_0,
    cirrus_bitblt_rop_fwd_src_and_dst,
    cirrus_bitblt_rop_nop,
    cirrus_bitblt_rop_fwd_src_and_notdst,
    cirrus_bitblt_rop_fwd_notdst,
    cirrus_bitblt_rop_fwd_src,
    cirrus_bitblt_rop_fwd_1,
    cirrus_bitblt_rop_fwd_notsrc_and_dst,
    cirrus_bitblt_rop_fwd_src_xor_dst,
    cirrus_bitblt_rop_fwd_src_or_dst,
    cirrus_bitblt_rop_fwd_notsrc_or_notdst,
    cirrus_bitblt_rop_fwd_src_notxor_dst,
    cirrus_bitblt_rop_fwd_src_or_notdst,
    cirrus_bitblt_rop_fwd_notsrc,
    cirrus_bitblt_rop_fwd_notsrc_or_dst,
    cirrus_bitblt_rop_fwd_notsrc_and_notdst,
};

static const cirrus_bitblt_rop_t cirrus_bkwd_rop[16] = {
    cirrus_bitblt_rop_bkwd_0,
    cirrus_bitblt_rop_bkwd_src_and_dst,
    cirrus_bitblt_rop_nop,
    cirrus_bitblt_rop_bkwd_src_and_notdst,
    cirrus_bitblt_rop_bkwd_notdst,
    cirrus_bitblt_rop_bkwd_src,
    cirrus_bitblt_rop_bkwd_1,
    cirrus_bitblt_rop_bkwd_notsrc_and_dst,
    cirrus_bitblt_rop_bkwd_src_xor_dst,
    cirrus_bitblt_rop_bkwd_src_or_dst,
    cirrus_bitblt_rop_bkwd_notsrc_or_notdst,
    cirrus_bitblt_rop_bkwd_src_notxor_dst,
    cirrus_bitblt_rop_bkwd_src_or_notdst,
    cirrus_bitblt_rop_bkwd_notsrc,
    cirrus_bitblt_rop_bkwd_notsrc_or_dst,
    cirrus_bitblt_rop_bkwd_notsrc_and_notdst,
};

#define TRANSP_ROP(name) {\
    name ## _8,\
    name ## _16,\
        }
#define TRANSP_NOP(func) {\
    func,\
    func,\
        }

static const cirrus_bitblt_rop_t cirrus_fwd_transp_rop[16][2] = {
    TRANSP_ROP(cirrus_bitblt_rop_fwd_transp_0),
    TRANSP_ROP(cirrus_bitblt_rop_fwd_transp_src_and_dst),
    TRANSP_NOP(cirrus_bitblt_rop_nop),
    TRANSP_ROP(cirrus_bitblt_rop_fwd_transp_src_and_notdst),
    TRANSP_ROP(cirrus_bitblt_rop_fwd_transp_notdst),
    TRANSP_ROP(cirrus_bitblt_rop_fwd_transp_src),
    TRANSP_ROP(cirrus_bitblt_rop_fwd_transp_1),
    TRANSP_ROP(cirrus_bitblt_rop_fwd_transp_notsrc_and_dst),
    TRANSP_ROP(cirrus_bitblt_rop_fwd_transp_src_xor_dst),
    TRANSP_ROP(cirrus_bitblt_rop_fwd_transp_src_or_dst),
    TRANSP_ROP(cirrus_bitblt_rop_fwd_transp_notsrc_or_notdst),
    TRANSP_ROP(cirrus_bitblt_rop_fwd_transp_src_notxor_dst),
    TRANSP_ROP(cirrus_bitblt_rop_fwd_transp_src_or_notdst),
    TRANSP_ROP(cirrus_bitblt_rop_fwd_transp_notsrc),
    TRANSP_ROP(cirrus_bitblt_rop_fwd_transp_notsrc_or_dst),
    TRANSP_ROP(cirrus_bitblt_rop_fwd_transp_notsrc_and_notdst),
};

static const cirrus_bitblt_rop_t cirrus_bkwd_transp_rop[16][2] = {
    TRANSP_ROP(cirrus_bitblt_rop_bkwd_transp_0),
    TRANSP_ROP(cirrus_bitblt_rop_bkwd_transp_src_and_dst),
    TRANSP_NOP(cirrus_bitblt_rop_nop),
    TRANSP_ROP(cirrus_bitblt_rop_bkwd_transp_src_and_notdst),
    TRANSP_ROP(cirrus_bitblt_rop_bkwd_transp_notdst),
    TRANSP_ROP(cirrus_bitblt_rop_bkwd_transp_src),
    TRANSP_ROP(cirrus_bitblt_rop_bkwd_transp_1),
    TRANSP_ROP(cirrus_bitblt_rop_bkwd_transp_notsrc_and_dst),
    TRANSP_ROP(cirrus_bitblt_rop_bkwd_transp_src_xor_dst),
    TRANSP_ROP(cirrus_bitblt_rop_bkwd_transp_src_or_dst),
    TRANSP_ROP(cirrus_bitblt_rop_bkwd_transp_notsrc_or_notdst),
    TRANSP_ROP(cirrus_bitblt_rop_bkwd_transp_src_notxor_dst),
    TRANSP_ROP(cirrus_bitblt_rop_bkwd_transp_src_or_notdst),
    TRANSP_ROP(cirrus_bitblt_rop_bkwd_transp_notsrc),
    TRANSP_ROP(cirrus_bitblt_rop_bkwd_transp_notsrc_or_dst),
    TRANSP_ROP(cirrus_bitblt_rop_bkwd_transp_notsrc_and_notdst),
};

#define ROP2(name) {\
    name ## _8,\
    name ## _16,\
    name ## _24,\
    name ## _32,\
        }

#define ROP_NOP2(func) {\
    func,\
    func,\
    func,\
    func,\
        }

static const cirrus_bitblt_rop_t cirrus_patternfill[16][4] = {
    ROP2(cirrus_patternfill_0),
    ROP2(cirrus_patternfill_src_and_dst),
    ROP_NOP2(cirrus_bitblt_rop_nop),
    ROP2(cirrus_patternfill_src_and_notdst),
    ROP2(cirrus_patternfill_notdst),
    ROP2(cirrus_patternfill_src),
    ROP2(cirrus_patternfill_1),
    ROP2(cirrus_patternfill_notsrc_and_dst),
    ROP2(cirrus_patternfill_src_xor_dst),
    ROP2(cirrus_patternfill_src_or_dst),
    ROP2(cirrus_patternfill_notsrc_or_notdst),
    ROP2(cirrus_patternfill_src_notxor_dst),
    ROP2(cirrus_patternfill_src_or_notdst),
    ROP2(cirrus_patternfill_notsrc),
    ROP2(cirrus_patternfill_notsrc_or_dst),
    ROP2(cirrus_patternfill_notsrc_and_notdst),
};

static const cirrus_bitblt_rop_t cirrus_colorexpand_transp[16][4] = {
    ROP2(cirrus_colorexpand_transp_0),
    ROP2(cirrus_colorexpand_transp_src_and_dst),
    ROP_NOP2(cirrus_bitblt_rop_nop),
    ROP2(cirrus_colorexpand_transp_src_and_notdst),
    ROP2(cirrus_colorexpand_transp_notdst),
    ROP2(cirrus_colorexpand_transp_src),
    ROP2(cirrus_colorexpand_transp_1),
    ROP2(cirrus_colorexpand_transp_notsrc_and_dst),
    ROP2(cirrus_colorexpand_transp_src_xor_dst),
    ROP2(cirrus_colorexpand_transp_src_or_dst),
    ROP2(cirrus_colorexpand_transp_notsrc_or_notdst),
    ROP2(cirrus_colorexpand_transp_src_notxor_dst),
    ROP2(cirrus_colorexpand_transp_src_or_notdst),
    ROP2(cirrus_colorexpand_transp_notsrc),
    ROP2(cirrus_colorexpand_transp_notsrc_or_dst),
    ROP2(cirrus_colorexpand_transp_notsrc_and_notdst),
};

static const cirrus_bitblt_rop_t cirrus_colorexpand[16][4] = {
    ROP2(cirrus_colorexpand_0),
    ROP2(cirrus_colorexpand_src_and_dst),
    ROP_NOP2(cirrus_bitblt_rop_nop),
    ROP2(cirrus_colorexpand_src_and_notdst),
    ROP2(cirrus_colorexpand_notdst),
    ROP2(cirrus_colorexpand_src),
    ROP2(cirrus_colorexpand_1),
    ROP2(cirrus_colorexpand_notsrc_and_dst),
    ROP2(cirrus_colorexpand_src_xor_dst),
    ROP2(cirrus_colorexpand_src_or_dst),
    ROP2(cirrus_colorexpand_notsrc_or_notdst),
    ROP2(cirrus_colorexpand_src_notxor_dst),
    ROP2(cirrus_colorexpand_src_or_notdst),
    ROP2(cirrus_colorexpand_notsrc),
    ROP2(cirrus_colorexpand_notsrc_or_dst),
    ROP2(cirrus_colorexpand_notsrc_and_notdst),
};

static const cirrus_bitblt_rop_t cirrus_colorexpand_pattern_transp[16][4] = {
    ROP2(cirrus_colorexpand_pattern_transp_0),
    ROP2(cirrus_colorexpand_pattern_transp_src_and_dst),
    ROP_NOP2(cirrus_bitblt_rop_nop),
    ROP2(cirrus_colorexpand_pattern_transp_src_and_notdst),
    ROP2(cirrus_colorexpand_pattern_transp_notdst),
    ROP2(cirrus_colorexpand_pattern_transp_src),
    ROP2(cirrus_colorexpand_pattern_transp_1),
    ROP2(cirrus_colorexpand_pattern_transp_notsrc_and_dst),
    ROP2(cirrus_colorexpand_pattern_transp_src_xor_dst),
    ROP2(cirrus_colorexpand_pattern_transp_src_or_dst),
    ROP2(cirrus_colorexpand_pattern_transp_notsrc_or_notdst),
    ROP2(cirrus_colorexpand_pattern_transp_src_notxor_dst),
    ROP2(cirrus_colorexpand_pattern_transp_src_or_notdst),
    ROP2(cirrus_colorexpand_pattern_transp_notsrc),
    ROP2(cirrus_colorexpand_pattern_transp_notsrc_or_dst),
    ROP2(cirrus_colorexpand_pattern_transp_notsrc_and_notdst),
};

static const cirrus_bitblt_rop_t cirrus_colorexpand_pattern[16][4] = {
    ROP2(cirrus_colorexpand_pattern_0),
    ROP2(cirrus_colorexpand_pattern_src_and_dst),
    ROP_NOP2(cirrus_bitblt_rop_nop),
    ROP2(cirrus_colorexpand_pattern_src_and_notdst),
    ROP2(cirrus_colorexpand_pattern_notdst),
    ROP2(cirrus_colorexpand_pattern_src),
    ROP2(cirrus_colorexpand_pattern_1),
    ROP2(cirrus_colorexpand_pattern_notsrc_and_dst),
    ROP2(cirrus_colorexpand_pattern_src_xor_dst),
    ROP2(cirrus_colorexpand_pattern_src_or_dst),
    ROP2(cirrus_colorexpand_pattern_notsrc_or_notdst),
    ROP2(cirrus_colorexpand_pattern_src_notxor_dst),
    ROP2(cirrus_colorexpand_pattern_src_or_notdst),
    ROP2(cirrus_colorexpand_pattern_notsrc),
    ROP2(cirrus_colorexpand_pattern_notsrc_or_dst),
    ROP2(cirrus_colorexpand_pattern_notsrc_and_notdst),
};

static const cirrus_fill_t cirrus_fill[16][4] = {
    ROP2(cirrus_fill_0),
    ROP2(cirrus_fill_src_and_dst),
    ROP_NOP2(cirrus_bitblt_fill_nop),
    ROP2(cirrus_fill_src_and_notdst),
    ROP2(cirrus_fill_notdst),
    ROP2(cirrus_fill_src),
    ROP2(cirrus_fill_1),
    ROP2(cirrus_fill_notsrc_and_dst),
    ROP2(cirrus_fill_src_xor_dst),
    ROP2(cirrus_fill_src_or_dst),
    ROP2(cirrus_fill_notsrc_or_notdst),
    ROP2(cirrus_fill_src_notxor_dst),
    ROP2(cirrus_fill_src_or_notdst),
    ROP2(cirrus_fill_notsrc),
    ROP2(cirrus_fill_notsrc_or_dst),
    ROP2(cirrus_fill_notsrc_and_notdst),
};

static inline void cirrus_bitblt_fgcol(CirrusVGAState *s)
{
    unsigned int color;
    switch (s->cirrus_blt_pixelwidth) {
    case 1:
        s->cirrus_blt_fgcol = s->cirrus_shadow_gr1;
        break;
    case 2:
        color = s->cirrus_shadow_gr1 | (s->vga.gr[0x11] << 8);
        s->cirrus_blt_fgcol = le16_to_cpu(color);
        break;
    case 3:
        s->cirrus_blt_fgcol = s->cirrus_shadow_gr1 |
            (s->vga.gr[0x11] << 8) | (s->vga.gr[0x13] << 16);
        break;
    default:
    case 4:
        color = s->cirrus_shadow_gr1 | (s->vga.gr[0x11] << 8) |
            (s->vga.gr[0x13] << 16) | (s->vga.gr[0x15] << 24);
        s->cirrus_blt_fgcol = le32_to_cpu(color);
        break;
    }
}

static inline void cirrus_bitblt_bgcol(CirrusVGAState *s)
{
    unsigned int color;
    switch (s->cirrus_blt_pixelwidth) {
    case 1:
        s->cirrus_blt_bgcol = s->cirrus_shadow_gr0;
        break;
    case 2:
        color = s->cirrus_shadow_gr0 | (s->vga.gr[0x10] << 8);
        s->cirrus_blt_bgcol = le16_to_cpu(color);
        break;
    case 3:
        s->cirrus_blt_bgcol = s->cirrus_shadow_gr0 |
            (s->vga.gr[0x10] << 8) | (s->vga.gr[0x12] << 16);
        break;
    default:
    case 4:
        color = s->cirrus_shadow_gr0 | (s->vga.gr[0x10] << 8) |
            (s->vga.gr[0x12] << 16) | (s->vga.gr[0x14] << 24);
        s->cirrus_blt_bgcol = le32_to_cpu(color);
        break;
    }
}

static void cirrus_invalidate_region(CirrusVGAState * s, int off_begin,
				     int off_pitch, int bytesperline,
				     int lines)
{
    int y;
    int off_cur;
    int off_cur_end;

    for (y = 0; y < lines; y++) {
	off_cur = off_begin;
	off_cur_end = (off_cur + bytesperline) & s->cirrus_addr_mask;
	off_cur &= TARGET_PAGE_MASK;
	while (off_cur < off_cur_end) {
	    memory_region_set_dirty(&s->vga.vram, off_cur);
	    off_cur += TARGET_PAGE_SIZE;
	}
	off_begin += off_pitch;
    }
}

static int cirrus_bitblt_common_patterncopy(CirrusVGAState * s,
					    const uint8_t * src)
{
    uint8_t *dst;

    dst = s->vga.vram_ptr + (s->cirrus_blt_dstaddr & s->cirrus_addr_mask);

    if (BLTUNSAFE(s))
        return 0;

    (*s->cirrus_rop) (s, dst, src,
                      s->cirrus_blt_dstpitch, 0,
                      s->cirrus_blt_width, s->cirrus_blt_height);
    cirrus_invalidate_region(s, s->cirrus_blt_dstaddr,
                             s->cirrus_blt_dstpitch, s->cirrus_blt_width,
                             s->cirrus_blt_height);
    return 1;
}

/* fill */

static int cirrus_bitblt_solidfill(CirrusVGAState *s, int blt_rop)
{
    cirrus_fill_t rop_func;

    if (BLTUNSAFE(s))
        return 0;
    rop_func = cirrus_fill[rop_to_index[blt_rop]][s->cirrus_blt_pixelwidth - 1];
    rop_func(s, s->vga.vram_ptr + (s->cirrus_blt_dstaddr & s->cirrus_addr_mask),
             s->cirrus_blt_dstpitch,
             s->cirrus_blt_width, s->cirrus_blt_height);
    cirrus_invalidate_region(s, s->cirrus_blt_dstaddr,
			     s->cirrus_blt_dstpitch, s->cirrus_blt_width,
			     s->cirrus_blt_height);
    cirrus_bitblt_reset(s);
    return 1;
}

/***************************************
 *
 *  bitblt (video-to-video)
 *
 ***************************************/

static int cirrus_bitblt_videotovideo_patterncopy(CirrusVGAState * s)
{
    return cirrus_bitblt_common_patterncopy(s,
					    s->vga.vram_ptr + ((s->cirrus_blt_srcaddr & ~7) &
                                            s->cirrus_addr_mask));
}

static void cirrus_do_copy(CirrusVGAState *s, int dst, int src, int w, int h)
{
    int sx = 0, sy = 0;
    int dx = 0, dy = 0;
    int depth = 0;
    int notify = 0;

    /* make sure to only copy if it's a plain copy ROP */
    if (*s->cirrus_rop == cirrus_bitblt_rop_fwd_src ||
        *s->cirrus_rop == cirrus_bitblt_rop_bkwd_src) {

        int width, height;

        depth = s->vga.get_bpp(&s->vga) / 8;
        s->vga.get_resolution(&s->vga, &width, &height);

        /* extra x, y */
        sx = (src % ABS(s->cirrus_blt_srcpitch)) / depth;
        sy = (src / ABS(s->cirrus_blt_srcpitch));
        dx = (dst % ABS(s->cirrus_blt_dstpitch)) / depth;
        dy = (dst / ABS(s->cirrus_blt_dstpitch));

        /* normalize width */
        w /= depth;

        /* if we're doing a backward copy, we have to adjust
           our x/y to be the upper left corner (instead of the lower
           right corner) */
        if (s->cirrus_blt_dstpitch < 0) {
            sx -= (s->cirrus_blt_width / depth) - 1;
            dx -= (s->cirrus_blt_width / depth) - 1;
            sy -= s->cirrus_blt_height - 1;
            dy -= s->cirrus_blt_height - 1;
        }

        /* are we in the visible portion of memory? */
        if (sx >= 0 && sy >= 0 && dx >= 0 && dy >= 0 &&
            (sx + w) <= width && (sy + h) <= height &&
            (dx + w) <= width && (dy + h) <= height) {
            notify = 1;
        }
    }

    /* we have to flush all pending changes so that the copy
       is generated at the appropriate moment in time */
    if (notify)
	vga_hw_update();

    (*s->cirrus_rop) (s, s->vga.vram_ptr +
		      (s->cirrus_blt_dstaddr & s->cirrus_addr_mask),
		      s->vga.vram_ptr +
		      (s->cirrus_blt_srcaddr & s->cirrus_addr_mask),
		      s->cirrus_blt_dstpitch, s->cirrus_blt_srcpitch,
		      s->cirrus_blt_width, s->cirrus_blt_height);

    if (notify)
	qemu_console_copy(s->vga.ds,
			  sx, sy, dx, dy,
			  s->cirrus_blt_width / depth,
			  s->cirrus_blt_height);

    /* we don't have to notify the display that this portion has
       changed since qemu_console_copy implies this */

    cirrus_invalidate_region(s, s->cirrus_blt_dstaddr,
				s->cirrus_blt_dstpitch, s->cirrus_blt_width,
				s->cirrus_blt_height);
}

static int cirrus_bitblt_videotovideo_copy(CirrusVGAState * s)
{
    if (BLTUNSAFE(s))
        return 0;

    cirrus_do_copy(s, s->cirrus_blt_dstaddr - s->vga.start_addr,
            s->cirrus_blt_srcaddr - s->vga.start_addr,
            s->cirrus_blt_width, s->cirrus_blt_height);

    return 1;
}

/***************************************
 *
 *  bitblt (cpu-to-video)
 *
 ***************************************/

static void cirrus_bitblt_cputovideo_next(CirrusVGAState * s)
{
    int copy_count;
    uint8_t *end_ptr;

    if (s->cirrus_srccounter > 0) {
        if (s->cirrus_blt_mode & CIRRUS_BLTMODE_PATTERNCOPY) {
            cirrus_bitblt_common_patterncopy(s, s->cirrus_bltbuf);
        the_end:
            s->cirrus_srccounter = 0;
            cirrus_bitblt_reset(s);
        } else {
            /* at least one scan line */
            do {
                (*s->cirrus_rop)(s, s->vga.vram_ptr +
                                 (s->cirrus_blt_dstaddr & s->cirrus_addr_mask),
                                  s->cirrus_bltbuf, 0, 0, s->cirrus_blt_width, 1);
                cirrus_invalidate_region(s, s->cirrus_blt_dstaddr, 0,
                                         s->cirrus_blt_width, 1);
                s->cirrus_blt_dstaddr += s->cirrus_blt_dstpitch;
                s->cirrus_srccounter -= s->cirrus_blt_srcpitch;
                if (s->cirrus_srccounter <= 0)
                    goto the_end;
                /* more bytes than needed can be transfered because of
                   word alignment, so we keep them for the next line */
                /* XXX: keep alignment to speed up transfer */
                end_ptr = s->cirrus_bltbuf + s->cirrus_blt_srcpitch;
                copy_count = s->cirrus_srcptr_end - end_ptr;
                memmove(s->cirrus_bltbuf, end_ptr, copy_count);
                s->cirrus_srcptr = s->cirrus_bltbuf + copy_count;
                s->cirrus_srcptr_end = s->cirrus_bltbuf + s->cirrus_blt_srcpitch;
            } while (s->cirrus_srcptr >= s->cirrus_srcptr_end);
        }
    }
}

/***************************************
 *
 *  bitblt wrapper
 *
 ***************************************/

static void cirrus_bitblt_reset(CirrusVGAState * s)
{
    int need_update;

    s->vga.gr[0x31] &=
	~(CIRRUS_BLT_START | CIRRUS_BLT_BUSY | CIRRUS_BLT_FIFOUSED);
    need_update = s->cirrus_srcptr != &s->cirrus_bltbuf[0]
        || s->cirrus_srcptr_end != &s->cirrus_bltbuf[0];
    s->cirrus_srcptr = &s->cirrus_bltbuf[0];
    s->cirrus_srcptr_end = &s->cirrus_bltbuf[0];
    s->cirrus_srccounter = 0;
    if (!need_update)
        return;
    cirrus_update_memory_access(s);
}

static int cirrus_bitblt_cputovideo(CirrusVGAState * s)
{
    int w;

    s->cirrus_blt_mode &= ~CIRRUS_BLTMODE_MEMSYSSRC;
    s->cirrus_srcptr = &s->cirrus_bltbuf[0];
    s->cirrus_srcptr_end = &s->cirrus_bltbuf[0];

    if (s->cirrus_blt_mode & CIRRUS_BLTMODE_PATTERNCOPY) {
	if (s->cirrus_blt_mode & CIRRUS_BLTMODE_COLOREXPAND) {
	    s->cirrus_blt_srcpitch = 8;
	} else {
            /* XXX: check for 24 bpp */
	    s->cirrus_blt_srcpitch = 8 * 8 * s->cirrus_blt_pixelwidth;
	}
	s->cirrus_srccounter = s->cirrus_blt_srcpitch;
    } else {
	if (s->cirrus_blt_mode & CIRRUS_BLTMODE_COLOREXPAND) {
            w = s->cirrus_blt_width / s->cirrus_blt_pixelwidth;
            if (s->cirrus_blt_modeext & CIRRUS_BLTMODEEXT_DWORDGRANULARITY)
                s->cirrus_blt_srcpitch = ((w + 31) >> 5);
            else
                s->cirrus_blt_srcpitch = ((w + 7) >> 3);
	} else {
            /* always align input size to 32 bits */
	    s->cirrus_blt_srcpitch = (s->cirrus_blt_width + 3) & ~3;
	}
        s->cirrus_srccounter = s->cirrus_blt_srcpitch * s->cirrus_blt_height;
    }
    s->cirrus_srcptr = s->cirrus_bltbuf;
    s->cirrus_srcptr_end = s->cirrus_bltbuf + s->cirrus_blt_srcpitch;
    cirrus_update_memory_access(s);
    return 1;
}

static int cirrus_bitblt_videotocpu(CirrusVGAState * s)
{
    /* XXX */
#ifdef DEBUG_BITBLT
    printf("cirrus: bitblt (video to cpu) is not implemented yet\n");
#endif
    return 0;
}

static int cirrus_bitblt_videotovideo(CirrusVGAState * s)
{
    int ret;

    if (s->cirrus_blt_mode & CIRRUS_BLTMODE_PATTERNCOPY) {
	ret = cirrus_bitblt_videotovideo_patterncopy(s);
    } else {
	ret = cirrus_bitblt_videotovideo_copy(s);
    }
    if (ret)
	cirrus_bitblt_reset(s);
    return ret;
}

static void cirrus_bitblt_start(CirrusVGAState * s)
{
    uint8_t blt_rop;

    s->vga.gr[0x31] |= CIRRUS_BLT_BUSY;

    s->cirrus_blt_width = (s->vga.gr[0x20] | (s->vga.gr[0x21] << 8)) + 1;
    s->cirrus_blt_height = (s->vga.gr[0x22] | (s->vga.gr[0x23] << 8)) + 1;
    s->cirrus_blt_dstpitch = (s->vga.gr[0x24] | (s->vga.gr[0x25] << 8));
    s->cirrus_blt_srcpitch = (s->vga.gr[0x26] | (s->vga.gr[0x27] << 8));
    s->cirrus_blt_dstaddr =
	(s->vga.gr[0x28] | (s->vga.gr[0x29] << 8) | (s->vga.gr[0x2a] << 16));
    s->cirrus_blt_srcaddr =
	(s->vga.gr[0x2c] | (s->vga.gr[0x2d] << 8) | (s->vga.gr[0x2e] << 16));
    s->cirrus_blt_mode = s->vga.gr[0x30];
    s->cirrus_blt_modeext = s->vga.gr[0x33];
    blt_rop = s->vga.gr[0x32];

#ifdef DEBUG_BITBLT
    printf("rop=0x%02x mode=0x%02x modeext=0x%02x w=%d h=%d dpitch=%d spitch=%d daddr=0x%08x saddr=0x%08x writemask=0x%02x\n",
           blt_rop,
           s->cirrus_blt_mode,
           s->cirrus_blt_modeext,
           s->cirrus_blt_width,
           s->cirrus_blt_height,
           s->cirrus_blt_dstpitch,
           s->cirrus_blt_srcpitch,
           s->cirrus_blt_dstaddr,
           s->cirrus_blt_srcaddr,
           s->vga.gr[0x2f]);
#endif

    switch (s->cirrus_blt_mode & CIRRUS_BLTMODE_PIXELWIDTHMASK) {
    case CIRRUS_BLTMODE_PIXELWIDTH8:
	s->cirrus_blt_pixelwidth = 1;
	break;
    case CIRRUS_BLTMODE_PIXELWIDTH16:
	s->cirrus_blt_pixelwidth = 2;
	break;
    case CIRRUS_BLTMODE_PIXELWIDTH24:
	s->cirrus_blt_pixelwidth = 3;
	break;
    case CIRRUS_BLTMODE_PIXELWIDTH32:
	s->cirrus_blt_pixelwidth = 4;
	break;
    default:
#ifdef DEBUG_BITBLT
	printf("cirrus: bitblt - pixel width is unknown\n");
#endif
	goto bitblt_ignore;
    }
    s->cirrus_blt_mode &= ~CIRRUS_BLTMODE_PIXELWIDTHMASK;

    if ((s->
	 cirrus_blt_mode & (CIRRUS_BLTMODE_MEMSYSSRC |
			    CIRRUS_BLTMODE_MEMSYSDEST))
	== (CIRRUS_BLTMODE_MEMSYSSRC | CIRRUS_BLTMODE_MEMSYSDEST)) {
#ifdef DEBUG_BITBLT
	printf("cirrus: bitblt - memory-to-memory copy is requested\n");
#endif
	goto bitblt_ignore;
    }

    if ((s->cirrus_blt_modeext & CIRRUS_BLTMODEEXT_SOLIDFILL) &&
        (s->cirrus_blt_mode & (CIRRUS_BLTMODE_MEMSYSDEST |
                               CIRRUS_BLTMODE_TRANSPARENTCOMP |
                               CIRRUS_BLTMODE_PATTERNCOPY |
                               CIRRUS_BLTMODE_COLOREXPAND)) ==
         (CIRRUS_BLTMODE_PATTERNCOPY | CIRRUS_BLTMODE_COLOREXPAND)) {
        cirrus_bitblt_fgcol(s);
        cirrus_bitblt_solidfill(s, blt_rop);
    } else {
        if ((s->cirrus_blt_mode & (CIRRUS_BLTMODE_COLOREXPAND |
                                   CIRRUS_BLTMODE_PATTERNCOPY)) ==
            CIRRUS_BLTMODE_COLOREXPAND) {

            if (s->cirrus_blt_mode & CIRRUS_BLTMODE_TRANSPARENTCOMP) {
                if (s->cirrus_blt_modeext & CIRRUS_BLTMODEEXT_COLOREXPINV)
                    cirrus_bitblt_bgcol(s);
                else
                    cirrus_bitblt_fgcol(s);
                s->cirrus_rop = cirrus_colorexpand_transp[rop_to_index[blt_rop]][s->cirrus_blt_pixelwidth - 1];
            } else {
                cirrus_bitblt_fgcol(s);
                cirrus_bitblt_bgcol(s);
                s->cirrus_rop = cirrus_colorexpand[rop_to_index[blt_rop]][s->cirrus_blt_pixelwidth - 1];
            }
        } else if (s->cirrus_blt_mode & CIRRUS_BLTMODE_PATTERNCOPY) {
            if (s->cirrus_blt_mode & CIRRUS_BLTMODE_COLOREXPAND) {
                if (s->cirrus_blt_mode & CIRRUS_BLTMODE_TRANSPARENTCOMP) {
                    if (s->cirrus_blt_modeext & CIRRUS_BLTMODEEXT_COLOREXPINV)
                        cirrus_bitblt_bgcol(s);
                    else
                        cirrus_bitblt_fgcol(s);
                    s->cirrus_rop = cirrus_colorexpand_pattern_transp[rop_to_index[blt_rop]][s->cirrus_blt_pixelwidth - 1];
                } else {
                    cirrus_bitblt_fgcol(s);
                    cirrus_bitblt_bgcol(s);
                    s->cirrus_rop = cirrus_colorexpand_pattern[rop_to_index[blt_rop]][s->cirrus_blt_pixelwidth - 1];
                }
            } else {
                s->cirrus_rop = cirrus_patternfill[rop_to_index[blt_rop]][s->cirrus_blt_pixelwidth - 1];
            }
        } else {
	    if (s->cirrus_blt_mode & CIRRUS_BLTMODE_TRANSPARENTCOMP) {
		if (s->cirrus_blt_pixelwidth > 2) {
		    printf("src transparent without colorexpand must be 8bpp or 16bpp\n");
		    goto bitblt_ignore;
		}
		if (s->cirrus_blt_mode & CIRRUS_BLTMODE_BACKWARDS) {
		    s->cirrus_blt_dstpitch = -s->cirrus_blt_dstpitch;
		    s->cirrus_blt_srcpitch = -s->cirrus_blt_srcpitch;
		    s->cirrus_rop = cirrus_bkwd_transp_rop[rop_to_index[blt_rop]][s->cirrus_blt_pixelwidth - 1];
		} else {
		    s->cirrus_rop = cirrus_fwd_transp_rop[rop_to_index[blt_rop]][s->cirrus_blt_pixelwidth - 1];
		}
	    } else {
		if (s->cirrus_blt_mode & CIRRUS_BLTMODE_BACKWARDS) {
		    s->cirrus_blt_dstpitch = -s->cirrus_blt_dstpitch;
		    s->cirrus_blt_srcpitch = -s->cirrus_blt_srcpitch;
		    s->cirrus_rop = cirrus_bkwd_rop[rop_to_index[blt_rop]];
		} else {
		    s->cirrus_rop = cirrus_fwd_rop[rop_to_index[blt_rop]];
		}
	    }
	}
        // setup bitblt engine.
        if (s->cirrus_blt_mode & CIRRUS_BLTMODE_MEMSYSSRC) {
            if (!cirrus_bitblt_cputovideo(s))
                goto bitblt_ignore;
        } else if (s->cirrus_blt_mode & CIRRUS_BLTMODE_MEMSYSDEST) {
            if (!cirrus_bitblt_videotocpu(s))
                goto bitblt_ignore;
        } else {
            if (!cirrus_bitblt_videotovideo(s))
                goto bitblt_ignore;
        }
    }
    return;
  bitblt_ignore:;
    cirrus_bitblt_reset(s);
}

static void cirrus_write_bitblt(CirrusVGAState * s, unsigned reg_value)
{
    unsigned old_value;

    old_value = s->vga.gr[0x31];
    s->vga.gr[0x31] = reg_value;

    if (((old_value & CIRRUS_BLT_RESET) != 0) &&
	((reg_value & CIRRUS_BLT_RESET) == 0)) {
	cirrus_bitblt_reset(s);
    } else if (((old_value & CIRRUS_BLT_START) == 0) &&
	       ((reg_value & CIRRUS_BLT_START) != 0)) {
	cirrus_bitblt_start(s);
    }
}


/***************************************
 *
 *  basic parameters
 *
 ***************************************/

static void cirrus_get_offsets(VGACommonState *s1,
                               uint32_t *pline_offset,
                               uint32_t *pstart_addr,
                               uint32_t *pline_compare)
{
    CirrusVGAState * s = container_of(s1, CirrusVGAState, vga);
    uint32_t start_addr, line_offset, line_compare;

    line_offset = s->vga.cr[0x13]
	| ((s->vga.cr[0x1b] & 0x10) << 4);
    line_offset <<= 3;
    *pline_offset = line_offset;

    start_addr = (s->vga.cr[0x0c] << 8)
	| s->vga.cr[0x0d]
	| ((s->vga.cr[0x1b] & 0x01) << 16)
	| ((s->vga.cr[0x1b] & 0x0c) << 15)
	| ((s->vga.cr[0x1d] & 0x80) << 12);
    *pstart_addr = start_addr;

    line_compare = s->vga.cr[0x18] |
        ((s->vga.cr[0x07] & 0x10) << 4) |
        ((s->vga.cr[0x09] & 0x40) << 3);
    *pline_compare = line_compare;
}

static uint32_t cirrus_get_bpp16_depth(CirrusVGAState * s)
{
    uint32_t ret = 16;

    switch (s->cirrus_hidden_dac_data & 0xf) {
    case 0:
	ret = 15;
	break;			/* Sierra HiColor */
    case 1:
	ret = 16;
	break;			/* XGA HiColor */
    default:
#ifdef DEBUG_CIRRUS
	printf("cirrus: invalid DAC value %x in 16bpp\n",
	       (s->cirrus_hidden_dac_data & 0xf));
#endif
	ret = 15;		/* XXX */
	break;
    }
    return ret;
}

static int cirrus_get_bpp(VGACommonState *s1)
{
    CirrusVGAState * s = container_of(s1, CirrusVGAState, vga);
    uint32_t ret = 8;

    if ((s->vga.sr[0x07] & 0x01) != 0) {
	/* Cirrus SVGA */
	switch (s->vga.sr[0x07] & CIRRUS_SR7_BPP_MASK) {
	case CIRRUS_SR7_BPP_8:
	    ret = 8;
	    break;
	case CIRRUS_SR7_BPP_16_DOUBLEVCLK:
	    ret = cirrus_get_bpp16_depth(s);
	    break;
	case CIRRUS_SR7_BPP_24:
	    ret = 24;
	    break;
	case CIRRUS_SR7_BPP_16:
	    ret = cirrus_get_bpp16_depth(s);
	    break;
	case CIRRUS_SR7_BPP_32:
	    ret = 32;
	    break;
	default:
#ifdef DEBUG_CIRRUS
	    printf("cirrus: unknown bpp - sr7=%x\n", s->vga.sr[0x7]);
#endif
	    ret = 8;
	    break;
	}
    } else {
	/* VGA */
	ret = 0;
    }

    return ret;
}

static void cirrus_get_resolution(VGACommonState *s, int *pwidth, int *pheight)
{
    int width, height;

    width = (s->cr[0x01] + 1) * 8;
    height = s->cr[0x12] |
        ((s->cr[0x07] & 0x02) << 7) |
        ((s->cr[0x07] & 0x40) << 3);
    height = (height + 1);
    /* interlace support */
    if (s->cr[0x1a] & 0x01)
        height = height * 2;
    *pwidth = width;
    *pheight = height;
}

/***************************************
 *
 * bank memory
 *
 ***************************************/

static void cirrus_update_bank_ptr(CirrusVGAState * s, unsigned bank_index)
{
    unsigned offset;
    unsigned limit;

    if ((s->vga.gr[0x0b] & 0x01) != 0)	/* dual bank */
	offset = s->vga.gr[0x09 + bank_index];
    else			/* single bank */
	offset = s->vga.gr[0x09];

    if ((s->vga.gr[0x0b] & 0x20) != 0)
	offset <<= 14;
    else
	offset <<= 12;

    if (s->real_vram_size <= offset)
	limit = 0;
    else
	limit = s->real_vram_size - offset;

    if (((s->vga.gr[0x0b] & 0x01) == 0) && (bank_index != 0)) {
	if (limit > 0x8000) {
	    offset += 0x8000;
	    limit -= 0x8000;
	} else {
	    limit = 0;
	}
    }

    if (limit > 0) {
	s->cirrus_bank_base[bank_index] = offset;
	s->cirrus_bank_limit[bank_index] = limit;
    } else {
	s->cirrus_bank_base[bank_index] = 0;
	s->cirrus_bank_limit[bank_index] = 0;
    }
}

/***************************************
 *
 *  I/O access between 0x3c4-0x3c5
 *
 ***************************************/

static int cirrus_vga_read_sr(CirrusVGAState * s)
{
    switch (s->vga.sr_index) {
    case 0x00:			// Standard VGA
    case 0x01:			// Standard VGA
    case 0x02:			// Standard VGA
    case 0x03:			// Standard VGA
    case 0x04:			// Standard VGA
	return s->vga.sr[s->vga.sr_index];
    case 0x06:			// Unlock Cirrus extensions
	return s->vga.sr[s->vga.sr_index];
    case 0x10:
    case 0x30:
    case 0x50:
    case 0x70:			// Graphics Cursor X
    case 0x90:
    case 0xb0:
    case 0xd0:
    case 0xf0:			// Graphics Cursor X
	return s->vga.sr[0x10];
    case 0x11:
    case 0x31:
    case 0x51:
    case 0x71:			// Graphics Cursor Y
    case 0x91:
    case 0xb1:
    case 0xd1:
    case 0xf1:			// Graphics Cursor Y
	return s->vga.sr[0x11];
    case 0x05:			// ???
    case 0x07:			// Extended Sequencer Mode
    case 0x08:			// EEPROM Control
    case 0x09:			// Scratch Register 0
    case 0x0a:			// Scratch Register 1
    case 0x0b:			// VCLK 0
    case 0x0c:			// VCLK 1
    case 0x0d:			// VCLK 2
    case 0x0e:			// VCLK 3
    case 0x0f:			// DRAM Control
    case 0x12:			// Graphics Cursor Attribute
    case 0x13:			// Graphics Cursor Pattern Address
    case 0x14:			// Scratch Register 2
    case 0x15:			// Scratch Register 3
    case 0x16:			// Performance Tuning Register
    case 0x17:			// Configuration Readback and Extended Control
    case 0x18:			// Signature Generator Control
    case 0x19:			// Signal Generator Result
    case 0x1a:			// Signal Generator Result
    case 0x1b:			// VCLK 0 Denominator & Post
    case 0x1c:			// VCLK 1 Denominator & Post
    case 0x1d:			// VCLK 2 Denominator & Post
    case 0x1e:			// VCLK 3 Denominator & Post
    case 0x1f:			// BIOS Write Enable and MCLK select
#ifdef DEBUG_CIRRUS
	printf("cirrus: handled inport sr_index %02x\n", s->vga.sr_index);
#endif
	return s->vga.sr[s->vga.sr_index];
    default:
#ifdef DEBUG_CIRRUS
	printf("cirrus: inport sr_index %02x\n", s->vga.sr_index);
#endif
	return 0xff;
	break;
    }
}

static void cirrus_vga_write_sr(CirrusVGAState * s, uint32_t val)
{
    switch (s->vga.sr_index) {
    case 0x00:			// Standard VGA
    case 0x01:			// Standard VGA
    case 0x02:			// Standard VGA
    case 0x03:			// Standard VGA
    case 0x04:			// Standard VGA
	s->vga.sr[s->vga.sr_index] = val & sr_mask[s->vga.sr_index];
	if (s->vga.sr_index == 1)
            s->vga.update_retrace_info(&s->vga);
        break;
    case 0x06:			// Unlock Cirrus extensions
	val &= 0x17;
	if (val == 0x12) {
	    s->vga.sr[s->vga.sr_index] = 0x12;
	} else {
	    s->vga.sr[s->vga.sr_index] = 0x0f;
	}
	break;
    case 0x10:
    case 0x30:
    case 0x50:
    case 0x70:			// Graphics Cursor X
    case 0x90:
    case 0xb0:
    case 0xd0:
    case 0xf0:			// Graphics Cursor X
	s->vga.sr[0x10] = val;
	s->hw_cursor_x = (val << 3) | (s->vga.sr_index >> 5);
	break;
    case 0x11:
    case 0x31:
    case 0x51:
    case 0x71:			// Graphics Cursor Y
    case 0x91:
    case 0xb1:
    case 0xd1:
    case 0xf1:			// Graphics Cursor Y
	s->vga.sr[0x11] = val;
	s->hw_cursor_y = (val << 3) | (s->vga.sr_index >> 5);
	break;
    case 0x07:			// Extended Sequencer Mode
    cirrus_update_memory_access(s);
    case 0x08:			// EEPROM Control
    case 0x09:			// Scratch Register 0
    case 0x0a:			// Scratch Register 1
    case 0x0b:			// VCLK 0
    case 0x0c:			// VCLK 1
    case 0x0d:			// VCLK 2
    case 0x0e:			// VCLK 3
    case 0x0f:			// DRAM Control
    case 0x12:			// Graphics Cursor Attribute
    case 0x13:			// Graphics Cursor Pattern Address
    case 0x14:			// Scratch Register 2
    case 0x15:			// Scratch Register 3
    case 0x16:			// Performance Tuning Register
    case 0x18:			// Signature Generator Control
    case 0x19:			// Signature Generator Result
    case 0x1a:			// Signature Generator Result
    case 0x1b:			// VCLK 0 Denominator & Post
    case 0x1c:			// VCLK 1 Denominator & Post
    case 0x1d:			// VCLK 2 Denominator & Post
    case 0x1e:			// VCLK 3 Denominator & Post
    case 0x1f:			// BIOS Write Enable and MCLK select
	s->vga.sr[s->vga.sr_index] = val;
#ifdef DEBUG_CIRRUS
	printf("cirrus: handled outport sr_index %02x, sr_value %02x\n",
	       s->vga.sr_index, val);
#endif
	break;
    case 0x17:			// Configuration Readback and Extended Control
	s->vga.sr[s->vga.sr_index] = (s->vga.sr[s->vga.sr_index] & 0x38)
                                   | (val & 0xc7);
        cirrus_update_memory_access(s);
        break;
    default:
#ifdef DEBUG_CIRRUS
	printf("cirrus: outport sr_index %02x, sr_value %02x\n",
               s->vga.sr_index, val);
#endif
	break;
    }
}

/***************************************
 *
 *  I/O access at 0x3c6
 *
 ***************************************/

static int cirrus_read_hidden_dac(CirrusVGAState * s)
{
    if (++s->cirrus_hidden_dac_lockindex == 5) {
        s->cirrus_hidden_dac_lockindex = 0;
        return s->cirrus_hidden_dac_data;
    }
    return 0xff;
}

static void cirrus_write_hidden_dac(CirrusVGAState * s, int reg_value)
{
    if (s->cirrus_hidden_dac_lockindex == 4) {
	s->cirrus_hidden_dac_data = reg_value;
#if defined(DEBUG_CIRRUS)
	printf("cirrus: outport hidden DAC, value %02x\n", reg_value);
#endif
    }
    s->cirrus_hidden_dac_lockindex = 0;
}

/***************************************
 *
 *  I/O access at 0x3c9
 *
 ***************************************/

static int cirrus_vga_read_palette(CirrusVGAState * s)
{
    int val;

    if ((s->vga.sr[0x12] & CIRRUS_CURSOR_HIDDENPEL)) {
        val = s->cirrus_hidden_palette[(s->vga.dac_read_index & 0x0f) * 3 +
                                       s->vga.dac_sub_index];
    } else {
        val = s->vga.palette[s->vga.dac_read_index * 3 + s->vga.dac_sub_index];
    }
    if (++s->vga.dac_sub_index == 3) {
	s->vga.dac_sub_index = 0;
	s->vga.dac_read_index++;
    }
    return val;
}

static void cirrus_vga_write_palette(CirrusVGAState * s, int reg_value)
{
    s->vga.dac_cache[s->vga.dac_sub_index] = reg_value;
    if (++s->vga.dac_sub_index == 3) {
        if ((s->vga.sr[0x12] & CIRRUS_CURSOR_HIDDENPEL)) {
            memcpy(&s->cirrus_hidden_palette[(s->vga.dac_write_index & 0x0f) * 3],
                   s->vga.dac_cache, 3);
        } else {
            memcpy(&s->vga.palette[s->vga.dac_write_index * 3], s->vga.dac_cache, 3);
        }
        /* XXX update cursor */
	s->vga.dac_sub_index = 0;
	s->vga.dac_write_index++;
    }
}

/***************************************
 *
 *  I/O access between 0x3ce-0x3cf
 *
 ***************************************/

static int cirrus_vga_read_gr(CirrusVGAState * s, unsigned reg_index)
{
    switch (reg_index) {
    case 0x00: // Standard VGA, BGCOLOR 0x000000ff
        return s->cirrus_shadow_gr0;
    case 0x01: // Standard VGA, FGCOLOR 0x000000ff
        return s->cirrus_shadow_gr1;
    case 0x02:			// Standard VGA
    case 0x03:			// Standard VGA
    case 0x04:			// Standard VGA
    case 0x06:			// Standard VGA
    case 0x07:			// Standard VGA
    case 0x08:			// Standard VGA
        return s->vga.gr[s->vga.gr_index];
    case 0x05:			// Standard VGA, Cirrus extended mode
    default:
	break;
    }

    if (reg_index < 0x3a) {
	return s->vga.gr[reg_index];
    } else {
#ifdef DEBUG_CIRRUS
	printf("cirrus: inport gr_index %02x\n", reg_index);
#endif
	return 0xff;
    }
}

static void
cirrus_vga_write_gr(CirrusVGAState * s, unsigned reg_index, int reg_value)
{
#if defined(DEBUG_BITBLT) && 0
    printf("gr%02x: %02x\n", reg_index, reg_value);
#endif
    switch (reg_index) {
    case 0x00:			// Standard VGA, BGCOLOR 0x000000ff
	s->vga.gr[reg_index] = reg_value & gr_mask[reg_index];
	s->cirrus_shadow_gr0 = reg_value;
	break;
    case 0x01:			// Standard VGA, FGCOLOR 0x000000ff
	s->vga.gr[reg_index] = reg_value & gr_mask[reg_index];
	s->cirrus_shadow_gr1 = reg_value;
	break;
    case 0x02:			// Standard VGA
    case 0x03:			// Standard VGA
    case 0x04:			// Standard VGA
    case 0x06:			// Standard VGA
    case 0x07:			// Standard VGA
    case 0x08:			// Standard VGA
	s->vga.gr[reg_index] = reg_value & gr_mask[reg_index];
        break;
    case 0x05:			// Standard VGA, Cirrus extended mode
	s->vga.gr[reg_index] = reg_value & 0x7f;
        cirrus_update_memory_access(s);
	break;
    case 0x09:			// bank offset #0
    case 0x0A:			// bank offset #1
	s->vga.gr[reg_index] = reg_value;
	cirrus_update_bank_ptr(s, 0);
	cirrus_update_bank_ptr(s, 1);
        cirrus_update_memory_access(s);
        break;
    case 0x0B:
	s->vga.gr[reg_index] = reg_value;
	cirrus_update_bank_ptr(s, 0);
	cirrus_update_bank_ptr(s, 1);
        cirrus_update_memory_access(s);
	break;
    case 0x10:			// BGCOLOR 0x0000ff00
    case 0x11:			// FGCOLOR 0x0000ff00
    case 0x12:			// BGCOLOR 0x00ff0000
    case 0x13:			// FGCOLOR 0x00ff0000
    case 0x14:			// BGCOLOR 0xff000000
    case 0x15:			// FGCOLOR 0xff000000
    case 0x20:			// BLT WIDTH 0x0000ff
    case 0x22:			// BLT HEIGHT 0x0000ff
    case 0x24:			// BLT DEST PITCH 0x0000ff
    case 0x26:			// BLT SRC PITCH 0x0000ff
    case 0x28:			// BLT DEST ADDR 0x0000ff
    case 0x29:			// BLT DEST ADDR 0x00ff00
    case 0x2c:			// BLT SRC ADDR 0x0000ff
    case 0x2d:			// BLT SRC ADDR 0x00ff00
    case 0x2f:                  // BLT WRITEMASK
    case 0x30:			// BLT MODE
    case 0x32:			// RASTER OP
    case 0x33:			// BLT MODEEXT
    case 0x34:			// BLT TRANSPARENT COLOR 0x00ff
    case 0x35:			// BLT TRANSPARENT COLOR 0xff00
    case 0x38:			// BLT TRANSPARENT COLOR MASK 0x00ff
    case 0x39:			// BLT TRANSPARENT COLOR MASK 0xff00
	s->vga.gr[reg_index] = reg_value;
	break;
    case 0x21:			// BLT WIDTH 0x001f00
    case 0x23:			// BLT HEIGHT 0x001f00
    case 0x25:			// BLT DEST PITCH 0x001f00
    case 0x27:			// BLT SRC PITCH 0x001f00
	s->vga.gr[reg_index] = reg_value & 0x1f;
	break;
    case 0x2a:			// BLT DEST ADDR 0x3f0000
	s->vga.gr[reg_index] = reg_value & 0x3f;
        /* if auto start mode, starts bit blt now */
        if (s->vga.gr[0x31] & CIRRUS_BLT_AUTOSTART) {
            cirrus_bitblt_start(s);
        }
	break;
    case 0x2e:			// BLT SRC ADDR 0x3f0000
	s->vga.gr[reg_index] = reg_value & 0x3f;
	break;
    case 0x31:			// BLT STATUS/START
	cirrus_write_bitblt(s, reg_value);
	break;
    default:
#ifdef DEBUG_CIRRUS
	printf("cirrus: outport gr_index %02x, gr_value %02x\n", reg_index,
	       reg_value);
#endif
	break;
    }
}

/***************************************
 *
 *  I/O access between 0x3d4-0x3d5
 *
 ***************************************/

static int cirrus_vga_read_cr(CirrusVGAState * s, unsigned reg_index)
{
    switch (reg_index) {
    case 0x00:			// Standard VGA
    case 0x01:			// Standard VGA
    case 0x02:			// Standard VGA
    case 0x03:			// Standard VGA
    case 0x04:			// Standard VGA
    case 0x05:			// Standard VGA
    case 0x06:			// Standard VGA
    case 0x07:			// Standard VGA
    case 0x08:			// Standard VGA
    case 0x09:			// Standard VGA
    case 0x0a:			// Standard VGA
    case 0x0b:			// Standard VGA
    case 0x0c:			// Standard VGA
    case 0x0d:			// Standard VGA
    case 0x0e:			// Standard VGA
    case 0x0f:			// Standard VGA
    case 0x10:			// Standard VGA
    case 0x11:			// Standard VGA
    case 0x12:			// Standard VGA
    case 0x13:			// Standard VGA
    case 0x14:			// Standard VGA
    case 0x15:			// Standard VGA
    case 0x16:			// Standard VGA
    case 0x17:			// Standard VGA
    case 0x18:			// Standard VGA
	return s->vga.cr[s->vga.cr_index];
    case 0x24:			// Attribute Controller Toggle Readback (R)
        return (s->vga.ar_flip_flop << 7);
    case 0x19:			// Interlace End
    case 0x1a:			// Miscellaneous Control
    case 0x1b:			// Extended Display Control
    case 0x1c:			// Sync Adjust and Genlock
    case 0x1d:			// Overlay Extended Control
    case 0x22:			// Graphics Data Latches Readback (R)
    case 0x25:			// Part Status
    case 0x27:			// Part ID (R)
	return s->vga.cr[s->vga.cr_index];
    case 0x26:			// Attribute Controller Index Readback (R)
	return s->vga.ar_index & 0x3f;
	break;
    default:
#ifdef DEBUG_CIRRUS
	printf("cirrus: inport cr_index %02x\n", reg_index);
#endif
	return 0xff;
    }
}

static void cirrus_vga_write_cr(CirrusVGAState * s, int reg_value)
{
    switch (s->vga.cr_index) {
    case 0x00:			// Standard VGA
    case 0x01:			// Standard VGA
    case 0x02:			// Standard VGA
    case 0x03:			// Standard VGA
    case 0x04:			// Standard VGA
    case 0x05:			// Standard VGA
    case 0x06:			// Standard VGA
    case 0x07:			// Standard VGA
    case 0x08:			// Standard VGA
    case 0x09:			// Standard VGA
    case 0x0a:			// Standard VGA
    case 0x0b:			// Standard VGA
    case 0x0c:			// Standard VGA
    case 0x0d:			// Standard VGA
    case 0x0e:			// Standard VGA
    case 0x0f:			// Standard VGA
    case 0x10:			// Standard VGA
    case 0x11:			// Standard VGA
    case 0x12:			// Standard VGA
    case 0x13:			// Standard VGA
    case 0x14:			// Standard VGA
    case 0x15:			// Standard VGA
    case 0x16:			// Standard VGA
    case 0x17:			// Standard VGA
    case 0x18:			// Standard VGA
	/* handle CR0-7 protection */
	if ((s->vga.cr[0x11] & 0x80) && s->vga.cr_index <= 7) {
	    /* can always write bit 4 of CR7 */
	    if (s->vga.cr_index == 7)
		s->vga.cr[7] = (s->vga.cr[7] & ~0x10) | (reg_value & 0x10);
	    return;
	}
	s->vga.cr[s->vga.cr_index] = reg_value;
	switch(s->vga.cr_index) {
	case 0x00:
	case 0x04:
	case 0x05:
	case 0x06:
	case 0x07:
	case 0x11:
	case 0x17:
	    s->vga.update_retrace_info(&s->vga);
	    break;
	}
        break;
    case 0x19:			// Interlace End
    case 0x1a:			// Miscellaneous Control
    case 0x1b:			// Extended Display Control
    case 0x1c:			// Sync Adjust and Genlock
    case 0x1d:			// Overlay Extended Control
	s->vga.cr[s->vga.cr_index] = reg_value;
#ifdef DEBUG_CIRRUS
	printf("cirrus: handled outport cr_index %02x, cr_value %02x\n",
	       s->vga.cr_index, reg_value);
#endif
	break;
    case 0x22:			// Graphics Data Latches Readback (R)
    case 0x24:			// Attribute Controller Toggle Readback (R)
    case 0x26:			// Attribute Controller Index Readback (R)
    case 0x27:			// Part ID (R)
	break;
    case 0x25:			// Part Status
    default:
#ifdef DEBUG_CIRRUS
	printf("cirrus: outport cr_index %02x, cr_value %02x\n",
               s->vga.cr_index, reg_value);
#endif
	break;
    }
}

/***************************************
 *
 *  memory-mapped I/O (bitblt)
 *
 ***************************************/

static uint8_t cirrus_mmio_blt_read(CirrusVGAState * s, unsigned address)
{
    int value = 0xff;

    switch (address) {
    case (CIRRUS_MMIO_BLTBGCOLOR + 0):
	value = cirrus_vga_read_gr(s, 0x00);
	break;
    case (CIRRUS_MMIO_BLTBGCOLOR + 1):
	value = cirrus_vga_read_gr(s, 0x10);
	break;
    case (CIRRUS_MMIO_BLTBGCOLOR + 2):
	value = cirrus_vga_read_gr(s, 0x12);
	break;
    case (CIRRUS_MMIO_BLTBGCOLOR + 3):
	value = cirrus_vga_read_gr(s, 0x14);
	break;
    case (CIRRUS_MMIO_BLTFGCOLOR + 0):
	value = cirrus_vga_read_gr(s, 0x01);
	break;
    case (CIRRUS_MMIO_BLTFGCOLOR + 1):
	value = cirrus_vga_read_gr(s, 0x11);
	break;
    case (CIRRUS_MMIO_BLTFGCOLOR + 2):
	value = cirrus_vga_read_gr(s, 0x13);
	break;
    case (CIRRUS_MMIO_BLTFGCOLOR + 3):
	value = cirrus_vga_read_gr(s, 0x15);
	break;
    case (CIRRUS_MMIO_BLTWIDTH + 0):
	value = cirrus_vga_read_gr(s, 0x20);
	break;
    case (CIRRUS_MMIO_BLTWIDTH + 1):
	value = cirrus_vga_read_gr(s, 0x21);
	break;
    case (CIRRUS_MMIO_BLTHEIGHT + 0):
	value = cirrus_vga_read_gr(s, 0x22);
	break;
    case (CIRRUS_MMIO_BLTHEIGHT + 1):
	value = cirrus_vga_read_gr(s, 0x23);
	break;
    case (CIRRUS_MMIO_BLTDESTPITCH + 0):
	value = cirrus_vga_read_gr(s, 0x24);
	break;
    case (CIRRUS_MMIO_BLTDESTPITCH + 1):
	value = cirrus_vga_read_gr(s, 0x25);
	break;
    case (CIRRUS_MMIO_BLTSRCPITCH + 0):
	value = cirrus_vga_read_gr(s, 0x26);
	break;
    case (CIRRUS_MMIO_BLTSRCPITCH + 1):
	value = cirrus_vga_read_gr(s, 0x27);
	break;
    case (CIRRUS_MMIO_BLTDESTADDR + 0):
	value = cirrus_vga_read_gr(s, 0x28);
	break;
    case (CIRRUS_MMIO_BLTDESTADDR + 1):
	value = cirrus_vga_read_gr(s, 0x29);
	break;
    case (CIRRUS_MMIO_BLTDESTADDR + 2):
	value = cirrus_vga_read_gr(s, 0x2a);
	break;
    case (CIRRUS_MMIO_BLTSRCADDR + 0):
	value = cirrus_vga_read_gr(s, 0x2c);
	break;
    case (CIRRUS_MMIO_BLTSRCADDR + 1):
	value = cirrus_vga_read_gr(s, 0x2d);
	break;
    case (CIRRUS_MMIO_BLTSRCADDR + 2):
	value = cirrus_vga_read_gr(s, 0x2e);
	break;
    case CIRRUS_MMIO_BLTWRITEMASK:
	value = cirrus_vga_read_gr(s, 0x2f);
	break;
    case CIRRUS_MMIO_BLTMODE:
	value = cirrus_vga_read_gr(s, 0x30);
	break;
    case CIRRUS_MMIO_BLTROP:
	value = cirrus_vga_read_gr(s, 0x32);
	break;
    case CIRRUS_MMIO_BLTMODEEXT:
	value = cirrus_vga_read_gr(s, 0x33);
	break;
    case (CIRRUS_MMIO_BLTTRANSPARENTCOLOR + 0):
	value = cirrus_vga_read_gr(s, 0x34);
	break;
    case (CIRRUS_MMIO_BLTTRANSPARENTCOLOR + 1):
	value = cirrus_vga_read_gr(s, 0x35);
	break;
    case (CIRRUS_MMIO_BLTTRANSPARENTCOLORMASK + 0):
	value = cirrus_vga_read_gr(s, 0x38);
	break;
    case (CIRRUS_MMIO_BLTTRANSPARENTCOLORMASK + 1):
	value = cirrus_vga_read_gr(s, 0x39);
	break;
    case CIRRUS_MMIO_BLTSTATUS:
	value = cirrus_vga_read_gr(s, 0x31);
	break;
    default:
#ifdef DEBUG_CIRRUS
	printf("cirrus: mmio read - address 0x%04x\n", address);
#endif
	break;
    }

    return (uint8_t) value;
}

static void cirrus_mmio_blt_write(CirrusVGAState * s, unsigned address,
				  uint8_t value)
{
    switch (address) {
    case (CIRRUS_MMIO_BLTBGCOLOR + 0):
	cirrus_vga_write_gr(s, 0x00, value);
	break;
    case (CIRRUS_MMIO_BLTBGCOLOR + 1):
	cirrus_vga_write_gr(s, 0x10, value);
	break;
    case (CIRRUS_MMIO_BLTBGCOLOR + 2):
	cirrus_vga_write_gr(s, 0x12, value);
	break;
    case (CIRRUS_MMIO_BLTBGCOLOR + 3):
	cirrus_vga_write_gr(s, 0x14, value);
	break;
    case (CIRRUS_MMIO_BLTFGCOLOR + 0):
	cirrus_vga_write_gr(s, 0x01, value);
	break;
    case (CIRRUS_MMIO_BLTFGCOLOR + 1):
	cirrus_vga_write_gr(s, 0x11, value);
	break;
    case (CIRRUS_MMIO_BLTFGCOLOR + 2):
	cirrus_vga_write_gr(s, 0x13, value);
	break;
    case (CIRRUS_MMIO_BLTFGCOLOR + 3):
	cirrus_vga_write_gr(s, 0x15, value);
	break;
    case (CIRRUS_MMIO_BLTWIDTH + 0):
	cirrus_vga_write_gr(s, 0x20, value);
	break;
    case (CIRRUS_MMIO_BLTWIDTH + 1):
	cirrus_vga_write_gr(s, 0x21, value);
	break;
    case (CIRRUS_MMIO_BLTHEIGHT + 0):
	cirrus_vga_write_gr(s, 0x22, value);
	break;
    case (CIRRUS_MMIO_BLTHEIGHT + 1):
	cirrus_vga_write_gr(s, 0x23, value);
	break;
    case (CIRRUS_MMIO_BLTDESTPITCH + 0):
	cirrus_vga_write_gr(s, 0x24, value);
	break;
    case (CIRRUS_MMIO_BLTDESTPITCH + 1):
	cirrus_vga_write_gr(s, 0x25, value);
	break;
    case (CIRRUS_MMIO_BLTSRCPITCH + 0):
	cirrus_vga_write_gr(s, 0x26, value);
	break;
    case (CIRRUS_MMIO_BLTSRCPITCH + 1):
	cirrus_vga_write_gr(s, 0x27, value);
	break;
    case (CIRRUS_MMIO_BLTDESTADDR + 0):
	cirrus_vga_write_gr(s, 0x28, value);
	break;
    case (CIRRUS_MMIO_BLTDESTADDR + 1):
	cirrus_vga_write_gr(s, 0x29, value);
	break;
    case (CIRRUS_MMIO_BLTDESTADDR + 2):
	cirrus_vga_write_gr(s, 0x2a, value);
	break;
    case (CIRRUS_MMIO_BLTDESTADDR + 3):
	/* ignored */
	break;
    case (CIRRUS_MMIO_BLTSRCADDR + 0):
	cirrus_vga_write_gr(s, 0x2c, value);
	break;
    case (CIRRUS_MMIO_BLTSRCADDR + 1):
	cirrus_vga_write_gr(s, 0x2d, value);
	break;
    case (CIRRUS_MMIO_BLTSRCADDR + 2):
	cirrus_vga_write_gr(s, 0x2e, value);
	break;
    case CIRRUS_MMIO_BLTWRITEMASK:
	cirrus_vga_write_gr(s, 0x2f, value);
	break;
    case CIRRUS_MMIO_BLTMODE:
	cirrus_vga_write_gr(s, 0x30, value);
	break;
    case CIRRUS_MMIO_BLTROP:
	cirrus_vga_write_gr(s, 0x32, value);
	break;
    case CIRRUS_MMIO_BLTMODEEXT:
	cirrus_vga_write_gr(s, 0x33, value);
	break;
    case (CIRRUS_MMIO_BLTTRANSPARENTCOLOR + 0):
	cirrus_vga_write_gr(s, 0x34, value);
	break;
    case (CIRRUS_MMIO_BLTTRANSPARENTCOLOR + 1):
	cirrus_vga_write_gr(s, 0x35, value);
	break;
    case (CIRRUS_MMIO_BLTTRANSPARENTCOLORMASK + 0):
	cirrus_vga_write_gr(s, 0x38, value);
	break;
    case (CIRRUS_MMIO_BLTTRANSPARENTCOLORMASK + 1):
	cirrus_vga_write_gr(s, 0x39, value);
	break;
    case CIRRUS_MMIO_BLTSTATUS:
	cirrus_vga_write_gr(s, 0x31, value);
	break;
    default:
#ifdef DEBUG_CIRRUS
	printf("cirrus: mmio write - addr 0x%04x val 0x%02x (ignored)\n",
	       address, value);
#endif
	break;
    }
}

/***************************************
 *
 *  write mode 4/5
 *
 * assume TARGET_PAGE_SIZE >= 16
 *
 ***************************************/

static void cirrus_mem_writeb_mode4and5_8bpp(CirrusVGAState * s,
					     unsigned mode,
					     unsigned offset,
					     uint32_t mem_value)
{
    int x;
    unsigned val = mem_value;
    uint8_t *dst;

    dst = s->vga.vram_ptr + (offset &= s->cirrus_addr_mask);
    for (x = 0; x < 8; x++) {
	if (val & 0x80) {
	    *dst = s->cirrus_shadow_gr1;
	} else if (mode == 5) {
	    *dst = s->cirrus_shadow_gr0;
	}
	val <<= 1;
	dst++;
    }
    memory_region_set_dirty(&s->vga.vram, offset);
    memory_region_set_dirty(&s->vga.vram, offset + 7);
}

static void cirrus_mem_writeb_mode4and5_16bpp(CirrusVGAState * s,
					      unsigned mode,
					      unsigned offset,
					      uint32_t mem_value)
{
    int x;
    unsigned val = mem_value;
    uint8_t *dst;

    dst = s->vga.vram_ptr + (offset &= s->cirrus_addr_mask);
    for (x = 0; x < 8; x++) {
	if (val & 0x80) {
	    *dst = s->cirrus_shadow_gr1;
	    *(dst + 1) = s->vga.gr[0x11];
	} else if (mode == 5) {
	    *dst = s->cirrus_shadow_gr0;
	    *(dst + 1) = s->vga.gr[0x10];
	}
	val <<= 1;
	dst += 2;
    }
    memory_region_set_dirty(&s->vga.vram, offset);
    memory_region_set_dirty(&s->vga.vram, offset + 15);
}

/***************************************
 *
 *  memory access between 0xa0000-0xbffff
 *
 ***************************************/

static uint64_t cirrus_vga_mem_read(void *opaque,
                                    target_phys_addr_t addr,
                                    uint32_t size)
{
    CirrusVGAState *s = opaque;
    unsigned bank_index;
    unsigned bank_offset;
    uint32_t val;

    if ((s->vga.sr[0x07] & 0x01) == 0) {
        return vga_mem_readb(&s->vga, addr);
    }

    if (addr < 0x10000) {
	/* XXX handle bitblt */
	/* video memory */
	bank_index = addr >> 15;
	bank_offset = addr & 0x7fff;
	if (bank_offset < s->cirrus_bank_limit[bank_index]) {
	    bank_offset += s->cirrus_bank_base[bank_index];
	    if ((s->vga.gr[0x0B] & 0x14) == 0x14) {
		bank_offset <<= 4;
	    } else if (s->vga.gr[0x0B] & 0x02) {
		bank_offset <<= 3;
	    }
	    bank_offset &= s->cirrus_addr_mask;
	    val = *(s->vga.vram_ptr + bank_offset);
	} else
	    val = 0xff;
    } else if (addr >= 0x18000 && addr < 0x18100) {
	/* memory-mapped I/O */
	val = 0xff;
	if ((s->vga.sr[0x17] & 0x44) == 0x04) {
	    val = cirrus_mmio_blt_read(s, addr & 0xff);
	}
    } else {
	val = 0xff;
#ifdef DEBUG_CIRRUS
	printf("cirrus: mem_readb " TARGET_FMT_plx "\n", addr);
#endif
    }
    return val;
}

static void cirrus_vga_mem_write(void *opaque,
                                 target_phys_addr_t addr,
                                 uint64_t mem_value,
                                 uint32_t size)
{
    CirrusVGAState *s = opaque;
    unsigned bank_index;
    unsigned bank_offset;
    unsigned mode;

    if ((s->vga.sr[0x07] & 0x01) == 0) {
        vga_mem_writeb(&s->vga, addr, mem_value);
        return;
    }

    if (addr < 0x10000) {
	if (s->cirrus_srcptr != s->cirrus_srcptr_end) {
	    /* bitblt */
	    *s->cirrus_srcptr++ = (uint8_t) mem_value;
	    if (s->cirrus_srcptr >= s->cirrus_srcptr_end) {
		cirrus_bitblt_cputovideo_next(s);
	    }
	} else {
	    /* video memory */
	    bank_index = addr >> 15;
	    bank_offset = addr & 0x7fff;
	    if (bank_offset < s->cirrus_bank_limit[bank_index]) {
		bank_offset += s->cirrus_bank_base[bank_index];
		if ((s->vga.gr[0x0B] & 0x14) == 0x14) {
		    bank_offset <<= 4;
		} else if (s->vga.gr[0x0B] & 0x02) {
		    bank_offset <<= 3;
		}
		bank_offset &= s->cirrus_addr_mask;
		mode = s->vga.gr[0x05] & 0x7;
		if (mode < 4 || mode > 5 || ((s->vga.gr[0x0B] & 0x4) == 0)) {
		    *(s->vga.vram_ptr + bank_offset) = mem_value;
		    memory_region_set_dirty(&s->vga.vram, bank_offset);
		} else {
		    if ((s->vga.gr[0x0B] & 0x14) != 0x14) {
			cirrus_mem_writeb_mode4and5_8bpp(s, mode,
							 bank_offset,
							 mem_value);
		    } else {
			cirrus_mem_writeb_mode4and5_16bpp(s, mode,
							  bank_offset,
							  mem_value);
		    }
		}
	    }
	}
    } else if (addr >= 0x18000 && addr < 0x18100) {
	/* memory-mapped I/O */
	if ((s->vga.sr[0x17] & 0x44) == 0x04) {
	    cirrus_mmio_blt_write(s, addr & 0xff, mem_value);
	}
    } else {
#ifdef DEBUG_CIRRUS
        printf("cirrus: mem_writeb " TARGET_FMT_plx " value %02x\n", addr,
               mem_value);
#endif
    }
}

static const MemoryRegionOps cirrus_vga_mem_ops = {
    .read = cirrus_vga_mem_read,
    .write = cirrus_vga_mem_write,
    .endianness = DEVICE_LITTLE_ENDIAN,
    .impl = {
        .min_access_size = 1,
        .max_access_size = 1,
    },
};

/***************************************
 *
 *  hardware cursor
 *
 ***************************************/

static inline void invalidate_cursor1(CirrusVGAState *s)
{
    if (s->last_hw_cursor_size) {
        vga_invalidate_scanlines(&s->vga,
                                 s->last_hw_cursor_y + s->last_hw_cursor_y_start,
                                 s->last_hw_cursor_y + s->last_hw_cursor_y_end);
    }
}

static inline void cirrus_cursor_compute_yrange(CirrusVGAState *s)
{
    const uint8_t *src;
    uint32_t content;
    int y, y_min, y_max;

    src = s->vga.vram_ptr + s->real_vram_size - 16 * 1024;
    if (s->vga.sr[0x12] & CIRRUS_CURSOR_LARGE) {
        src += (s->vga.sr[0x13] & 0x3c) * 256;
        y_min = 64;
        y_max = -1;
        for(y = 0; y < 64; y++) {
            content = ((uint32_t *)src)[0] |
                ((uint32_t *)src)[1] |
                ((uint32_t *)src)[2] |
                ((uint32_t *)src)[3];
            if (content) {
                if (y < y_min)
                    y_min = y;
                if (y > y_max)
                    y_max = y;
            }
            src += 16;
        }
    } else {
        src += (s->vga.sr[0x13] & 0x3f) * 256;
        y_min = 32;
        y_max = -1;
        for(y = 0; y < 32; y++) {
            content = ((uint32_t *)src)[0] |
                ((uint32_t *)(src + 128))[0];
            if (content) {
                if (y < y_min)
                    y_min = y;
                if (y > y_max)
                    y_max = y;
            }
            src += 4;
        }
    }
    if (y_min > y_max) {
        s->last_hw_cursor_y_start = 0;
        s->last_hw_cursor_y_end = 0;
    } else {
        s->last_hw_cursor_y_start = y_min;
        s->last_hw_cursor_y_end = y_max + 1;
    }
}

/* NOTE: we do not currently handle the cursor bitmap change, so we
   update the cursor only if it moves. */
static void cirrus_cursor_invalidate(VGACommonState *s1)
{
    CirrusVGAState *s = container_of(s1, CirrusVGAState, vga);
    int size;

    if (!(s->vga.sr[0x12] & CIRRUS_CURSOR_SHOW)) {
        size = 0;
    } else {
        if (s->vga.sr[0x12] & CIRRUS_CURSOR_LARGE)
            size = 64;
        else
            size = 32;
    }
    /* invalidate last cursor and new cursor if any change */
    if (s->last_hw_cursor_size != size ||
        s->last_hw_cursor_x != s->hw_cursor_x ||
        s->last_hw_cursor_y != s->hw_cursor_y) {

        invalidate_cursor1(s);

        s->last_hw_cursor_size = size;
        s->last_hw_cursor_x = s->hw_cursor_x;
        s->last_hw_cursor_y = s->hw_cursor_y;
        /* compute the real cursor min and max y */
        cirrus_cursor_compute_yrange(s);
        invalidate_cursor1(s);
    }
}

static void cirrus_cursor_draw_line(VGACommonState *s1, uint8_t *d1, int scr_y)
{
    CirrusVGAState *s = container_of(s1, CirrusVGAState, vga);
    int w, h, bpp, x1, x2, poffset;
    unsigned int color0, color1;
    const uint8_t *palette, *src;
    uint32_t content;

    if (!(s->vga.sr[0x12] & CIRRUS_CURSOR_SHOW))
        return;
    /* fast test to see if the cursor intersects with the scan line */
    if (s->vga.sr[0x12] & CIRRUS_CURSOR_LARGE) {
        h = 64;
    } else {
        h = 32;
    }
    if (scr_y < s->hw_cursor_y ||
        scr_y >= (s->hw_cursor_y + h))
        return;

    src = s->vga.vram_ptr + s->real_vram_size - 16 * 1024;
    if (s->vga.sr[0x12] & CIRRUS_CURSOR_LARGE) {
        src += (s->vga.sr[0x13] & 0x3c) * 256;
        src += (scr_y - s->hw_cursor_y) * 16;
        poffset = 8;
        content = ((uint32_t *)src)[0] |
            ((uint32_t *)src)[1] |
            ((uint32_t *)src)[2] |
            ((uint32_t *)src)[3];
    } else {
        src += (s->vga.sr[0x13] & 0x3f) * 256;
        src += (scr_y - s->hw_cursor_y) * 4;
        poffset = 128;
        content = ((uint32_t *)src)[0] |
            ((uint32_t *)(src + 128))[0];
    }
    /* if nothing to draw, no need to continue */
    if (!content)
        return;
    w = h;

    x1 = s->hw_cursor_x;
    if (x1 >= s->vga.last_scr_width)
        return;
    x2 = s->hw_cursor_x + w;
    if (x2 > s->vga.last_scr_width)
        x2 = s->vga.last_scr_width;
    w = x2 - x1;
    palette = s->cirrus_hidden_palette;
    color0 = s->vga.rgb_to_pixel(c6_to_8(palette[0x0 * 3]),
                                 c6_to_8(palette[0x0 * 3 + 1]),
                                 c6_to_8(palette[0x0 * 3 + 2]));
    color1 = s->vga.rgb_to_pixel(c6_to_8(palette[0xf * 3]),
                                 c6_to_8(palette[0xf * 3 + 1]),
                                 c6_to_8(palette[0xf * 3 + 2]));
    bpp = ((ds_get_bits_per_pixel(s->vga.ds) + 7) >> 3);
    d1 += x1 * bpp;
    switch(ds_get_bits_per_pixel(s->vga.ds)) {
    default:
        break;
    case 8:
        vga_draw_cursor_line_8(d1, src, poffset, w, color0, color1, 0xff);
        break;
    case 15:
        vga_draw_cursor_line_16(d1, src, poffset, w, color0, color1, 0x7fff);
        break;
    case 16:
        vga_draw_cursor_line_16(d1, src, poffset, w, color0, color1, 0xffff);
        break;
    case 32:
        vga_draw_cursor_line_32(d1, src, poffset, w, color0, color1, 0xffffff);
        break;
    }
}

/***************************************
 *
 *  LFB memory access
 *
 ***************************************/

static uint64_t cirrus_linear_read(void *opaque, target_phys_addr_t addr,
                                   unsigned size)
{
    CirrusVGAState *s = opaque;
    uint32_t ret;

    addr &= s->cirrus_addr_mask;

    if (((s->vga.sr[0x17] & 0x44) == 0x44) &&
        ((addr & s->linear_mmio_mask) == s->linear_mmio_mask)) {
	/* memory-mapped I/O */
	ret = cirrus_mmio_blt_read(s, addr & 0xff);
    } else if (0) {
	/* XXX handle bitblt */
	ret = 0xff;
    } else {
	/* video memory */
	if ((s->vga.gr[0x0B] & 0x14) == 0x14) {
	    addr <<= 4;
	} else if (s->vga.gr[0x0B] & 0x02) {
	    addr <<= 3;
	}
	addr &= s->cirrus_addr_mask;
	ret = *(s->vga.vram_ptr + addr);
    }

    return ret;
}

static void cirrus_linear_write(void *opaque, target_phys_addr_t addr,
                                uint64_t val, unsigned size)
{
    CirrusVGAState *s = opaque;
    unsigned mode;

    addr &= s->cirrus_addr_mask;

    if (((s->vga.sr[0x17] & 0x44) == 0x44) &&
        ((addr & s->linear_mmio_mask) ==  s->linear_mmio_mask)) {
	/* memory-mapped I/O */
	cirrus_mmio_blt_write(s, addr & 0xff, val);
    } else if (s->cirrus_srcptr != s->cirrus_srcptr_end) {
	/* bitblt */
	*s->cirrus_srcptr++ = (uint8_t) val;
	if (s->cirrus_srcptr >= s->cirrus_srcptr_end) {
	    cirrus_bitblt_cputovideo_next(s);
	}
    } else {
	/* video memory */
	if ((s->vga.gr[0x0B] & 0x14) == 0x14) {
	    addr <<= 4;
	} else if (s->vga.gr[0x0B] & 0x02) {
	    addr <<= 3;
	}
	addr &= s->cirrus_addr_mask;

	mode = s->vga.gr[0x05] & 0x7;
	if (mode < 4 || mode > 5 || ((s->vga.gr[0x0B] & 0x4) == 0)) {
	    *(s->vga.vram_ptr + addr) = (uint8_t) val;
	    memory_region_set_dirty(&s->vga.vram, addr);
	} else {
	    if ((s->vga.gr[0x0B] & 0x14) != 0x14) {
		cirrus_mem_writeb_mode4and5_8bpp(s, mode, addr, val);
	    } else {
		cirrus_mem_writeb_mode4and5_16bpp(s, mode, addr, val);
	    }
	}
    }
}

/***************************************
 *
 *  system to screen memory access
 *
 ***************************************/


static uint64_t cirrus_linear_bitblt_read(void *opaque,
                                          target_phys_addr_t addr,
                                          unsigned size)
{
    CirrusVGAState *s = opaque;
    uint32_t ret;

    /* XXX handle bitblt */
    (void)s;
    ret = 0xff;
    return ret;
}

static void cirrus_linear_bitblt_write(void *opaque,
                                       target_phys_addr_t addr,
                                       uint64_t val,
                                       unsigned size)
{
    CirrusVGAState *s = opaque;

    if (s->cirrus_srcptr != s->cirrus_srcptr_end) {
	/* bitblt */
	*s->cirrus_srcptr++ = (uint8_t) val;
	if (s->cirrus_srcptr >= s->cirrus_srcptr_end) {
	    cirrus_bitblt_cputovideo_next(s);
	}
    }
}

static const MemoryRegionOps cirrus_linear_bitblt_io_ops = {
    .read = cirrus_linear_bitblt_read,
    .write = cirrus_linear_bitblt_write,
    .endianness = DEVICE_LITTLE_ENDIAN,
    .impl = {
        .min_access_size = 1,
        .max_access_size = 1,
    },
};

static void unmap_bank(CirrusVGAState *s, unsigned bank)
{
    if (s->cirrus_bank[bank]) {
        memory_region_del_subregion(&s->low_mem_container,
                                    s->cirrus_bank[bank]);
        memory_region_destroy(s->cirrus_bank[bank]);
        qemu_free(s->cirrus_bank[bank]);
        s->cirrus_bank[bank] = NULL;
    }
}

static void map_linear_vram_bank(CirrusVGAState *s, unsigned bank)
{
    MemoryRegion *mr;
    static const char *names[] = { "vga.bank0", "vga.bank1" };

    if (!(s->cirrus_srcptr != s->cirrus_srcptr_end)
        && !((s->vga.sr[0x07] & 0x01) == 0)
        && !((s->vga.gr[0x0B] & 0x14) == 0x14)
        && !(s->vga.gr[0x0B] & 0x02)) {

        mr = qemu_malloc(sizeof(*mr));
        memory_region_init_alias(mr, names[bank], &s->vga.vram,
                                 s->cirrus_bank_base[bank], 0x8000);
        memory_region_add_subregion_overlap(
            &s->low_mem_container,
            0x8000 * bank,
            mr,
            1);
        unmap_bank(s, bank);
        s->cirrus_bank[bank] = mr;
    } else {
        unmap_bank(s, bank);
    }
}

static void map_linear_vram(CirrusVGAState *s)
{
    if (!s->linear_vram) {
        s->linear_vram = true;
        memory_region_add_subregion_overlap(&s->pci_bar, 0, &s->vga.vram, 1);
    }
    map_linear_vram_bank(s, 0);
    map_linear_vram_bank(s, 1);
}

static void unmap_linear_vram(CirrusVGAState *s)
{
    if (s->linear_vram) {
        s->linear_vram = false;
        memory_region_del_subregion(&s->pci_bar, &s->vga.vram);
    }
    unmap_bank(s, 0);
    unmap_bank(s, 1);
}

/* Compute the memory access functions */
static void cirrus_update_memory_access(CirrusVGAState *s)
{
    unsigned mode;

    if ((s->vga.sr[0x17] & 0x44) == 0x44) {
        goto generic_io;
    } else if (s->cirrus_srcptr != s->cirrus_srcptr_end) {
        goto generic_io;
    } else {
	if ((s->vga.gr[0x0B] & 0x14) == 0x14) {
            goto generic_io;
	} else if (s->vga.gr[0x0B] & 0x02) {
            goto generic_io;
        }

	mode = s->vga.gr[0x05] & 0x7;
	if (mode < 4 || mode > 5 || ((s->vga.gr[0x0B] & 0x4) == 0)) {
            map_linear_vram(s);
        } else {
        generic_io:
            unmap_linear_vram(s);
        }
    }
}


/* I/O ports */

static uint32_t cirrus_vga_ioport_read(void *opaque, uint32_t addr)
{
    CirrusVGAState *c = opaque;
    VGACommonState *s = &c->vga;
    int val, index;

    if (vga_ioport_invalid(s, addr)) {
	val = 0xff;
    } else {
	switch (addr) {
	case 0x3c0:
	    if (s->ar_flip_flop == 0) {
		val = s->ar_index;
	    } else {
		val = 0;
	    }
	    break;
	case 0x3c1:
	    index = s->ar_index & 0x1f;
	    if (index < 21)
		val = s->ar[index];
	    else
		val = 0;
	    break;
	case 0x3c2:
	    val = s->st00;
	    break;
	case 0x3c4:
	    val = s->sr_index;
	    break;
	case 0x3c5:
	    val = cirrus_vga_read_sr(c);
            break;
#ifdef DEBUG_VGA_REG
	    printf("vga: read SR%x = 0x%02x\n", s->sr_index, val);
#endif
	    break;
	case 0x3c6:
	    val = cirrus_read_hidden_dac(c);
	    break;
	case 0x3c7:
	    val = s->dac_state;
	    break;
	case 0x3c8:
	    val = s->dac_write_index;
	    c->cirrus_hidden_dac_lockindex = 0;
	    break;
        case 0x3c9:
            val = cirrus_vga_read_palette(c);
            break;
	case 0x3ca:
	    val = s->fcr;
	    break;
	case 0x3cc:
	    val = s->msr;
	    break;
	case 0x3ce:
	    val = s->gr_index;
	    break;
	case 0x3cf:
	    val = cirrus_vga_read_gr(c, s->gr_index);
#ifdef DEBUG_VGA_REG
	    printf("vga: read GR%x = 0x%02x\n", s->gr_index, val);
#endif
	    break;
	case 0x3b4:
	case 0x3d4:
	    val = s->cr_index;
	    break;
	case 0x3b5:
	case 0x3d5:
            val = cirrus_vga_read_cr(c, s->cr_index);
#ifdef DEBUG_VGA_REG
	    printf("vga: read CR%x = 0x%02x\n", s->cr_index, val);
#endif
	    break;
	case 0x3ba:
	case 0x3da:
	    /* just toggle to fool polling */
	    val = s->st01 = s->retrace(s);
	    s->ar_flip_flop = 0;
	    break;
	default:
	    val = 0x00;
	    break;
	}
    }
#if defined(DEBUG_VGA)
    printf("VGA: read addr=0x%04x data=0x%02x\n", addr, val);
#endif
    return val;
}

static void cirrus_vga_ioport_write(void *opaque, uint32_t addr, uint32_t val)
{
    CirrusVGAState *c = opaque;
    VGACommonState *s = &c->vga;
    int index;

    /* check port range access depending on color/monochrome mode */
    if (vga_ioport_invalid(s, addr)) {
	return;
    }
#ifdef DEBUG_VGA
    printf("VGA: write addr=0x%04x data=0x%02x\n", addr, val);
#endif

    switch (addr) {
    case 0x3c0:
	if (s->ar_flip_flop == 0) {
	    val &= 0x3f;
	    s->ar_index = val;
	} else {
	    index = s->ar_index & 0x1f;
	    switch (index) {
	    case 0x00 ... 0x0f:
		s->ar[index] = val & 0x3f;
		break;
	    case 0x10:
		s->ar[index] = val & ~0x10;
		break;
	    case 0x11:
		s->ar[index] = val;
		break;
	    case 0x12:
		s->ar[index] = val & ~0xc0;
		break;
	    case 0x13:
		s->ar[index] = val & ~0xf0;
		break;
	    case 0x14:
		s->ar[index] = val & ~0xf0;
		break;
	    default:
		break;
	    }
	}
	s->ar_flip_flop ^= 1;
	break;
    case 0x3c2:
	s->msr = val & ~0x10;
	s->update_retrace_info(s);
	break;
    case 0x3c4:
	s->sr_index = val;
	break;
    case 0x3c5:
#ifdef DEBUG_VGA_REG
	printf("vga: write SR%x = 0x%02x\n", s->sr_index, val);
#endif
	cirrus_vga_write_sr(c, val);
        break;
	break;
    case 0x3c6:
	cirrus_write_hidden_dac(c, val);
	break;
    case 0x3c7:
	s->dac_read_index = val;
	s->dac_sub_index = 0;
	s->dac_state = 3;
	break;
    case 0x3c8:
	s->dac_write_index = val;
	s->dac_sub_index = 0;
	s->dac_state = 0;
	break;
    case 0x3c9:
        cirrus_vga_write_palette(c, val);
        break;
    case 0x3ce:
	s->gr_index = val;
	break;
    case 0x3cf:
#ifdef DEBUG_VGA_REG
	printf("vga: write GR%x = 0x%02x\n", s->gr_index, val);
#endif
	cirrus_vga_write_gr(c, s->gr_index, val);
	break;
    case 0x3b4:
    case 0x3d4:
	s->cr_index = val;
	break;
    case 0x3b5:
    case 0x3d5:
#ifdef DEBUG_VGA_REG
	printf("vga: write CR%x = 0x%02x\n", s->cr_index, val);
#endif
	cirrus_vga_write_cr(c, val);
	break;
    case 0x3ba:
    case 0x3da:
	s->fcr = val & 0x10;
	break;
    }
}

/***************************************
 *
 *  memory-mapped I/O access
 *
 ***************************************/

static uint64_t cirrus_mmio_read(void *opaque, target_phys_addr_t addr,
                                 unsigned size)
{
    CirrusVGAState *s = opaque;

    if (addr >= 0x100) {
        return cirrus_mmio_blt_read(s, addr - 0x100);
    } else {
        return cirrus_vga_ioport_read(s, addr + 0x3c0);
    }
}

static void cirrus_mmio_write(void *opaque, target_phys_addr_t addr,
                              uint64_t val, unsigned size)
{
    CirrusVGAState *s = opaque;

    if (addr >= 0x100) {
	cirrus_mmio_blt_write(s, addr - 0x100, val);
    } else {
        cirrus_vga_ioport_write(s, addr + 0x3c0, val);
    }
}

static const MemoryRegionOps cirrus_mmio_io_ops = {
    .read = cirrus_mmio_read,
    .write = cirrus_mmio_write,
    .endianness = DEVICE_LITTLE_ENDIAN,
    .impl = {
        .min_access_size = 1,
        .max_access_size = 1,
    },
};

/* load/save state */

static int cirrus_post_load(void *opaque, int version_id)
{
    CirrusVGAState *s = opaque;

    s->vga.gr[0x00] = s->cirrus_shadow_gr0 & 0x0f;
    s->vga.gr[0x01] = s->cirrus_shadow_gr1 & 0x0f;

    cirrus_update_memory_access(s);
    /* force refresh */
    s->vga.graphic_mode = -1;
    cirrus_update_bank_ptr(s, 0);
    cirrus_update_bank_ptr(s, 1);
    return 0;
}

static const VMStateDescription vmstate_cirrus_vga = {
    .name = "cirrus_vga",
    .version_id = 2,
    .minimum_version_id = 1,
    .minimum_version_id_old = 1,
    .post_load = cirrus_post_load,
    .fields      = (VMStateField []) {
        VMSTATE_UINT32(vga.latch, CirrusVGAState),
        VMSTATE_UINT8(vga.sr_index, CirrusVGAState),
        VMSTATE_BUFFER(vga.sr, CirrusVGAState),
        VMSTATE_UINT8(vga.gr_index, CirrusVGAState),
        VMSTATE_UINT8(cirrus_shadow_gr0, CirrusVGAState),
        VMSTATE_UINT8(cirrus_shadow_gr1, CirrusVGAState),
        VMSTATE_BUFFER_START_MIDDLE(vga.gr, CirrusVGAState, 2),
        VMSTATE_UINT8(vga.ar_index, CirrusVGAState),
        VMSTATE_BUFFER(vga.ar, CirrusVGAState),
        VMSTATE_INT32(vga.ar_flip_flop, CirrusVGAState),
        VMSTATE_UINT8(vga.cr_index, CirrusVGAState),
        VMSTATE_BUFFER(vga.cr, CirrusVGAState),
        VMSTATE_UINT8(vga.msr, CirrusVGAState),
        VMSTATE_UINT8(vga.fcr, CirrusVGAState),
        VMSTATE_UINT8(vga.st00, CirrusVGAState),
        VMSTATE_UINT8(vga.st01, CirrusVGAState),
        VMSTATE_UINT8(vga.dac_state, CirrusVGAState),
        VMSTATE_UINT8(vga.dac_sub_index, CirrusVGAState),
        VMSTATE_UINT8(vga.dac_read_index, CirrusVGAState),
        VMSTATE_UINT8(vga.dac_write_index, CirrusVGAState),
        VMSTATE_BUFFER(vga.dac_cache, CirrusVGAState),
        VMSTATE_BUFFER(vga.palette, CirrusVGAState),
        VMSTATE_INT32(vga.bank_offset, CirrusVGAState),
        VMSTATE_UINT8(cirrus_hidden_dac_lockindex, CirrusVGAState),
        VMSTATE_UINT8(cirrus_hidden_dac_data, CirrusVGAState),
        VMSTATE_UINT32(hw_cursor_x, CirrusVGAState),
        VMSTATE_UINT32(hw_cursor_y, CirrusVGAState),
        /* XXX: we do not save the bitblt state - we assume we do not save
           the state when the blitter is active */
        VMSTATE_END_OF_LIST()
    }
};

static const VMStateDescription vmstate_pci_cirrus_vga = {
    .name = "cirrus_vga",
    .version_id = 2,
    .minimum_version_id = 2,
    .minimum_version_id_old = 2,
    .fields      = (VMStateField []) {
        VMSTATE_PCI_DEVICE(dev, PCICirrusVGAState),
        VMSTATE_STRUCT(cirrus_vga, PCICirrusVGAState, 0,
                       vmstate_cirrus_vga, CirrusVGAState),
        VMSTATE_END_OF_LIST()
    }
};

/***************************************
 *
 *  initialize
 *
 ***************************************/

static void cirrus_reset(void *opaque)
{
    CirrusVGAState *s = opaque;

    vga_common_reset(&s->vga);
    unmap_linear_vram(s);
    s->vga.sr[0x06] = 0x0f;
    if (s->device_id == CIRRUS_ID_CLGD5446) {
        /* 4MB 64 bit memory config, always PCI */
        s->vga.sr[0x1F] = 0x2d;		// MemClock
        s->vga.gr[0x18] = 0x0f;             // fastest memory configuration
        s->vga.sr[0x0f] = 0x98;
        s->vga.sr[0x17] = 0x20;
        s->vga.sr[0x15] = 0x04; /* memory size, 3=2MB, 4=4MB */
    } else {
        s->vga.sr[0x1F] = 0x22;		// MemClock
        s->vga.sr[0x0F] = CIRRUS_MEMSIZE_2M;
        s->vga.sr[0x17] = s->bustype;
        s->vga.sr[0x15] = 0x03; /* memory size, 3=2MB, 4=4MB */
    }
    s->vga.cr[0x27] = s->device_id;

    /* Win2K seems to assume that the pattern buffer is at 0xff
       initially ! */
    memset(s->vga.vram_ptr, 0xff, s->real_vram_size);

    s->cirrus_hidden_dac_lockindex = 5;
    s->cirrus_hidden_dac_data = 0;
}

static const MemoryRegionOps cirrus_linear_io_ops = {
    .read = cirrus_linear_read,
    .write = cirrus_linear_write,
    .endianness = DEVICE_LITTLE_ENDIAN,
    .impl = {
        .min_access_size = 1,
        .max_access_size = 1,
    },
};

static void cirrus_init_common(CirrusVGAState * s, int device_id, int is_pci)
{
    int i;
    static int inited;

    if (!inited) {
        inited = 1;
        for(i = 0;i < 256; i++)
            rop_to_index[i] = CIRRUS_ROP_NOP_INDEX; /* nop rop */
        rop_to_index[CIRRUS_ROP_0] = 0;
        rop_to_index[CIRRUS_ROP_SRC_AND_DST] = 1;
        rop_to_index[CIRRUS_ROP_NOP] = 2;
        rop_to_index[CIRRUS_ROP_SRC_AND_NOTDST] = 3;
        rop_to_index[CIRRUS_ROP_NOTDST] = 4;
        rop_to_index[CIRRUS_ROP_SRC] = 5;
        rop_to_index[CIRRUS_ROP_1] = 6;
        rop_to_index[CIRRUS_ROP_NOTSRC_AND_DST] = 7;
        rop_to_index[CIRRUS_ROP_SRC_XOR_DST] = 8;
        rop_to_index[CIRRUS_ROP_SRC_OR_DST] = 9;
        rop_to_index[CIRRUS_ROP_NOTSRC_OR_NOTDST] = 10;
        rop_to_index[CIRRUS_ROP_SRC_NOTXOR_DST] = 11;
        rop_to_index[CIRRUS_ROP_SRC_OR_NOTDST] = 12;
        rop_to_index[CIRRUS_ROP_NOTSRC] = 13;
        rop_to_index[CIRRUS_ROP_NOTSRC_OR_DST] = 14;
        rop_to_index[CIRRUS_ROP_NOTSRC_AND_NOTDST] = 15;
        s->device_id = device_id;
        if (is_pci)
            s->bustype = CIRRUS_BUSTYPE_PCI;
        else
            s->bustype = CIRRUS_BUSTYPE_ISA;
    }

    register_ioport_write(0x3c0, 16, 1, cirrus_vga_ioport_write, s);

    register_ioport_write(0x3b4, 2, 1, cirrus_vga_ioport_write, s);
    register_ioport_write(0x3d4, 2, 1, cirrus_vga_ioport_write, s);
    register_ioport_write(0x3ba, 1, 1, cirrus_vga_ioport_write, s);
    register_ioport_write(0x3da, 1, 1, cirrus_vga_ioport_write, s);

    register_ioport_read(0x3c0, 16, 1, cirrus_vga_ioport_read, s);

    register_ioport_read(0x3b4, 2, 1, cirrus_vga_ioport_read, s);
    register_ioport_read(0x3d4, 2, 1, cirrus_vga_ioport_read, s);
    register_ioport_read(0x3ba, 1, 1, cirrus_vga_ioport_read, s);
    register_ioport_read(0x3da, 1, 1, cirrus_vga_ioport_read, s);

    memory_region_init(&s->low_mem_container,
                       "cirrus-lowmem-container",
                       0x20000);

    memory_region_init_io(&s->low_mem, &cirrus_vga_mem_ops, s,
                          "cirrus-low-memory", 0x20000);
    memory_region_add_subregion(&s->low_mem_container, 0, &s->low_mem);
    memory_region_add_subregion_overlap(get_system_memory(),
                                        isa_mem_base + 0x000a0000,
                                        &s->low_mem_container,
                                        1);
    memory_region_set_coalescing(&s->low_mem);

    /* I/O handler for LFB */
    memory_region_init_io(&s->cirrus_linear_io, &cirrus_linear_io_ops, s,
                          "cirrus-linear-io", VGA_RAM_SIZE);

    /* I/O handler for LFB */
    memory_region_init_io(&s->cirrus_linear_bitblt_io,
                          &cirrus_linear_bitblt_io_ops,
                          s,
                          "cirrus-bitblt-mmio",
                          0x400000);

    /* I/O handler for memory-mapped I/O */
    memory_region_init_io(&s->cirrus_mmio_io, &cirrus_mmio_io_ops, s,
                          "cirrus-mmio", CIRRUS_PNPMMIO_SIZE);

    s->real_vram_size =
        (s->device_id == CIRRUS_ID_CLGD5446) ? 4096 * 1024 : 2048 * 1024;

    /* XXX: s->vga.vram_size must be a power of two */
    s->cirrus_addr_mask = s->real_vram_size - 1;
    s->linear_mmio_mask = s->real_vram_size - 256;

    s->vga.get_bpp = cirrus_get_bpp;
    s->vga.get_offsets = cirrus_get_offsets;
    s->vga.get_resolution = cirrus_get_resolution;
    s->vga.cursor_invalidate = cirrus_cursor_invalidate;
    s->vga.cursor_draw_line = cirrus_cursor_draw_line;

    qemu_register_reset(cirrus_reset, s);
}

/***************************************
 *
 *  ISA bus support
 *
 ***************************************/

void isa_cirrus_vga_init(void)
{
    CirrusVGAState *s;

    s = qemu_mallocz(sizeof(CirrusVGAState));

    vga_common_init(&s->vga, VGA_RAM_SIZE);
    cirrus_init_common(s, CIRRUS_ID_CLGD5430, 0);
    s->vga.ds = graphic_console_init(s->vga.update, s->vga.invalidate,
                                     s->vga.screen_dump, s->vga.text_update,
                                     &s->vga);
    vmstate_register(NULL, 0, &vmstate_cirrus_vga, s);
    rom_add_vga(VGABIOS_CIRRUS_FILENAME);
    /* XXX ISA-LFB support */
}

/***************************************
 *
 *  PCI bus support
 *
 ***************************************/

static int pci_cirrus_vga_initfn(PCIDevice *dev)
{
     PCICirrusVGAState *d = DO_UPCAST(PCICirrusVGAState, dev, dev);
     CirrusVGAState *s = &d->cirrus_vga;
     PCIDeviceInfo *info = DO_UPCAST(PCIDeviceInfo, qdev, dev->qdev.info);
     int16_t device_id = info->device_id;

     /* setup VGA */
     vga_common_init(&s->vga, VGA_RAM_SIZE);
     cirrus_init_common(s, device_id, 1);
     s->vga.ds = graphic_console_init(s->vga.update, s->vga.invalidate,
                                      s->vga.screen_dump, s->vga.text_update,
                                      &s->vga);

     /* setup PCI */

    memory_region_init(&s->pci_bar, "cirrus-pci-bar0", 0x2000000);

    /* XXX: add byte swapping apertures */
    memory_region_add_subregion(&s->pci_bar, 0, &s->cirrus_linear_io);
    memory_region_add_subregion(&s->pci_bar, 0x1000000,
                                &s->cirrus_linear_bitblt_io);

     /* setup memory space */
     /* memory #0 LFB */
     /* memory #1 memory-mapped I/O */
     /* XXX: s->vga.vram_size must be a power of two */
<<<<<<< HEAD
     pci_register_bar_region(&d->dev, 0, PCI_BASE_ADDRESS_MEM_PREFETCH,
                             &s->pci_bar);
     if (device_id == CIRRUS_ID_CLGD5446) {
         pci_register_bar_region(&d->dev, 1, 0, &s->cirrus_mmio_io);
=======
     pci_register_bar(&d->dev, 0, PCI_BASE_ADDRESS_MEM_PREFETCH, &s->pci_bar);
     if (device_id == CIRRUS_ID_CLGD5446) {
         pci_register_bar(&d->dev, 1, 0, &s->cirrus_mmio_io);
>>>>>>> 8cc7c395
     }
     return 0;
}

void pci_cirrus_vga_init(PCIBus *bus)
{
    pci_create_simple(bus, -1, "cirrus-vga");
}

static PCIDeviceInfo cirrus_vga_info = {
    .qdev.name    = "cirrus-vga",
    .qdev.desc    = "Cirrus CLGD 54xx VGA",
    .qdev.size    = sizeof(PCICirrusVGAState),
    .qdev.vmsd    = &vmstate_pci_cirrus_vga,
    .no_hotplug   = 1,
    .init         = pci_cirrus_vga_initfn,
    .romfile      = VGABIOS_CIRRUS_FILENAME,
    .vendor_id    = PCI_VENDOR_ID_CIRRUS,
    .device_id    = CIRRUS_ID_CLGD5446,
    .class_id     = PCI_CLASS_DISPLAY_VGA,
};

static void cirrus_vga_register(void)
{
    pci_qdev_register(&cirrus_vga_info);
}
device_init(cirrus_vga_register);<|MERGE_RESOLUTION|>--- conflicted
+++ resolved
@@ -2948,16 +2948,9 @@
      /* memory #0 LFB */
      /* memory #1 memory-mapped I/O */
      /* XXX: s->vga.vram_size must be a power of two */
-<<<<<<< HEAD
-     pci_register_bar_region(&d->dev, 0, PCI_BASE_ADDRESS_MEM_PREFETCH,
-                             &s->pci_bar);
-     if (device_id == CIRRUS_ID_CLGD5446) {
-         pci_register_bar_region(&d->dev, 1, 0, &s->cirrus_mmio_io);
-=======
      pci_register_bar(&d->dev, 0, PCI_BASE_ADDRESS_MEM_PREFETCH, &s->pci_bar);
      if (device_id == CIRRUS_ID_CLGD5446) {
          pci_register_bar(&d->dev, 1, 0, &s->cirrus_mmio_io);
->>>>>>> 8cc7c395
      }
      return 0;
 }
