--- conflicted
+++ resolved
@@ -58,15 +58,11 @@
 #define ENVP_NB_ENTRIES	 	16
 #define ENVP_ENTRY_SIZE	 	256
 
-<<<<<<< HEAD
-#define FLASH_ADDRESS 0x1e000000LL
-=======
 /* Hardware addresses */
 #define FLASH_ADDRESS 0x1e000000ULL
 #define FPGA_ADDRESS  0x1f000000ULL
 #define RESET_ADDRESS 0x1fc00000ULL
 
->>>>>>> 361dea40
 #define FLASH_SIZE    0x400000
 
 #define MAX_IDE_BUS 2
@@ -806,10 +802,7 @@
     MemoryRegion *system_memory = get_system_memory();
     MemoryRegion *ram = g_new(MemoryRegion, 1);
     MemoryRegion *bios, *bios_alias = g_new(MemoryRegion, 1);
-<<<<<<< HEAD
-=======
     target_long bios_size = FLASH_SIZE;
->>>>>>> 361dea40
     int64_t kernel_entry;
     PCIBus *pci_bus;
     ISABus *isa_bus;
@@ -819,15 +812,11 @@
     int piix4_devfn;
     i2c_bus *smbus;
     int i;
+    DriveInfo *dinfo;
     DriveInfo *hd[MAX_IDE_BUS * MAX_IDE_DEVS];
     DriveInfo *fd[MAX_FD];
     int fl_idx = 0;
-<<<<<<< HEAD
-    int fl_sectors;
-=======
     int fl_sectors = bios_size >> 16;
-    int be;
->>>>>>> 361dea40
 
     DeviceState *dev = qdev_create(NULL, "mips-malta");
     MaltaState *s = DO_UPCAST(MaltaState, busdev.qdev, dev);
@@ -877,11 +866,7 @@
     memory_region_add_subregion(system_memory, 0, ram);
 
     /* FPGA */
-<<<<<<< HEAD
-    malta_fpga_init(system_memory, 0x1f000000LL, env->irq[2], serial_hds[2], env->bigendian);
-=======
-    malta_fpga_init(system_memory, FPGA_ADDRESS, env->irq[2], serial_hds[2]);
->>>>>>> 361dea40
+    malta_fpga_init(system_memory, FPGA_ADDRESS, env->irq[2], serial_hds[2], env->bigendian);
 
     /* Load firmware in flash / BIOS. */
     dinfo = drive_get(IF_PFLASH, 0, fl_idx);
@@ -896,22 +881,11 @@
     fl = pflash_cfi01_register(FLASH_ADDRESS, NULL, "mips_malta.bios",
                                BIOS_SIZE, dinfo ? dinfo->bdrv : NULL,
                                65536, fl_sectors,
-                               4, 0x0000, 0x0000, 0x0000, 0x0000, be);
+                               4, 0x0000, 0x0000, 0x0000, 0x0000, env->bigendian);
     bios = pflash_cfi01_get_memory(fl);
     fl_idx++;
     if (kernel_filename) {
         /* Write a small bootloader to the flash location. */
-<<<<<<< HEAD
-        bios = g_new(MemoryRegion, 1);
-        memory_region_init_ram(bios, "mips_malta.bios", BIOS_SIZE);
-        vmstate_register_ram_global(bios);
-        memory_region_set_readonly(bios, true);
-        memory_region_init_alias(bios_alias, "bios.1fc", bios, 0, BIOS_SIZE);
-        /* Map the bios at two physical locations, as on the real board. */
-        memory_region_add_subregion(system_memory, FLASH_ADDRESS, bios);
-        memory_region_add_subregion(system_memory, 0x1fc00000LL, bios_alias);
-=======
->>>>>>> 361dea40
         loaderparams.ram_size = ram_size;
         loaderparams.kernel_filename = kernel_filename;
         loaderparams.kernel_cmdline = kernel_cmdline;
@@ -924,46 +898,8 @@
                               //~ 4, 0x0000, 0x0000, 0x0000, 0x0000,
                               //~ env->bigendian);
     } else {
-<<<<<<< HEAD
-        target_long bios_size;
-        DriveInfo *dinfo = drive_get(IF_PFLASH, 0, fl_idx);
-        if (dinfo) {
-            /* Load firmware from flash. */
-            bios_size = FLASH_SIZE;
-            fl_sectors = bios_size >> 16;
-#ifdef DEBUG_BOARD_INIT
-            printf("Register parallel flash %d size " TARGET_FMT_lx " at "
-                   "addr %08llx '%s' %x\n",
-                   fl_idx, bios_size, FLASH_ADDRESS,
-                   bdrv_get_device_name(dinfo->bdrv), fl_sectors);
-#endif
-            fl = pflash_cfi01_register(FLASH_ADDRESS,
-                                       NULL, "mips_malta.bios", BIOS_SIZE,
-                                       dinfo->bdrv, 65536, fl_sectors,
-                                       4, 0x0000, 0x0000, 0x0000, 0x0000,
-                                       env->bigendian);
-            bios = pflash_cfi01_get_memory(fl);
-            /* Map the bios at two physical locations, as on the real board. */
-            memory_region_init_alias(bios_alias, "bios.1fc",
-                                     bios, 0, BIOS_SIZE);
-            memory_region_add_subregion(system_memory, 0x1fc00000LL,
-                                        bios_alias);
-            fl_idx++;
-        } else {
-            bios = g_new(MemoryRegion, 1);
-            memory_region_init_ram(bios, "mips_malta.bios", BIOS_SIZE);
-            vmstate_register_ram_global(bios);
-            memory_region_set_readonly(bios, true);
-            memory_region_init_alias(bios_alias, "bios.1fc",
-                                     bios, 0, BIOS_SIZE);
-            /* Map the bios at two physical locations, as on the real board. */
-            memory_region_add_subregion(system_memory, FLASH_ADDRESS, bios);
-            memory_region_add_subregion(system_memory, 0x1fc00000LL,
-                                        bios_alias);
-=======
         /* Load firmware from flash. */
         if (!dinfo) {
->>>>>>> 361dea40
             /* Load a BIOS image. */
             if (bios_name == NULL) {
                 bios_name = BIOS_FILENAME;
