/*
 * QEMU Malta board support
 *
 * Copyright (c) 2006 Aurelien Jarno
 *
 * Permission is hereby granted, free of charge, to any person obtaining a copy
 * of this software and associated documentation files (the "Software"), to deal
 * in the Software without restriction, including without limitation the rights
 * to use, copy, modify, merge, publish, distribute, sublicense, and/or sell
 * copies of the Software, and to permit persons to whom the Software is
 * furnished to do so, subject to the following conditions:
 *
 * The above copyright notice and this permission notice shall be included in
 * all copies or substantial portions of the Software.
 *
 * THE SOFTWARE IS PROVIDED "AS IS", WITHOUT WARRANTY OF ANY KIND, EXPRESS OR
 * IMPLIED, INCLUDING BUT NOT LIMITED TO THE WARRANTIES OF MERCHANTABILITY,
 * FITNESS FOR A PARTICULAR PURPOSE AND NONINFRINGEMENT. IN NO EVENT SHALL
 * THE AUTHORS OR COPYRIGHT HOLDERS BE LIABLE FOR ANY CLAIM, DAMAGES OR OTHER
 * LIABILITY, WHETHER IN AN ACTION OF CONTRACT, TORT OR OTHERWISE, ARISING FROM,
 * OUT OF OR IN CONNECTION WITH THE SOFTWARE OR THE USE OR OTHER DEALINGS IN
 * THE SOFTWARE.
 */

#include "hw.h"
#include "pc.h"
#include "fdc.h"
#include "net.h"
#include "boards.h"
#include "smbus.h"
#include "block.h"
#include "pflash.h"
#include "mips.h"
#include "pci.h"
#include "qemu-char.h"
#include "sysemu.h"
#include "audio/audio.h"
#include "boards.h"
#include "qemu-log.h"
#include "mips-bios.h"

#undef BIOS_SIZE
#define BIOS_SIZE (16 * MiB)

//#define DEBUG_BOARD_INIT

#ifdef TARGET_MIPS64
#define PHYS_TO_VIRT(x) ((x) | ~0x7fffffffULL)
#else
#define PHYS_TO_VIRT(x) ((x) | ~0x7fffffffU)
#endif

#define ENVP_ADDR (int32_t)0x80002000
#define VIRT_TO_PHYS_ADDEND (-((int64_t)(int32_t)0x80000000))

#define ENVP_NB_ENTRIES	 	16
#define ENVP_ENTRY_SIZE	 	256

#define MAX_IDE_BUS 2

//~ #define DEBUG

#if defined(DEBUG)
#  define TRACE(flag, command) ((flag) ? (command) : (void)0)
#  define logout(fmt, ...) fprintf(stderr, "MALTA\t%-24s" fmt, __func__, ## __VA_ARGS__)
#else
#  define TRACE(flag, command) ((void)0)
#  define logout(fmt, ...) ((void)0)
#endif

#define EEPROM  1
#define FPGA    0

typedef struct {
    uint32_t leds;
    uint32_t brk;
    uint32_t gpout;
    uint32_t i2cin;
    uint32_t i2coe;
    uint32_t i2cout;
    uint32_t i2csel;
    CharDriverState *display;
    char display_text[9];
    SerialState *uart;
} MaltaFPGAState;

static PITState *pit;

static struct _loaderparams {
    int ram_size;
    const char *kernel_filename;
    const char *kernel_cmdline;
    const char *initrd_filename;
} loaderparams;

/* Malta FPGA */
static void malta_fpga_update_display(void *opaque)
{
    char leds_text[9];
    int i;
    MaltaFPGAState *s = opaque;

    for (i = 7 ; i >= 0 ; i--) {
        if (s->leds & (1 << i))
            leds_text[i] = '#';
        else
            leds_text[i] = ' ';
    }
    leds_text[8] = '\0';

    qemu_chr_printf(s->display, "\e[3;2H\e[0;32m%-8.8s", leds_text);
    qemu_chr_printf(s->display, "\e[8;2H\e[0;31m%-8.8s\r\n\n\e[0;37m", s->display_text);
}

/*
 * EEPROM 24C01 / 24C02 emulation.
 *
 * Emulation for serial EEPROMs:
 * 24C01 - 1024 bit (128 x 8)
 * 24C02 - 2048 bit (256 x 8)
 *
 * Typical device names include Microchip 24C02SC or SGS Thomson ST24C02.
 */

struct _eeprom24c0x_t {
  uint8_t tick;
  uint8_t address;
  uint8_t command;
  uint8_t ack;
  uint8_t scl;
  uint8_t sda;
  uint8_t data;
  //~ uint16_t size;
  uint8_t contents[256];
};

typedef struct _eeprom24c0x_t eeprom24c0x_t;

static eeprom24c0x_t eeprom = {
    contents: {
        /* 00000000: */ 0x80,0x08,0x04,0x0D,0x0A,0x01,0x40,0x00,
        /* 00000008: */ 0x01,0x75,0x54,0x00,0x82,0x08,0x00,0x01,
        /* 00000010: */ 0x8F,0x04,0x02,0x01,0x01,0x00,0x0E,0x00,
        /* 00000018: */ 0x00,0x00,0x00,0x14,0x0F,0x14,0x2D,0x40,
        /* 00000020: */ 0x15,0x08,0x15,0x08,0x00,0x00,0x00,0x00,
        /* 00000028: */ 0x00,0x00,0x00,0x00,0x00,0x00,0x00,0x00,
        /* 00000030: */ 0x00,0x00,0x00,0x00,0x00,0x00,0x00,0x00,
        /* 00000038: */ 0x00,0x00,0x00,0x00,0x00,0x00,0x12,0xD0,
        /* 00000040: */ 0x00,0x00,0x00,0x00,0x00,0x00,0x00,0x00,
        /* 00000048: */ 0x00,0x00,0x00,0x00,0x00,0x00,0x00,0x00,
        /* 00000050: */ 0x00,0x00,0x00,0x00,0x00,0x00,0x00,0x00,
        /* 00000058: */ 0x00,0x00,0x00,0x00,0x00,0x00,0x00,0x00,
        /* 00000060: */ 0x00,0x00,0x00,0x00,0x00,0x00,0x00,0x00,
        /* 00000068: */ 0x00,0x00,0x00,0x00,0x00,0x00,0x00,0x00,
        /* 00000070: */ 0x00,0x00,0x00,0x00,0x00,0x00,0x00,0x00,
        /* 00000078: */ 0x00,0x00,0x00,0x00,0x00,0x00,0x64,0xF4,
    },
};

static uint8_t eeprom24c0x_read(void)
{
    TRACE(EEPROM, logout("%u: scl = %u, sda = %u, data = 0x%02x\n",
          eeprom.tick, eeprom.scl, eeprom.sda, eeprom.data));
    return eeprom.sda;
}

static void eeprom24c0x_write(int scl, int sda)
{
    if (eeprom.scl && scl && (eeprom.sda != sda)) {
        TRACE(EEPROM, logout("%u: scl = %u->%u, sda = %u->%u i2c %s\n",
                eeprom.tick, eeprom.scl, scl, eeprom.sda, sda,
                sda ? "stop" : "start"));
        if (!sda) {
            eeprom.tick = 1;
            eeprom.command = 0;
        }
    } else if (eeprom.tick == 0 && !eeprom.ack) {
        /* Waiting for start. */
        TRACE(EEPROM, logout("%u: scl = %u->%u, sda = %u->%u wait for i2c start\n",
                eeprom.tick, eeprom.scl, scl, eeprom.sda, sda));
    } else if (!eeprom.scl && scl) {
        TRACE(EEPROM, logout("%u: scl = %u->%u, sda = %u->%u trigger bit\n",
                eeprom.tick, eeprom.scl, scl, eeprom.sda, sda));
        if (eeprom.ack) {
            TRACE(EEPROM, logout("\ti2c ack bit = 0\n"));
            sda = 0;
            eeprom.ack = 0;
        } else if (eeprom.sda == sda) {
            uint8_t bit = (sda != 0);
            TRACE(EEPROM, logout("\ti2c bit = %d\n", bit));
            if (eeprom.tick < 9) {
                eeprom.command <<= 1;
                eeprom.command += bit;
                eeprom.tick++;
                if (eeprom.tick == 9) {
                    TRACE(EEPROM, logout("\tcommand 0x%04x, %s\n",
                          eeprom.command, bit ? "read" : "write"));
                    eeprom.ack = 1;
                }
            } else if (eeprom.tick < 17) {
                if (eeprom.command & 1) {
                    sda = ((eeprom.data & 0x80) != 0);
                }
                eeprom.address <<= 1;
                eeprom.address += bit;
                eeprom.tick++;
                eeprom.data <<= 1;
                if (eeprom.tick == 17) {
                    eeprom.data = eeprom.contents[eeprom.address];
                    TRACE(EEPROM, logout("\taddress 0x%04x, data 0x%02x\n",
                          eeprom.address, eeprom.data));
                    eeprom.ack = 1;
                    eeprom.tick = 0;
                }
            } else if (eeprom.tick >= 17) {
                sda = 0;
            }
        } else {
            TRACE(EEPROM, logout("\tsda changed with raising scl\n"));
        }
    } else {
        TRACE(EEPROM, logout("%u: scl = %u->%u, sda = %u->%u\n",
              eeprom.tick, eeprom.scl, scl, eeprom.sda, sda));
    }
    eeprom.scl = scl;
    eeprom.sda = sda;
}

static uint32_t malta_fpga_readl(void *opaque, target_phys_addr_t addr)
{
    MaltaFPGAState *s = opaque;
    uint32_t val = 0;
    uint32_t saddr;

    saddr = (addr & 0xfffff);

    switch (saddr) {

    /* SWITCH Register */
    case 0x00200:
        val = 0x00000000;		/* All switches closed */
	break;

    /* STATUS Register */
    case 0x00208:
#ifdef TARGET_WORDS_BIGENDIAN
        val = 0x00000012;
#else
        val = 0x00000010;
#endif
        break;

    /* JMPRS Register */
    case 0x00210:
        val = 0x00;
        break;

    /* LEDBAR Register */
    case 0x00408:
        val = s->leds;
        break;

    /* BRKRES Register */
    case 0x00508:
        val = s->brk;
        break;

    /* UART Registers are handled directly by the serial device */

    /* GPOUT Register */
    case 0x00a00:
        val = s->gpout;
        break;

    /* XXX: implement a real I2C controller */

    /* GPINP Register */
    case 0x00a08:
        /* IN = OUT until a real I2C control is implemented */
        if (s->i2csel)
            val = s->i2cout;
        else
            val = 0x00;
        break;

    /* I2CINP Register */
    case 0x00b00:
        val = ((s->i2cin & ~1) | eeprom24c0x_read());
        break;

    /* I2COE Register */
    case 0x00b08:
        val = s->i2coe;
        break;

    /* I2COUT Register */
    case 0x00b10:
        val = s->i2cout;
        break;

    /* I2CSEL Register */
    case 0x00b18:
        val = s->i2csel;
        break;

    default:
#if 1
        fprintf (stderr, "%s: Bad register offset 0x" TARGET_FMT_plx "\n",
                __func__, addr);
#endif
        break;
    }
    TRACE(FPGA, logout("0x%08x = 0x%08x\n", saddr, val));
    return val;
}

static void malta_fpga_writel(void *opaque, target_phys_addr_t addr,
                              uint32_t val)
{
    MaltaFPGAState *s = opaque;
    uint32_t saddr;
    int logging = 1;

    saddr = (addr & 0xfffff);

    switch (saddr) {

    /* SWITCH Register */
    case 0x00200:
        break;

    /* JMPRS Register */
    case 0x00210:
        break;

    /* LEDBAR Register */
    case 0x00408:
        s->leds = val & 0xff;
        malta_fpga_update_display(s);
        break;

    /* ASCIIWORD Register */
    case 0x00410:
        snprintf(s->display_text, 9, "%08X", val);
        malta_fpga_update_display(s);
        break;

    /* ASCIIPOS0 to ASCIIPOS7 Registers */
    case 0x00418:
    case 0x00420:
    case 0x00428:
    case 0x00430:
    case 0x00438:
    case 0x00440:
    case 0x00448:
    case 0x00450:
        s->display_text[(saddr - 0x00418) >> 3] = (char) val;
        malta_fpga_update_display(s);
        break;

    /* SOFTRES Register */
    case 0x00500:
        if (val == 0x42)
            qemu_system_reset_request ();
        break;

    /* BRKRES Register */
    case 0x00508:
        s->brk = val & 0xff;
        break;

    /* UART Registers are handled directly by the serial device */

    /* GPOUT Register */
    case 0x00a00:
        s->gpout = val & 0xff;
        break;

    /* I2COE Register */
    case 0x00b08:
        s->i2coe = val & 0x03;
        break;

    /* I2COUT Register */
    case 0x00b10:
        eeprom24c0x_write(val & 0x02, val & 0x01);
        s->i2cout = val;
        logging = 0;
        break;

    /* I2CSEL Register */
    case 0x00b18:
        s->i2csel = val & 0x01;
        break;

    default:
#if 1
        fprintf(stderr, "%s: Bad register offset 0x" TARGET_FMT_plx "\n",
                __func__, addr);
#endif
        break;
    }

    if (logging) {
        TRACE(FPGA, logout("0x%08x = 0x%08x (oe = 0x%08x, out = 0x%08x, sel = 0x%08x)\n",
                saddr, val, s->i2coe, s->i2cout, s->i2csel));
    }
}

static CPUReadMemoryFunc *malta_fpga_read[] = {
   malta_fpga_readl,
   malta_fpga_readl,
   malta_fpga_readl
};

static CPUWriteMemoryFunc *malta_fpga_write[] = {
   malta_fpga_writel,
   malta_fpga_writel,
   malta_fpga_writel
};

static void malta_fpga_reset(void *opaque)
{
    MaltaFPGAState *s = opaque;

    s->leds   = 0x00;
    s->brk    = 0x0a;
    s->gpout  = 0x00;
    s->i2cin  = 0x3;
    s->i2coe  = 0x0;
    s->i2cout = 0x3;
    s->i2csel = 0x1;

    s->display_text[8] = '\0';
    snprintf(s->display_text, 9, "        ");
}

static void malta_fpga_led_init(CharDriverState *chr)
{
    qemu_chr_printf(chr, "\e[HMalta LEDBAR\r\n");
    qemu_chr_printf(chr, "+--------+\r\n");
    qemu_chr_printf(chr, "+        +\r\n");
    qemu_chr_printf(chr, "+--------+\r\n");
    qemu_chr_printf(chr, "\n");
    qemu_chr_printf(chr, "Malta ASCII\r\n");
    qemu_chr_printf(chr, "+--------+\r\n");
    qemu_chr_printf(chr, "+        +\r\n");
    qemu_chr_printf(chr, "+--------+\r\n");
}

static MaltaFPGAState *malta_fpga_init(target_phys_addr_t base, qemu_irq uart_irq, CharDriverState *uart_chr)
{
    MaltaFPGAState *s;
    int malta;

    s = (MaltaFPGAState *)qemu_mallocz(sizeof(MaltaFPGAState));

    malta = cpu_register_io_memory(malta_fpga_read,
                                   malta_fpga_write, s);

    cpu_register_physical_memory(base, 0x900, malta);
    /* 0xa00 is less than a page, so will still get the right offsets.  */
    cpu_register_physical_memory(base + 0xa00, 0x100000 - 0xa00, malta);

    s->display = qemu_chr_open("fpga", "vc:320x200", malta_fpga_led_init);

    s->uart = serial_mm_init(base + 0x900, 3, uart_irq, 230400, uart_chr, 1);

    malta_fpga_reset(s);
    qemu_register_reset(malta_fpga_reset, s);

    return s;
}

/* Audio support */
#ifdef HAS_AUDIO
static void audio_init (PCIBus *pci_bus)
{
    struct soundhw *c;
    int audio_enabled = 0;

    for (c = soundhw; !audio_enabled && c->name; ++c) {
        audio_enabled = c->enabled;
    }

    if (audio_enabled) {
        for (c = soundhw; c->name; ++c) {
            if (c->enabled) {
                c->init.init_pci(pci_bus);
            }
        }
    }
}
#endif

/* Network support */
static void network_init(void)
{
    int i;

    for(i = 0; i < nb_nics; i++) {
        NICInfo *nd = &nd_table[i];
        const char *default_devaddr = NULL;

        if (i == 0 && (!nd->model || strcmp(nd->model, "pcnet") == 0))
            /* The malta board has a PCNet card using PCI SLOT 11 */
            default_devaddr = "0b";

        pci_nic_init(nd, "pcnet", default_devaddr);
    }
}

/* ROM and pseudo bootloader

   The following code implements a very very simple bootloader. It first
   loads the registers a0 to a3 to the values expected by the OS, and
   then jump at the kernel address.

   The bootloader should pass the locations of the kernel arguments and
   environment variables tables. Those tables contain the 32-bit address
   of NULL terminated strings. The environment variables table should be
   terminated by a NULL address.

   For a simpler implementation, the number of kernel arguments is fixed
   to two (the name of the kernel and the command line), and the two
   tables are actually the same one.

   The registers a0 to a3 should contain the following values:
     a0 - number of kernel arguments
     a1 - 32-bit address of the kernel arguments table
     a2 - 32-bit address of the environment variables table
     a3 - RAM size in bytes
*/

static void write_bootloader (CPUState *env, uint8_t *base,
                              int64_t kernel_entry)
{
    uint32_t *p;

    if (PHYS_TO_VIRT(kernel_entry) == PHYS_TO_VIRT(0x1fc00000LL)) {
        return;
    }

    /* Small bootloader */
    p = (uint32_t *)base;
    stl_raw(p++, 0x0bf00160);                                      /* j 0x1fc00580 */
    stl_raw(p++, 0x00000000);                                      /* nop */

    /* YAMON service vector */
    stl_raw(base + 0x500, 0xbfc00580);      /* start: */
    stl_raw(base + 0x504, 0xbfc0083c);      /* print_count: */
    stl_raw(base + 0x520, 0xbfc00580);      /* start: */
    stl_raw(base + 0x52c, 0xbfc00800);      /* flush_cache: */
    stl_raw(base + 0x534, 0xbfc00808);      /* print: */
    stl_raw(base + 0x538, 0xbfc00800);      /* reg_cpu_isr: */
    stl_raw(base + 0x53c, 0xbfc00800);      /* unred_cpu_isr: */
    stl_raw(base + 0x540, 0xbfc00800);      /* reg_ic_isr: */
    stl_raw(base + 0x544, 0xbfc00800);      /* unred_ic_isr: */
    stl_raw(base + 0x548, 0xbfc00800);      /* reg_esr: */
    stl_raw(base + 0x54c, 0xbfc00800);      /* unreg_esr: */
    stl_raw(base + 0x550, 0xbfc00800);      /* getchar: */
    stl_raw(base + 0x554, 0xbfc00800);      /* syscon_read: */


    /* Second part of the bootloader */
    p = (uint32_t *) (base + 0x580);
    stl_raw(p++, 0x24040002);                                      /* addiu a0, zero, 2 */
    stl_raw(p++, 0x3c1d0000 | (((ENVP_ADDR - 64) >> 16) & 0xffff)); /* lui sp, high(ENVP_ADDR - 64) */
    stl_raw(p++, 0x37bd0000 | ((ENVP_ADDR - 64) & 0xffff));        /* ori sp, sp, low(ENVP_ADDR - 64) */
    stl_raw(p++, 0x3c050000 | ((ENVP_ADDR >> 16) & 0xffff));       /* lui a1, high(ENVP_ADDR) */
    stl_raw(p++, 0x34a50000 | (ENVP_ADDR & 0xffff));               /* ori a1, a1, low(ENVP_ADDR) */
    stl_raw(p++, 0x3c060000 | (((ENVP_ADDR + 8) >> 16) & 0xffff)); /* lui a2, high(ENVP_ADDR + 8) */
    stl_raw(p++, 0x34c60000 | ((ENVP_ADDR + 8) & 0xffff));         /* ori a2, a2, low(ENVP_ADDR + 8) */
    stl_raw(p++, 0x3c070000 | (loaderparams.ram_size >> 16));     /* lui a3, high(ram_size) */
    stl_raw(p++, 0x34e70000 | (loaderparams.ram_size & 0xffff));  /* ori a3, a3, low(ram_size) */

    /* Load BAR registers as done by YAMON */
    stl_raw(p++, 0x3c09b400);                                      /* lui t1, 0xb400 */

#ifdef TARGET_WORDS_BIGENDIAN
    stl_raw(p++, 0x3c08df00);                                      /* lui t0, 0xdf00 */
#else
    stl_raw(p++, 0x340800df);                                      /* ori t0, r0, 0x00df */
#endif
    stl_raw(p++, 0xad280068);                                      /* sw t0, 0x0068(t1) */

    stl_raw(p++, 0x3c09bbe0);                                      /* lui t1, 0xbbe0 */

#ifdef TARGET_WORDS_BIGENDIAN
    stl_raw(p++, 0x3c08c000);                                      /* lui t0, 0xc000 */
#else
    stl_raw(p++, 0x340800c0);                                      /* ori t0, r0, 0x00c0 */
#endif
    stl_raw(p++, 0xad280048);                                      /* sw t0, 0x0048(t1) */
#ifdef TARGET_WORDS_BIGENDIAN
    stl_raw(p++, 0x3c084000);                                      /* lui t0, 0x4000 */
#else
    stl_raw(p++, 0x34080040);                                      /* ori t0, r0, 0x0040 */
#endif
    stl_raw(p++, 0xad280050);                                      /* sw t0, 0x0050(t1) */

#ifdef TARGET_WORDS_BIGENDIAN
    stl_raw(p++, 0x3c088000);                                      /* lui t0, 0x8000 */
#else
    stl_raw(p++, 0x34080080);                                      /* ori t0, r0, 0x0080 */
#endif
    stl_raw(p++, 0xad280058);                                      /* sw t0, 0x0058(t1) */
#ifdef TARGET_WORDS_BIGENDIAN
    stl_raw(p++, 0x3c083f00);                                      /* lui t0, 0x3f00 */
#else
    stl_raw(p++, 0x3408003f);                                      /* ori t0, r0, 0x003f */
#endif
    stl_raw(p++, 0xad280060);                                      /* sw t0, 0x0060(t1) */

#ifdef TARGET_WORDS_BIGENDIAN
    stl_raw(p++, 0x3c08c100);                                      /* lui t0, 0xc100 */
#else
    stl_raw(p++, 0x340800c1);                                      /* ori t0, r0, 0x00c1 */
#endif
    stl_raw(p++, 0xad280080);                                      /* sw t0, 0x0080(t1) */
#ifdef TARGET_WORDS_BIGENDIAN
    stl_raw(p++, 0x3c085e00);                                      /* lui t0, 0x5e00 */
#else
    stl_raw(p++, 0x3408005e);                                      /* ori t0, r0, 0x005e */
#endif
    stl_raw(p++, 0xad280088);                                      /* sw t0, 0x0088(t1) */

    /* Jump to kernel code */
    stl_raw(p++, 0x3c1f0000 | ((kernel_entry >> 16) & 0xffff));    /* lui ra, high(kernel_entry) */
    stl_raw(p++, 0x37ff0000 | (kernel_entry & 0xffff));            /* ori ra, ra, low(kernel_entry) */
    stl_raw(p++, 0x03e00008);                                      /* jr ra */
    stl_raw(p++, 0x00000000);                                      /* nop */

    /* YAMON subroutines */
    p = (uint32_t *) (base + 0x800);
    stl_raw(p++, 0x03e00008);                                     /* jr ra */
    stl_raw(p++, 0x24020000);                                     /* li v0,0 */
   /* 808 YAMON print */
    stl_raw(p++, 0x03e06821);                                     /* move t5,ra */
    stl_raw(p++, 0x00805821);                                     /* move t3,a0 */
    stl_raw(p++, 0x00a05021);                                     /* move t2,a1 */
    stl_raw(p++, 0x91440000);                                     /* lbu a0,0(t2) */
    stl_raw(p++, 0x254a0001);                                     /* addiu t2,t2,1 */
    stl_raw(p++, 0x10800005);                                     /* beqz a0,834 */
    stl_raw(p++, 0x00000000);                                     /* nop */
    stl_raw(p++, 0x0ff0021c);                                     /* jal 870 */
    stl_raw(p++, 0x00000000);                                     /* nop */
    stl_raw(p++, 0x08000205);                                     /* j 814 */
    stl_raw(p++, 0x00000000);                                     /* nop */
    stl_raw(p++, 0x01a00008);                                     /* jr t5 */
    stl_raw(p++, 0x01602021);                                     /* move a0,t3 */
    /* 0x83c YAMON print_count */
    stl_raw(p++, 0x03e06821);                                     /* move t5,ra */
    stl_raw(p++, 0x00805821);                                     /* move t3,a0 */
    stl_raw(p++, 0x00a05021);                                     /* move t2,a1 */
    stl_raw(p++, 0x00c06021);                                     /* move t4,a2 */
    stl_raw(p++, 0x91440000);                                     /* lbu a0,0(t2) */
    stl_raw(p++, 0x0ff0021c);                                     /* jal 870 */
    stl_raw(p++, 0x00000000);                                     /* nop */
    stl_raw(p++, 0x254a0001);                                     /* addiu t2,t2,1 */
    stl_raw(p++, 0x258cffff);                                     /* addiu t4,t4,-1 */
    stl_raw(p++, 0x1580fffa);                                     /* bnez t4,84c */
    stl_raw(p++, 0x00000000);                                     /* nop */
    stl_raw(p++, 0x01a00008);                                     /* jr t5 */
    stl_raw(p++, 0x01602021);                                     /* move a0,t3 */
    /* 0x870 */
    stl_raw(p++, 0x3c08b800);                                     /* lui t0,0xb400 */
    stl_raw(p++, 0x350803f8);                                     /* ori t0,t0,0x3f8 */
    stl_raw(p++, 0x91090005);                                     /* lbu t1,5(t0) */
    stl_raw(p++, 0x00000000);                                     /* nop */
    stl_raw(p++, 0x31290040);                                     /* andi t1,t1,0x40 */
    stl_raw(p++, 0x1120fffc);                                     /* beqz t1,878 <outch+0x8> */
    stl_raw(p++, 0x00000000);                                     /* nop */
    stl_raw(p++, 0x03e00008);                                     /* jr ra */
    stl_raw(p++, 0xa1040000);                                     /* sb a0,0(t0) */

}

static void prom_set(int index, const char *string, ...) // TODO
{
    char buf[ENVP_ENTRY_SIZE];
    target_phys_addr_t p;
    va_list ap;
    int32_t table_addr;

    if (index >= ENVP_NB_ENTRIES)
        return;

    p = ENVP_ADDR + VIRT_TO_PHYS_ADDEND + index * 4;

    if (string == NULL) {
        stl_phys(p, 0);
        return;
    }

    table_addr = ENVP_ADDR + sizeof(int32_t) * ENVP_NB_ENTRIES
                 + index * ENVP_ENTRY_SIZE;
    stl_phys(p, table_addr);

    va_start(ap, string);
    vsnprintf(buf, ENVP_ENTRY_SIZE, string, ap);
    va_end(ap);
    pstrcpy_targphys(table_addr + VIRT_TO_PHYS_ADDEND, ENVP_ENTRY_SIZE, buf);
}

/* Kernel */
static int64_t load_kernel (CPUState *env)
{
    int64_t kernel_entry, kernel_low, kernel_high;
    int index = 0;
    long initrd_size;
    ram_addr_t initrd_offset;

    if (load_elf(loaderparams.kernel_filename, VIRT_TO_PHYS_ADDEND,
                 (uint64_t *)&kernel_entry, (uint64_t *)&kernel_low,
                 (uint64_t *)&kernel_high) < 0) {
        fprintf(stderr, "qemu: could not load kernel '%s'\n",
                loaderparams.kernel_filename);
        exit(1);
    }

    /* load initrd */
    initrd_size = 0;
    initrd_offset = 0;
    if (loaderparams.initrd_filename) {
        initrd_size = get_image_size (loaderparams.initrd_filename);
        if (initrd_size > 0) {
            initrd_offset = (kernel_high + ~TARGET_PAGE_MASK) & TARGET_PAGE_MASK;
            if (initrd_offset + initrd_size > ram_size) {
                fprintf(stderr,
                        "qemu: memory too small for initial ram disk '%s'\n",
                        loaderparams.initrd_filename);
                exit(1);
            }
            initrd_size = load_image_targphys(loaderparams.initrd_filename,
                                              initrd_offset,
                                              ram_size - initrd_offset);
        }
        if (initrd_size == (target_ulong) -1) {
            fprintf(stderr, "qemu: could not load initial ram disk '%s'\n",
                    loaderparams.initrd_filename);
            exit(1);
        }
    }

    /* Store command line.  */
    prom_set(index++, loaderparams.kernel_filename);
    if (initrd_size > 0)
        prom_set(index++, "rd_start=0x" TARGET_FMT_lx " rd_size=%li %s",
                 PHYS_TO_VIRT(initrd_offset), initrd_size,
                 loaderparams.kernel_cmdline);
    else
        prom_set(index++, loaderparams.kernel_cmdline);

    /* Setup minimum environment variables */
    prom_set(index++, "memsize");
    prom_set(index++, "%i", loaderparams.ram_size);
    prom_set(index++, "modetty0");
    prom_set(index++, "38400n8r");
    prom_set(index++, NULL);

    return kernel_entry;
}

static void main_cpu_reset(void *opaque)
{
    CPUState *env = opaque;
    cpu_reset(env);

    /* The bootload does not need to be rewritten as it is located in a
       read only location. The kernel location and the arguments table
       location does not change. */
    if (loaderparams.kernel_filename) {
        env->CP0_Status &= ~((1 << CP0St_BEV) | (1 << CP0St_ERL));
        load_kernel (env);
    }
}

static
void mips_malta_init (ram_addr_t ram_size,
                      const char *boot_device,
                      const char *kernel_filename, const char *kernel_cmdline,
                      const char *initrd_filename, const char *cpu_model)
{
    char *filename;
    ram_addr_t ram_offset;
    ram_addr_t bios_offset;
    target_long bios_size;
    int64_t kernel_entry;
    PCIBus *pci_bus;
    CPUState *env;
    RTCState *rtc_state;
    fdctrl_t *floppy_controller;
    MaltaFPGAState *malta_fpga;
    qemu_irq *i8259;
    int piix4_devfn;
    uint8_t *eeprom_buf;
    i2c_bus *smbus;
    int i;
    DriveInfo *dinfo;
    BlockDriverState *hd[MAX_IDE_BUS * MAX_IDE_DEVS];
    BlockDriverState *fd[MAX_FD];
    int fl_idx = 0;
    int fl_sectors = 0;

    if (ram_size > 256 * MiB) {
        /* Larger RAM is not supported (collision with GT64120 memory). */
        ram_size = 256 * MiB;
    }

    logout("RAM size = %d MiB\n", ram_size / MiB);

    /* init CPUs */
    if (cpu_model == NULL) {
#ifdef TARGET_MIPS64
        cpu_model = "20Kc";
#else
        cpu_model = "24Kf";
#endif
    }
    env = cpu_init(cpu_model);
    if (!env) {
        fprintf(stderr, "Unable to find CPU definition\n");
        exit(1);
    }
    qemu_register_reset(main_cpu_reset, env);

    /* allocate RAM */
    if (ram_size > (256 << 20)) {
        fprintf(stderr,
                "qemu: Too much memory for this machine: %d MB, maximum 256 MB\n",
                ((unsigned int)ram_size / (1 << 20)));
        exit(1);
    }
    ram_offset = qemu_ram_alloc(ram_size);
    bios_offset = qemu_ram_alloc(BIOS_SIZE);


    cpu_register_physical_memory(0, ram_size, ram_offset | IO_MEM_RAM);

    /* Map the bios at two physical locations, as on the real board. */
    cpu_register_physical_memory(0x1e000000LL,
                                 BIOS_SIZE, bios_offset | IO_MEM_ROM);
    cpu_register_physical_memory(0x1fc00000LL,
                                 BIOS_SIZE, bios_offset | IO_MEM_ROM);

    /* FPGA */
    malta_fpga = malta_fpga_init(0x1f000000LL, env->irq[2], serial_hds[2]);

    /* Load firmware in flash / BIOS unless we boot directly into a kernel. */
    if (kernel_filename) {
        /* Write a small bootloader to the flash location. */
        loaderparams.ram_size = ram_size;
        loaderparams.kernel_filename = kernel_filename;
        loaderparams.kernel_cmdline = kernel_cmdline;
        loaderparams.initrd_filename = initrd_filename;
        kernel_entry = load_kernel(env);
        env->CP0_Status &= ~((1 << CP0St_BEV) | (1 << CP0St_ERL));
        write_bootloader(env, qemu_get_ram_ptr(bios_offset), kernel_entry);
    } else {
        dinfo = drive_get(IF_PFLASH, 0, fl_idx);
        if (dinfo) {
            /* Load firmware from flash. */
            bios_size = 0x400000;
            fl_sectors = bios_size >> 16;
#ifdef DEBUG_BOARD_INIT
            printf("Register parallel flash %d size " TARGET_FMT_lx " at "
                   "offset %08lx addr %08llx '%s' %x\n",
                   fl_idx, bios_size, bios_offset, 0x1e000000LL,
                   bdrv_get_device_name(dinfo->bdrv), fl_sectors);
#endif
            pflash_cfi01_register(0x1e000000LL, bios_offset,
<<<<<<< HEAD
                                  drives_table[index].bdrv, 65536, fl_sectors,
                                  4, MANUFACTURER_INTEL, I28F160C3B, 0x0000, 0x0000);
=======
                                  dinfo->bdrv, 65536, fl_sectors,
                                  4, 0x0000, 0x0000, 0x0000, 0x0000);
>>>>>>> 6e489f3f
            fl_idx++;
        } else {
            /* Load a BIOS image. */
            if (bios_name == NULL)
                bios_name = BIOS_FILENAME;
            filename = qemu_find_file(QEMU_FILE_TYPE_BIOS, bios_name);
            if (filename) {
                bios_size = load_image_targphys(filename, 0x1fc00000LL,
                                                BIOS_SIZE);
                qemu_free(filename);
            } else {
                bios_size = -1;
            }
            if ((bios_size < 0 || bios_size > BIOS_SIZE) && !kernel_filename) {
                fprintf(stderr,
                        "qemu: Could not load MIPS bios '%s', and no -kernel argument was specified\n",
                        bios_name);
                exit(1);
            }
        }
        /* In little endian mode the 32bit words in the bios are swapped,
           a neat trick which allows bi-endian firmware. */
#if !defined(TARGET_WORDS_BIGENDIAN) && 0
        {
            uint32_t *addr = qemu_get_ram_ptr(bios_offset);;
            uint32_t *end = addr + bios_size;
            while (addr < end) {
                fprintf(stderr, "0x%08x\n", *addr);
                bswap32s(addr);
            }
        }
#endif
    }

    /* Board ID = 0x420 (Malta Board with CoreLV)
       XXX: theoretically 0x1e000010 should map to flash and 0x1fc00010 should
       map to the board ID. */
    stl_phys(0x1fc00010LL, 0x00000420);

    /* Init internal devices */
    cpu_mips_irq_init_cpu(env);
    cpu_mips_clock_init(env);

    /* Interrupt controller */
    /* The 8259 is attached to the MIPS CPU INT0 pin, ie interrupt 2 */
    i8259 = i8259_init(env->irq[2]);

    /* Northbridge */
    pci_bus = pci_gt64120_init(i8259);

    /* Southbridge */

    if (drive_get_max_bus(IF_IDE) >= MAX_IDE_BUS) {
        fprintf(stderr, "qemu: too many IDE bus\n");
        exit(1);
    }

    for(i = 0; i < MAX_IDE_BUS * MAX_IDE_DEVS; i++) {
        dinfo = drive_get(IF_IDE, i / MAX_IDE_DEVS, i % MAX_IDE_DEVS);
        hd[i] = dinfo ? dinfo->bdrv : NULL;
    }

    piix4_devfn = piix4_init(pci_bus, 80);
    pci_piix4_ide_init(pci_bus, hd, piix4_devfn + 1, i8259);
    usb_uhci_piix4_init(pci_bus, piix4_devfn + 2);
    smbus = piix4_pm_init(pci_bus, piix4_devfn + 3, 0x1100, i8259[9]);
    eeprom_buf = qemu_mallocz(8 * 256); /* XXX: make this persistent */
    for (i = 0; i < 8; i++) {
        /* TODO: Populate SPD eeprom data.  */
        DeviceState *eeprom;
        eeprom = qdev_create((BusState *)smbus, "smbus-eeprom");
        qdev_prop_set_uint32(eeprom, "address", 0x50 + i);
        qdev_prop_set_ptr(eeprom, "data", eeprom_buf + (i * 256));
        qdev_init(eeprom);
    }
    pit = pit_init(0x40, i8259[0]);
    DMA_init(0);

    /* Super I/O */
    //~ super_io_init();
    i8042_init(i8259[1], i8259[12], 0x60);
    rtc_state = rtc_init(0x70, i8259[8], 2000);
    serial_init(0x3f8, i8259[4], 115200, serial_hds[0]);
    serial_init(0x2f8, i8259[3], 115200, serial_hds[1]);
    if (parallel_hds[0])
        parallel_init(0x378, i8259[7], parallel_hds[0]);
    for(i = 0; i < MAX_FD; i++) {
        dinfo = drive_get(IF_FLOPPY, 0, i);
        fd[i] = dinfo ? dinfo->bdrv : NULL;
    }
    floppy_controller = fdctrl_init(i8259[6], 2, 0, 0x3f0, fd);

    /* Sound card */
#ifdef HAS_AUDIO
    audio_init(pci_bus);
#endif

    /* Network card */
    network_init();

    /* Optional PCI video card */
    if (cirrus_vga_enabled) {
        pci_cirrus_vga_init(pci_bus);
    } else if (vmsvga_enabled) {
        pci_vmsvga_init(pci_bus);
    } else if (std_vga_enabled) {
        pci_vga_init(pci_bus, 0, 0);
    }
}

static QEMUMachine mips_malta_machine = {
    .name = "malta",
    .desc = "MIPS Malta Core LV",
    .init = mips_malta_init,
    .is_default = 1,
};

static void mips_malta_machine_init(void)
{
    qemu_register_machine(&mips_malta_machine);
}

machine_init(mips_malta_machine_init);

/*
http://memorytesters.com/ramcheck/rc_ap3.htm

9fc00c64 <hal_malta_init_sdram>:
9fc00c64:       03e0f021        move    s8,ra
9fc00c68:       3c17b400        lui     s7,0xb400
9fc00c6c:       240800df        li      t0,223
9fc00c70:       aee80068        sw      t0,104(s7)
9fc00c74:       3c17bbe0        lui     s7,0xbbe0
9fc00c78:       3c080001        lui     t0,0x1
9fc00c7c:       35080001        ori     t0,t0,0x1
9fc00c80:       aee80c00        sw      t0,3072(s7)
9fc00c84:       3c0800ff        lui     t0,0xff
9fc00c88:       3508ffff        ori     t0,t0,0xffff

9fc00ecc:       1000006c        b       9fc01080 <error>

9fc0106c <noerror>:
9fc0106c:       00001021        move    v0,zero
9fc01070:       02111820        add     v1,s0,s1
9fc01074:       03c0f821        move    ra,s8
9fc01078:       03e00008        jr      ra
9fc0107c:       00000000        nop
*/<|MERGE_RESOLUTION|>--- conflicted
+++ resolved
@@ -870,13 +870,8 @@
                    bdrv_get_device_name(dinfo->bdrv), fl_sectors);
 #endif
             pflash_cfi01_register(0x1e000000LL, bios_offset,
-<<<<<<< HEAD
-                                  drives_table[index].bdrv, 65536, fl_sectors,
-                                  4, MANUFACTURER_INTEL, I28F160C3B, 0x0000, 0x0000);
-=======
                                   dinfo->bdrv, 65536, fl_sectors,
                                   4, 0x0000, 0x0000, 0x0000, 0x0000);
->>>>>>> 6e489f3f
             fl_idx++;
         } else {
             /* Load a BIOS image. */
