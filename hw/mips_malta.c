/*
 * QEMU Malta board support
 *
 * Copyright (c) 2006 Aurelien Jarno
 *
 * Permission is hereby granted, free of charge, to any person obtaining a copy
 * of this software and associated documentation files (the "Software"), to deal
 * in the Software without restriction, including without limitation the rights
 * to use, copy, modify, merge, publish, distribute, sublicense, and/or sell
 * copies of the Software, and to permit persons to whom the Software is
 * furnished to do so, subject to the following conditions:
 *
 * The above copyright notice and this permission notice shall be included in
 * all copies or substantial portions of the Software.
 *
 * THE SOFTWARE IS PROVIDED "AS IS", WITHOUT WARRANTY OF ANY KIND, EXPRESS OR
 * IMPLIED, INCLUDING BUT NOT LIMITED TO THE WARRANTIES OF MERCHANTABILITY,
 * FITNESS FOR A PARTICULAR PURPOSE AND NONINFRINGEMENT. IN NO EVENT SHALL
 * THE AUTHORS OR COPYRIGHT HOLDERS BE LIABLE FOR ANY CLAIM, DAMAGES OR OTHER
 * LIABILITY, WHETHER IN AN ACTION OF CONTRACT, TORT OR OTHERWISE, ARISING FROM,
 * OUT OF OR IN CONNECTION WITH THE SOFTWARE OR THE USE OR OTHER DEALINGS IN
 * THE SOFTWARE.
 */

#include "hw.h"
#include "pc.h"
#include "fdc.h"
#include "net.h"
#include "boards.h"
#include "smbus.h"
#include "block.h"
#include "pflash.h"
#include "mips.h"
#include "mips_cpudevs.h"
#include "pci.h"
#include "vmware_vga.h"
#include "qemu-char.h"
#include "sysemu.h"
#include "arch_init.h"
#include "boards.h"
#include "qemu-log.h"
#include "mips-bios.h"
#include "ide.h"
#include "loader.h"
#include "elf.h"
#include "mc146818rtc.h"
#include "i8254.h"
#include "blockdev.h"
#include "exec-memory.h"
#include "sysbus.h"             /* SysBusDevice */

#undef BIOS_SIZE
#define BIOS_SIZE (16 * MiB)

//#define DEBUG_BOARD_INIT

#define ENVP_ADDR		0x80002000l
#define ENVP_NB_ENTRIES	 	16
#define ENVP_ENTRY_SIZE	 	256

#define FLASH_ADDRESS 0x1e000000LL
#define FLASH_SIZE    0x400000

#define MAX_IDE_BUS 2

//~ #define DEBUG

#if defined(DEBUG)
#  define TRACE(flag, command) ((flag) ? (command) : (void)0)
#  define logout(fmt, ...) fprintf(stderr, "MALTA\t%-24s" fmt, __func__, ## __VA_ARGS__)
#else
#  define TRACE(flag, command) ((void)0)
#  define logout(fmt, ...) ((void)0)
#endif

#define EEPROM  1
#define FPGA    0

typedef struct {
    MemoryRegion iomem;
    MemoryRegion iomem_lo; /* 0 - 0x900 */
    MemoryRegion iomem_hi; /* 0xa00 - 0x100000 */
    uint32_t leds;
    uint32_t brk;
    uint32_t gpout;
    uint32_t i2cin;
    uint32_t i2coe;
    uint32_t i2cout;
    uint32_t i2csel;
    CharDriverState *display;
    char display_text[9];
    SerialState *uart;
    int bigendian;
} MaltaFPGAState;

typedef struct {
    SysBusDevice busdev;
    qemu_irq *i8259;
} MaltaState;

static ISADevice *pit;

static struct _loaderparams {
    int ram_size;
    const char *kernel_filename;
    const char *kernel_cmdline;
    const char *initrd_filename;
} loaderparams;

/* Malta FPGA */
static void malta_fpga_update_display(void *opaque)
{
    char leds_text[9];
    int i;
    MaltaFPGAState *s = opaque;

    for (i = 7 ; i >= 0 ; i--) {
        if (s->leds & (1 << i))
            leds_text[i] = '#';
        else
            leds_text[i] = ' ';
    }
    leds_text[8] = '\0';

    qemu_chr_fe_printf(s->display, "\e[3;2H\e[0;32m%-8.8s", leds_text);
    qemu_chr_fe_printf(s->display, "\e[8;2H\e[0;31m%-8.8s\r\n\n\e[0;37m", s->display_text);
}

/*
 * EEPROM 24C01 / 24C02 emulation.
 *
 * Emulation for serial EEPROMs:
 * 24C01 - 1024 bit (128 x 8)
 * 24C02 - 2048 bit (256 x 8)
 *
 * Typical device names include Microchip 24C02SC or SGS Thomson ST24C02.
 */

struct _eeprom24c0x_t {
  uint8_t tick;
  uint8_t address;
  uint8_t command;
  uint8_t ack;
  uint8_t scl;
  uint8_t sda;
  uint8_t data;
  //~ uint16_t size;
  uint8_t contents[256];
};

typedef struct _eeprom24c0x_t eeprom24c0x_t;

static eeprom24c0x_t eeprom = {
    .contents = {
        /* 00000000: */ 0x80,0x08,0x04,0x0D,0x0A,0x01,0x40,0x00,
        /* 00000008: */ 0x01,0x75,0x54,0x00,0x82,0x08,0x00,0x01,
        /* 00000010: */ 0x8F,0x04,0x02,0x01,0x01,0x00,0x0E,0x00,
        /* 00000018: */ 0x00,0x00,0x00,0x14,0x0F,0x14,0x2D,0x40,
        /* 00000020: */ 0x15,0x08,0x15,0x08,0x00,0x00,0x00,0x00,
        /* 00000028: */ 0x00,0x00,0x00,0x00,0x00,0x00,0x00,0x00,
        /* 00000030: */ 0x00,0x00,0x00,0x00,0x00,0x00,0x00,0x00,
        /* 00000038: */ 0x00,0x00,0x00,0x00,0x00,0x00,0x12,0xD0,
        /* 00000040: */ 0x00,0x00,0x00,0x00,0x00,0x00,0x00,0x00,
        /* 00000048: */ 0x00,0x00,0x00,0x00,0x00,0x00,0x00,0x00,
        /* 00000050: */ 0x00,0x00,0x00,0x00,0x00,0x00,0x00,0x00,
        /* 00000058: */ 0x00,0x00,0x00,0x00,0x00,0x00,0x00,0x00,
        /* 00000060: */ 0x00,0x00,0x00,0x00,0x00,0x00,0x00,0x00,
        /* 00000068: */ 0x00,0x00,0x00,0x00,0x00,0x00,0x00,0x00,
        /* 00000070: */ 0x00,0x00,0x00,0x00,0x00,0x00,0x00,0x00,
        /* 00000078: */ 0x00,0x00,0x00,0x00,0x00,0x00,0x64,0xF4,
    },
};

static uint8_t eeprom24c0x_read(void)
{
    TRACE(EEPROM, logout("%u: scl = %u, sda = %u, data = 0x%02x\n",
          eeprom.tick, eeprom.scl, eeprom.sda, eeprom.data));
    return eeprom.sda;
}

static void eeprom24c0x_write(int scl, int sda)
{
    if (eeprom.scl && scl && (eeprom.sda != sda)) {
        TRACE(EEPROM, logout("%u: scl = %u->%u, sda = %u->%u i2c %s\n",
                eeprom.tick, eeprom.scl, scl, eeprom.sda, sda,
                sda ? "stop" : "start"));
        if (!sda) {
            eeprom.tick = 1;
            eeprom.command = 0;
        }
    } else if (eeprom.tick == 0 && !eeprom.ack) {
        /* Waiting for start. */
        TRACE(EEPROM, logout("%u: scl = %u->%u, sda = %u->%u wait for i2c start\n",
                eeprom.tick, eeprom.scl, scl, eeprom.sda, sda));
    } else if (!eeprom.scl && scl) {
        TRACE(EEPROM, logout("%u: scl = %u->%u, sda = %u->%u trigger bit\n",
                eeprom.tick, eeprom.scl, scl, eeprom.sda, sda));
        if (eeprom.ack) {
            TRACE(EEPROM, logout("\ti2c ack bit = 0\n"));
            sda = 0;
            eeprom.ack = 0;
        } else if (eeprom.sda == sda) {
            uint8_t bit = (sda != 0);
            TRACE(EEPROM, logout("\ti2c bit = %d\n", bit));
            if (eeprom.tick < 9) {
                eeprom.command <<= 1;
                eeprom.command += bit;
                eeprom.tick++;
                if (eeprom.tick == 9) {
                    TRACE(EEPROM, logout("\tcommand 0x%04x, %s\n",
                          eeprom.command, bit ? "read" : "write"));
                    eeprom.ack = 1;
                }
            } else if (eeprom.tick < 17) {
                if (eeprom.command & 1) {
                    sda = ((eeprom.data & 0x80) != 0);
                }
                eeprom.address <<= 1;
                eeprom.address += bit;
                eeprom.tick++;
                eeprom.data <<= 1;
                if (eeprom.tick == 17) {
                    eeprom.data = eeprom.contents[eeprom.address];
                    TRACE(EEPROM, logout("\taddress 0x%04x, data 0x%02x\n",
                          eeprom.address, eeprom.data));
                    eeprom.ack = 1;
                    eeprom.tick = 0;
                }
            } else if (eeprom.tick >= 17) {
                sda = 0;
            }
        } else {
            TRACE(EEPROM, logout("\tsda changed with raising scl\n"));
        }
    } else {
        TRACE(EEPROM, logout("%u: scl = %u->%u, sda = %u->%u\n",
              eeprom.tick, eeprom.scl, scl, eeprom.sda, sda));
    }
    eeprom.scl = scl;
    eeprom.sda = sda;
}

static uint64_t malta_fpga_read(void *opaque, target_phys_addr_t addr,
                                unsigned size)
{
    MaltaFPGAState *s = opaque;
    uint32_t val = 0;
    uint32_t saddr;

    saddr = (addr & 0xfffff);

    switch (saddr) {

    /* SWITCH Register */
    case 0x00200:
        val = 0x00000000;		/* All switches closed */
        break;

    /* STATUS Register */
    case 0x00208:
        val = 0x00000010;
        if (s->bigendian) {
            val |= 2;
        }
        break;

    /* JMPRS Register */
    case 0x00210:
        val = 0x00;
        break;

    /* LEDBAR Register */
    case 0x00408:
        val = s->leds;
        break;

    /* BRKRES Register */
    case 0x00508:
        val = s->brk;
        break;

    /* UART Registers are handled directly by the serial device */

    /* GPOUT Register */
    case 0x00a00:
        val = s->gpout;
        break;

    /* XXX: implement a real I2C controller */

    /* GPINP Register */
    case 0x00a08:
        /* IN = OUT until a real I2C control is implemented */
        if (s->i2csel)
            val = s->i2cout;
        else
            val = 0x00;
        break;

    /* I2CINP Register */
    case 0x00b00:
        val = ((s->i2cin & ~1) | eeprom24c0x_read());
        break;

    /* I2COE Register */
    case 0x00b08:
        val = s->i2coe;
        break;

    /* I2COUT Register */
    case 0x00b10:
        val = s->i2cout;
        break;

    /* I2CSEL Register */
    case 0x00b18:
        val = s->i2csel;
        break;

    default:
#if 1
        fprintf (stderr, "%s: Bad register offset 0x" TARGET_FMT_plx "\n",
                __func__, addr);
#endif
        break;
    }
    TRACE(FPGA, logout("0x%08x = 0x%08x\n", saddr, val));
    return val;
}

static void malta_fpga_write(void *opaque, target_phys_addr_t addr,
                             uint64_t val, unsigned size)
{
    MaltaFPGAState *s = opaque;
    uint32_t saddr;
    int logging = 1;

    saddr = (addr & 0xfffff);

    switch (saddr) {

    /* SWITCH Register */
    case 0x00200:
        break;

    /* JMPRS Register */
    case 0x00210:
        break;

    /* LEDBAR Register */
    case 0x00408:
        s->leds = val & 0xff;
        malta_fpga_update_display(s);
        break;

    /* ASCIIWORD Register */
    case 0x00410:
        snprintf(s->display_text, 9, "%08X", (uint32_t)val);
        malta_fpga_update_display(s);
        break;

    /* ASCIIPOS0 to ASCIIPOS7 Registers */
    case 0x00418:
    case 0x00420:
    case 0x00428:
    case 0x00430:
    case 0x00438:
    case 0x00440:
    case 0x00448:
    case 0x00450:
        s->display_text[(saddr - 0x00418) >> 3] = (char) val;
        malta_fpga_update_display(s);
        break;

    /* SOFTRES Register */
    case 0x00500:
        if (val == 0x42)
            qemu_system_reset_request ();
        break;

    /* BRKRES Register */
    case 0x00508:
        s->brk = val & 0xff;
        break;

    /* UART Registers are handled directly by the serial device */

    /* GPOUT Register */
    case 0x00a00:
        s->gpout = val & 0xff;
        break;

    /* I2COE Register */
    case 0x00b08:
        s->i2coe = val & 0x03;
        break;

    /* I2COUT Register */
    case 0x00b10:
        eeprom24c0x_write(val & 0x02, val & 0x01);
        s->i2cout = val;
        logging = 0;
        break;

    /* I2CSEL Register */
    case 0x00b18:
        s->i2csel = val & 0x01;
        break;

    default:
#if 1
        fprintf(stderr, "%s: Bad register offset 0x" TARGET_FMT_plx "\n",
                __func__, addr);
#endif
        break;
    }

    if (logging) {
        TRACE(FPGA, logout("0x%08x = 0x%08x (oe = 0x%08x, out = 0x%08x, sel = 0x%08x)\n",
                saddr, val, s->i2coe, s->i2cout, s->i2csel));
    }
}

static const MemoryRegionOps malta_fpga_ops = {
    .read = malta_fpga_read,
    .write = malta_fpga_write,
    .endianness = DEVICE_NATIVE_ENDIAN,
};

static void malta_fpga_reset(void *opaque)
{
    MaltaFPGAState *s = opaque;

    s->leds   = 0x00;
    s->brk    = 0x0a;
    s->gpout  = 0x00;
    s->i2cin  = 0x3;
    s->i2coe  = 0x0;
    s->i2cout = 0x3;
    s->i2csel = 0x1;

    s->display_text[8] = '\0';
    snprintf(s->display_text, 9, "        ");
}

static void malta_fpga_led_init(CharDriverState *chr)
{
    qemu_chr_fe_printf(chr, "\e[HMalta LEDBAR\r\n");
    qemu_chr_fe_printf(chr, "+--------+\r\n");
    qemu_chr_fe_printf(chr, "+        +\r\n");
    qemu_chr_fe_printf(chr, "+--------+\r\n");
    qemu_chr_fe_printf(chr, "\n");
    qemu_chr_fe_printf(chr, "Malta ASCII\r\n");
    qemu_chr_fe_printf(chr, "+--------+\r\n");
    qemu_chr_fe_printf(chr, "+        +\r\n");
    qemu_chr_fe_printf(chr, "+--------+\r\n");
}

static MaltaFPGAState *malta_fpga_init(MemoryRegion *address_space,
         target_phys_addr_t base, qemu_irq uart_irq, CharDriverState *uart_chr,
         int bigendian)
{
    MaltaFPGAState *s;

    s = (MaltaFPGAState *)g_malloc0(sizeof(MaltaFPGAState));

    memory_region_init_io(&s->iomem, &malta_fpga_ops, s,
                          "malta-fpga", 0x100000);
    memory_region_init_alias(&s->iomem_lo, "malta-fpga",
                             &s->iomem, 0, 0x900);
    memory_region_init_alias(&s->iomem_hi, "malta-fpga",
                             &s->iomem, 0xa00, 0x10000-0xa00);

    memory_region_add_subregion(address_space, base, &s->iomem_lo);
    memory_region_add_subregion(address_space, base + 0xa00, &s->iomem_hi);

    s->bigendian = bigendian;
    s->display = qemu_chr_new("fpga", "vc:320x200", malta_fpga_led_init);

    s->uart = serial_mm_init(address_space, base + 0x900, 3, uart_irq,
                             230400, uart_chr, DEVICE_NATIVE_ENDIAN);

    malta_fpga_reset(s);
    qemu_register_reset(malta_fpga_reset, s);

    return s;
}

/* Network support */
static void network_init(void)
{
    int i;

    for(i = 0; i < nb_nics; i++) {
        NICInfo *nd = &nd_table[i];
        const char *default_devaddr = NULL;

        if (i == 0 && (!nd->model || strcmp(nd->model, "pcnet") == 0))
            /* The malta board has a PCNet card using PCI SLOT 11 */
            default_devaddr = "0b";

        pci_nic_init_nofail(nd, "pcnet", default_devaddr);
    }
}

/* ROM and pseudo bootloader

   The following code implements a very very simple bootloader. It first
   loads the registers a0 to a3 to the values expected by the OS, and
   then jump at the kernel address.

   The bootloader should pass the locations of the kernel arguments and
   environment variables tables. Those tables contain the 32-bit address
   of NULL terminated strings. The environment variables table should be
   terminated by a NULL address.

   For a simpler implementation, the number of kernel arguments is fixed
   to two (the name of the kernel and the command line), and the two
   tables are actually the same one.

   The registers a0 to a3 should contain the following values:
     a0 - number of kernel arguments
     a1 - 32-bit address of the kernel arguments table
     a2 - 32-bit address of the environment variables table
     a3 - RAM size in bytes
*/

static void write_bootloader (CPUMIPSState *env, uint8_t *base,
                              int64_t kernel_entry)
{
    uint32_t *p;

    if (cpu_mips_phys_to_kseg0(NULL, kernel_entry) == cpu_mips_phys_to_kseg0(NULL, 0x1fc00000LL)) {
        return;
    }

    /* Small bootloader */
    p = (uint32_t *)base;
    stl_raw(p++, 0x0bf00160);                                      /* j 0x1fc00580 */
    stl_raw(p++, 0x00000000);                                      /* nop */

    /* YAMON service vector */
    stl_raw(base + 0x500, 0xbfc00580);      /* start: */
    stl_raw(base + 0x504, 0xbfc0083c);      /* print_count: */
    stl_raw(base + 0x520, 0xbfc00580);      /* start: */
    stl_raw(base + 0x52c, 0xbfc00800);      /* flush_cache: */
    stl_raw(base + 0x534, 0xbfc00808);      /* print: */
    stl_raw(base + 0x538, 0xbfc00800);      /* reg_cpu_isr: */
    stl_raw(base + 0x53c, 0xbfc00800);      /* unred_cpu_isr: */
    stl_raw(base + 0x540, 0xbfc00800);      /* reg_ic_isr: */
    stl_raw(base + 0x544, 0xbfc00800);      /* unred_ic_isr: */
    stl_raw(base + 0x548, 0xbfc00800);      /* reg_esr: */
    stl_raw(base + 0x54c, 0xbfc00800);      /* unreg_esr: */
    stl_raw(base + 0x550, 0xbfc00800);      /* getchar: */
    stl_raw(base + 0x554, 0xbfc00800);      /* syscon_read: */


    /* Second part of the bootloader */
    p = (uint32_t *) (base + 0x580);
    stl_raw(p++, 0x24040002);                                      /* addiu a0, zero, 2 */
    stl_raw(p++, 0x3c1d0000 | (((ENVP_ADDR - 64) >> 16) & 0xffff)); /* lui sp, high(ENVP_ADDR - 64) */
    stl_raw(p++, 0x37bd0000 | ((ENVP_ADDR - 64) & 0xffff));        /* ori sp, sp, low(ENVP_ADDR - 64) */
    stl_raw(p++, 0x3c050000 | ((ENVP_ADDR >> 16) & 0xffff));       /* lui a1, high(ENVP_ADDR) */
    stl_raw(p++, 0x34a50000 | (ENVP_ADDR & 0xffff));               /* ori a1, a1, low(ENVP_ADDR) */
    stl_raw(p++, 0x3c060000 | (((ENVP_ADDR + 8) >> 16) & 0xffff)); /* lui a2, high(ENVP_ADDR + 8) */
    stl_raw(p++, 0x34c60000 | ((ENVP_ADDR + 8) & 0xffff));         /* ori a2, a2, low(ENVP_ADDR + 8) */
    stl_raw(p++, 0x3c070000 | (loaderparams.ram_size >> 16));     /* lui a3, high(ram_size) */
    stl_raw(p++, 0x34e70000 | (loaderparams.ram_size & 0xffff));  /* ori a3, a3, low(ram_size) */

    /* Load BAR registers as done by YAMON */
    stl_raw(p++, 0x3c09b400);                                      /* lui t1, 0xb400 */

    if (env->bigendian) {
        stl_raw(p++, 0x3c08df00);                                  /* lui t0, 0xdf00 */
    } else {
        stl_raw(p++, 0x340800df);                                  /* ori t0, r0, 0x00df */
    }
    stl_raw(p++, 0xad280068);                                      /* sw t0, 0x0068(t1) */

    stl_raw(p++, 0x3c09bbe0);                                      /* lui t1, 0xbbe0 */

    if (env->bigendian) {
        stl_raw(p++, 0x3c08c000);                                  /* lui t0, 0xc000 */
    } else {
        stl_raw(p++, 0x340800c0);                                  /* ori t0, r0, 0x00c0 */
    }
    stl_raw(p++, 0xad280048);                                      /* sw t0, 0x0048(t1) */
    if (env->bigendian) {
        stl_raw(p++, 0x3c084000);                                  /* lui t0, 0x4000 */
    } else {
        stl_raw(p++, 0x34080040);                                  /* ori t0, r0, 0x0040 */
    }
    stl_raw(p++, 0xad280050);                                      /* sw t0, 0x0050(t1) */

    if (env->bigendian) {
        stl_raw(p++, 0x3c088000);                                  /* lui t0, 0x8000 */
    } else {
        stl_raw(p++, 0x34080080);                                  /* ori t0, r0, 0x0080 */
    }
    stl_raw(p++, 0xad280058);                                      /* sw t0, 0x0058(t1) */
    if (env->bigendian) {
        stl_raw(p++, 0x3c083f00);                                  /* lui t0, 0x3f00 */
    } else {
        stl_raw(p++, 0x3408003f);                                  /* ori t0, r0, 0x003f */
    }
    stl_raw(p++, 0xad280060);                                      /* sw t0, 0x0060(t1) */

    if (env->bigendian) {
        stl_raw(p++, 0x3c08c100);                                  /* lui t0, 0xc100 */
    } else {
        stl_raw(p++, 0x340800c1);                                  /* ori t0, r0, 0x00c1 */
    }
    stl_raw(p++, 0xad280080);                                      /* sw t0, 0x0080(t1) */
    if (env->bigendian) {
        stl_raw(p++, 0x3c085e00);                                  /* lui t0, 0x5e00 */
    } else {
        stl_raw(p++, 0x3408005e);                                  /* ori t0, r0, 0x005e */
    }
    stl_raw(p++, 0xad280088);                                      /* sw t0, 0x0088(t1) */

    /* Jump to kernel code */
    stl_raw(p++, 0x3c1f0000 | ((kernel_entry >> 16) & 0xffff));    /* lui ra, high(kernel_entry) */
    stl_raw(p++, 0x37ff0000 | (kernel_entry & 0xffff));            /* ori ra, ra, low(kernel_entry) */
    stl_raw(p++, 0x03e00008);                                      /* jr ra */
    stl_raw(p++, 0x00000000);                                      /* nop */

    /* YAMON subroutines */
    p = (uint32_t *) (base + 0x800);
    stl_raw(p++, 0x03e00008);                                     /* jr ra */
    stl_raw(p++, 0x24020000);                                     /* li v0,0 */
   /* 808 YAMON print */
    stl_raw(p++, 0x03e06821);                                     /* move t5,ra */
    stl_raw(p++, 0x00805821);                                     /* move t3,a0 */
    stl_raw(p++, 0x00a05021);                                     /* move t2,a1 */
    stl_raw(p++, 0x91440000);                                     /* lbu a0,0(t2) */
    stl_raw(p++, 0x254a0001);                                     /* addiu t2,t2,1 */
    stl_raw(p++, 0x10800005);                                     /* beqz a0,834 */
    stl_raw(p++, 0x00000000);                                     /* nop */
    stl_raw(p++, 0x0ff0021c);                                     /* jal 870 */
    stl_raw(p++, 0x00000000);                                     /* nop */
    stl_raw(p++, 0x08000205);                                     /* j 814 */
    stl_raw(p++, 0x00000000);                                     /* nop */
    stl_raw(p++, 0x01a00008);                                     /* jr t5 */
    stl_raw(p++, 0x01602021);                                     /* move a0,t3 */
    /* 0x83c YAMON print_count */
    stl_raw(p++, 0x03e06821);                                     /* move t5,ra */
    stl_raw(p++, 0x00805821);                                     /* move t3,a0 */
    stl_raw(p++, 0x00a05021);                                     /* move t2,a1 */
    stl_raw(p++, 0x00c06021);                                     /* move t4,a2 */
    stl_raw(p++, 0x91440000);                                     /* lbu a0,0(t2) */
    stl_raw(p++, 0x0ff0021c);                                     /* jal 870 */
    stl_raw(p++, 0x00000000);                                     /* nop */
    stl_raw(p++, 0x254a0001);                                     /* addiu t2,t2,1 */
    stl_raw(p++, 0x258cffff);                                     /* addiu t4,t4,-1 */
    stl_raw(p++, 0x1580fffa);                                     /* bnez t4,84c */
    stl_raw(p++, 0x00000000);                                     /* nop */
    stl_raw(p++, 0x01a00008);                                     /* jr t5 */
    stl_raw(p++, 0x01602021);                                     /* move a0,t3 */
    /* 0x870 */
    stl_raw(p++, 0x3c08b800);                                     /* lui t0,0xb400 */
    stl_raw(p++, 0x350803f8);                                     /* ori t0,t0,0x3f8 */
    stl_raw(p++, 0x91090005);                                     /* lbu t1,5(t0) */
    stl_raw(p++, 0x00000000);                                     /* nop */
    stl_raw(p++, 0x31290040);                                     /* andi t1,t1,0x40 */
    stl_raw(p++, 0x1120fffc);                                     /* beqz t1,878 <outch+0x8> */
    stl_raw(p++, 0x00000000);                                     /* nop */
    stl_raw(p++, 0x03e00008);                                     /* jr ra */
    stl_raw(p++, 0xa1040000);                                     /* sb a0,0(t0) */
}

static void GCC_FMT_ATTR(3, 4) prom_set(uint32_t* prom_buf, int index,
                                        const char *string, ...)
{
    va_list ap;
    int32_t table_addr;

    if (index >= ENVP_NB_ENTRIES)
        return;

    if (string == NULL) {
        prom_buf[index] = 0;
        return;
    }

    table_addr = sizeof(int32_t) * ENVP_NB_ENTRIES + index * ENVP_ENTRY_SIZE;
    prom_buf[index] = tswap32(ENVP_ADDR + table_addr);

    va_start(ap, string);
    vsnprintf((char *)prom_buf + table_addr, ENVP_ENTRY_SIZE, string, ap);
    va_end(ap);
}

/* Kernel */
static int64_t load_kernel(int big_endian)
{
    int64_t kernel_entry, kernel_high;
    long initrd_size;
    ram_addr_t initrd_offset;
    uint32_t *prom_buf;
    long prom_size;
    int prom_index = 0;

    if (load_elf(loaderparams.kernel_filename, cpu_mips_kseg0_to_phys, NULL,
                 (uint64_t *)&kernel_entry, NULL, (uint64_t *)&kernel_high,
                 big_endian, ELF_MACHINE, 1) < 0) {
        fprintf(stderr, "qemu: could not load kernel '%s'\n",
                loaderparams.kernel_filename);
        exit(1);
    }

    /* load initrd */
    initrd_size = 0;
    initrd_offset = 0;
    if (loaderparams.initrd_filename) {
        initrd_size = get_image_size (loaderparams.initrd_filename);
        if (initrd_size > 0) {
            initrd_offset = (kernel_high + ~TARGET_PAGE_MASK) & TARGET_PAGE_MASK;
            if (initrd_offset + initrd_size > ram_size) {
                fprintf(stderr,
                        "qemu: memory too small for initial ram disk '%s'\n",
                        loaderparams.initrd_filename);
                exit(1);
            }
            initrd_size = load_image_targphys(loaderparams.initrd_filename,
                                              initrd_offset,
                                              ram_size - initrd_offset);
        }
        if (initrd_size == (target_ulong) -1) {
            fprintf(stderr, "qemu: could not load initial ram disk '%s'\n",
                    loaderparams.initrd_filename);
            exit(1);
        }
    }

    /* Setup prom parameters. */
    prom_size = ENVP_NB_ENTRIES * (sizeof(int32_t) + ENVP_ENTRY_SIZE);
    prom_buf = g_malloc(prom_size);

    prom_set(prom_buf, prom_index++, "%s", loaderparams.kernel_filename);
    if (initrd_size > 0) {
        prom_set(prom_buf, prom_index++, "rd_start=0x%" PRIx64 " rd_size=%li %s",
                 cpu_mips_phys_to_kseg0(NULL, initrd_offset), initrd_size,
                 loaderparams.kernel_cmdline);
    } else {
        prom_set(prom_buf, prom_index++, "%s", loaderparams.kernel_cmdline);
    }

    prom_set(prom_buf, prom_index++, "memsize");
    prom_set(prom_buf, prom_index++, "%i", loaderparams.ram_size);
    prom_set(prom_buf, prom_index++, "modetty0");
    prom_set(prom_buf, prom_index++, "38400n8r");
    prom_set(prom_buf, prom_index++, NULL);

    rom_add_blob_fixed("prom", prom_buf, prom_size,
                       cpu_mips_kseg0_to_phys(NULL, ENVP_ADDR));

    return kernel_entry;
}

static void malta_mips_config(CPUMIPSState *env)
{
    env->mvp->CP0_MVPConf0 |= ((smp_cpus - 1) << CP0MVPC0_PVPE) |
                         ((smp_cpus * env->nr_threads - 1) << CP0MVPC0_PTC);
}

static void main_cpu_reset(void *opaque)
{
    CPUMIPSState *env = opaque;
    cpu_state_reset(env);

    /* The bootloader does not need to be rewritten as it is located in a
       read only location. The kernel location and the arguments table
       location does not change. */
    if (loaderparams.kernel_filename) {
        env->CP0_Status &= ~((1 << CP0St_BEV) | (1 << CP0St_ERL));
    }

    malta_mips_config(env);
}

static void cpu_request_exit(void *opaque, int irq, int level)
{
<<<<<<< HEAD
    CPUState *env = opaque;
=======
    CPUMIPSState *env = cpu_single_env;
>>>>>>> ae7d54d4

    if (env && level) {
        cpu_exit(env);
    }
}

static
void mips_malta_init (ram_addr_t ram_size,
                      const char *boot_device,
                      const char *kernel_filename, const char *kernel_cmdline,
                      const char *initrd_filename, const char *cpu_model)
{
    char *filename;
    pflash_t *fl;
    MemoryRegion *system_memory = get_system_memory();
    MemoryRegion *ram = g_new(MemoryRegion, 1);
    MemoryRegion *bios, *bios_alias = g_new(MemoryRegion, 1);
    int64_t kernel_entry;
    PCIBus *pci_bus;
    ISABus *isa_bus;
    CPUMIPSState *env;
    qemu_irq *isa_irq;
    qemu_irq *cpu_exit_irq;
    int piix4_devfn;
    i2c_bus *smbus;
    int i;
    DriveInfo *hd[MAX_IDE_BUS * MAX_IDE_DEVS];
    DriveInfo *fd[MAX_FD];
    int fl_idx = 0;
    int fl_sectors;

    DeviceState *dev = qdev_create(NULL, "mips-malta");
    MaltaState *s = DO_UPCAST(MaltaState, busdev.qdev, dev);

    qdev_init_nofail(dev);

    /* Make sure the first 3 serial ports are associated with a device. */
    for(i = 0; i < 3; i++) {
        if (!serial_hds[i]) {
            char label[32];
            snprintf(label, sizeof(label), "serial%d", i);
            serial_hds[i] = qemu_chr_new(label, "null", NULL);
        }
    }

    /* init CPUs */
    if (cpu_model == NULL) {
#ifdef TARGET_MIPS64
        cpu_model = "20Kc";
#else
        cpu_model = "24Kf";
#endif
    }

    for (i = 0; i < smp_cpus; i++) {
        env = cpu_init(cpu_model);
        if (!env) {
            fprintf(stderr, "Unable to find CPU definition\n");
            exit(1);
        }
        /* Init internal devices */
        cpu_mips_irq_init_cpu(env);
        cpu_mips_clock_init(env);
        qemu_register_reset(main_cpu_reset, env);
    }
    env = first_cpu;

    /* allocate RAM */
    if (ram_size > (256 << 20)) {
        fprintf(stderr,
                "qemu: Too much memory for this machine: %d MB, maximum 256 MB\n",
                ((unsigned int)ram_size / (1 << 20)));
        exit(1);
    }
    memory_region_init_ram(ram, "mips_malta.ram", ram_size);
    vmstate_register_ram_global(ram);
    memory_region_add_subregion(system_memory, 0, ram);

    /* FPGA */
    malta_fpga_init(system_memory, 0x1f000000LL, env->irq[2], serial_hds[2], env->bigendian);

    /* Load firmware in flash / BIOS unless we boot directly into a kernel. */
    if (kernel_filename) {
        /* Write a small bootloader to the flash location. */
        bios = g_new(MemoryRegion, 1);
        memory_region_init_ram(bios, "mips_malta.bios", BIOS_SIZE);
        vmstate_register_ram_global(bios);
        memory_region_set_readonly(bios, true);
        memory_region_init_alias(bios_alias, "bios.1fc", bios, 0, BIOS_SIZE);
        /* Map the bios at two physical locations, as on the real board. */
        memory_region_add_subregion(system_memory, FLASH_ADDRESS, bios);
        memory_region_add_subregion(system_memory, 0x1fc00000LL, bios_alias);
        loaderparams.ram_size = ram_size;
        loaderparams.kernel_filename = kernel_filename;
        loaderparams.kernel_cmdline = kernel_cmdline;
        loaderparams.initrd_filename = initrd_filename;
        kernel_entry = load_kernel(env->bigendian);
        write_bootloader(env, memory_region_get_ram_ptr(bios), kernel_entry);
        // TODO: Always register flash.
        //~ pflash_cfi01_register(FLASH_ADDRESS, NULL, "mips_malta.bios",
                              //~ FLASH_SIZE, flashdriver, 65536, fl_sectors,
                              //~ 4, 0x0000, 0x0000, 0x0000, 0x0000,
                              //~ env->bigendian);
    } else {
        target_long bios_size;
        DriveInfo *dinfo = drive_get(IF_PFLASH, 0, fl_idx);
        if (dinfo) {
            /* Load firmware from flash. */
            bios_size = FLASH_SIZE;
            fl_sectors = bios_size >> 16;
#ifdef DEBUG_BOARD_INIT
            printf("Register parallel flash %d size " TARGET_FMT_lx " at "
                   "addr %08llx '%s' %x\n",
                   fl_idx, bios_size, FLASH_ADDRESS,
                   bdrv_get_device_name(dinfo->bdrv), fl_sectors);
#endif
            fl = pflash_cfi01_register(FLASH_ADDRESS,
                                       NULL, "mips_malta.bios", BIOS_SIZE,
                                       dinfo->bdrv, 65536, fl_sectors,
                                       4, 0x0000, 0x0000, 0x0000, 0x0000,
                                       env->bigendian);
            bios = pflash_cfi01_get_memory(fl);
            /* Map the bios at two physical locations, as on the real board. */
            memory_region_init_alias(bios_alias, "bios.1fc",
                                     bios, 0, BIOS_SIZE);
            memory_region_add_subregion(system_memory, 0x1fc00000LL,
                                        bios_alias);
            fl_idx++;
        } else {
            bios = g_new(MemoryRegion, 1);
            memory_region_init_ram(bios, "mips_malta.bios", BIOS_SIZE);
            vmstate_register_ram_global(bios);
            memory_region_set_readonly(bios, true);
            memory_region_init_alias(bios_alias, "bios.1fc",
                                     bios, 0, BIOS_SIZE);
            /* Map the bios at two physical locations, as on the real board. */
            memory_region_add_subregion(system_memory, FLASH_ADDRESS, bios);
            memory_region_add_subregion(system_memory, 0x1fc00000LL,
                                        bios_alias);
            /* Load a BIOS image. */
            if (bios_name == NULL)
                bios_name = BIOS_FILENAME;
            filename = qemu_find_file(QEMU_FILE_TYPE_BIOS, bios_name);
            if (filename) {
                bios_size = load_image_targphys(filename, 0x1fc00000LL,
                                                BIOS_SIZE);
                g_free(filename);
            } else {
                bios_size = -1;
            }
            if ((bios_size < 0 || bios_size > BIOS_SIZE) && !kernel_filename) {
                fprintf(stderr,
                        "qemu: Could not load MIPS bios '%s', and no -kernel argument was specified\n",
                        bios_name);
                exit(1);
            }
        }
        /* In little endian mode the 32bit words in the bios are swapped,
           a neat trick which allows bi-endian firmware. */
#if !defined(TARGET_WORDS_BIGENDIAN) && 0
        {
            uint32_t *addr = memory_region_get_ram_ptr(bios);
            uint32_t *end = addr + bios_size;
            while (addr < end) {
                fprintf(stderr, "0x%08x\n", *addr);
                bswap32s(addr);
                addr++;
            }
        }
#endif
    }

    /* Board ID = 0x420 (Malta Board with CoreLV)
       XXX: theoretically 0x1e000010 should map to flash and 0x1fc00010 should
       map to the board ID. */
    stl_p(memory_region_get_ram_ptr(bios) + 0x10, 0x00000420);

    /* Init internal devices */
    cpu_mips_irq_init_cpu(env);
    cpu_mips_clock_init(env);

    /*
     * We have a circular dependency problem: pci_bus depends on isa_irq,
     * isa_irq is provided by i8259, i8259 depends on ISA, ISA depends
     * on piix4, and piix4 depends on pci_bus.  To stop the cycle we have
     * qemu_irq_proxy() adds an extra bit of indirection, allowing us
     * to resolve the isa_irq -> i8259 dependency after i8259 is initialized.
     */
    isa_irq = qemu_irq_proxy(&s->i8259, 16);

    /* Northbridge */
    pci_bus = gt64120_register(isa_irq);

    /* Southbridge */
    ide_drive_get(hd, MAX_IDE_BUS);

    piix4_devfn = piix4_init(pci_bus, &isa_bus, 80);

    /* Interrupt controller */
    /* The 8259 is attached to the MIPS CPU INT0 pin, ie interrupt 2 */
    s->i8259 = i8259_init(isa_bus, env->irq[2]);

    isa_bus_irqs(isa_bus, s->i8259);
    pci_piix4_ide_init(pci_bus, hd, piix4_devfn + 1);
    pci_create_simple(pci_bus, piix4_devfn + 2, "piix4-usb-uhci");
    smbus = piix4_pm_init(pci_bus, piix4_devfn + 3, 0x1100,
                          isa_get_irq(NULL, 9), NULL, 0);
    /* TODO: Populate SPD eeprom data.  */
    smbus_eeprom_init(smbus, 8, NULL, 0);
    pit = pit_init(isa_bus, 0x40, 0, NULL);
    cpu_exit_irq = qemu_allocate_irqs(cpu_request_exit, NULL, 1);
    DMA_init(0, cpu_exit_irq);

    /* Super I/O */
    isa_create_simple(isa_bus, "i8042");

    rtc_init(isa_bus, 2000, NULL);
    serial_isa_init(isa_bus, 0, serial_hds[0]);
    serial_isa_init(isa_bus, 1, serial_hds[1]);
    if (parallel_hds[0])
        parallel_init(isa_bus, 0, parallel_hds[0]);
    for(i = 0; i < MAX_FD; i++) {
        fd[i] = drive_get(IF_FLOPPY, 0, i);
    }
    fdctrl_init_isa(isa_bus, fd);

    /* Sound card */
    audio_init(isa_bus, pci_bus);

    /* Network card */
    network_init();

    /* Optional PCI video card */
    if (cirrus_vga_enabled) {
        pci_cirrus_vga_init(pci_bus);
    } else if (vmsvga_enabled) {
        pci_vmsvga_init(pci_bus);
    } else if (std_vga_enabled) {
        pci_vga_init(pci_bus);
    }
}

static void mips_malta_reset(DeviceState *d)
{
    /* TODO: fix code. */
    MaltaState *s = container_of(d, MaltaState, busdev.qdev);
    (void)s;
    logout("%s:%u\n", __FILE__, __LINE__);
    //~ env->exception_index = EXCP_RESET;
    //~ env->exception_index = EXCP_SRESET;
    //~ do_interrupt(env);
    //~ env->CP0_Cause |= 0x00000400;
    //~ cpu_interrupt(env, CPU_INTERRUPT_RESET);
}

static const VMStateDescription vmstate_mips_malta = {
    .name ="malta",
    .version_id = 1,
    .minimum_version_id = 1,
    .minimum_version_id_old = 1,
    .fields      = (VMStateField []) {
        VMSTATE_END_OF_LIST()
    }
};

static Property mips_malta_properties[] = {
    DEFINE_PROP_END_OF_LIST()
};

static int mips_malta_sysbus_device_init(SysBusDevice *sysbusdev)
{
    /* TODO */
    //MaltaState *s = FROM_SYSBUS(MaltaState, sysbusdev);
    return 0;
}

static void mips_malta_class_init(ObjectClass *klass, void *data)
{
    DeviceClass *dc = DEVICE_CLASS(klass);
    SysBusDeviceClass *k = SYS_BUS_DEVICE_CLASS(klass);
    dc->props = mips_malta_properties;
    dc->reset = mips_malta_reset;
    dc->vmsd = &vmstate_mips_malta;
    k->init = mips_malta_sysbus_device_init;
}

static TypeInfo mips_malta_device = {
    .name          = "mips-malta",
    .parent        = TYPE_SYS_BUS_DEVICE,
    .instance_size = sizeof(MaltaState),
    .class_init    = mips_malta_class_init,
};

static QEMUMachine mips_malta_machine = {
    .name = "malta",
    .desc = "MIPS Malta Core LV",
    .init = mips_malta_init,
    .max_cpus = 16,
    .is_default = 1,
};

static void mips_malta_register_types(void)
{
    type_register_static(&mips_malta_device);
}

static void mips_malta_machine_init(void)
{
    qemu_register_machine(&mips_malta_machine);
}

type_init(mips_malta_register_types)
machine_init(mips_malta_machine_init);

/*
http://memorytesters.com/ramcheck/rc_ap3.htm

9fc00c64 <hal_malta_init_sdram>:
9fc00c64:       03e0f021        move    s8,ra
9fc00c68:       3c17b400        lui     s7,0xb400
9fc00c6c:       240800df        li      t0,223
9fc00c70:       aee80068        sw      t0,104(s7)
9fc00c74:       3c17bbe0        lui     s7,0xbbe0
9fc00c78:       3c080001        lui     t0,0x1
9fc00c7c:       35080001        ori     t0,t0,0x1
9fc00c80:       aee80c00        sw      t0,3072(s7)
9fc00c84:       3c0800ff        lui     t0,0xff
9fc00c88:       3508ffff        ori     t0,t0,0xffff

9fc00ecc:       1000006c        b       9fc01080 <error>

9fc0106c <noerror>:
9fc0106c:       00001021        move    v0,zero
9fc01070:       02111820        add     v1,s0,s1
9fc01074:       03c0f821        move    ra,s8
9fc01078:       03e00008        jr      ra
9fc0107c:       00000000        nop
*/<|MERGE_RESOLUTION|>--- conflicted
+++ resolved
@@ -780,11 +780,7 @@
 
 static void cpu_request_exit(void *opaque, int irq, int level)
 {
-<<<<<<< HEAD
-    CPUState *env = opaque;
-=======
     CPUMIPSState *env = cpu_single_env;
->>>>>>> ae7d54d4
 
     if (env && level) {
         cpu_exit(env);
