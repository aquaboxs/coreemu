/*
 * QEMU sPAPR PCI host originated from Uninorth PCI host
 *
 * Copyright (c) 2011 Alexey Kardashevskiy, IBM Corporation.
 * Copyright (C) 2011 David Gibson, IBM Corporation.
 *
 * Permission is hereby granted, free of charge, to any person obtaining a copy
 * of this software and associated documentation files (the "Software"), to deal
 * in the Software without restriction, including without limitation the rights
 * to use, copy, modify, merge, publish, distribute, sublicense, and/or sell
 * copies of the Software, and to permit persons to whom the Software is
 * furnished to do so, subject to the following conditions:
 *
 * The above copyright notice and this permission notice shall be included in
 * all copies or substantial portions of the Software.
 *
 * THE SOFTWARE IS PROVIDED "AS IS", WITHOUT WARRANTY OF ANY KIND, EXPRESS OR
 * IMPLIED, INCLUDING BUT NOT LIMITED TO THE WARRANTIES OF MERCHANTABILITY,
 * FITNESS FOR A PARTICULAR PURPOSE AND NONINFRINGEMENT. IN NO EVENT SHALL
 * THE AUTHORS OR COPYRIGHT HOLDERS BE LIABLE FOR ANY CLAIM, DAMAGES OR OTHER
 * LIABILITY, WHETHER IN AN ACTION OF CONTRACT, TORT OR OTHERWISE, ARISING FROM,
 * OUT OF OR IN CONNECTION WITH THE SOFTWARE OR THE USE OR OTHER DEALINGS IN
 * THE SOFTWARE.
 */
#include "hw/hw.h"
#include "hw/pci/pci.h"
#include "hw/pci/msi.h"
#include "hw/pci/msix.h"
#include "hw/pci/pci_host.h"
#include "hw/ppc/spapr.h"
#include "hw/pci-host/spapr.h"
#include "exec/address-spaces.h"
#include <libfdt.h>
#include "trace.h"

#include "hw/pci/pci_bus.h"

/* Copied from the kernel arch/powerpc/platforms/pseries/msi.c */
#define RTAS_QUERY_FN           0
#define RTAS_CHANGE_FN          1
#define RTAS_RESET_FN           2
#define RTAS_CHANGE_MSI_FN      3
#define RTAS_CHANGE_MSIX_FN     4

/* Interrupt types to return on RTAS_CHANGE_* */
#define RTAS_TYPE_MSI           1
#define RTAS_TYPE_MSIX          2

static sPAPRPHBState *find_phb(sPAPREnvironment *spapr, uint64_t buid)
{
    sPAPRPHBState *sphb;

    QLIST_FOREACH(sphb, &spapr->phbs, list) {
        if (sphb->buid != buid) {
            continue;
        }
        return sphb;
    }

    return NULL;
}

static PCIDevice *find_dev(sPAPREnvironment *spapr, uint64_t buid,
                           uint32_t config_addr)
{
    sPAPRPHBState *sphb = find_phb(spapr, buid);
    PCIHostState *phb = PCI_HOST_BRIDGE(sphb);
    BusState *bus = BUS(phb->bus);
    BusChild *kid;
    int devfn = (config_addr >> 8) & 0xFF;

    if (!phb) {
        return NULL;
    }

    QTAILQ_FOREACH(kid, &bus->children, sibling) {
        PCIDevice *dev = (PCIDevice *)kid->child;
        if (dev->devfn == devfn) {
            return dev;
        }
    }

    return NULL;
}

static uint32_t rtas_pci_cfgaddr(uint32_t arg)
{
    /* This handles the encoding of extended config space addresses */
    return ((arg >> 20) & 0xf00) | (arg & 0xff);
}

static void finish_read_pci_config(sPAPREnvironment *spapr, uint64_t buid,
                                   uint32_t addr, uint32_t size,
                                   target_ulong rets)
{
    PCIDevice *pci_dev;
    uint32_t val;

    if ((size != 1) && (size != 2) && (size != 4)) {
        /* access must be 1, 2 or 4 bytes */
        rtas_st(rets, 0, -1);
        return;
    }

    pci_dev = find_dev(spapr, buid, addr);
    addr = rtas_pci_cfgaddr(addr);

    if (!pci_dev || (addr % size) || (addr >= pci_config_size(pci_dev))) {
        /* Access must be to a valid device, within bounds and
         * naturally aligned */
        rtas_st(rets, 0, -1);
        return;
    }

    val = pci_host_config_read_common(pci_dev, addr,
                                      pci_config_size(pci_dev), size);

    rtas_st(rets, 0, 0);
    rtas_st(rets, 1, val);
}

static void rtas_ibm_read_pci_config(PowerPCCPU *cpu, sPAPREnvironment *spapr,
                                     uint32_t token, uint32_t nargs,
                                     target_ulong args,
                                     uint32_t nret, target_ulong rets)
{
    uint64_t buid;
    uint32_t size, addr;

    if ((nargs != 4) || (nret != 2)) {
        rtas_st(rets, 0, -1);
        return;
    }

    buid = ((uint64_t)rtas_ld(args, 1) << 32) | rtas_ld(args, 2);
    size = rtas_ld(args, 3);
    addr = rtas_ld(args, 0);

    finish_read_pci_config(spapr, buid, addr, size, rets);
}

static void rtas_read_pci_config(PowerPCCPU *cpu, sPAPREnvironment *spapr,
                                 uint32_t token, uint32_t nargs,
                                 target_ulong args,
                                 uint32_t nret, target_ulong rets)
{
    uint32_t size, addr;

    if ((nargs != 2) || (nret != 2)) {
        rtas_st(rets, 0, -1);
        return;
    }

    size = rtas_ld(args, 1);
    addr = rtas_ld(args, 0);

    finish_read_pci_config(spapr, 0, addr, size, rets);
}

static void finish_write_pci_config(sPAPREnvironment *spapr, uint64_t buid,
                                    uint32_t addr, uint32_t size,
                                    uint32_t val, target_ulong rets)
{
    PCIDevice *pci_dev;

    if ((size != 1) && (size != 2) && (size != 4)) {
        /* access must be 1, 2 or 4 bytes */
        rtas_st(rets, 0, -1);
        return;
    }

    pci_dev = find_dev(spapr, buid, addr);
    addr = rtas_pci_cfgaddr(addr);

    if (!pci_dev || (addr % size) || (addr >= pci_config_size(pci_dev))) {
        /* Access must be to a valid device, within bounds and
         * naturally aligned */
        rtas_st(rets, 0, -1);
        return;
    }

    pci_host_config_write_common(pci_dev, addr, pci_config_size(pci_dev),
                                 val, size);

    rtas_st(rets, 0, 0);
}

static void rtas_ibm_write_pci_config(PowerPCCPU *cpu, sPAPREnvironment *spapr,
                                      uint32_t token, uint32_t nargs,
                                      target_ulong args,
                                      uint32_t nret, target_ulong rets)
{
    uint64_t buid;
    uint32_t val, size, addr;

    if ((nargs != 5) || (nret != 1)) {
        rtas_st(rets, 0, -1);
        return;
    }

    buid = ((uint64_t)rtas_ld(args, 1) << 32) | rtas_ld(args, 2);
    val = rtas_ld(args, 4);
    size = rtas_ld(args, 3);
    addr = rtas_ld(args, 0);

    finish_write_pci_config(spapr, buid, addr, size, val, rets);
}

static void rtas_write_pci_config(PowerPCCPU *cpu, sPAPREnvironment *spapr,
                                  uint32_t token, uint32_t nargs,
                                  target_ulong args,
                                  uint32_t nret, target_ulong rets)
{
    uint32_t val, size, addr;

    if ((nargs != 3) || (nret != 1)) {
        rtas_st(rets, 0, -1);
        return;
    }


    val = rtas_ld(args, 2);
    size = rtas_ld(args, 1);
    addr = rtas_ld(args, 0);

    finish_write_pci_config(spapr, 0, addr, size, val, rets);
}

/*
 * Find an entry with config_addr or returns the empty one if not found AND
 * alloc_new is set.
 * At the moment the msi_table entries are never released so there is
 * no point to look till the end of the list if we need to find the free entry.
 */
static int spapr_msicfg_find(sPAPRPHBState *phb, uint32_t config_addr,
                             bool alloc_new)
{
    int i;

    for (i = 0; i < SPAPR_MSIX_MAX_DEVS; ++i) {
        if (!phb->msi_table[i].nvec) {
            break;
        }
        if (phb->msi_table[i].config_addr == config_addr) {
            return i;
        }
    }
    if ((i < SPAPR_MSIX_MAX_DEVS) && alloc_new) {
        trace_spapr_pci_msi("Allocating new MSI config", i, config_addr);
        return i;
    }

    return -1;
}

/*
 * Set MSI/MSIX message data.
 * This is required for msi_notify()/msix_notify() which
 * will write at the addresses via spapr_msi_write().
 */
static void spapr_msi_setmsg(PCIDevice *pdev, hwaddr addr,
                             bool msix, unsigned req_num)
{
    unsigned i;
    MSIMessage msg = { .address = addr, .data = 0 };

    if (!msix) {
        msi_set_message(pdev, msg);
        trace_spapr_pci_msi_setup(pdev->name, 0, msg.address);
        return;
    }

    for (i = 0; i < req_num; ++i) {
        msg.address = addr | (i << 2);
        msix_set_message(pdev, i, msg);
        trace_spapr_pci_msi_setup(pdev->name, i, msg.address);
    }
}

static void rtas_ibm_change_msi(PowerPCCPU *cpu, sPAPREnvironment *spapr,
                                uint32_t token, uint32_t nargs,
                                target_ulong args, uint32_t nret,
                                target_ulong rets)
{
    uint32_t config_addr = rtas_ld(args, 0);
    uint64_t buid = ((uint64_t)rtas_ld(args, 1) << 32) | rtas_ld(args, 2);
    unsigned int func = rtas_ld(args, 3);
    unsigned int req_num = rtas_ld(args, 4); /* 0 == remove all */
    unsigned int seq_num = rtas_ld(args, 5);
    unsigned int ret_intr_type;
    int ndev, irq;
    sPAPRPHBState *phb = NULL;
    PCIDevice *pdev = NULL;

    switch (func) {
    case RTAS_CHANGE_MSI_FN:
    case RTAS_CHANGE_FN:
        ret_intr_type = RTAS_TYPE_MSI;
        break;
    case RTAS_CHANGE_MSIX_FN:
        ret_intr_type = RTAS_TYPE_MSIX;
        break;
    default:
        fprintf(stderr, "rtas_ibm_change_msi(%u) is not implemented\n", func);
        rtas_st(rets, 0, -3); /* Parameter error */
        return;
    }

    /* Fins sPAPRPHBState */
    phb = find_phb(spapr, buid);
    if (phb) {
        pdev = find_dev(spapr, buid, config_addr);
    }
    if (!phb || !pdev) {
        rtas_st(rets, 0, -3); /* Parameter error */
        return;
    }

    /* Releasing MSIs */
    if (!req_num) {
        ndev = spapr_msicfg_find(phb, config_addr, false);
        if (ndev < 0) {
            trace_spapr_pci_msi("MSI has not been enabled", -1, config_addr);
            rtas_st(rets, 0, -1); /* Hardware error */
            return;
        }
        trace_spapr_pci_msi("Released MSIs", ndev, config_addr);
        rtas_st(rets, 0, 0);
        rtas_st(rets, 1, 0);
        return;
    }

    /* Enabling MSI */

    /* Find a device number in the map to add or reuse the existing one */
    ndev = spapr_msicfg_find(phb, config_addr, true);
    if (ndev >= SPAPR_MSIX_MAX_DEVS || ndev < 0) {
        fprintf(stderr, "No free entry for a new MSI device\n");
        rtas_st(rets, 0, -1); /* Hardware error */
        return;
    }
    trace_spapr_pci_msi("Configuring MSI", ndev, config_addr);

    /* Check if there is an old config and MSI number has not changed */
    if (phb->msi_table[ndev].nvec && (req_num != phb->msi_table[ndev].nvec)) {
        /* Unexpected behaviour */
        fprintf(stderr, "Cannot reuse MSI config for device#%d", ndev);
        rtas_st(rets, 0, -1); /* Hardware error */
        return;
    }

    /* There is no cached config, allocate MSIs */
    if (!phb->msi_table[ndev].nvec) {
        irq = spapr_allocate_irq_block(req_num, false);
        if (irq < 0) {
            fprintf(stderr, "Cannot allocate MSIs for device#%d", ndev);
            rtas_st(rets, 0, -1); /* Hardware error */
            return;
        }
        phb->msi_table[ndev].irq = irq;
        phb->msi_table[ndev].nvec = req_num;
        phb->msi_table[ndev].config_addr = config_addr;
    }

    /* Setup MSI/MSIX vectors in the device (via cfgspace or MSIX BAR) */
    spapr_msi_setmsg(pdev, phb->msi_win_addr | (ndev << 16),
                     ret_intr_type == RTAS_TYPE_MSIX, req_num);

    rtas_st(rets, 0, 0);
    rtas_st(rets, 1, req_num);
    rtas_st(rets, 2, ++seq_num);
    rtas_st(rets, 3, ret_intr_type);

    trace_spapr_pci_rtas_ibm_change_msi(func, req_num);
}

static void rtas_ibm_query_interrupt_source_number(PowerPCCPU *cpu,
                                                   sPAPREnvironment *spapr,
                                                   uint32_t token,
                                                   uint32_t nargs,
                                                   target_ulong args,
                                                   uint32_t nret,
                                                   target_ulong rets)
{
    uint32_t config_addr = rtas_ld(args, 0);
    uint64_t buid = ((uint64_t)rtas_ld(args, 1) << 32) | rtas_ld(args, 2);
    unsigned int intr_src_num = -1, ioa_intr_num = rtas_ld(args, 3);
    int ndev;
    sPAPRPHBState *phb = NULL;

    /* Fins sPAPRPHBState */
    phb = find_phb(spapr, buid);
    if (!phb) {
        rtas_st(rets, 0, -3); /* Parameter error */
        return;
    }

    /* Find device descriptor and start IRQ */
    ndev = spapr_msicfg_find(phb, config_addr, false);
    if (ndev < 0) {
        trace_spapr_pci_msi("MSI has not been enabled", -1, config_addr);
        rtas_st(rets, 0, -1); /* Hardware error */
        return;
    }

    intr_src_num = phb->msi_table[ndev].irq + ioa_intr_num;
    trace_spapr_pci_rtas_ibm_query_interrupt_source_number(ioa_intr_num,
                                                           intr_src_num);

    rtas_st(rets, 0, 0);
    rtas_st(rets, 1, intr_src_num);
    rtas_st(rets, 2, 1);/* 0 == level; 1 == edge */
}

static int pci_spapr_swizzle(int slot, int pin)
{
    return (slot + pin) % PCI_NUM_PINS;
}

static int pci_spapr_map_irq(PCIDevice *pci_dev, int irq_num)
{
    /*
     * Here we need to convert pci_dev + irq_num to some unique value
     * which is less than number of IRQs on the specific bus (4).  We
     * use standard PCI swizzling, that is (slot number + pin number)
     * % 4.
     */
    return pci_spapr_swizzle(PCI_SLOT(pci_dev->devfn), irq_num);
}

static void pci_spapr_set_irq(void *opaque, int irq_num, int level)
{
    /*
     * Here we use the number returned by pci_spapr_map_irq to find a
     * corresponding qemu_irq.
     */
    sPAPRPHBState *phb = opaque;

    trace_spapr_pci_lsi_set(phb->dtbusname, irq_num, phb->lsi_table[irq_num].irq);
    qemu_set_irq(spapr_phb_lsi_qirq(phb, irq_num), level);
}

static uint64_t spapr_io_read(void *opaque, hwaddr addr,
                              unsigned size)
{
    switch (size) {
    case 1:
        return cpu_inb(addr);
    case 2:
        return cpu_inw(addr);
    case 4:
    default:
        assert(size == 4);
        return cpu_inl(addr);
    }
<<<<<<< HEAD
=======
    g_assert_not_reached();
>>>>>>> 25ca6a1f
}

static void spapr_io_write(void *opaque, hwaddr addr,
                           uint64_t data, unsigned size)
{
    switch (size) {
    case 1:
        cpu_outb(addr, data);
        return;
    case 2:
        cpu_outw(addr, data);
        return;
    case 4:
        cpu_outl(addr, data);
        return;
    }
    g_assert_not_reached();
}

static const MemoryRegionOps spapr_io_ops = {
    .endianness = DEVICE_LITTLE_ENDIAN,
    .read = spapr_io_read,
    .write = spapr_io_write
};

/*
 * MSI/MSIX memory region implementation.
 * The handler handles both MSI and MSIX.
 * For MSI-X, the vector number is encoded as a part of the address,
 * data is set to 0.
 * For MSI, the vector number is encoded in least bits in data.
 */
static void spapr_msi_write(void *opaque, hwaddr addr,
                            uint64_t data, unsigned size)
{
    sPAPRPHBState *phb = opaque;
    int ndev = addr >> 16;
    int vec = ((addr & 0xFFFF) >> 2) | data;
    uint32_t irq = phb->msi_table[ndev].irq + vec;

    trace_spapr_pci_msi_write(addr, data, irq);

    qemu_irq_pulse(xics_get_qirq(spapr->icp, irq));
}

static const MemoryRegionOps spapr_msi_ops = {
    /* There is no .read as the read result is undefined by PCI spec */
    .read = NULL,
    .write = spapr_msi_write,
    .endianness = DEVICE_LITTLE_ENDIAN
};

/*
 * PHB PCI device
 */
static AddressSpace *spapr_pci_dma_iommu(PCIBus *bus, void *opaque, int devfn)
{
    sPAPRPHBState *phb = opaque;

    return &phb->iommu_as;
}

static int spapr_phb_init(SysBusDevice *s)
{
    sPAPRPHBState *sphb = SPAPR_PCI_HOST_BRIDGE(s);
    PCIHostState *phb = PCI_HOST_BRIDGE(s);
    const char *busname;
    char *namebuf;
    int i;
    PCIBus *bus;

    if (sphb->index != -1) {
        hwaddr windows_base;

        if ((sphb->buid != -1) || (sphb->dma_liobn != -1)
            || (sphb->mem_win_addr != -1)
            || (sphb->io_win_addr != -1)
            || (sphb->msi_win_addr != -1)) {
            fprintf(stderr, "Either \"index\" or other parameters must"
                    " be specified for PAPR PHB, not both\n");
            return -1;
        }

        sphb->buid = SPAPR_PCI_BASE_BUID + sphb->index;
        sphb->dma_liobn = SPAPR_PCI_BASE_LIOBN + sphb->index;

        windows_base = SPAPR_PCI_WINDOW_BASE
            + sphb->index * SPAPR_PCI_WINDOW_SPACING;
        sphb->mem_win_addr = windows_base + SPAPR_PCI_MMIO_WIN_OFF;
        sphb->io_win_addr = windows_base + SPAPR_PCI_IO_WIN_OFF;
        sphb->msi_win_addr = windows_base + SPAPR_PCI_MSI_WIN_OFF;
    }

    if (sphb->buid == -1) {
        fprintf(stderr, "BUID not specified for PHB\n");
        return -1;
    }

    if (sphb->dma_liobn == -1) {
        fprintf(stderr, "LIOBN not specified for PHB\n");
        return -1;
    }

    if (sphb->mem_win_addr == -1) {
        fprintf(stderr, "Memory window address not specified for PHB\n");
        return -1;
    }

    if (sphb->io_win_addr == -1) {
        fprintf(stderr, "IO window address not specified for PHB\n");
        return -1;
    }

    if (sphb->msi_win_addr == -1) {
        fprintf(stderr, "MSI window address not specified for PHB\n");
        return -1;
    }

    if (find_phb(spapr, sphb->buid)) {
        fprintf(stderr, "PCI host bridges must have unique BUIDs\n");
        return -1;
    }

    sphb->dtbusname = g_strdup_printf("pci@%" PRIx64, sphb->buid);

    namebuf = alloca(strlen(sphb->dtbusname) + 32);

    /* Initialize memory regions */
    sprintf(namebuf, "%s.mmio", sphb->dtbusname);
    memory_region_init(&sphb->memspace, OBJECT(sphb), namebuf, INT64_MAX);

    sprintf(namebuf, "%s.mmio-alias", sphb->dtbusname);
    memory_region_init_alias(&sphb->memwindow, OBJECT(sphb),
                             namebuf, &sphb->memspace,
                             SPAPR_PCI_MEM_WIN_BUS_OFFSET, sphb->mem_win_size);
    memory_region_add_subregion(get_system_memory(), sphb->mem_win_addr,
                                &sphb->memwindow);

    /* On ppc, we only have MMIO no specific IO space from the CPU
     * perspective.  In theory we ought to be able to embed the PCI IO
     * memory region direction in the system memory space.  However,
     * if any of the IO BAR subregions use the old_portio mechanism,
     * that won't be processed properly unless accessed from the
     * system io address space.  This hack to bounce things via
     * system_io works around the problem until all the users of
     * old_portion are updated */
    sprintf(namebuf, "%s.io", sphb->dtbusname);
    memory_region_init(&sphb->iospace, OBJECT(sphb),
                       namebuf, SPAPR_PCI_IO_WIN_SIZE);
    /* FIXME: fix to support multiple PHBs */
    memory_region_add_subregion(get_system_io(), 0, &sphb->iospace);

    sprintf(namebuf, "%s.io-alias", sphb->dtbusname);
    memory_region_init_io(&sphb->iowindow, OBJECT(sphb), &spapr_io_ops, sphb,
                          namebuf, SPAPR_PCI_IO_WIN_SIZE);
    memory_region_add_subregion(get_system_memory(), sphb->io_win_addr,
                                &sphb->iowindow);

    /* As MSI/MSIX interrupts trigger by writing at MSI/MSIX vectors,
     * we need to allocate some memory to catch those writes coming
     * from msi_notify()/msix_notify() */
    if (msi_supported) {
        sprintf(namebuf, "%s.msi", sphb->dtbusname);
        memory_region_init_io(&sphb->msiwindow, OBJECT(sphb), &spapr_msi_ops, sphb,
                              namebuf, SPAPR_MSIX_MAX_DEVS * 0x10000);
        memory_region_add_subregion(get_system_memory(), sphb->msi_win_addr,
                                    &sphb->msiwindow);
    }

    /*
     * Selecting a busname is more complex than you'd think, due to
     * interacting constraints.  If the user has specified an id
     * explicitly for the phb , then we want to use the qdev default
     * of naming the bus based on the bridge device (so the user can
     * then assign devices to it in the way they expect).  For the
     * first / default PCI bus (index=0) we want to use just "pci"
     * because libvirt expects there to be a bus called, simply,
     * "pci".  Otherwise, we use the same name as in the device tree,
     * since it's unique by construction, and makes the guest visible
     * BUID clear.
     */
    if (s->qdev.id) {
        busname = NULL;
    } else if (sphb->index == 0) {
        busname = "pci";
    } else {
        busname = sphb->dtbusname;
    }
    bus = pci_register_bus(DEVICE(s), busname,
                           pci_spapr_set_irq, pci_spapr_map_irq, sphb,
                           &sphb->memspace, &sphb->iospace,
                           PCI_DEVFN(0, 0), PCI_NUM_PINS, TYPE_PCI_BUS);
    phb->bus = bus;

    sphb->dma_window_start = 0;
    sphb->dma_window_size = 0x40000000;
    sphb->tcet = spapr_tce_new_table(DEVICE(sphb), sphb->dma_liobn,
                                     sphb->dma_window_size);
    if (!sphb->tcet) {
        fprintf(stderr, "Unable to create TCE table for %s\n", sphb->dtbusname);
        return -1;
    }
    address_space_init(&sphb->iommu_as, spapr_tce_get_iommu(sphb->tcet),
                       sphb->dtbusname);

    pci_setup_iommu(bus, spapr_pci_dma_iommu, sphb);

    QLIST_INSERT_HEAD(&spapr->phbs, sphb, list);

    /* Initialize the LSI table */
    for (i = 0; i < PCI_NUM_PINS; i++) {
        uint32_t irq;

        irq = spapr_allocate_lsi(0);
        if (!irq) {
            return -1;
        }

        sphb->lsi_table[i].irq = irq;
    }

    return 0;
}

static void spapr_phb_reset(DeviceState *qdev)
{
    SysBusDevice *s = SYS_BUS_DEVICE(qdev);
    sPAPRPHBState *sphb = SPAPR_PCI_HOST_BRIDGE(s);

    /* Reset the IOMMU state */
    spapr_tce_reset(sphb->tcet);
}

static Property spapr_phb_properties[] = {
    DEFINE_PROP_INT32("index", sPAPRPHBState, index, -1),
    DEFINE_PROP_HEX64("buid", sPAPRPHBState, buid, -1),
    DEFINE_PROP_HEX32("liobn", sPAPRPHBState, dma_liobn, -1),
    DEFINE_PROP_HEX64("mem_win_addr", sPAPRPHBState, mem_win_addr, -1),
    DEFINE_PROP_HEX64("mem_win_size", sPAPRPHBState, mem_win_size,
                      SPAPR_PCI_MMIO_WIN_SIZE),
    DEFINE_PROP_HEX64("io_win_addr", sPAPRPHBState, io_win_addr, -1),
    DEFINE_PROP_HEX64("io_win_size", sPAPRPHBState, io_win_size,
                      SPAPR_PCI_IO_WIN_SIZE),
    DEFINE_PROP_HEX64("msi_win_addr", sPAPRPHBState, msi_win_addr, -1),
    DEFINE_PROP_END_OF_LIST(),
};

static const char *spapr_phb_root_bus_path(PCIHostState *host_bridge,
                                           PCIBus *rootbus)
{
    sPAPRPHBState *sphb = SPAPR_PCI_HOST_BRIDGE(host_bridge);

    return sphb->dtbusname;
}

static void spapr_phb_class_init(ObjectClass *klass, void *data)
{
    PCIHostBridgeClass *hc = PCI_HOST_BRIDGE_CLASS(klass);
    SysBusDeviceClass *sdc = SYS_BUS_DEVICE_CLASS(klass);
    DeviceClass *dc = DEVICE_CLASS(klass);

    hc->root_bus_path = spapr_phb_root_bus_path;
    sdc->init = spapr_phb_init;
    dc->props = spapr_phb_properties;
    dc->reset = spapr_phb_reset;
}

static const TypeInfo spapr_phb_info = {
    .name          = TYPE_SPAPR_PCI_HOST_BRIDGE,
    .parent        = TYPE_PCI_HOST_BRIDGE,
    .instance_size = sizeof(sPAPRPHBState),
    .class_init    = spapr_phb_class_init,
};

PCIHostState *spapr_create_phb(sPAPREnvironment *spapr, int index)
{
    DeviceState *dev;

    dev = qdev_create(NULL, TYPE_SPAPR_PCI_HOST_BRIDGE);
    qdev_prop_set_uint32(dev, "index", index);
    qdev_init_nofail(dev);

    return PCI_HOST_BRIDGE(dev);
}

/* Macros to operate with address in OF binding to PCI */
#define b_x(x, p, l)    (((x) & ((1<<(l))-1)) << (p))
#define b_n(x)          b_x((x), 31, 1) /* 0 if relocatable */
#define b_p(x)          b_x((x), 30, 1) /* 1 if prefetchable */
#define b_t(x)          b_x((x), 29, 1) /* 1 if the address is aliased */
#define b_ss(x)         b_x((x), 24, 2) /* the space code */
#define b_bbbbbbbb(x)   b_x((x), 16, 8) /* bus number */
#define b_ddddd(x)      b_x((x), 11, 5) /* device number */
#define b_fff(x)        b_x((x), 8, 3)  /* function number */
#define b_rrrrrrrr(x)   b_x((x), 0, 8)  /* register number */

int spapr_populate_pci_dt(sPAPRPHBState *phb,
                          uint32_t xics_phandle,
                          void *fdt)
{
    int bus_off, i, j;
    char nodename[256];
    uint32_t bus_range[] = { cpu_to_be32(0), cpu_to_be32(0xff) };
    struct {
        uint32_t hi;
        uint64_t child;
        uint64_t parent;
        uint64_t size;
    } QEMU_PACKED ranges[] = {
        {
            cpu_to_be32(b_ss(1)), cpu_to_be64(0),
            cpu_to_be64(phb->io_win_addr),
            cpu_to_be64(memory_region_size(&phb->iospace)),
        },
        {
            cpu_to_be32(b_ss(2)), cpu_to_be64(SPAPR_PCI_MEM_WIN_BUS_OFFSET),
            cpu_to_be64(phb->mem_win_addr),
            cpu_to_be64(memory_region_size(&phb->memwindow)),
        },
    };
    uint64_t bus_reg[] = { cpu_to_be64(phb->buid), 0 };
    uint32_t interrupt_map_mask[] = {
        cpu_to_be32(b_ddddd(-1)|b_fff(0)), 0x0, 0x0, cpu_to_be32(-1)};
    uint32_t interrupt_map[PCI_SLOT_MAX * PCI_NUM_PINS][7];

    /* Start populating the FDT */
    sprintf(nodename, "pci@%" PRIx64, phb->buid);
    bus_off = fdt_add_subnode(fdt, 0, nodename);
    if (bus_off < 0) {
        return bus_off;
    }

#define _FDT(exp) \
    do { \
        int ret = (exp);                                           \
        if (ret < 0) {                                             \
            return ret;                                            \
        }                                                          \
    } while (0)

    /* Write PHB properties */
    _FDT(fdt_setprop_string(fdt, bus_off, "device_type", "pci"));
    _FDT(fdt_setprop_string(fdt, bus_off, "compatible", "IBM,Logical_PHB"));
    _FDT(fdt_setprop_cell(fdt, bus_off, "#address-cells", 0x3));
    _FDT(fdt_setprop_cell(fdt, bus_off, "#size-cells", 0x2));
    _FDT(fdt_setprop_cell(fdt, bus_off, "#interrupt-cells", 0x1));
    _FDT(fdt_setprop(fdt, bus_off, "used-by-rtas", NULL, 0));
    _FDT(fdt_setprop(fdt, bus_off, "bus-range", &bus_range, sizeof(bus_range)));
    _FDT(fdt_setprop(fdt, bus_off, "ranges", &ranges, sizeof(ranges)));
    _FDT(fdt_setprop(fdt, bus_off, "reg", &bus_reg, sizeof(bus_reg)));
    _FDT(fdt_setprop_cell(fdt, bus_off, "ibm,pci-config-space-type", 0x1));

    /* Build the interrupt-map, this must matches what is done
     * in pci_spapr_map_irq
     */
    _FDT(fdt_setprop(fdt, bus_off, "interrupt-map-mask",
                     &interrupt_map_mask, sizeof(interrupt_map_mask)));
    for (i = 0; i < PCI_SLOT_MAX; i++) {
        for (j = 0; j < PCI_NUM_PINS; j++) {
            uint32_t *irqmap = interrupt_map[i*PCI_NUM_PINS + j];
            int lsi_num = pci_spapr_swizzle(i, j);

            irqmap[0] = cpu_to_be32(b_ddddd(i)|b_fff(0));
            irqmap[1] = 0;
            irqmap[2] = 0;
            irqmap[3] = cpu_to_be32(j+1);
            irqmap[4] = cpu_to_be32(xics_phandle);
            irqmap[5] = cpu_to_be32(phb->lsi_table[lsi_num].irq);
            irqmap[6] = cpu_to_be32(0x8);
        }
    }
    /* Write interrupt map */
    _FDT(fdt_setprop(fdt, bus_off, "interrupt-map", &interrupt_map,
                     sizeof(interrupt_map)));

    spapr_dma_dt(fdt, bus_off, "ibm,dma-window",
                 phb->dma_liobn, phb->dma_window_start,
                 phb->dma_window_size);

    return 0;
}

void spapr_pci_rtas_init(void)
{
    spapr_rtas_register("read-pci-config", rtas_read_pci_config);
    spapr_rtas_register("write-pci-config", rtas_write_pci_config);
    spapr_rtas_register("ibm,read-pci-config", rtas_ibm_read_pci_config);
    spapr_rtas_register("ibm,write-pci-config", rtas_ibm_write_pci_config);
    if (msi_supported) {
        spapr_rtas_register("ibm,query-interrupt-source-number",
                            rtas_ibm_query_interrupt_source_number);
        spapr_rtas_register("ibm,change-msi", rtas_ibm_change_msi);
    }
}

static void spapr_pci_register_types(void)
{
    type_register_static(&spapr_phb_info);
}

type_init(spapr_pci_register_types)<|MERGE_RESOLUTION|>--- conflicted
+++ resolved
@@ -449,14 +449,9 @@
     case 2:
         return cpu_inw(addr);
     case 4:
-    default:
-        assert(size == 4);
         return cpu_inl(addr);
     }
-<<<<<<< HEAD
-=======
     g_assert_not_reached();
->>>>>>> 25ca6a1f
 }
 
 static void spapr_io_write(void *opaque, hwaddr addr,
