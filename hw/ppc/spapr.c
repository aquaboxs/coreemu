/*
 * QEMU PowerPC pSeries Logical Partition (aka sPAPR) hardware System Emulator
 *
 * Copyright (c) 2004-2007 Fabrice Bellard
 * Copyright (c) 2007 Jocelyn Mayer
 * Copyright (c) 2010 David Gibson, IBM Corporation.
 *
 * Permission is hereby granted, free of charge, to any person obtaining a copy
 * of this software and associated documentation files (the "Software"), to deal
 * in the Software without restriction, including without limitation the rights
 * to use, copy, modify, merge, publish, distribute, sublicense, and/or sell
 * copies of the Software, and to permit persons to whom the Software is
 * furnished to do so, subject to the following conditions:
 *
 * The above copyright notice and this permission notice shall be included in
 * all copies or substantial portions of the Software.
 *
 * THE SOFTWARE IS PROVIDED "AS IS", WITHOUT WARRANTY OF ANY KIND, EXPRESS OR
 * IMPLIED, INCLUDING BUT NOT LIMITED TO THE WARRANTIES OF MERCHANTABILITY,
 * FITNESS FOR A PARTICULAR PURPOSE AND NONINFRINGEMENT. IN NO EVENT SHALL
 * THE AUTHORS OR COPYRIGHT HOLDERS BE LIABLE FOR ANY CLAIM, DAMAGES OR OTHER
 * LIABILITY, WHETHER IN AN ACTION OF CONTRACT, TORT OR OTHERWISE, ARISING FROM,
 * OUT OF OR IN CONNECTION WITH THE SOFTWARE OR THE USE OR OTHER DEALINGS IN
 * THE SOFTWARE.
 *
 */
#include "sysemu/sysemu.h"
#include "hw/hw.h"
#include "elf.h"
#include "net/net.h"
#include "sysemu/blockdev.h"
#include "sysemu/cpus.h"
#include "sysemu/kvm.h"
#include "kvm_ppc.h"
#include "mmu-hash64.h"

#include "hw/boards.h"
#include "hw/ppc/ppc.h"
#include "hw/loader.h"

#include "hw/ppc/spapr.h"
#include "hw/ppc/spapr_vio.h"
#include "hw/pci-host/spapr.h"
#include "hw/ppc/xics.h"
#include "hw/pci/msi.h"

#include "hw/pci/pci.h"

#include "exec/address-spaces.h"
#include "hw/usb.h"
#include "qemu/config-file.h"
#include "qemu/error-report.h"

#include <libfdt.h>

/* SLOF memory layout:
 *
 * SLOF raw image loaded at 0, copies its romfs right below the flat
 * device-tree, then position SLOF itself 31M below that
 *
 * So we set FW_OVERHEAD to 40MB which should account for all of that
 * and more
 *
 * We load our kernel at 4M, leaving space for SLOF initial image
 */
#define FDT_MAX_SIZE            0x40000
#define RTAS_MAX_SIZE           0x10000
#define FW_MAX_SIZE             0x400000
#define FW_FILE_NAME            "slof.bin"
#define FW_OVERHEAD             0x2800000
#define KERNEL_LOAD_ADDR        FW_MAX_SIZE

#define MIN_RMA_SLOF            128UL

#define TIMEBASE_FREQ           512000000ULL

#define MAX_CPUS                256
#define XICS_IRQS               1024

#define PHANDLE_XICP            0x00001111

#define HTAB_SIZE(spapr)        (1ULL << ((spapr)->htab_shift))

sPAPREnvironment *spapr;

int spapr_allocate_irq(int hint, bool lsi)
{
    int irq;

    if (hint) {
        irq = hint;
        if (hint >= spapr->next_irq) {
            spapr->next_irq = hint + 1;
        }
        /* FIXME: we should probably check for collisions somehow */
    } else {
        irq = spapr->next_irq++;
    }

    /* Configure irq type */
    if (!xics_get_qirq(spapr->icp, irq)) {
        return 0;
    }

    xics_set_irq_type(spapr->icp, irq, lsi);

    return irq;
}

/*
 * Allocate block of consequtive IRQs, returns a number of the first.
 * If msi==true, aligns the first IRQ number to num.
 */
int spapr_allocate_irq_block(int num, bool lsi, bool msi)
{
    int first = -1;
    int i, hint = 0;

    /*
     * MSIMesage::data is used for storing VIRQ so
     * it has to be aligned to num to support multiple
     * MSI vectors. MSI-X is not affected by this.
     * The hint is used for the first IRQ, the rest should
     * be allocated continuously.
     */
    if (msi) {
        assert((num == 1) || (num == 2) || (num == 4) ||
               (num == 8) || (num == 16) || (num == 32));
        hint = (spapr->next_irq + num - 1) & ~(num - 1);
    }

    for (i = 0; i < num; ++i) {
        int irq;

        irq = spapr_allocate_irq(hint, lsi);
        if (!irq) {
            return -1;
        }

        if (0 == i) {
            first = irq;
            hint = 0;
        }

        /* If the above doesn't create a consecutive block then that's
         * an internal bug */
        assert(irq == (first + i));
    }

    return first;
}

static XICSState *try_create_xics(const char *type, int nr_servers,
                                  int nr_irqs)
{
    DeviceState *dev;

    dev = qdev_create(NULL, type);
    qdev_prop_set_uint32(dev, "nr_servers", nr_servers);
    qdev_prop_set_uint32(dev, "nr_irqs", nr_irqs);
    if (qdev_init(dev) < 0) {
        return NULL;
    }

    return XICS_COMMON(dev);
}

static XICSState *xics_system_init(int nr_servers, int nr_irqs)
{
    XICSState *icp = NULL;

    if (kvm_enabled()) {
        QemuOpts *machine_opts = qemu_get_machine_opts();
        bool irqchip_allowed = qemu_opt_get_bool(machine_opts,
                                                "kernel_irqchip", true);
        bool irqchip_required = qemu_opt_get_bool(machine_opts,
                                                  "kernel_irqchip", false);
        if (irqchip_allowed) {
            icp = try_create_xics(TYPE_KVM_XICS, nr_servers, nr_irqs);
        }

        if (irqchip_required && !icp) {
            perror("Failed to create in-kernel XICS\n");
            abort();
        }
    }

    if (!icp) {
        icp = try_create_xics(TYPE_XICS, nr_servers, nr_irqs);
    }

    if (!icp) {
        perror("Failed to create XICS\n");
        abort();
    }

    return icp;
}

static int spapr_fixup_cpu_dt(void *fdt, sPAPREnvironment *spapr)
{
    int ret = 0, offset;
    CPUState *cpu;
    char cpu_model[32];
    int smt = kvmppc_smt_threads();
    uint32_t pft_size_prop[] = {0, cpu_to_be32(spapr->htab_shift)};

    CPU_FOREACH(cpu) {
        DeviceClass *dc = DEVICE_GET_CLASS(cpu);
        int index = ppc_get_vcpu_dt_id(POWERPC_CPU(cpu));
        uint32_t associativity[] = {cpu_to_be32(0x5),
                                    cpu_to_be32(0x0),
                                    cpu_to_be32(0x0),
                                    cpu_to_be32(0x0),
                                    cpu_to_be32(cpu->numa_node),
                                    cpu_to_be32(index)};

        if ((index % smt) != 0) {
            continue;
        }

        snprintf(cpu_model, 32, "/cpus/%s@%x", dc->fw_name,
                 index);

        offset = fdt_path_offset(fdt, cpu_model);
        if (offset < 0) {
            return offset;
        }

        if (nb_numa_nodes > 1) {
            ret = fdt_setprop(fdt, offset, "ibm,associativity", associativity,
                              sizeof(associativity));
            if (ret < 0) {
                return ret;
            }
        }

        ret = fdt_setprop(fdt, offset, "ibm,pft-size",
                          pft_size_prop, sizeof(pft_size_prop));
        if (ret < 0) {
            return ret;
        }
    }
    return ret;
}


static size_t create_page_sizes_prop(CPUPPCState *env, uint32_t *prop,
                                     size_t maxsize)
{
    size_t maxcells = maxsize / sizeof(uint32_t);
    int i, j, count;
    uint32_t *p = prop;

    for (i = 0; i < PPC_PAGE_SIZES_MAX_SZ; i++) {
        struct ppc_one_seg_page_size *sps = &env->sps.sps[i];

        if (!sps->page_shift) {
            break;
        }
        for (count = 0; count < PPC_PAGE_SIZES_MAX_SZ; count++) {
            if (sps->enc[count].page_shift == 0) {
                break;
            }
        }
        if ((p - prop) >= (maxcells - 3 - count * 2)) {
            break;
        }
        *(p++) = cpu_to_be32(sps->page_shift);
        *(p++) = cpu_to_be32(sps->slb_enc);
        *(p++) = cpu_to_be32(count);
        for (j = 0; j < count; j++) {
            *(p++) = cpu_to_be32(sps->enc[j].page_shift);
            *(p++) = cpu_to_be32(sps->enc[j].pte_enc);
        }
    }

    return (p - prop) * sizeof(uint32_t);
}

#define _FDT(exp) \
    do { \
        int ret = (exp);                                           \
        if (ret < 0) {                                             \
            fprintf(stderr, "qemu: error creating device tree: %s: %s\n", \
                    #exp, fdt_strerror(ret));                      \
            exit(1);                                               \
        }                                                          \
    } while (0)


static void *spapr_create_fdt_skel(hwaddr initrd_base,
                                   hwaddr initrd_size,
                                   hwaddr kernel_size,
                                   bool little_endian,
                                   const char *boot_device,
                                   const char *kernel_cmdline,
                                   uint32_t epow_irq)
{
    void *fdt;
    CPUState *cs;
    uint32_t start_prop = cpu_to_be32(initrd_base);
    uint32_t end_prop = cpu_to_be32(initrd_base + initrd_size);
    char hypertas_prop[] = "hcall-pft\0hcall-term\0hcall-dabr\0hcall-interrupt"
        "\0hcall-tce\0hcall-vio\0hcall-splpar\0hcall-bulk\0hcall-set-mode";
    char qemu_hypertas_prop[] = "hcall-memop1";
    uint32_t refpoints[] = {cpu_to_be32(0x4), cpu_to_be32(0x4)};
    uint32_t interrupt_server_ranges_prop[] = {0, cpu_to_be32(smp_cpus)};
    int i, smt = kvmppc_smt_threads();
    unsigned char vec5[] = {0x0, 0x0, 0x0, 0x0, 0x0, 0x80};

    fdt = g_malloc0(FDT_MAX_SIZE);
    _FDT((fdt_create(fdt, FDT_MAX_SIZE)));

    if (kernel_size) {
        _FDT((fdt_add_reservemap_entry(fdt, KERNEL_LOAD_ADDR, kernel_size)));
    }
    if (initrd_size) {
        _FDT((fdt_add_reservemap_entry(fdt, initrd_base, initrd_size)));
    }
    _FDT((fdt_finish_reservemap(fdt)));

    /* Root node */
    _FDT((fdt_begin_node(fdt, "")));
    _FDT((fdt_property_string(fdt, "device_type", "chrp")));
    _FDT((fdt_property_string(fdt, "model", "IBM pSeries (emulated by qemu)")));
    _FDT((fdt_property_string(fdt, "compatible", "qemu,pseries")));

    _FDT((fdt_property_cell(fdt, "#address-cells", 0x2)));
    _FDT((fdt_property_cell(fdt, "#size-cells", 0x2)));

    /* /chosen */
    _FDT((fdt_begin_node(fdt, "chosen")));

    /* Set Form1_affinity */
    _FDT((fdt_property(fdt, "ibm,architecture-vec-5", vec5, sizeof(vec5))));

    _FDT((fdt_property_string(fdt, "bootargs", kernel_cmdline)));
    _FDT((fdt_property(fdt, "linux,initrd-start",
                       &start_prop, sizeof(start_prop))));
    _FDT((fdt_property(fdt, "linux,initrd-end",
                       &end_prop, sizeof(end_prop))));
    if (kernel_size) {
        uint64_t kprop[2] = { cpu_to_be64(KERNEL_LOAD_ADDR),
                              cpu_to_be64(kernel_size) };

        _FDT((fdt_property(fdt, "qemu,boot-kernel", &kprop, sizeof(kprop))));
        if (little_endian) {
            _FDT((fdt_property(fdt, "qemu,boot-kernel-le", NULL, 0)));
        }
    }
    if (boot_device) {
        _FDT((fdt_property_string(fdt, "qemu,boot-device", boot_device)));
    }
    _FDT((fdt_property_cell(fdt, "qemu,graphic-width", graphic_width)));
    _FDT((fdt_property_cell(fdt, "qemu,graphic-height", graphic_height)));
    _FDT((fdt_property_cell(fdt, "qemu,graphic-depth", graphic_depth)));

    _FDT((fdt_end_node(fdt)));

    /* cpus */
    _FDT((fdt_begin_node(fdt, "cpus")));

    _FDT((fdt_property_cell(fdt, "#address-cells", 0x1)));
    _FDT((fdt_property_cell(fdt, "#size-cells", 0x0)));

    CPU_FOREACH(cs) {
        PowerPCCPU *cpu = POWERPC_CPU(cs);
        CPUPPCState *env = &cpu->env;
        DeviceClass *dc = DEVICE_GET_CLASS(cs);
        PowerPCCPUClass *pcc = POWERPC_CPU_GET_CLASS(cs);
        int index = ppc_get_vcpu_dt_id(cpu);
        uint32_t servers_prop[smp_threads];
        uint32_t gservers_prop[smp_threads * 2];
        char *nodename;
        uint32_t segs[] = {cpu_to_be32(28), cpu_to_be32(40),
                           0xffffffff, 0xffffffff};
        uint32_t tbfreq = kvm_enabled() ? kvmppc_get_tbfreq() : TIMEBASE_FREQ;
        uint32_t cpufreq = kvm_enabled() ? kvmppc_get_clockfreq() : 1000000000;
        uint32_t page_sizes_prop[64];
        size_t page_sizes_prop_size;

        if ((index % smt) != 0) {
            continue;
        }

        nodename = g_strdup_printf("%s@%x", dc->fw_name, index);

        _FDT((fdt_begin_node(fdt, nodename)));

        g_free(nodename);

        _FDT((fdt_property_cell(fdt, "reg", index)));
        _FDT((fdt_property_string(fdt, "device_type", "cpu")));

        _FDT((fdt_property_cell(fdt, "cpu-version", env->spr[SPR_PVR])));
        _FDT((fdt_property_cell(fdt, "d-cache-block-size",
                                env->dcache_line_size)));
        _FDT((fdt_property_cell(fdt, "d-cache-line-size",
                                env->dcache_line_size)));
        _FDT((fdt_property_cell(fdt, "i-cache-block-size",
                                env->icache_line_size)));
        _FDT((fdt_property_cell(fdt, "i-cache-line-size",
                                env->icache_line_size)));

        if (pcc->l1_dcache_size) {
            _FDT((fdt_property_cell(fdt, "d-cache-size", pcc->l1_dcache_size)));
        } else {
            fprintf(stderr, "Warning: Unknown L1 dcache size for cpu\n");
        }
        if (pcc->l1_icache_size) {
            _FDT((fdt_property_cell(fdt, "i-cache-size", pcc->l1_icache_size)));
        } else {
            fprintf(stderr, "Warning: Unknown L1 icache size for cpu\n");
        }

        _FDT((fdt_property_cell(fdt, "timebase-frequency", tbfreq)));
        _FDT((fdt_property_cell(fdt, "clock-frequency", cpufreq)));
        _FDT((fdt_property_cell(fdt, "ibm,slb-size", env->slb_nr)));
        _FDT((fdt_property_string(fdt, "status", "okay")));
        _FDT((fdt_property(fdt, "64-bit", NULL, 0)));

        /* Build interrupt servers and gservers properties */
        for (i = 0; i < smp_threads; i++) {
            servers_prop[i] = cpu_to_be32(index + i);
            /* Hack, direct the group queues back to cpu 0 */
            gservers_prop[i*2] = cpu_to_be32(index + i);
            gservers_prop[i*2 + 1] = 0;
        }
        _FDT((fdt_property(fdt, "ibm,ppc-interrupt-server#s",
                           servers_prop, sizeof(servers_prop))));
        _FDT((fdt_property(fdt, "ibm,ppc-interrupt-gserver#s",
                           gservers_prop, sizeof(gservers_prop))));

        if (env->spr_cb[SPR_PURR].oea_read) {
            _FDT((fdt_property(fdt, "ibm,purr", NULL, 0)));
        }

        if (env->mmu_model & POWERPC_MMU_1TSEG) {
            _FDT((fdt_property(fdt, "ibm,processor-segment-sizes",
                               segs, sizeof(segs))));
        }

        /* Advertise VMX/VSX (vector extensions) if available
         *   0 / no property == no vector extensions
         *   1               == VMX / Altivec available
         *   2               == VSX available */
        if (env->insns_flags & PPC_ALTIVEC) {
            uint32_t vmx = (env->insns_flags2 & PPC2_VSX) ? 2 : 1;

            _FDT((fdt_property_cell(fdt, "ibm,vmx", vmx)));
        }

        /* Advertise DFP (Decimal Floating Point) if available
         *   0 / no property == no DFP
         *   1               == DFP available */
        if (env->insns_flags2 & PPC2_DFP) {
            _FDT((fdt_property_cell(fdt, "ibm,dfp", 1)));
        }

        page_sizes_prop_size = create_page_sizes_prop(env, page_sizes_prop,
                                                      sizeof(page_sizes_prop));
        if (page_sizes_prop_size) {
            _FDT((fdt_property(fdt, "ibm,segment-page-sizes",
                               page_sizes_prop, page_sizes_prop_size)));
        }

        _FDT((fdt_end_node(fdt)));
    }

    _FDT((fdt_end_node(fdt)));

    /* RTAS */
    _FDT((fdt_begin_node(fdt, "rtas")));

    _FDT((fdt_property(fdt, "ibm,hypertas-functions", hypertas_prop,
                       sizeof(hypertas_prop))));
    _FDT((fdt_property(fdt, "qemu,hypertas-functions", qemu_hypertas_prop,
                       sizeof(qemu_hypertas_prop))));

    _FDT((fdt_property(fdt, "ibm,associativity-reference-points",
        refpoints, sizeof(refpoints))));

    _FDT((fdt_property_cell(fdt, "rtas-error-log-max", RTAS_ERROR_LOG_MAX)));

    _FDT((fdt_end_node(fdt)));

    /* interrupt controller */
    _FDT((fdt_begin_node(fdt, "interrupt-controller")));

    _FDT((fdt_property_string(fdt, "device_type",
                              "PowerPC-External-Interrupt-Presentation")));
    _FDT((fdt_property_string(fdt, "compatible", "IBM,ppc-xicp")));
    _FDT((fdt_property(fdt, "interrupt-controller", NULL, 0)));
    _FDT((fdt_property(fdt, "ibm,interrupt-server-ranges",
                       interrupt_server_ranges_prop,
                       sizeof(interrupt_server_ranges_prop))));
    _FDT((fdt_property_cell(fdt, "#interrupt-cells", 2)));
    _FDT((fdt_property_cell(fdt, "linux,phandle", PHANDLE_XICP)));
    _FDT((fdt_property_cell(fdt, "phandle", PHANDLE_XICP)));

    _FDT((fdt_end_node(fdt)));

    /* vdevice */
    _FDT((fdt_begin_node(fdt, "vdevice")));

    _FDT((fdt_property_string(fdt, "device_type", "vdevice")));
    _FDT((fdt_property_string(fdt, "compatible", "IBM,vdevice")));
    _FDT((fdt_property_cell(fdt, "#address-cells", 0x1)));
    _FDT((fdt_property_cell(fdt, "#size-cells", 0x0)));
    _FDT((fdt_property_cell(fdt, "#interrupt-cells", 0x2)));
    _FDT((fdt_property(fdt, "interrupt-controller", NULL, 0)));

    _FDT((fdt_end_node(fdt)));

    /* event-sources */
    spapr_events_fdt_skel(fdt, epow_irq);

    _FDT((fdt_end_node(fdt))); /* close root node */
    _FDT((fdt_finish(fdt)));

    return fdt;
}

static int spapr_populate_memory(sPAPREnvironment *spapr, void *fdt)
{
    uint32_t associativity[] = {cpu_to_be32(0x4), cpu_to_be32(0x0),
                                cpu_to_be32(0x0), cpu_to_be32(0x0),
                                cpu_to_be32(0x0)};
    char mem_name[32];
    hwaddr node0_size, mem_start, node_size;
    uint64_t mem_reg_property[2];
    int i, off;

    /* memory node(s) */
    if (nb_numa_nodes > 1 && node_mem[0] < ram_size) {
        node0_size = node_mem[0];
    } else {
        node0_size = ram_size;
    }

    /* RMA */
    mem_reg_property[0] = 0;
    mem_reg_property[1] = cpu_to_be64(spapr->rma_size);
    off = fdt_add_subnode(fdt, 0, "memory@0");
    _FDT(off);
    _FDT((fdt_setprop_string(fdt, off, "device_type", "memory")));
    _FDT((fdt_setprop(fdt, off, "reg", mem_reg_property,
                      sizeof(mem_reg_property))));
    _FDT((fdt_setprop(fdt, off, "ibm,associativity", associativity,
                      sizeof(associativity))));

    /* RAM: Node 0 */
    if (node0_size > spapr->rma_size) {
        mem_reg_property[0] = cpu_to_be64(spapr->rma_size);
        mem_reg_property[1] = cpu_to_be64(node0_size - spapr->rma_size);

        sprintf(mem_name, "memory@" TARGET_FMT_lx, spapr->rma_size);
        off = fdt_add_subnode(fdt, 0, mem_name);
        _FDT(off);
        _FDT((fdt_setprop_string(fdt, off, "device_type", "memory")));
        _FDT((fdt_setprop(fdt, off, "reg", mem_reg_property,
                          sizeof(mem_reg_property))));
        _FDT((fdt_setprop(fdt, off, "ibm,associativity", associativity,
                          sizeof(associativity))));
    }

    /* RAM: Node 1 and beyond */
    mem_start = node0_size;
    for (i = 1; i < nb_numa_nodes; i++) {
        mem_reg_property[0] = cpu_to_be64(mem_start);
        if (mem_start >= ram_size) {
            node_size = 0;
        } else {
            node_size = node_mem[i];
            if (node_size > ram_size - mem_start) {
                node_size = ram_size - mem_start;
            }
        }
        mem_reg_property[1] = cpu_to_be64(node_size);
        associativity[3] = associativity[4] = cpu_to_be32(i);
        sprintf(mem_name, "memory@" TARGET_FMT_lx, mem_start);
        off = fdt_add_subnode(fdt, 0, mem_name);
        _FDT(off);
        _FDT((fdt_setprop_string(fdt, off, "device_type", "memory")));
        _FDT((fdt_setprop(fdt, off, "reg", mem_reg_property,
                          sizeof(mem_reg_property))));
        _FDT((fdt_setprop(fdt, off, "ibm,associativity", associativity,
                          sizeof(associativity))));
        mem_start += node_size;
    }

    return 0;
}

static void spapr_finalize_fdt(sPAPREnvironment *spapr,
                               hwaddr fdt_addr,
                               hwaddr rtas_addr,
                               hwaddr rtas_size)
{
    int ret;
    void *fdt;
    sPAPRPHBState *phb;

    fdt = g_malloc(FDT_MAX_SIZE);

    /* open out the base tree into a temp buffer for the final tweaks */
    _FDT((fdt_open_into(spapr->fdt_skel, fdt, FDT_MAX_SIZE)));

    ret = spapr_populate_memory(spapr, fdt);
    if (ret < 0) {
        fprintf(stderr, "couldn't setup memory nodes in fdt\n");
        exit(1);
    }

    ret = spapr_populate_vdevice(spapr->vio_bus, fdt);
    if (ret < 0) {
        fprintf(stderr, "couldn't setup vio devices in fdt\n");
        exit(1);
    }

    QLIST_FOREACH(phb, &spapr->phbs, list) {
        ret = spapr_populate_pci_dt(phb, PHANDLE_XICP, fdt);
    }

    if (ret < 0) {
        fprintf(stderr, "couldn't setup PCI devices in fdt\n");
        exit(1);
    }

    /* RTAS */
    ret = spapr_rtas_device_tree_setup(fdt, rtas_addr, rtas_size);
    if (ret < 0) {
        fprintf(stderr, "Couldn't set up RTAS device tree properties\n");
    }

    /* Advertise NUMA via ibm,associativity */
    ret = spapr_fixup_cpu_dt(fdt, spapr);
    if (ret < 0) {
        fprintf(stderr, "Couldn't finalize CPU device tree properties\n");
    }

    if (!spapr->has_graphics) {
        spapr_populate_chosen_stdout(fdt, spapr->vio_bus);
    }

    _FDT((fdt_pack(fdt)));

    if (fdt_totalsize(fdt) > FDT_MAX_SIZE) {
        hw_error("FDT too big ! 0x%x bytes (max is 0x%x)\n",
                 fdt_totalsize(fdt), FDT_MAX_SIZE);
        exit(1);
    }

    cpu_physical_memory_write(fdt_addr, fdt, fdt_totalsize(fdt));

    g_free(fdt);
}

static uint64_t translate_kernel_address(void *opaque, uint64_t addr)
{
    return (addr & 0x0fffffff) + KERNEL_LOAD_ADDR;
}

static void emulate_spapr_hypercall(PowerPCCPU *cpu)
{
    CPUPPCState *env = &cpu->env;

    if (msr_pr) {
        hcall_dprintf("Hypercall made with MSR[PR]=1\n");
        env->gpr[3] = H_PRIVILEGE;
    } else {
        env->gpr[3] = spapr_hypercall(cpu, env->gpr[3], &env->gpr[4]);
    }
}

static void spapr_reset_htab(sPAPREnvironment *spapr)
{
    long shift;

    /* allocate hash page table.  For now we always make this 16mb,
     * later we should probably make it scale to the size of guest
     * RAM */

    shift = kvmppc_reset_htab(spapr->htab_shift);

    if (shift > 0) {
        /* Kernel handles htab, we don't need to allocate one */
        spapr->htab_shift = shift;
        kvmppc_kern_htab = true;
    } else {
        if (!spapr->htab) {
            /* Allocate an htab if we don't yet have one */
            spapr->htab = qemu_memalign(HTAB_SIZE(spapr), HTAB_SIZE(spapr));
        }

        /* And clear it */
        memset(spapr->htab, 0, HTAB_SIZE(spapr));
    }

    /* Update the RMA size if necessary */
    if (spapr->vrma_adjust) {
        hwaddr node0_size = (nb_numa_nodes > 1) ? node_mem[0] : ram_size;
        spapr->rma_size = kvmppc_rma_size(node0_size, spapr->htab_shift);
    }
}

static void ppc_spapr_reset(void)
{
    PowerPCCPU *first_ppc_cpu;

    /* Reset the hash table & recalc the RMA */
    spapr_reset_htab(spapr);

    qemu_devices_reset();

    /* Load the fdt */
    spapr_finalize_fdt(spapr, spapr->fdt_addr, spapr->rtas_addr,
                       spapr->rtas_size);

    /* Set up the entry state */
    first_ppc_cpu = POWERPC_CPU(first_cpu);
    first_ppc_cpu->env.gpr[3] = spapr->fdt_addr;
    first_ppc_cpu->env.gpr[5] = 0;
    first_cpu->halted = 0;
    first_ppc_cpu->env.nip = spapr->entry_point;

}

static void spapr_cpu_reset(void *opaque)
{
    PowerPCCPU *cpu = opaque;
    CPUState *cs = CPU(cpu);
    CPUPPCState *env = &cpu->env;

    cpu_reset(cs);

    /* All CPUs start halted.  CPU0 is unhalted from the machine level
     * reset code and the rest are explicitly started up by the guest
     * using an RTAS call */
    cs->halted = 1;

    env->spr[SPR_HIOR] = 0;

    env->external_htab = (uint8_t *)spapr->htab;
    if (kvm_enabled() && !env->external_htab) {
        /*
         * HV KVM, set external_htab to 1 so our ppc_hash64_load_hpte*
         * functions do the right thing.
         */
        env->external_htab = (void *)1;
    }
    env->htab_base = -1;
<<<<<<< HEAD
    env->htab_mask = HTAB_SIZE(spapr) - 1;
    // TODO: can next assignment to target_ulong loose significant bits?
    env->spr[SPR_SDR1] = (uintptr_t)spapr->htab |
=======
    /*
     * htab_mask is the mask used to normalize hash value to PTEG index.
     * htab_shift is log2 of hash table size.
     * We have 8 hpte per group, and each hpte is 16 bytes.
     * ie have 128 bytes per hpte entry.
     */
    env->htab_mask = (1ULL << ((spapr)->htab_shift - 7)) - 1;
    env->spr[SPR_SDR1] = (target_ulong)(uintptr_t)spapr->htab |
>>>>>>> 6fc0303b
        (spapr->htab_shift - 18);
}

static void spapr_create_nvram(sPAPREnvironment *spapr)
{
    DeviceState *dev = qdev_create(&spapr->vio_bus->bus, "spapr-nvram");
    DriveInfo *dinfo = drive_get(IF_PFLASH, 0, 0);

    if (dinfo) {
        qdev_prop_set_drive_nofail(dev, "drive", dinfo->bdrv);
    }

    qdev_init_nofail(dev);

    spapr->nvram = (struct sPAPRNVRAM *)dev;
}

/* Returns whether we want to use VGA or not */
static int spapr_vga_init(PCIBus *pci_bus)
{
    switch (vga_interface_type) {
    case VGA_NONE:
    case VGA_STD:
        return pci_vga_init(pci_bus) != NULL;
    default:
        fprintf(stderr, "This vga model is not supported,"
                "currently it only supports -vga std\n");
        exit(0);
        break;
    }
}

static const VMStateDescription vmstate_spapr = {
    .name = "spapr",
    .version_id = 1,
    .minimum_version_id = 1,
    .minimum_version_id_old = 1,
    .fields      = (VMStateField []) {
        VMSTATE_UINT32(next_irq, sPAPREnvironment),

        /* RTC offset */
        VMSTATE_UINT64(rtc_offset, sPAPREnvironment),

        VMSTATE_END_OF_LIST()
    },
};

#define HPTE(_table, _i)   (void *)(((uint64_t *)(_table)) + ((_i) * 2))
#define HPTE_VALID(_hpte)  (tswap64(*((uint64_t *)(_hpte))) & HPTE64_V_VALID)
#define HPTE_DIRTY(_hpte)  (tswap64(*((uint64_t *)(_hpte))) & HPTE64_V_HPTE_DIRTY)
#define CLEAN_HPTE(_hpte)  ((*(uint64_t *)(_hpte)) &= tswap64(~HPTE64_V_HPTE_DIRTY))

static int htab_save_setup(QEMUFile *f, void *opaque)
{
    sPAPREnvironment *spapr = opaque;

    /* "Iteration" header */
    qemu_put_be32(f, spapr->htab_shift);

    if (spapr->htab) {
        spapr->htab_save_index = 0;
        spapr->htab_first_pass = true;
    } else {
        assert(kvm_enabled());

        spapr->htab_fd = kvmppc_get_htab_fd(false);
        if (spapr->htab_fd < 0) {
            fprintf(stderr, "Unable to open fd for reading hash table from KVM: %s\n",
                    strerror(errno));
            return -1;
        }
    }


    return 0;
}

static void htab_save_first_pass(QEMUFile *f, sPAPREnvironment *spapr,
                                 int64_t max_ns)
{
    int htabslots = HTAB_SIZE(spapr) / HASH_PTE_SIZE_64;
    int index = spapr->htab_save_index;
    int64_t starttime = qemu_clock_get_ns(QEMU_CLOCK_REALTIME);

    assert(spapr->htab_first_pass);

    do {
        int chunkstart;

        /* Consume invalid HPTEs */
        while ((index < htabslots)
               && !HPTE_VALID(HPTE(spapr->htab, index))) {
            index++;
            CLEAN_HPTE(HPTE(spapr->htab, index));
        }

        /* Consume valid HPTEs */
        chunkstart = index;
        while ((index < htabslots)
               && HPTE_VALID(HPTE(spapr->htab, index))) {
            index++;
            CLEAN_HPTE(HPTE(spapr->htab, index));
        }

        if (index > chunkstart) {
            int n_valid = index - chunkstart;

            qemu_put_be32(f, chunkstart);
            qemu_put_be16(f, n_valid);
            qemu_put_be16(f, 0);
            qemu_put_buffer(f, HPTE(spapr->htab, chunkstart),
                            HASH_PTE_SIZE_64 * n_valid);

            if ((qemu_clock_get_ns(QEMU_CLOCK_REALTIME) - starttime) > max_ns) {
                break;
            }
        }
    } while ((index < htabslots) && !qemu_file_rate_limit(f));

    if (index >= htabslots) {
        assert(index == htabslots);
        index = 0;
        spapr->htab_first_pass = false;
    }
    spapr->htab_save_index = index;
}

static int htab_save_later_pass(QEMUFile *f, sPAPREnvironment *spapr,
                                int64_t max_ns)
{
    bool final = max_ns < 0;
    int htabslots = HTAB_SIZE(spapr) / HASH_PTE_SIZE_64;
    int examined = 0, sent = 0;
    int index = spapr->htab_save_index;
    int64_t starttime = qemu_clock_get_ns(QEMU_CLOCK_REALTIME);

    assert(!spapr->htab_first_pass);

    do {
        int chunkstart, invalidstart;

        /* Consume non-dirty HPTEs */
        while ((index < htabslots)
               && !HPTE_DIRTY(HPTE(spapr->htab, index))) {
            index++;
            examined++;
        }

        chunkstart = index;
        /* Consume valid dirty HPTEs */
        while ((index < htabslots)
               && HPTE_DIRTY(HPTE(spapr->htab, index))
               && HPTE_VALID(HPTE(spapr->htab, index))) {
            CLEAN_HPTE(HPTE(spapr->htab, index));
            index++;
            examined++;
        }

        invalidstart = index;
        /* Consume invalid dirty HPTEs */
        while ((index < htabslots)
               && HPTE_DIRTY(HPTE(spapr->htab, index))
               && !HPTE_VALID(HPTE(spapr->htab, index))) {
            CLEAN_HPTE(HPTE(spapr->htab, index));
            index++;
            examined++;
        }

        if (index > chunkstart) {
            int n_valid = invalidstart - chunkstart;
            int n_invalid = index - invalidstart;

            qemu_put_be32(f, chunkstart);
            qemu_put_be16(f, n_valid);
            qemu_put_be16(f, n_invalid);
            qemu_put_buffer(f, HPTE(spapr->htab, chunkstart),
                            HASH_PTE_SIZE_64 * n_valid);
            sent += index - chunkstart;

            if (!final && (qemu_clock_get_ns(QEMU_CLOCK_REALTIME) - starttime) > max_ns) {
                break;
            }
        }

        if (examined >= htabslots) {
            break;
        }

        if (index >= htabslots) {
            assert(index == htabslots);
            index = 0;
        }
    } while ((examined < htabslots) && (!qemu_file_rate_limit(f) || final));

    if (index >= htabslots) {
        assert(index == htabslots);
        index = 0;
    }

    spapr->htab_save_index = index;

    return (examined >= htabslots) && (sent == 0) ? 1 : 0;
}

#define MAX_ITERATION_NS    5000000 /* 5 ms */
#define MAX_KVM_BUF_SIZE    2048

static int htab_save_iterate(QEMUFile *f, void *opaque)
{
    sPAPREnvironment *spapr = opaque;
    int rc = 0;

    /* Iteration header */
    qemu_put_be32(f, 0);

    if (!spapr->htab) {
        assert(kvm_enabled());

        rc = kvmppc_save_htab(f, spapr->htab_fd,
                              MAX_KVM_BUF_SIZE, MAX_ITERATION_NS);
        if (rc < 0) {
            return rc;
        }
    } else  if (spapr->htab_first_pass) {
        htab_save_first_pass(f, spapr, MAX_ITERATION_NS);
    } else {
        rc = htab_save_later_pass(f, spapr, MAX_ITERATION_NS);
    }

    /* End marker */
    qemu_put_be32(f, 0);
    qemu_put_be16(f, 0);
    qemu_put_be16(f, 0);

    return rc;
}

static int htab_save_complete(QEMUFile *f, void *opaque)
{
    sPAPREnvironment *spapr = opaque;

    /* Iteration header */
    qemu_put_be32(f, 0);

    if (!spapr->htab) {
        int rc;

        assert(kvm_enabled());

        rc = kvmppc_save_htab(f, spapr->htab_fd, MAX_KVM_BUF_SIZE, -1);
        if (rc < 0) {
            return rc;
        }
        close(spapr->htab_fd);
        spapr->htab_fd = -1;
    } else {
        htab_save_later_pass(f, spapr, -1);
    }

    /* End marker */
    qemu_put_be32(f, 0);
    qemu_put_be16(f, 0);
    qemu_put_be16(f, 0);

    return 0;
}

static int htab_load(QEMUFile *f, void *opaque, int version_id)
{
    sPAPREnvironment *spapr = opaque;
    uint32_t section_hdr;
    int fd = -1;

    if (version_id < 1 || version_id > 1) {
        fprintf(stderr, "htab_load() bad version\n");
        return -EINVAL;
    }

    section_hdr = qemu_get_be32(f);

    if (section_hdr) {
        /* First section, just the hash shift */
        if (spapr->htab_shift != section_hdr) {
            return -EINVAL;
        }
        return 0;
    }

    if (!spapr->htab) {
        assert(kvm_enabled());

        fd = kvmppc_get_htab_fd(true);
        if (fd < 0) {
            fprintf(stderr, "Unable to open fd to restore KVM hash table: %s\n",
                    strerror(errno));
        }
    }

    while (true) {
        uint32_t index;
        uint16_t n_valid, n_invalid;

        index = qemu_get_be32(f);
        n_valid = qemu_get_be16(f);
        n_invalid = qemu_get_be16(f);

        if ((index == 0) && (n_valid == 0) && (n_invalid == 0)) {
            /* End of Stream */
            break;
        }

        if ((index + n_valid + n_invalid) >
            (HTAB_SIZE(spapr) / HASH_PTE_SIZE_64)) {
            /* Bad index in stream */
            fprintf(stderr, "htab_load() bad index %d (%hd+%hd entries) "
                    "in htab stream (htab_shift=%d)\n", index, n_valid, n_invalid,
                    spapr->htab_shift);
            return -EINVAL;
        }

        if (spapr->htab) {
            if (n_valid) {
                qemu_get_buffer(f, HPTE(spapr->htab, index),
                                HASH_PTE_SIZE_64 * n_valid);
            }
            if (n_invalid) {
                memset(HPTE(spapr->htab, index + n_valid), 0,
                       HASH_PTE_SIZE_64 * n_invalid);
            }
        } else {
            int rc;

            assert(fd >= 0);

            rc = kvmppc_load_htab_chunk(f, fd, index, n_valid, n_invalid);
            if (rc < 0) {
                return rc;
            }
        }
    }

    if (!spapr->htab) {
        assert(fd >= 0);
        close(fd);
    }

    return 0;
}

static SaveVMHandlers savevm_htab_handlers = {
    .save_live_setup = htab_save_setup,
    .save_live_iterate = htab_save_iterate,
    .save_live_complete = htab_save_complete,
    .load_state = htab_load,
};

/* pSeries LPAR / sPAPR hardware init */
static void ppc_spapr_init(QEMUMachineInitArgs *args)
{
    ram_addr_t ram_size = args->ram_size;
    const char *cpu_model = args->cpu_model;
    const char *kernel_filename = args->kernel_filename;
    const char *kernel_cmdline = args->kernel_cmdline;
    const char *initrd_filename = args->initrd_filename;
    const char *boot_device = args->boot_order;
    PowerPCCPU *cpu;
    CPUPPCState *env;
    PCIHostState *phb;
    int i;
    MemoryRegion *sysmem = get_system_memory();
    MemoryRegion *ram = g_new(MemoryRegion, 1);
    hwaddr rma_alloc_size;
    hwaddr node0_size = (nb_numa_nodes > 1) ? node_mem[0] : ram_size;
    uint32_t initrd_base = 0;
    long kernel_size = 0, initrd_size = 0;
    long load_limit, rtas_limit, fw_size;
    bool kernel_le = false;
    char *filename;

    msi_supported = true;

    spapr = g_malloc0(sizeof(*spapr));
    QLIST_INIT(&spapr->phbs);

    cpu_ppc_hypercall = emulate_spapr_hypercall;

    /* Allocate RMA if necessary */
    rma_alloc_size = kvmppc_alloc_rma("ppc_spapr.rma", sysmem);

    if (rma_alloc_size == -1) {
        hw_error("qemu: Unable to create RMA\n");
        exit(1);
    }

    if (rma_alloc_size && (rma_alloc_size < node0_size)) {
        spapr->rma_size = rma_alloc_size;
    } else {
        spapr->rma_size = node0_size;

        /* With KVM, we don't actually know whether KVM supports an
         * unbounded RMA (PR KVM) or is limited by the hash table size
         * (HV KVM using VRMA), so we always assume the latter
         *
         * In that case, we also limit the initial allocations for RTAS
         * etc... to 256M since we have no way to know what the VRMA size
         * is going to be as it depends on the size of the hash table
         * isn't determined yet.
         */
        if (kvm_enabled()) {
            spapr->vrma_adjust = 1;
            spapr->rma_size = MIN(spapr->rma_size, 0x10000000);
        }
    }

    if (spapr->rma_size > node0_size) {
        fprintf(stderr, "Error: Numa node 0 has to span the RMA (%#08"HWADDR_PRIx")\n",
                spapr->rma_size);
        exit(1);
    }

    /* We place the device tree and RTAS just below either the top of the RMA,
     * or just below 2GB, whichever is lowere, so that it can be
     * processed with 32-bit real mode code if necessary */
    rtas_limit = MIN(spapr->rma_size, 0x80000000);
    spapr->rtas_addr = rtas_limit - RTAS_MAX_SIZE;
    spapr->fdt_addr = spapr->rtas_addr - FDT_MAX_SIZE;
    load_limit = spapr->fdt_addr - FW_OVERHEAD;

    /* We aim for a hash table of size 1/128 the size of RAM.  The
     * normal rule of thumb is 1/64 the size of RAM, but that's much
     * more than needed for the Linux guests we support. */
    spapr->htab_shift = 18; /* Minimum architected size */
    while (spapr->htab_shift <= 46) {
        if ((1ULL << (spapr->htab_shift + 7)) >= ram_size) {
            break;
        }
        spapr->htab_shift++;
    }

    /* Set up Interrupt Controller before we create the VCPUs */
    spapr->icp = xics_system_init(smp_cpus * kvmppc_smt_threads() / smp_threads,
                                  XICS_IRQS);
    spapr->next_irq = XICS_IRQ_BASE;

    /* init CPUs */
    if (cpu_model == NULL) {
        cpu_model = kvm_enabled() ? "host" : "POWER7";
    }
    for (i = 0; i < smp_cpus; i++) {
        cpu = cpu_ppc_init(cpu_model);
        if (cpu == NULL) {
            fprintf(stderr, "Unable to find PowerPC CPU definition\n");
            exit(1);
        }
        env = &cpu->env;

        /* Set time-base frequency to 512 MHz */
        cpu_ppc_tb_init(env, TIMEBASE_FREQ);

        /* PAPR always has exception vectors in RAM not ROM. To ensure this,
         * MSR[IP] should never be set.
         */
        env->msr_mask &= ~(1 << 6);

        /* Tell KVM that we're in PAPR mode */
        if (kvm_enabled()) {
            kvmppc_set_papr(cpu);
        }

        xics_cpu_setup(spapr->icp, cpu);

        qemu_register_reset(spapr_cpu_reset, cpu);
    }

    /* allocate RAM */
    spapr->ram_limit = ram_size;
    if (spapr->ram_limit > rma_alloc_size) {
        ram_addr_t nonrma_base = rma_alloc_size;
        ram_addr_t nonrma_size = spapr->ram_limit - rma_alloc_size;

        memory_region_init_ram(ram, NULL, "ppc_spapr.ram", nonrma_size);
        vmstate_register_ram_global(ram);
        memory_region_add_subregion(sysmem, nonrma_base, ram);
    }

    filename = qemu_find_file(QEMU_FILE_TYPE_BIOS, "spapr-rtas.bin");
    spapr->rtas_size = load_image_targphys(filename, spapr->rtas_addr,
                                           rtas_limit - spapr->rtas_addr);
    if (spapr->rtas_size < 0) {
        hw_error("qemu: could not load LPAR rtas '%s'\n", filename);
        exit(1);
    }
    if (spapr->rtas_size > RTAS_MAX_SIZE) {
        hw_error("RTAS too big ! 0x%lx bytes (max is 0x%x)\n",
                 spapr->rtas_size, RTAS_MAX_SIZE);
        exit(1);
    }
    g_free(filename);

    /* Set up EPOW events infrastructure */
    spapr_events_init(spapr);

    /* Set up VIO bus */
    spapr->vio_bus = spapr_vio_bus_init();

    for (i = 0; i < MAX_SERIAL_PORTS; i++) {
        if (serial_hds[i]) {
            spapr_vty_create(spapr->vio_bus, serial_hds[i]);
        }
    }

    /* We always have at least the nvram device on VIO */
    spapr_create_nvram(spapr);

    /* Set up PCI */
    spapr_pci_msi_init(spapr, SPAPR_PCI_MSI_WINDOW);
    spapr_pci_rtas_init();

    phb = spapr_create_phb(spapr, 0);

    for (i = 0; i < nb_nics; i++) {
        NICInfo *nd = &nd_table[i];

        if (!nd->model) {
            nd->model = g_strdup("ibmveth");
        }

        if (strcmp(nd->model, "ibmveth") == 0) {
            spapr_vlan_create(spapr->vio_bus, nd);
        } else {
            pci_nic_init_nofail(&nd_table[i], phb->bus, nd->model, NULL);
        }
    }

    for (i = 0; i <= drive_get_max_bus(IF_SCSI); i++) {
        spapr_vscsi_create(spapr->vio_bus);
    }

    /* Graphics */
    if (spapr_vga_init(phb->bus)) {
        spapr->has_graphics = true;
    }

    if (usb_enabled(spapr->has_graphics)) {
        pci_create_simple(phb->bus, -1, "pci-ohci");
        if (spapr->has_graphics) {
            usbdevice_create("keyboard");
            usbdevice_create("mouse");
        }
    }

    if (spapr->rma_size < (MIN_RMA_SLOF << 20)) {
        fprintf(stderr, "qemu: pSeries SLOF firmware requires >= "
                "%ldM guest RMA (Real Mode Area memory)\n", MIN_RMA_SLOF);
        exit(1);
    }

    if (kernel_filename) {
        uint64_t lowaddr = 0;

        kernel_size = load_elf(kernel_filename, translate_kernel_address, NULL,
                               NULL, &lowaddr, NULL, 1, ELF_MACHINE, 0);
        if (kernel_size == ELF_LOAD_WRONG_ENDIAN) {
            kernel_size = load_elf(kernel_filename,
                                   translate_kernel_address, NULL,
                                   NULL, &lowaddr, NULL, 0, ELF_MACHINE, 0);
            kernel_le = kernel_size > 0;
        }
        if (kernel_size < 0) {
            fprintf(stderr, "qemu: error loading %s: %s\n",
                    kernel_filename, load_elf_strerror(kernel_size));
            exit(1);
        }

        /* load initrd */
        if (initrd_filename) {
            /* Try to locate the initrd in the gap between the kernel
             * and the firmware. Add a bit of space just in case
             */
            initrd_base = (KERNEL_LOAD_ADDR + kernel_size + 0x1ffff) & ~0xffff;
            initrd_size = load_image_targphys(initrd_filename, initrd_base,
                                              load_limit - initrd_base);
            if (initrd_size < 0) {
                fprintf(stderr, "qemu: could not load initial ram disk '%s'\n",
                        initrd_filename);
                exit(1);
            }
        } else {
            initrd_base = 0;
            initrd_size = 0;
        }
    }

    if (bios_name == NULL) {
        bios_name = FW_FILE_NAME;
    }
    filename = qemu_find_file(QEMU_FILE_TYPE_BIOS, bios_name);
    fw_size = load_image_targphys(filename, 0, FW_MAX_SIZE);
    if (fw_size < 0) {
        hw_error("qemu: could not load LPAR rtas '%s'\n", filename);
        exit(1);
    }
    g_free(filename);

    spapr->entry_point = 0x100;

    vmstate_register(NULL, 0, &vmstate_spapr, spapr);
    register_savevm_live(NULL, "spapr/htab", -1, 1,
                         &savevm_htab_handlers, spapr);

    /* Prepare the device tree */
    spapr->fdt_skel = spapr_create_fdt_skel(initrd_base, initrd_size,
                                            kernel_size, kernel_le,
                                            boot_device, kernel_cmdline,
                                            spapr->epow_irq);
    assert(spapr->fdt_skel != NULL);
}

static int spapr_kvm_type(const char *vm_type)
{
    if (!vm_type) {
        return 0;
    }

    if (!strcmp(vm_type, "HV")) {
        return 1;
    }

    if (!strcmp(vm_type, "PR")) {
        return 2;
    }

    error_report("Unknown kvm-type specified '%s'", vm_type);
    exit(1);
}

static QEMUMachine spapr_machine = {
    .name = "pseries",
    .desc = "pSeries Logical Partition (PAPR compliant)",
    .is_default = 1,
    .init = ppc_spapr_init,
    .reset = ppc_spapr_reset,
    .block_default_type = IF_SCSI,
    .max_cpus = MAX_CPUS,
    .no_parallel = 1,
    .default_boot_order = NULL,
    .kvm_type = spapr_kvm_type,
};

static void spapr_machine_init(void)
{
    qemu_register_machine(&spapr_machine);
}

machine_init(spapr_machine_init);<|MERGE_RESOLUTION|>--- conflicted
+++ resolved
@@ -751,11 +751,6 @@
         env->external_htab = (void *)1;
     }
     env->htab_base = -1;
-<<<<<<< HEAD
-    env->htab_mask = HTAB_SIZE(spapr) - 1;
-    // TODO: can next assignment to target_ulong loose significant bits?
-    env->spr[SPR_SDR1] = (uintptr_t)spapr->htab |
-=======
     /*
      * htab_mask is the mask used to normalize hash value to PTEG index.
      * htab_shift is log2 of hash table size.
@@ -764,7 +759,6 @@
      */
     env->htab_mask = (1ULL << ((spapr)->htab_shift - 7)) - 1;
     env->spr[SPR_SDR1] = (target_ulong)(uintptr_t)spapr->htab |
->>>>>>> 6fc0303b
         (spapr->htab_shift - 18);
 }
 
