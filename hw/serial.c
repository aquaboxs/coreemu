--- conflicted
+++ resolved
@@ -752,11 +752,7 @@
                         unsigned size)
 {
     SerialState *s = opaque;
-<<<<<<< HEAD
-    return serial_ioport_read(s, (addr - s->base) >> s->it_shift);
-=======
-    return serial_ioport_read(s, addr >> s->it_shift, 1);
->>>>>>> d26a8cae
+    return serial_ioport_read(s, (addr - s->base) >> s->it_shift, 1);
 }
 
 void serial_mm_write(void *opaque, hwaddr addr,
@@ -764,11 +760,7 @@
 {
     SerialState *s = opaque;
     value &= ~0u >> (32 - (size * 8));
-<<<<<<< HEAD
-    serial_ioport_write(s, (addr - s->base) >> s->it_shift, value);
-=======
-    serial_ioport_write(s, addr >> s->it_shift, value, 1);
->>>>>>> d26a8cae
+    serial_ioport_write(s, (addr - s->base) >> s->it_shift, value, 1);
 }
 
 static const MemoryRegionOps serial_mm_ops[3] = {
