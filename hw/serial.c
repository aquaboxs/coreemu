/*
 * QEMU 16550A UART emulation
 *
 * Copyright (c) 2003-2004 Fabrice Bellard
 * Copyright (c) 2008 Citrix Systems, Inc.
 *
 * Permission is hereby granted, free of charge, to any person obtaining a copy
 * of this software and associated documentation files (the "Software"), to deal
 * in the Software without restriction, including without limitation the rights
 * to use, copy, modify, merge, publish, distribute, sublicense, and/or sell
 * copies of the Software, and to permit persons to whom the Software is
 * furnished to do so, subject to the following conditions:
 *
 * The above copyright notice and this permission notice shall be included in
 * all copies or substantial portions of the Software.
 *
 * THE SOFTWARE IS PROVIDED "AS IS", WITHOUT WARRANTY OF ANY KIND, EXPRESS OR
 * IMPLIED, INCLUDING BUT NOT LIMITED TO THE WARRANTIES OF MERCHANTABILITY,
 * FITNESS FOR A PARTICULAR PURPOSE AND NONINFRINGEMENT. IN NO EVENT SHALL
 * THE AUTHORS OR COPYRIGHT HOLDERS BE LIABLE FOR ANY CLAIM, DAMAGES OR OTHER
 * LIABILITY, WHETHER IN AN ACTION OF CONTRACT, TORT OR OTHERWISE, ARISING FROM,
 * OUT OF OR IN CONNECTION WITH THE SOFTWARE OR THE USE OR OTHER DEALINGS IN
 * THE SOFTWARE.
 */

#include "serial.h"
#include "qemu-char.h"
#include "qemu-timer.h"

//#define DEBUG_SERIAL

#define UART_LCR_DLAB	0x80	/* Divisor latch access bit */

#define UART_IER_MSI	0x08	/* Enable Modem status interrupt */
#define UART_IER_RLSI	0x04	/* Enable receiver line status interrupt */
#define UART_IER_THRI	0x02	/* Enable Transmitter holding register int. */
#define UART_IER_RDI	0x01	/* Enable receiver data interrupt */

#define UART_IIR_NO_INT	0x01	/* No interrupts pending */
#define UART_IIR_ID	0x06	/* Mask for the interrupt ID */

#define UART_IIR_MSI	0x00	/* Modem status interrupt */
#define UART_IIR_THRI	0x02	/* Transmitter holding register empty */
#define UART_IIR_RDI	0x04	/* Receiver data interrupt */
#define UART_IIR_RLSI	0x06	/* Receiver line status interrupt */
#define UART_IIR_CTI    0x0C    /* Character Timeout Indication */

#define UART_IIR_FENF   0x80    /* Fifo enabled, but not functionning */
#define UART_IIR_FE     0xC0    /* Fifo enabled */

/*
 * These are the definitions for the Modem Control Register
 */
#define UART_MCR_LOOP	0x10	/* Enable loopback test mode */
#define UART_MCR_OUT2	0x08	/* Out2 complement */
#define UART_MCR_OUT1	0x04	/* Out1 complement */
#define UART_MCR_RTS	0x02	/* RTS complement */
#define UART_MCR_DTR	0x01	/* DTR complement */

/*
 * These are the definitions for the Modem Status Register
 */
#define UART_MSR_DCD	0x80	/* Data Carrier Detect */
#define UART_MSR_RI	0x40	/* Ring Indicator */
#define UART_MSR_DSR	0x20	/* Data Set Ready */
#define UART_MSR_CTS	0x10	/* Clear to Send */
#define UART_MSR_DDCD	0x08	/* Delta DCD */
#define UART_MSR_TERI	0x04	/* Trailing edge ring indicator */
#define UART_MSR_DDSR	0x02	/* Delta DSR */
#define UART_MSR_DCTS	0x01	/* Delta CTS */
#define UART_MSR_ANY_DELTA 0x0F	/* Any of the delta bits! */

#define UART_LSR_TEMT	0x40	/* Transmitter empty */
#define UART_LSR_THRE	0x20	/* Transmit-hold-register empty */
#define UART_LSR_BI	0x10	/* Break interrupt indicator */
#define UART_LSR_FE	0x08	/* Frame error indicator */
#define UART_LSR_PE	0x04	/* Parity error indicator */
#define UART_LSR_OE	0x02	/* Overrun error indicator */
#define UART_LSR_DR	0x01	/* Receiver data ready */
#define UART_LSR_INT_ANY 0x1E	/* Any of the lsr-interrupt-triggering status bits */

/* Interrupt trigger levels. The byte-counts are for 16550A - in newer UARTs the byte-count for each ITL is higher. */

#define UART_FCR_ITL_1      0x00 /* 1 byte ITL */
#define UART_FCR_ITL_2      0x40 /* 4 bytes ITL */
#define UART_FCR_ITL_3      0x80 /* 8 bytes ITL */
#define UART_FCR_ITL_4      0xC0 /* 14 bytes ITL */

#define UART_FCR_DMS        0x08    /* DMA Mode Select */
#define UART_FCR_XFR        0x04    /* XMIT Fifo Reset */
#define UART_FCR_RFR        0x02    /* RCVR Fifo Reset */
#define UART_FCR_FE         0x01    /* FIFO Enable */

#define XMIT_FIFO           0
#define RECV_FIFO           1
#define MAX_XMIT_RETRY      4

#ifdef DEBUG_SERIAL
#define DPRINTF(fmt, ...) \
do { fprintf(stderr, "serial: " fmt , ## __VA_ARGS__); } while (0)
#else
#define DPRINTF(fmt, ...) \
do {} while (0)
#endif

<<<<<<< HEAD
typedef struct SerialFIFO {
    uint8_t data[UART_FIFO_LENGTH];
    uint8_t count;
    uint8_t itl;                        /* Interrupt Trigger Level */
    uint8_t tail;
    uint8_t head;
} SerialFIFO;

struct SerialState {
    uint16_t divider;
    uint8_t rbr; /* receive register */
    uint8_t thr; /* transmit holding register */
    uint8_t tsr; /* transmit shift register */
    uint8_t ier;
    uint8_t iir; /* read only */
    uint8_t lcr;
    uint8_t mcr;
    uint8_t lsr; /* read only */
    uint8_t msr; /* read only */
    uint8_t scr;
    uint8_t fcr;
    uint8_t fcr_vmstate; /* we can't write directly this value
                            it has side effects */
    /* NOTE: this hidden state is necessary for tx irq generation as
       it can be reset while reading iir */
    int thr_ipending;
    qemu_irq irq;
    CharDriverState *chr;
    int last_break_enable;
    target_phys_addr_t base;
    int it_shift;
    int baudbase;
    int tsr_retry;
    uint32_t wakeup;

    uint64_t last_xmit_ts;              /* Time when the last byte was successfully sent out of the tsr */
    SerialFIFO recv_fifo;
    SerialFIFO xmit_fifo;

    struct QEMUTimer *fifo_timeout_timer;
    int timeout_ipending;                   /* timeout interrupt pending state */
    struct QEMUTimer *transmit_timer;


    uint64_t char_transmit_time;               /* time to transmit a char in ticks*/
    int poll_msl;

    struct QEMUTimer *modem_status_poll;
    MemoryRegion io;
};

typedef struct ISASerialState {
    ISADevice dev;
    uint32_t index;
    uint32_t iobase;
    uint32_t isairq;
    SerialState state;
} ISASerialState;

=======
>>>>>>> a8170e5e
static void serial_receive1(void *opaque, const uint8_t *buf, int size);

static void fifo_clear(SerialState *s, int fifo)
{
    SerialFIFO *f = (fifo) ? &s->recv_fifo : &s->xmit_fifo;
    memset(f->data, 0, UART_FIFO_LENGTH);
    f->count = 0;
    f->head = 0;
    f->tail = 0;
}

static int fifo_put(SerialState *s, int fifo, uint8_t chr)
{
    SerialFIFO *f = (fifo) ? &s->recv_fifo : &s->xmit_fifo;

    /* Receive overruns do not overwrite FIFO contents. */
    if (fifo == XMIT_FIFO || f->count < UART_FIFO_LENGTH) {

        f->data[f->head++] = chr;

        if (f->head == UART_FIFO_LENGTH)
            f->head = 0;
    }

    if (f->count < UART_FIFO_LENGTH)
        f->count++;
    else if (fifo == RECV_FIFO)
        s->lsr |= UART_LSR_OE;

    return 1;
}

static uint8_t fifo_get(SerialState *s, int fifo)
{
    SerialFIFO *f = (fifo) ? &s->recv_fifo : &s->xmit_fifo;
    uint8_t c;

    if(f->count == 0)
        return 0;

    c = f->data[f->tail++];
    if (f->tail == UART_FIFO_LENGTH)
        f->tail = 0;
    f->count--;

    return c;
}

static void serial_update_irq(SerialState *s)
{
    uint8_t tmp_iir = UART_IIR_NO_INT;

    if ((s->ier & UART_IER_RLSI) && (s->lsr & UART_LSR_INT_ANY)) {
        tmp_iir = UART_IIR_RLSI;
    } else if ((s->ier & UART_IER_RDI) && s->timeout_ipending) {
        /* Note that(s->ier & UART_IER_RDI) can mask this interrupt,
         * this is not in the specification but is observed on existing
         * hardware.  */
        tmp_iir = UART_IIR_CTI;
    } else if ((s->ier & UART_IER_RDI) && (s->lsr & UART_LSR_DR) &&
               (!(s->fcr & UART_FCR_FE) ||
                s->recv_fifo.count >= s->recv_fifo.itl)) {
        tmp_iir = UART_IIR_RDI;
    } else if ((s->ier & UART_IER_THRI) && s->thr_ipending) {
        tmp_iir = UART_IIR_THRI;
    } else if ((s->ier & UART_IER_MSI) && (s->msr & UART_MSR_ANY_DELTA)) {
        tmp_iir = UART_IIR_MSI;
    }

    s->iir = tmp_iir | (s->iir & 0xF0);

    if (tmp_iir != UART_IIR_NO_INT) {
        qemu_irq_raise(s->irq);
    } else {
        qemu_irq_lower(s->irq);
    }
}

static void serial_update_parameters(SerialState *s)
{
    int speed, parity, data_bits, stop_bits, frame_size;
    QEMUSerialSetParams ssp;

    if (s->divider == 0)
        return;

    /* Start bit. */
    frame_size = 1;
    if (s->lcr & 0x08) {
        /* Parity bit. */
        frame_size++;
        if (s->lcr & 0x10)
            parity = 'E';
        else
            parity = 'O';
    } else {
            parity = 'N';
    }
    if (s->lcr & 0x04)
        stop_bits = 2;
    else
        stop_bits = 1;

    data_bits = (s->lcr & 0x03) + 5;
    frame_size += data_bits + stop_bits;
    speed = s->baudbase / s->divider;
    ssp.speed = speed;
    ssp.parity = parity;
    ssp.data_bits = data_bits;
    ssp.stop_bits = stop_bits;
    s->char_transmit_time =  (get_ticks_per_sec() / speed) * frame_size;
    qemu_chr_fe_ioctl(s->chr, CHR_IOCTL_SERIAL_SET_PARAMS, &ssp);

    DPRINTF("speed=%d parity=%c data=%d stop=%d\n",
           speed, parity, data_bits, stop_bits);
}

static void serial_update_msl(SerialState *s)
{
    uint8_t omsr;
    int flags;

    qemu_del_timer(s->modem_status_poll);

    if (qemu_chr_fe_ioctl(s->chr,CHR_IOCTL_SERIAL_GET_TIOCM, &flags) == -ENOTSUP) {
        s->poll_msl = -1;
        return;
    }

    omsr = s->msr;

    s->msr = (flags & CHR_TIOCM_CTS) ? s->msr | UART_MSR_CTS : s->msr & ~UART_MSR_CTS;
    s->msr = (flags & CHR_TIOCM_DSR) ? s->msr | UART_MSR_DSR : s->msr & ~UART_MSR_DSR;
    s->msr = (flags & CHR_TIOCM_CAR) ? s->msr | UART_MSR_DCD : s->msr & ~UART_MSR_DCD;
    s->msr = (flags & CHR_TIOCM_RI) ? s->msr | UART_MSR_RI : s->msr & ~UART_MSR_RI;

    if (s->msr != omsr) {
         /* Set delta bits */
         s->msr = s->msr | ((s->msr >> 4) ^ (omsr >> 4));
         /* UART_MSR_TERI only if change was from 1 -> 0 */
         if ((s->msr & UART_MSR_TERI) && !(omsr & UART_MSR_RI))
             s->msr &= ~UART_MSR_TERI;
         serial_update_irq(s);
    }

    /* The real 16550A apparently has a 250ns response latency to line status changes.
       We'll be lazy and poll only every 10ms, and only poll it at all if MSI interrupts are turned on */

    if (s->poll_msl)
        qemu_mod_timer(s->modem_status_poll, qemu_get_clock_ns(vm_clock) + get_ticks_per_sec() / 100);
}

static void serial_xmit(void *opaque)
{
    SerialState *s = opaque;
    uint64_t new_xmit_ts = qemu_get_clock_ns(vm_clock);

    if (s->tsr_retry <= 0) {
        if (s->fcr & UART_FCR_FE) {
            s->tsr = fifo_get(s,XMIT_FIFO);
            if (!s->xmit_fifo.count)
                s->lsr |= UART_LSR_THRE;
        } else if ((s->lsr & UART_LSR_THRE)) {
            return;
        } else {
            s->tsr = s->thr;
            s->lsr |= UART_LSR_THRE;
            s->lsr &= ~UART_LSR_TEMT;
        }
    }

    if (s->mcr & UART_MCR_LOOP) {
        /* in loopback mode, say that we just received a char */
        serial_receive1(s, &s->tsr, 1);
    } else if (qemu_chr_fe_write(s->chr, &s->tsr, 1) != 1) {
        if ((s->tsr_retry >= 0) && (s->tsr_retry <= MAX_XMIT_RETRY)) {
            s->tsr_retry++;
            qemu_mod_timer(s->transmit_timer,  new_xmit_ts + s->char_transmit_time);
            return;
        } else if (s->poll_msl < 0) {
            /* If we exceed MAX_XMIT_RETRY and the backend is not a real serial port, then
            drop any further failed writes instantly, until we get one that goes through.
            This is to prevent guests that log to unconnected pipes or pty's from stalling. */
            s->tsr_retry = -1;
        }
    }
    else {
        s->tsr_retry = 0;
    }

    s->last_xmit_ts = qemu_get_clock_ns(vm_clock);
    if (!(s->lsr & UART_LSR_THRE))
        qemu_mod_timer(s->transmit_timer, s->last_xmit_ts + s->char_transmit_time);

    if (s->lsr & UART_LSR_THRE) {
        s->lsr |= UART_LSR_TEMT;
        s->thr_ipending = 1;
        serial_update_irq(s);
    }
}


static void serial_ioport_write(void *opaque, uint32_t addr, uint32_t val)
{
    SerialState *s = opaque;

    addr &= 7;
    assert(addr < 8);

    //~ fprintf(stderr, "%s(%p,0x%08x)\n", __func__, opaque, addr);

    DPRINTF("write addr=0x%02x val=0x%02x\n", addr, val);
    switch(addr) {
    default:
    case 0:
        if (s->lcr & UART_LCR_DLAB) {
            s->divider = (s->divider & 0xff00) | val;
            serial_update_parameters(s);
        } else {
            s->thr = (uint8_t) val;
            if(s->fcr & UART_FCR_FE) {
                fifo_put(s, XMIT_FIFO, s->thr);
                s->thr_ipending = 0;
                s->lsr &= ~UART_LSR_TEMT;
                s->lsr &= ~UART_LSR_THRE;
                serial_update_irq(s);
            } else {
                s->thr_ipending = 0;
                s->lsr &= ~UART_LSR_THRE;
                serial_update_irq(s);
            }
            serial_xmit(s);
        }
        break;
    case 1:
        if (s->lcr & UART_LCR_DLAB) {
            s->divider = (s->divider & 0x00ff) | (val << 8);
            serial_update_parameters(s);
        } else {
            s->ier = val & 0x0f;
            /* If the backend device is a real serial port, turn polling of the modem
               status lines on physical port on or off depending on UART_IER_MSI state */
            if (s->poll_msl >= 0) {
                if (s->ier & UART_IER_MSI) {
                     s->poll_msl = 1;
                     serial_update_msl(s);
                } else {
                     qemu_del_timer(s->modem_status_poll);
                     s->poll_msl = 0;
                }
            }
            if (s->lsr & UART_LSR_THRE) {
                s->thr_ipending = 1;
                serial_update_irq(s);
            }
        }
        break;
    case 2:
        val = val & 0xFF;

        if (s->fcr == val)
            break;

        /* Did the enable/disable flag change? If so, make sure FIFOs get flushed */
        if ((val ^ s->fcr) & UART_FCR_FE)
            val |= UART_FCR_XFR | UART_FCR_RFR;

        /* FIFO clear */

        if (val & UART_FCR_RFR) {
            qemu_del_timer(s->fifo_timeout_timer);
            s->timeout_ipending=0;
            fifo_clear(s,RECV_FIFO);
        }

        if (val & UART_FCR_XFR) {
            fifo_clear(s,XMIT_FIFO);
        }

        if (val & UART_FCR_FE) {
            s->iir |= UART_IIR_FE;
            /* Set RECV_FIFO trigger Level */
            switch (val & 0xC0) {
            case UART_FCR_ITL_1:
                s->recv_fifo.itl = 1;
                break;
            case UART_FCR_ITL_2:
                s->recv_fifo.itl = 4;
                break;
            case UART_FCR_ITL_3:
                s->recv_fifo.itl = 8;
                break;
            case UART_FCR_ITL_4:
                s->recv_fifo.itl = 14;
                break;
            }
        } else
            s->iir &= ~UART_IIR_FE;

        /* Set fcr - or at least the bits in it that are supposed to "stick" */
        s->fcr = val & 0xC9;
        serial_update_irq(s);
        break;
    case 3:
        {
            int break_enable;
            s->lcr = val;
            serial_update_parameters(s);
            break_enable = (val >> 6) & 1;
            if (break_enable != s->last_break_enable) {
                s->last_break_enable = break_enable;
                qemu_chr_fe_ioctl(s->chr, CHR_IOCTL_SERIAL_SET_BREAK,
                               &break_enable);
            }
        }
        break;
    case 4:
        {
            int flags;
            int old_mcr = s->mcr;
            s->mcr = val & 0x1f;
            if (val & UART_MCR_LOOP)
                break;

            if (s->poll_msl >= 0 && old_mcr != s->mcr) {

                qemu_chr_fe_ioctl(s->chr,CHR_IOCTL_SERIAL_GET_TIOCM, &flags);

                flags &= ~(CHR_TIOCM_RTS | CHR_TIOCM_DTR);

                if (val & UART_MCR_RTS)
                    flags |= CHR_TIOCM_RTS;
                if (val & UART_MCR_DTR)
                    flags |= CHR_TIOCM_DTR;

                qemu_chr_fe_ioctl(s->chr,CHR_IOCTL_SERIAL_SET_TIOCM, &flags);
                /* Update the modem status after a one-character-send wait-time, since there may be a response
                   from the device/computer at the other end of the serial line */
                qemu_mod_timer(s->modem_status_poll, qemu_get_clock_ns(vm_clock) + s->char_transmit_time);
            }
        }
        break;
    case 5:
        break;
    case 6:
        break;
    case 7:
        s->scr = val;
        break;
    }
}

static uint32_t serial_ioport_read(void *opaque, uint32_t addr)
{
    SerialState *s = opaque;
    uint32_t ret;

    addr &= 7;
    assert(addr < 8);

  //~ fprintf(stderr, "%s(%p,0x%08x)\n", __func__, opaque, addr);

    switch(addr) {
    default:
    case 0:
        if (s->lcr & UART_LCR_DLAB) {
            ret = s->divider & 0xff;
        } else {
            if(s->fcr & UART_FCR_FE) {
                ret = fifo_get(s,RECV_FIFO);
                if (s->recv_fifo.count == 0)
                    s->lsr &= ~(UART_LSR_DR | UART_LSR_BI);
                else
                    qemu_mod_timer(s->fifo_timeout_timer, qemu_get_clock_ns (vm_clock) + s->char_transmit_time * 4);
                s->timeout_ipending = 0;
            } else {
                ret = s->rbr;
                s->lsr &= ~(UART_LSR_DR | UART_LSR_BI);
            }
            serial_update_irq(s);
            if (!(s->mcr & UART_MCR_LOOP)) {
                /* in loopback mode, don't receive any data */
                qemu_chr_accept_input(s->chr);
            }
        }
        break;
    case 1:
        if (s->lcr & UART_LCR_DLAB) {
            ret = (s->divider >> 8) & 0xff;
        } else {
            ret = s->ier;
        }
        break;
    case 2:
        ret = s->iir;
        if ((ret & UART_IIR_ID) == UART_IIR_THRI) {
            s->thr_ipending = 0;
            serial_update_irq(s);
        }
        break;
    case 3:
        ret = s->lcr;
        break;
    case 4:
        ret = s->mcr;
        break;
    case 5:
        ret = s->lsr;
        /* Clear break and overrun interrupts */
        if (s->lsr & (UART_LSR_BI|UART_LSR_OE)) {
            s->lsr &= ~(UART_LSR_BI|UART_LSR_OE);
            serial_update_irq(s);
        }
        break;
    case 6:
        if (s->mcr & UART_MCR_LOOP) {
            /* in loopback, the modem output pins are connected to the
               inputs */
            ret = (s->mcr & 0x0c) << 4;
            ret |= (s->mcr & 0x02) << 3;
            ret |= (s->mcr & 0x01) << 5;
        } else {
            if (s->poll_msl >= 0)
                serial_update_msl(s);
            ret = s->msr;
            /* Clear delta bits & msr int after read, if they were set */
            if (s->msr & UART_MSR_ANY_DELTA) {
                s->msr &= 0xF0;
                serial_update_irq(s);
            }
        }
        break;
    case 7:
        ret = s->scr;
        break;
    }
    DPRINTF("read addr=0x%02x val=0x%02x\n", addr, ret);
    return ret;
}

static int serial_can_receive(SerialState *s)
{
    //~ fprintf(stderr, "%s:%u\n", __FILE__, __LINE__);
    if(s->fcr & UART_FCR_FE) {
        if(s->recv_fifo.count < UART_FIFO_LENGTH)
        /* Advertise (fifo.itl - fifo.count) bytes when count < ITL, and 1 if above. If UART_FIFO_LENGTH - fifo.count is
        advertised the effect will be to almost always fill the fifo completely before the guest has a chance to respond,
        effectively overriding the ITL that the guest has set. */
             return (s->recv_fifo.count <= s->recv_fifo.itl) ? s->recv_fifo.itl - s->recv_fifo.count : 1;
        else
             return 0;
    } else {
    return !(s->lsr & UART_LSR_DR);
    }
}

static void serial_receive_break(SerialState *s)
{
    s->rbr = 0;
    /* When the LSR_DR is set a null byte is pushed into the fifo */
    fifo_put(s, RECV_FIFO, '\0');
    s->lsr |= UART_LSR_BI | UART_LSR_DR;
    serial_update_irq(s);
}

/* There's data in recv_fifo and s->rbr has not been read for 4 char transmit times */
static void fifo_timeout_int (void *opaque) {
    SerialState *s = opaque;
    if (s->recv_fifo.count) {
        s->timeout_ipending = 1;
        serial_update_irq(s);
    }
}

static int serial_can_receive1(void *opaque)
{
    SerialState *s = opaque;
    return serial_can_receive(s);
}

static void serial_receive1(void *opaque, const uint8_t *buf, int size)
{
    SerialState *s = opaque;

    if (s->wakeup) {
        qemu_system_wakeup_request(QEMU_WAKEUP_REASON_OTHER);
    }
    if(s->fcr & UART_FCR_FE) {
        int i;
        for (i = 0; i < size; i++) {
            fifo_put(s, RECV_FIFO, buf[i]);
        }
        s->lsr |= UART_LSR_DR;
        /* call the timeout receive callback in 4 char transmit time */
        qemu_mod_timer(s->fifo_timeout_timer, qemu_get_clock_ns (vm_clock) + s->char_transmit_time * 4);
    } else {
        if (s->lsr & UART_LSR_DR)
            s->lsr |= UART_LSR_OE;
        s->rbr = buf[0];
        s->lsr |= UART_LSR_DR;
    }
    serial_update_irq(s);
}

static void serial_event(void *opaque, int event)
{
    SerialState *s = opaque;
    DPRINTF("event %x\n", event);
    if (event == CHR_EVENT_BREAK)
        serial_receive_break(s);
}

static void serial_pre_save(void *opaque)
{
    SerialState *s = opaque;
    s->fcr_vmstate = s->fcr;
}

static int serial_post_load(void *opaque, int version_id)
{
    SerialState *s = opaque;

    if (version_id < 3) {
        s->fcr_vmstate = 0;
    }
    /* Initialize fcr via setter to perform essential side-effects */
    serial_ioport_write(s, 0x02, s->fcr_vmstate);
    serial_update_parameters(s);
    return 0;
}

const VMStateDescription vmstate_serial = {
    .name = "serial",
    .version_id = 3,
    .minimum_version_id = 2,
    .pre_save = serial_pre_save,
    .post_load = serial_post_load,
    .fields      = (VMStateField []) {
        VMSTATE_UINT16_V(divider, SerialState, 2),
        VMSTATE_UINT8(rbr, SerialState),
        VMSTATE_UINT8(ier, SerialState),
        VMSTATE_UINT8(iir, SerialState),
        VMSTATE_UINT8(lcr, SerialState),
        VMSTATE_UINT8(mcr, SerialState),
        VMSTATE_UINT8(lsr, SerialState),
        VMSTATE_UINT8(msr, SerialState),
        VMSTATE_UINT8(scr, SerialState),
        VMSTATE_UINT8_V(fcr_vmstate, SerialState, 3),
        VMSTATE_END_OF_LIST()
    }
};

static void serial_reset(void *opaque)
{
    SerialState *s = opaque;

    s->rbr = 0;
    s->ier = 0;
    s->iir = UART_IIR_NO_INT;
    s->lcr = 0;
    s->lsr = UART_LSR_TEMT | UART_LSR_THRE;
    s->msr = UART_MSR_DCD | UART_MSR_DSR | UART_MSR_CTS;
    s->divider = 0x0C;
    s->mcr = UART_MCR_OUT2;
    s->scr = 0;
    s->tsr_retry = 0;
    s->poll_msl = 0;
    serial_update_parameters(s);

    fifo_clear(s,RECV_FIFO);
    fifo_clear(s,XMIT_FIFO);

    s->last_xmit_ts = qemu_get_clock_ns(vm_clock);

    s->thr_ipending = 0;
    s->last_break_enable = 0;
    qemu_irq_lower(s->irq);
}

void serial_init_core(SerialState *s)
{
    if (!s->chr) {
        fprintf(stderr, "Can't create serial device, empty char device\n");
        exit(1);
    }

    s->modem_status_poll = qemu_new_timer_ns(vm_clock, (QEMUTimerCB *) serial_update_msl, s);

    s->fifo_timeout_timer = qemu_new_timer_ns(vm_clock, (QEMUTimerCB *) fifo_timeout_int, s);
    s->transmit_timer = qemu_new_timer_ns(vm_clock, (QEMUTimerCB *) serial_xmit, s);

    qemu_register_reset(serial_reset, s);

    qemu_chr_add_handlers(s->chr, serial_can_receive1, serial_receive1,
                          serial_event, s);
}

void serial_exit_core(SerialState *s)
{
    qemu_chr_add_handlers(s->chr, NULL, NULL, NULL, NULL);
    qemu_unregister_reset(serial_reset, s);
}

/* Change the main reference oscillator frequency. */
void serial_set_frequency(SerialState *s, uint32_t frequency)
{
    s->baudbase = frequency;
    serial_update_parameters(s);
}

<<<<<<< HEAD
static const int isa_serial_io[MAX_SERIAL_PORTS] = { 0x3f8, 0x2f8, 0x3e8, 0x2e8 };
static const int isa_serial_irq[MAX_SERIAL_PORTS] = { 4, 3, 5, 7 };

=======
>>>>>>> a8170e5e
static const MemoryRegionPortio serial_portio[] = {
    { 0, 8, 1, .read = serial_ioport_read, .write = serial_ioport_write },
    PORTIO_END_OF_LIST()
};

const MemoryRegionOps serial_io_ops = {
    .old_portio = serial_portio
};

<<<<<<< HEAD
static int serial_isa_initfn(ISADevice *dev)
{
    static int index;
    ISASerialState *isa = DO_UPCAST(ISASerialState, dev, dev);
    SerialState *s = &isa->state;

    if (isa->index == -1)
        isa->index = index;
    if (isa->index >= MAX_SERIAL_PORTS)
        return -1;
    if (isa->iobase == -1)
        isa->iobase = isa_serial_io[isa->index];
    if (isa->isairq == -1)
        isa->isairq = isa_serial_irq[isa->index];
    index++;

    s->base = isa->iobase;
    s->it_shift = 0;
    s->baudbase = 115200;
    isa_init_irq(dev, &s->irq, isa->isairq);
    serial_init_core(s);
    qdev_set_legacy_instance_id(&dev->qdev, isa->iobase, 3);

    memory_region_init_io(&s->io, &serial_io_ops, s, "serial", 8);
    isa_register_ioport(dev, &s->io, isa->iobase);
    return 0;
}

static const VMStateDescription vmstate_isa_serial = {
    .name = "serial",
    .version_id = 3,
    .minimum_version_id = 2,
    .fields      = (VMStateField []) {
        VMSTATE_STRUCT(state, ISASerialState, 0, vmstate_serial, SerialState),
        VMSTATE_END_OF_LIST()
    }
};

=======
>>>>>>> a8170e5e
SerialState *serial_init(int base, qemu_irq irq, int baudbase,
                         CharDriverState *chr)
{
    SerialState *s;

    s = g_malloc0(sizeof(SerialState));

    s->base = base;
    s->it_shift = 0;
    s->irq = irq;
    s->baudbase = baudbase;
    s->chr = chr;
    serial_init_core(s);

    vmstate_register(NULL, base, &vmstate_serial, s);

    register_ioport_write(base, 8, 1, serial_ioport_write, s);
    register_ioport_read(base, 8, 1, serial_ioport_read, s);
    return s;
}

/* Memory mapped interface */
<<<<<<< HEAD
uint64_t serial_mm_read(void *opaque, target_phys_addr_t addr,
                        unsigned size)
=======
static uint64_t serial_mm_read(void *opaque, hwaddr addr,
                               unsigned size)
>>>>>>> a8170e5e
{
    SerialState *s = opaque;
    return serial_ioport_read(s, (addr - s->base) >> s->it_shift);
}

<<<<<<< HEAD
void serial_mm_write(void *opaque, target_phys_addr_t addr,
                     uint64_t value, unsigned size)
=======
static void serial_mm_write(void *opaque, hwaddr addr,
                            uint64_t value, unsigned size)
>>>>>>> a8170e5e
{
    SerialState *s = opaque;
    value &= ~0u >> (32 - (size * 8));
    serial_ioport_write(s, (addr - s->base) >> s->it_shift, value);
}

static const MemoryRegionOps serial_mm_ops[3] = {
    [DEVICE_NATIVE_ENDIAN] = {
        .read = serial_mm_read,
        .write = serial_mm_write,
        .endianness = DEVICE_NATIVE_ENDIAN,
    },
    [DEVICE_LITTLE_ENDIAN] = {
        .read = serial_mm_read,
        .write = serial_mm_write,
        .endianness = DEVICE_LITTLE_ENDIAN,
    },
    [DEVICE_BIG_ENDIAN] = {
        .read = serial_mm_read,
        .write = serial_mm_write,
        .endianness = DEVICE_BIG_ENDIAN,
    },
};

SerialState *serial_mm_init(MemoryRegion *address_space,
                            hwaddr base, int it_shift,
                            qemu_irq irq, int baudbase,
                            CharDriverState *chr, enum device_endian end)
{
    SerialState *s;

    s = g_malloc0(sizeof(SerialState));

    s->base = base;
    s->it_shift = it_shift;
    s->irq = irq;
    s->baudbase = baudbase;
    s->chr = chr;

    serial_init_core(s);
    vmstate_register(NULL, base, &vmstate_serial, s);

    memory_region_init_io(&s->io, &serial_mm_ops[end], s,
                          "serial", 8 << it_shift);
    memory_region_add_subregion(address_space, base, &s->io);

    serial_update_msl(s);
    return s;
}<|MERGE_RESOLUTION|>--- conflicted
+++ resolved
@@ -103,68 +103,6 @@
 do {} while (0)
 #endif
 
-<<<<<<< HEAD
-typedef struct SerialFIFO {
-    uint8_t data[UART_FIFO_LENGTH];
-    uint8_t count;
-    uint8_t itl;                        /* Interrupt Trigger Level */
-    uint8_t tail;
-    uint8_t head;
-} SerialFIFO;
-
-struct SerialState {
-    uint16_t divider;
-    uint8_t rbr; /* receive register */
-    uint8_t thr; /* transmit holding register */
-    uint8_t tsr; /* transmit shift register */
-    uint8_t ier;
-    uint8_t iir; /* read only */
-    uint8_t lcr;
-    uint8_t mcr;
-    uint8_t lsr; /* read only */
-    uint8_t msr; /* read only */
-    uint8_t scr;
-    uint8_t fcr;
-    uint8_t fcr_vmstate; /* we can't write directly this value
-                            it has side effects */
-    /* NOTE: this hidden state is necessary for tx irq generation as
-       it can be reset while reading iir */
-    int thr_ipending;
-    qemu_irq irq;
-    CharDriverState *chr;
-    int last_break_enable;
-    target_phys_addr_t base;
-    int it_shift;
-    int baudbase;
-    int tsr_retry;
-    uint32_t wakeup;
-
-    uint64_t last_xmit_ts;              /* Time when the last byte was successfully sent out of the tsr */
-    SerialFIFO recv_fifo;
-    SerialFIFO xmit_fifo;
-
-    struct QEMUTimer *fifo_timeout_timer;
-    int timeout_ipending;                   /* timeout interrupt pending state */
-    struct QEMUTimer *transmit_timer;
-
-
-    uint64_t char_transmit_time;               /* time to transmit a char in ticks*/
-    int poll_msl;
-
-    struct QEMUTimer *modem_status_poll;
-    MemoryRegion io;
-};
-
-typedef struct ISASerialState {
-    ISADevice dev;
-    uint32_t index;
-    uint32_t iobase;
-    uint32_t isairq;
-    SerialState state;
-} ISASerialState;
-
-=======
->>>>>>> a8170e5e
 static void serial_receive1(void *opaque, const uint8_t *buf, int size);
 
 static void fifo_clear(SerialState *s, int fifo)
@@ -775,12 +713,6 @@
     serial_update_parameters(s);
 }
 
-<<<<<<< HEAD
-static const int isa_serial_io[MAX_SERIAL_PORTS] = { 0x3f8, 0x2f8, 0x3e8, 0x2e8 };
-static const int isa_serial_irq[MAX_SERIAL_PORTS] = { 4, 3, 5, 7 };
-
-=======
->>>>>>> a8170e5e
 static const MemoryRegionPortio serial_portio[] = {
     { 0, 8, 1, .read = serial_ioport_read, .write = serial_ioport_write },
     PORTIO_END_OF_LIST()
@@ -790,47 +722,6 @@
     .old_portio = serial_portio
 };
 
-<<<<<<< HEAD
-static int serial_isa_initfn(ISADevice *dev)
-{
-    static int index;
-    ISASerialState *isa = DO_UPCAST(ISASerialState, dev, dev);
-    SerialState *s = &isa->state;
-
-    if (isa->index == -1)
-        isa->index = index;
-    if (isa->index >= MAX_SERIAL_PORTS)
-        return -1;
-    if (isa->iobase == -1)
-        isa->iobase = isa_serial_io[isa->index];
-    if (isa->isairq == -1)
-        isa->isairq = isa_serial_irq[isa->index];
-    index++;
-
-    s->base = isa->iobase;
-    s->it_shift = 0;
-    s->baudbase = 115200;
-    isa_init_irq(dev, &s->irq, isa->isairq);
-    serial_init_core(s);
-    qdev_set_legacy_instance_id(&dev->qdev, isa->iobase, 3);
-
-    memory_region_init_io(&s->io, &serial_io_ops, s, "serial", 8);
-    isa_register_ioport(dev, &s->io, isa->iobase);
-    return 0;
-}
-
-static const VMStateDescription vmstate_isa_serial = {
-    .name = "serial",
-    .version_id = 3,
-    .minimum_version_id = 2,
-    .fields      = (VMStateField []) {
-        VMSTATE_STRUCT(state, ISASerialState, 0, vmstate_serial, SerialState),
-        VMSTATE_END_OF_LIST()
-    }
-};
-
-=======
->>>>>>> a8170e5e
 SerialState *serial_init(int base, qemu_irq irq, int baudbase,
                          CharDriverState *chr)
 {
@@ -853,25 +744,15 @@
 }
 
 /* Memory mapped interface */
-<<<<<<< HEAD
-uint64_t serial_mm_read(void *opaque, target_phys_addr_t addr,
+uint64_t serial_mm_read(void *opaque, hwaddr addr,
                         unsigned size)
-=======
-static uint64_t serial_mm_read(void *opaque, hwaddr addr,
-                               unsigned size)
->>>>>>> a8170e5e
 {
     SerialState *s = opaque;
     return serial_ioport_read(s, (addr - s->base) >> s->it_shift);
 }
 
-<<<<<<< HEAD
-void serial_mm_write(void *opaque, target_phys_addr_t addr,
+void serial_mm_write(void *opaque, hwaddr addr,
                      uint64_t value, unsigned size)
-=======
-static void serial_mm_write(void *opaque, hwaddr addr,
-                            uint64_t value, unsigned size)
->>>>>>> a8170e5e
 {
     SerialState *s = opaque;
     value &= ~0u >> (32 - (size * 8));
