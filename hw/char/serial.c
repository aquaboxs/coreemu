--- conflicted
+++ resolved
@@ -653,13 +653,8 @@
 void serial_realize_core(SerialState *s, Error **errp)
 {
     if (!s->chr) {
-<<<<<<< HEAD
-        fprintf(stderr, "Can't create serial device, empty char device\n");
-        exit(1);
-=======
         error_setg(errp, "Can't create serial device, empty char device");
         return;
->>>>>>> 90a2541b
     }
 
     s->modem_status_poll = qemu_new_timer_ns(vm_clock, (QEMUTimerCB *) serial_update_msl, s);
