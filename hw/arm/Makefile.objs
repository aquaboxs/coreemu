--- conflicted
+++ resolved
@@ -5,12 +5,8 @@
 obj-y += tosa.o versatilepb.o vexpress.o virt.o xilinx_zynq.o z2.o
 
 obj-y += armv7m.o exynos4210.o pxa2xx.o pxa2xx_gpio.o pxa2xx_pic.o
-<<<<<<< HEAD
-obj-y += omap1.o omap2.o strongarm.o
-
-obj-y += stm32.o stm32_rcc.o stm32_clktree.o stm32_p103.o stm32_maple.o
-=======
 obj-$(CONFIG_DIGIC) += digic.o
 obj-y += omap1.o omap2.o strongarm.o
 obj-$(CONFIG_ALLWINNER_A10) += allwinner-a10.o cubieboard.o
->>>>>>> 541bbb07
+
+obj-y += stm32.o stm32_rcc.o stm32_clktree.o stm32_p103.o stm32_maple.o