--- conflicted
+++ resolved
@@ -81,36 +81,6 @@
     return size;
 }
 
-<<<<<<< HEAD
-/* return the amount read, just like fread.  0 may mean error or eof */
-int fread_targphys(target_phys_addr_t dst_addr, size_t nbytes, FILE *f)
-{
-    uint8_t buf[4096];
-    target_phys_addr_t dst_begin = dst_addr;
-    size_t want, did;
-
-    while (nbytes) {
-	want = nbytes > sizeof(buf) ? sizeof(buf) : nbytes;
-	did = fread(buf, 1, want, f);
-
-        /* TODO: check code for did == 0 || did < 0 || did != 4096 */
-	cpu_physical_memory_write_rom(dst_addr, buf, did);
-	dst_addr += did;
-	nbytes -= did;
-	if (did != want)
-	    break;
-    }
-    return dst_addr - dst_begin;
-}
-
-/* returns 0 on error, 1 if ok */
-int fread_targphys_ok(target_phys_addr_t dst_addr, size_t nbytes, FILE *f)
-{
-    return fread_targphys(dst_addr, nbytes, f) == nbytes;
-}
-
-=======
->>>>>>> 6a957025
 /* read()-like version */
 int read_targphys(const char *name,
                   int fd, target_phys_addr_t dst_addr, size_t nbytes)
