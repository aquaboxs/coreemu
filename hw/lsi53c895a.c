--- conflicted
+++ resolved
@@ -2118,16 +2118,9 @@
     memory_region_init_io(&s->ram_io, &lsi_ram_ops, s, "lsi-ram", 0x2000);
     memory_region_init_io(&s->io_io, &lsi_io_ops, s, "lsi-io", 256);
 
-<<<<<<< HEAD
-    pci_register_bar_region(&s->dev, 0, PCI_BASE_ADDRESS_SPACE_IO, &s->io_io);
-    pci_register_bar_region(&s->dev, 1, 0, &s->mmio_io);
-    pci_register_bar_region(&s->dev, 2, PCI_BASE_ADDRESS_SPACE_MEMORY,
-                            &s->ram_io);
-=======
     pci_register_bar(&s->dev, 0, PCI_BASE_ADDRESS_SPACE_IO, &s->io_io);
     pci_register_bar(&s->dev, 1, 0, &s->mmio_io);
     pci_register_bar(&s->dev, 2, PCI_BASE_ADDRESS_SPACE_MEMORY, &s->ram_io);
->>>>>>> 8cc7c395
     QTAILQ_INIT(&s->queue);
 
     scsi_bus_new(&s->bus, &dev->qdev, 1, LSI_MAX_DEVS, &lsi_scsi_ops);
