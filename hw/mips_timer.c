--- conflicted
+++ resolved
@@ -29,7 +29,7 @@
 //~ #define TIMER_FREQ	100 * 1000 * 1000
 
 /* Timer on Sinus 154 DSL Basic SE (Openwrt) needs a lower frequency. */
-#define TIMER_FREQ	10 * 1000 * 1000
+#define TIMER_FREQ      10 * 1000 * 1000
 
 static void mips_timer_cb(void *opaque);
 
@@ -52,13 +52,13 @@
 }
 
 /* MIPS R4K timer */
-<<<<<<< HEAD
 
 static int cpu_mips_timer_disabled(CPUState *env)
 {
   return env->CP0_Cause & (1 << CP0Ca_DC);
 }
 
+#if 0
 uint32_t cpu_mips_get_count (CPUState *env)
 {
     uint32_t value = env->CP0_Count;
@@ -74,9 +74,8 @@
     }
     return value;
 }
+#endif
 
-=======
->>>>>>> 5642463a
 static void cpu_mips_timer_update(CPUState *env)
 {
     uint64_t now, next;
@@ -89,7 +88,7 @@
     qemu_mod_timer(env->timer, next);
 }
 
-/* Expire the timer.  */
+/* Expire the timer. */
 static void cpu_mips_timer_expire(CPUState *env)
 {
     cpu_mips_timer_update(env);
@@ -101,28 +100,24 @@
 
 uint32_t cpu_mips_get_count (CPUState *env)
 {
-    if (env->CP0_Cause & (1 << CP0Ca_DC)) {
-        return env->CP0_Count;
-    } else {
-        uint64_t now;
-
-        now = qemu_get_clock(vm_clock);
+    uint32_t value = env->CP0_Count;
+    if (!cpu_mips_timer_disabled(env)) {
+        int64_t current_time = qemu_get_clock(vm_clock);
+        value += (uint32_t)muldiv64(current_time, TIMER_FREQ, get_ticks_per_sec());
         if (qemu_timer_pending(env->timer)
-            && qemu_timer_expired(env->timer, now)) {
-            /* The timer has already expired.  */
+            && qemu_timer_expired(env->timer, current_time)) {
+            /* The timer has already expired. */
             cpu_mips_timer_expire(env);
         }
-
-        return env->CP0_Count +
-            (uint32_t)muldiv64(now, TIMER_FREQ, get_ticks_per_sec());
     }
+    return value;
 }
 
 void cpu_mips_store_count (CPUState *env, uint32_t count)
 {
-    if (cpu_mips_timer_disabled(env))
+    if (cpu_mips_timer_disabled(env)) {
         env->CP0_Count = count;
-    else {
+    } else {
         /* Store new count register */
         env->CP0_Count =
             count - (uint32_t)muldiv64(qemu_get_clock(vm_clock),
@@ -136,8 +131,9 @@
 void cpu_mips_store_compare (CPUState *env, uint32_t value)
 {
     env->CP0_Compare = value;
-    if (!cpu_mips_timer_disabled(env))
+    if (!cpu_mips_timer_disabled(env)) {
         cpu_mips_timer_update(env);
+    }
     if (env->insn_flags & ISA_MIPS32R2)
         env->CP0_Cause &= ~(1 << CP0Ca_TI);
     qemu_irq_lower(env->irq[(env->CP0_IntCtl >> CP0IntCtl_IPTI) & 0x7]);
@@ -165,8 +161,9 @@
     qemu_log("%s\n", __func__);
 #endif
 
-    if (cpu_mips_timer_disabled(env))
+    if (cpu_mips_timer_disabled(env)) {
         return;
+    }
 
     /* ??? This callback should occur when the counter is exactly equal to
        the comparator value.  Offset the count by one to avoid immediately
@@ -174,13 +171,12 @@
     env->CP0_Count++;
     cpu_mips_timer_expire(env);
     env->CP0_Count--;
-<<<<<<< HEAD
+#if 0
     if (env->insn_flags & ISA_MIPS32R2)
         env->CP0_Cause |= 1 << CP0Ca_TI;
     qemu_irq_raise(env->irq[(env->CP0_IntCtl >> CP0IntCtl_IPTI) & 0x7]);
     cpu_mips_timer_triggered = 1;
-=======
->>>>>>> 5642463a
+#endif
 }
 
 void cpu_mips_clock_init (CPUState *env)
