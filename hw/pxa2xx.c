/*
 * Intel XScale PXA255/270 processor support.
 *
 * Copyright (c) 2006 Openedhand Ltd.
 * Written by Andrzej Zaborowski <balrog@zabor.org>
 *
 * This code is licensed under the GPL.
 */

#include "sysbus.h"
#include "pxa.h"
#include "sysemu.h"
#include "pc.h"
#include "i2c.h"
#include "ssi.h"
#include "qemu-char.h"
#include "blockdev.h"

static struct {
    target_phys_addr_t io_base;
    int irqn;
} pxa255_serial[] = {
    { 0x40100000, PXA2XX_PIC_FFUART },
    { 0x40200000, PXA2XX_PIC_BTUART },
    { 0x40700000, PXA2XX_PIC_STUART },
    { 0x41600000, PXA25X_PIC_HWUART },
    { 0, 0 }
}, pxa270_serial[] = {
    { 0x40100000, PXA2XX_PIC_FFUART },
    { 0x40200000, PXA2XX_PIC_BTUART },
    { 0x40700000, PXA2XX_PIC_STUART },
    { 0, 0 }
};

typedef struct PXASSPDef {
    target_phys_addr_t io_base;
    int irqn;
} PXASSPDef;

#if 0
static PXASSPDef pxa250_ssp[] = {
    { 0x41000000, PXA2XX_PIC_SSP },
    { 0, 0 }
};
#endif

static PXASSPDef pxa255_ssp[] = {
    { 0x41000000, PXA2XX_PIC_SSP },
    { 0x41400000, PXA25X_PIC_NSSP },
    { 0, 0 }
};

#if 0
static PXASSPDef pxa26x_ssp[] = {
    { 0x41000000, PXA2XX_PIC_SSP },
    { 0x41400000, PXA25X_PIC_NSSP },
    { 0x41500000, PXA26X_PIC_ASSP },
    { 0, 0 }
};
#endif

static PXASSPDef pxa27x_ssp[] = {
    { 0x41000000, PXA2XX_PIC_SSP },
    { 0x41700000, PXA27X_PIC_SSP2 },
    { 0x41900000, PXA2XX_PIC_SSP3 },
    { 0, 0 }
};

#define PMCR	0x00	/* Power Manager Control register */
#define PSSR	0x04	/* Power Manager Sleep Status register */
#define PSPR	0x08	/* Power Manager Scratch-Pad register */
#define PWER	0x0c	/* Power Manager Wake-Up Enable register */
#define PRER	0x10	/* Power Manager Rising-Edge Detect Enable register */
#define PFER	0x14	/* Power Manager Falling-Edge Detect Enable register */
#define PEDR	0x18	/* Power Manager Edge-Detect Status register */
#define PCFR	0x1c	/* Power Manager General Configuration register */
#define PGSR0	0x20	/* Power Manager GPIO Sleep-State register 0 */
#define PGSR1	0x24	/* Power Manager GPIO Sleep-State register 1 */
#define PGSR2	0x28	/* Power Manager GPIO Sleep-State register 2 */
#define PGSR3	0x2c	/* Power Manager GPIO Sleep-State register 3 */
#define RCSR	0x30	/* Reset Controller Status register */
#define PSLR	0x34	/* Power Manager Sleep Configuration register */
#define PTSR	0x38	/* Power Manager Standby Configuration register */
#define PVCR	0x40	/* Power Manager Voltage Change Control register */
#define PUCR	0x4c	/* Power Manager USIM Card Control/Status register */
#define PKWR	0x50	/* Power Manager Keyboard Wake-Up Enable register */
#define PKSR	0x54	/* Power Manager Keyboard Level-Detect Status */
#define PCMD0	0x80	/* Power Manager I2C Command register File 0 */
#define PCMD31	0xfc	/* Power Manager I2C Command register File 31 */

static uint64_t pxa2xx_pm_read(void *opaque, target_phys_addr_t addr,
                               unsigned size)
{
    PXA2xxState *s = (PXA2xxState *) opaque;

    switch (addr) {
    case PMCR ... PCMD31:
        if (addr & 3)
            goto fail;

        return s->pm_regs[addr >> 2];
    default:
    fail:
        printf("%s: Bad register " REG_FMT "\n", __FUNCTION__, addr);
        break;
    }
    return 0;
}

static void pxa2xx_pm_write(void *opaque, target_phys_addr_t addr,
                            uint64_t value, unsigned size)
{
    PXA2xxState *s = (PXA2xxState *) opaque;

    switch (addr) {
    case PMCR:
        /* Clear the write-one-to-clear bits... */
        s->pm_regs[addr >> 2] &= ~(value & 0x2a);
        /* ...and set the plain r/w bits */
        s->pm_regs[addr >> 2] &= ~0x15;
        s->pm_regs[addr >> 2] |= value & 0x15;
        break;

    case PSSR:	/* Read-clean registers */
    case RCSR:
    case PKSR:
        s->pm_regs[addr >> 2] &= ~value;
        break;

    default:	/* Read-write registers */
        if (!(addr & 3)) {
            s->pm_regs[addr >> 2] = value;
            break;
        }

        printf("%s: Bad register " REG_FMT "\n", __FUNCTION__, addr);
        break;
    }
}

static const MemoryRegionOps pxa2xx_pm_ops = {
    .read = pxa2xx_pm_read,
    .write = pxa2xx_pm_write,
    .endianness = DEVICE_NATIVE_ENDIAN,
};

static const VMStateDescription vmstate_pxa2xx_pm = {
    .name = "pxa2xx_pm",
    .version_id = 0,
    .minimum_version_id = 0,
    .minimum_version_id_old = 0,
    .fields      = (VMStateField[]) {
        VMSTATE_UINT32_ARRAY(pm_regs, PXA2xxState, 0x40),
        VMSTATE_END_OF_LIST()
    }
};

#define CCCR	0x00	/* Core Clock Configuration register */
#define CKEN	0x04	/* Clock Enable register */
#define OSCC	0x08	/* Oscillator Configuration register */
#define CCSR	0x0c	/* Core Clock Status register */

static uint64_t pxa2xx_cm_read(void *opaque, target_phys_addr_t addr,
                               unsigned size)
{
    PXA2xxState *s = (PXA2xxState *) opaque;

    switch (addr) {
    case CCCR:
    case CKEN:
    case OSCC:
        return s->cm_regs[addr >> 2];

    case CCSR:
        return s->cm_regs[CCCR >> 2] | (3 << 28);

    default:
        printf("%s: Bad register " REG_FMT "\n", __FUNCTION__, addr);
        break;
    }
    return 0;
}

static void pxa2xx_cm_write(void *opaque, target_phys_addr_t addr,
                            uint64_t value, unsigned size)
{
    PXA2xxState *s = (PXA2xxState *) opaque;

    switch (addr) {
    case CCCR:
    case CKEN:
        s->cm_regs[addr >> 2] = value;
        break;

    case OSCC:
        s->cm_regs[addr >> 2] &= ~0x6c;
        s->cm_regs[addr >> 2] |= value & 0x6e;
        if ((value >> 1) & 1)			/* OON */
            s->cm_regs[addr >> 2] |= 1 << 0;	/* Oscillator is now stable */
        break;

    default:
        printf("%s: Bad register " REG_FMT "\n", __FUNCTION__, addr);
        break;
    }
}

static const MemoryRegionOps pxa2xx_cm_ops = {
    .read = pxa2xx_cm_read,
    .write = pxa2xx_cm_write,
    .endianness = DEVICE_NATIVE_ENDIAN,
};

static const VMStateDescription vmstate_pxa2xx_cm = {
    .name = "pxa2xx_cm",
    .version_id = 0,
    .minimum_version_id = 0,
    .minimum_version_id_old = 0,
    .fields      = (VMStateField[]) {
        VMSTATE_UINT32_ARRAY(cm_regs, PXA2xxState, 4),
        VMSTATE_UINT32(clkcfg, PXA2xxState),
        VMSTATE_UINT32(pmnc, PXA2xxState),
        VMSTATE_END_OF_LIST()
    }
};

static uint32_t pxa2xx_clkpwr_read(void *opaque, int op2, int reg, int crm)
{
    PXA2xxState *s = (PXA2xxState *) opaque;

    switch (reg) {
    case 6:	/* Clock Configuration register */
        return s->clkcfg;

    case 7:	/* Power Mode register */
        return 0;

    default:
        printf("%s: Bad register 0x%x\n", __FUNCTION__, reg);
        break;
    }
    return 0;
}

static void pxa2xx_clkpwr_write(void *opaque, int op2, int reg, int crm,
                uint32_t value)
{
    PXA2xxState *s = (PXA2xxState *) opaque;
    static const char *pwrmode[8] = {
        "Normal", "Idle", "Deep-idle", "Standby",
        "Sleep", "reserved (!)", "reserved (!)", "Deep-sleep",
    };

    switch (reg) {
    case 6:	/* Clock Configuration register */
        s->clkcfg = value & 0xf;
        if (value & 2)
            printf("%s: CPU frequency change attempt\n", __FUNCTION__);
        break;

    case 7:	/* Power Mode register */
        if (value & 8)
            printf("%s: CPU voltage change attempt\n", __FUNCTION__);
        switch (value & 7) {
        case 0:
            /* Do nothing */
            break;

        case 1:
            /* Idle */
            if (!(s->cm_regs[CCCR >> 2] & (1 << 31))) {	/* CPDIS */
                cpu_interrupt(&s->cpu->env, CPU_INTERRUPT_HALT);
                break;
            }
            /* Fall through.  */

        case 2:
            /* Deep-Idle */
            cpu_interrupt(&s->cpu->env, CPU_INTERRUPT_HALT);
            s->pm_regs[RCSR >> 2] |= 0x8;	/* Set GPR */
            goto message;

        case 3:
            s->cpu->env.uncached_cpsr =
                    ARM_CPU_MODE_SVC | CPSR_A | CPSR_F | CPSR_I;
            s->cpu->env.cp15.c1_sys = 0;
            s->cpu->env.cp15.c1_coproc = 0;
            s->cpu->env.cp15.c2_base0 = 0;
            s->cpu->env.cp15.c3 = 0;
            s->pm_regs[PSSR >> 2] |= 0x8;	/* Set STS */
            s->pm_regs[RCSR >> 2] |= 0x8;	/* Set GPR */

            /*
             * The scratch-pad register is almost universally used
             * for storing the return address on suspend.  For the
             * lack of a resuming bootloader, perform a jump
             * directly to that address.
             */
            memset(s->cpu->env.regs, 0, 4 * 15);
            s->cpu->env.regs[15] = s->pm_regs[PSPR >> 2];

#if 0
            buffer = 0xe59ff000;	/* ldr     pc, [pc, #0] */
            cpu_physical_memory_write(0, &buffer, 4);
            buffer = s->pm_regs[PSPR >> 2];
            cpu_physical_memory_write(8, &buffer, 4);
#endif

            /* Suspend */
            cpu_interrupt(cpu_single_env, CPU_INTERRUPT_HALT);

            goto message;

        default:
        message:
            printf("%s: machine entered %s mode\n", __FUNCTION__,
                            pwrmode[value & 7]);
        }
        break;

    default:
        printf("%s: Bad register 0x%x\n", __FUNCTION__, reg);
        break;
    }
}

/* Performace Monitoring Registers */
#define CPPMNC		0	/* Performance Monitor Control register */
#define CPCCNT		1	/* Clock Counter register */
#define CPINTEN		4	/* Interrupt Enable register */
#define CPFLAG		5	/* Overflow Flag register */
#define CPEVTSEL	8	/* Event Selection register */

#define CPPMN0		0	/* Performance Count register 0 */
#define CPPMN1		1	/* Performance Count register 1 */
#define CPPMN2		2	/* Performance Count register 2 */
#define CPPMN3		3	/* Performance Count register 3 */

static uint32_t pxa2xx_perf_read(void *opaque, int op2, int reg, int crm)
{
    PXA2xxState *s = (PXA2xxState *) opaque;

    switch (reg) {
    case CPPMNC:
        return s->pmnc;
    case CPCCNT:
        if (s->pmnc & 1)
            return qemu_get_clock_ns(vm_clock);
        else
            return 0;
    case CPINTEN:
    case CPFLAG:
    case CPEVTSEL:
        return 0;

    default:
        printf("%s: Bad register 0x%x\n", __FUNCTION__, reg);
        break;
    }
    return 0;
}

static void pxa2xx_perf_write(void *opaque, int op2, int reg, int crm,
                uint32_t value)
{
    PXA2xxState *s = (PXA2xxState *) opaque;

    switch (reg) {
    case CPPMNC:
        s->pmnc = value;
        break;

    case CPCCNT:
    case CPINTEN:
    case CPFLAG:
    case CPEVTSEL:
        break;

    default:
        printf("%s: Bad register 0x%x\n", __FUNCTION__, reg);
        break;
    }
}

static uint32_t pxa2xx_cp14_read(void *opaque, int op2, int reg, int crm)
{
    switch (crm) {
    case 0:
        return pxa2xx_clkpwr_read(opaque, op2, reg, crm);
    case 1:
        return pxa2xx_perf_read(opaque, op2, reg, crm);
    case 2:
        switch (reg) {
        case CPPMN0:
        case CPPMN1:
        case CPPMN2:
        case CPPMN3:
            return 0;
        }
        /* Fall through */
    default:
        printf("%s: Bad register 0x%x\n", __FUNCTION__, reg);
        break;
    }
    return 0;
}

static void pxa2xx_cp14_write(void *opaque, int op2, int reg, int crm,
                uint32_t value)
{
    switch (crm) {
    case 0:
        pxa2xx_clkpwr_write(opaque, op2, reg, crm, value);
        break;
    case 1:
        pxa2xx_perf_write(opaque, op2, reg, crm, value);
        break;
    case 2:
        switch (reg) {
        case CPPMN0:
        case CPPMN1:
        case CPPMN2:
        case CPPMN3:
            return;
        }
        /* Fall through */
    default:
        printf("%s: Bad register 0x%x\n", __FUNCTION__, reg);
        break;
    }
}

#define MDCNFG		0x00	/* SDRAM Configuration register */
#define MDREFR		0x04	/* SDRAM Refresh Control register */
#define MSC0		0x08	/* Static Memory Control register 0 */
#define MSC1		0x0c	/* Static Memory Control register 1 */
#define MSC2		0x10	/* Static Memory Control register 2 */
#define MECR		0x14	/* Expansion Memory Bus Config register */
#define SXCNFG		0x1c	/* Synchronous Static Memory Config register */
#define MCMEM0		0x28	/* PC Card Memory Socket 0 Timing register */
#define MCMEM1		0x2c	/* PC Card Memory Socket 1 Timing register */
#define MCATT0		0x30	/* PC Card Attribute Socket 0 register */
#define MCATT1		0x34	/* PC Card Attribute Socket 1 register */
#define MCIO0		0x38	/* PC Card I/O Socket 0 Timing register */
#define MCIO1		0x3c	/* PC Card I/O Socket 1 Timing register */
#define MDMRS		0x40	/* SDRAM Mode Register Set Config register */
#define BOOT_DEF	0x44	/* Boot-time Default Configuration register */
#define ARB_CNTL	0x48	/* Arbiter Control register */
#define BSCNTR0		0x4c	/* Memory Buffer Strength Control register 0 */
#define BSCNTR1		0x50	/* Memory Buffer Strength Control register 1 */
#define LCDBSCNTR	0x54	/* LCD Buffer Strength Control register */
#define MDMRSLP		0x58	/* Low Power SDRAM Mode Set Config register */
#define BSCNTR2		0x5c	/* Memory Buffer Strength Control register 2 */
#define BSCNTR3		0x60	/* Memory Buffer Strength Control register 3 */
#define SA1110		0x64	/* SA-1110 Memory Compatibility register */

static uint64_t pxa2xx_mm_read(void *opaque, target_phys_addr_t addr,
                               unsigned size)
{
    PXA2xxState *s = (PXA2xxState *) opaque;

    switch (addr) {
    case MDCNFG ... SA1110:
        if ((addr & 3) == 0)
            return s->mm_regs[addr >> 2];

    default:
        printf("%s: Bad register " REG_FMT "\n", __FUNCTION__, addr);
        break;
    }
    return 0;
}

static void pxa2xx_mm_write(void *opaque, target_phys_addr_t addr,
                            uint64_t value, unsigned size)
{
    PXA2xxState *s = (PXA2xxState *) opaque;

    switch (addr) {
    case MDCNFG ... SA1110:
        if ((addr & 3) == 0) {
            s->mm_regs[addr >> 2] = value;
            break;
        }

    default:
        printf("%s: Bad register " REG_FMT "\n", __FUNCTION__, addr);
        break;
    }
}

static const MemoryRegionOps pxa2xx_mm_ops = {
    .read = pxa2xx_mm_read,
    .write = pxa2xx_mm_write,
    .endianness = DEVICE_NATIVE_ENDIAN,
};

static const VMStateDescription vmstate_pxa2xx_mm = {
    .name = "pxa2xx_mm",
    .version_id = 0,
    .minimum_version_id = 0,
    .minimum_version_id_old = 0,
    .fields      = (VMStateField[]) {
        VMSTATE_UINT32_ARRAY(mm_regs, PXA2xxState, 0x1a),
        VMSTATE_END_OF_LIST()
    }
};

/* Synchronous Serial Ports */
typedef struct {
    SysBusDevice busdev;
    MemoryRegion iomem;
    qemu_irq irq;
    int enable;
    SSIBus *bus;

    uint32_t sscr[2];
    uint32_t sspsp;
    uint32_t ssto;
    uint32_t ssitr;
    uint32_t sssr;
    uint8_t sstsa;
    uint8_t ssrsa;
    uint8_t ssacd;

    uint32_t rx_fifo[16];
    int rx_level;
    int rx_start;
} PXA2xxSSPState;

#define SSCR0	0x00	/* SSP Control register 0 */
#define SSCR1	0x04	/* SSP Control register 1 */
#define SSSR	0x08	/* SSP Status register */
#define SSITR	0x0c	/* SSP Interrupt Test register */
#define SSDR	0x10	/* SSP Data register */
#define SSTO	0x28	/* SSP Time-Out register */
#define SSPSP	0x2c	/* SSP Programmable Serial Protocol register */
#define SSTSA	0x30	/* SSP TX Time Slot Active register */
#define SSRSA	0x34	/* SSP RX Time Slot Active register */
#define SSTSS	0x38	/* SSP Time Slot Status register */
#define SSACD	0x3c	/* SSP Audio Clock Divider register */

/* Bitfields for above registers */
#define SSCR0_SPI(x)	(((x) & 0x30) == 0x00)
#define SSCR0_SSP(x)	(((x) & 0x30) == 0x10)
#define SSCR0_UWIRE(x)	(((x) & 0x30) == 0x20)
#define SSCR0_PSP(x)	(((x) & 0x30) == 0x30)
#define SSCR0_SSE	(1 << 7)
#define SSCR0_RIM	(1 << 22)
#define SSCR0_TIM	(1 << 23)
#define SSCR0_MOD	(1 << 31)
#define SSCR0_DSS(x)	(((((x) >> 16) & 0x10) | ((x) & 0xf)) + 1)
#define SSCR1_RIE	(1 << 0)
#define SSCR1_TIE	(1 << 1)
#define SSCR1_LBM	(1 << 2)
#define SSCR1_MWDS	(1 << 5)
#define SSCR1_TFT(x)	((((x) >> 6) & 0xf) + 1)
#define SSCR1_RFT(x)	((((x) >> 10) & 0xf) + 1)
#define SSCR1_EFWR	(1 << 14)
#define SSCR1_PINTE	(1 << 18)
#define SSCR1_TINTE	(1 << 19)
#define SSCR1_RSRE	(1 << 20)
#define SSCR1_TSRE	(1 << 21)
#define SSCR1_EBCEI	(1 << 29)
#define SSITR_INT	(7 << 5)
#define SSSR_TNF	(1 << 2)
#define SSSR_RNE	(1 << 3)
#define SSSR_TFS	(1 << 5)
#define SSSR_RFS	(1 << 6)
#define SSSR_ROR	(1 << 7)
#define SSSR_PINT	(1 << 18)
#define SSSR_TINT	(1 << 19)
#define SSSR_EOC	(1 << 20)
#define SSSR_TUR	(1 << 21)
#define SSSR_BCE	(1 << 23)
#define SSSR_RW		0x00bc0080

static void pxa2xx_ssp_int_update(PXA2xxSSPState *s)
{
    int level = 0;

    level |= s->ssitr & SSITR_INT;
    level |= (s->sssr & SSSR_BCE)  &&  (s->sscr[1] & SSCR1_EBCEI);
    level |= (s->sssr & SSSR_TUR)  && !(s->sscr[0] & SSCR0_TIM);
    level |= (s->sssr & SSSR_EOC)  &&  (s->sssr & (SSSR_TINT | SSSR_PINT));
    level |= (s->sssr & SSSR_TINT) &&  (s->sscr[1] & SSCR1_TINTE);
    level |= (s->sssr & SSSR_PINT) &&  (s->sscr[1] & SSCR1_PINTE);
    level |= (s->sssr & SSSR_ROR)  && !(s->sscr[0] & SSCR0_RIM);
    level |= (s->sssr & SSSR_RFS)  &&  (s->sscr[1] & SSCR1_RIE);
    level |= (s->sssr & SSSR_TFS)  &&  (s->sscr[1] & SSCR1_TIE);
    qemu_set_irq(s->irq, !!level);
}

static void pxa2xx_ssp_fifo_update(PXA2xxSSPState *s)
{
    s->sssr &= ~(0xf << 12);	/* Clear RFL */
    s->sssr &= ~(0xf << 8);	/* Clear TFL */
    s->sssr &= ~SSSR_TFS;
    s->sssr &= ~SSSR_TNF;
    if (s->enable) {
        s->sssr |= ((s->rx_level - 1) & 0xf) << 12;
        if (s->rx_level >= SSCR1_RFT(s->sscr[1]))
            s->sssr |= SSSR_RFS;
        else
            s->sssr &= ~SSSR_RFS;
        if (s->rx_level)
            s->sssr |= SSSR_RNE;
        else
            s->sssr &= ~SSSR_RNE;
        /* TX FIFO is never filled, so it is always in underrun
           condition if SSP is enabled */
        s->sssr |= SSSR_TFS;
        s->sssr |= SSSR_TNF;
    }

    pxa2xx_ssp_int_update(s);
}

static uint64_t pxa2xx_ssp_read(void *opaque, target_phys_addr_t addr,
                                unsigned size)
{
    PXA2xxSSPState *s = (PXA2xxSSPState *) opaque;
    uint32_t retval;

    switch (addr) {
    case SSCR0:
        return s->sscr[0];
    case SSCR1:
        return s->sscr[1];
    case SSPSP:
        return s->sspsp;
    case SSTO:
        return s->ssto;
    case SSITR:
        return s->ssitr;
    case SSSR:
        return s->sssr | s->ssitr;
    case SSDR:
        if (!s->enable)
            return 0xffffffff;
        if (s->rx_level < 1) {
            printf("%s: SSP Rx Underrun\n", __FUNCTION__);
            return 0xffffffff;
        }
        s->rx_level --;
        retval = s->rx_fifo[s->rx_start ++];
        s->rx_start &= 0xf;
        pxa2xx_ssp_fifo_update(s);
        return retval;
    case SSTSA:
        return s->sstsa;
    case SSRSA:
        return s->ssrsa;
    case SSTSS:
        return 0;
    case SSACD:
        return s->ssacd;
    default:
        printf("%s: Bad register " REG_FMT "\n", __FUNCTION__, addr);
        break;
    }
    return 0;
}

static void pxa2xx_ssp_write(void *opaque, target_phys_addr_t addr,
                             uint64_t value64, unsigned size)
{
    PXA2xxSSPState *s = (PXA2xxSSPState *) opaque;
    uint32_t value = value64;

    switch (addr) {
    case SSCR0:
        s->sscr[0] = value & 0xc7ffffff;
        s->enable = value & SSCR0_SSE;
        if (value & SSCR0_MOD)
            printf("%s: Attempt to use network mode\n", __FUNCTION__);
        if (s->enable && SSCR0_DSS(value) < 4)
            printf("%s: Wrong data size: %i bits\n", __FUNCTION__,
                            SSCR0_DSS(value));
        if (!(value & SSCR0_SSE)) {
            s->sssr = 0;
            s->ssitr = 0;
            s->rx_level = 0;
        }
        pxa2xx_ssp_fifo_update(s);
        break;

    case SSCR1:
        s->sscr[1] = value;
        if (value & (SSCR1_LBM | SSCR1_EFWR))
            printf("%s: Attempt to use SSP test mode\n", __FUNCTION__);
        pxa2xx_ssp_fifo_update(s);
        break;

    case SSPSP:
        s->sspsp = value;
        break;

    case SSTO:
        s->ssto = value;
        break;

    case SSITR:
        s->ssitr = value & SSITR_INT;
        pxa2xx_ssp_int_update(s);
        break;

    case SSSR:
        s->sssr &= ~(value & SSSR_RW);
        pxa2xx_ssp_int_update(s);
        break;

    case SSDR:
        if (SSCR0_UWIRE(s->sscr[0])) {
            if (s->sscr[1] & SSCR1_MWDS)
                value &= 0xffff;
            else
                value &= 0xff;
        } else
            /* Note how 32bits overflow does no harm here */
            value &= (1 << SSCR0_DSS(s->sscr[0])) - 1;

        /* Data goes from here to the Tx FIFO and is shifted out from
         * there directly to the slave, no need to buffer it.
         */
        if (s->enable) {
            uint32_t readval;
            readval = ssi_transfer(s->bus, value);
            if (s->rx_level < 0x10) {
                s->rx_fifo[(s->rx_start + s->rx_level ++) & 0xf] = readval;
            } else {
                s->sssr |= SSSR_ROR;
            }
        }
        pxa2xx_ssp_fifo_update(s);
        break;

    case SSTSA:
        s->sstsa = value;
        break;

    case SSRSA:
        s->ssrsa = value;
        break;

    case SSACD:
        s->ssacd = value;
        break;

    default:
        printf("%s: Bad register " REG_FMT "\n", __FUNCTION__, addr);
        break;
    }
}

static const MemoryRegionOps pxa2xx_ssp_ops = {
    .read = pxa2xx_ssp_read,
    .write = pxa2xx_ssp_write,
    .endianness = DEVICE_NATIVE_ENDIAN,
};

static void pxa2xx_ssp_save(QEMUFile *f, void *opaque)
{
    PXA2xxSSPState *s = (PXA2xxSSPState *) opaque;
    int i;

    qemu_put_be32(f, s->enable);

    qemu_put_be32s(f, &s->sscr[0]);
    qemu_put_be32s(f, &s->sscr[1]);
    qemu_put_be32s(f, &s->sspsp);
    qemu_put_be32s(f, &s->ssto);
    qemu_put_be32s(f, &s->ssitr);
    qemu_put_be32s(f, &s->sssr);
    qemu_put_8s(f, &s->sstsa);
    qemu_put_8s(f, &s->ssrsa);
    qemu_put_8s(f, &s->ssacd);

    qemu_put_byte(f, s->rx_level);
    for (i = 0; i < s->rx_level; i ++)
        qemu_put_byte(f, s->rx_fifo[(s->rx_start + i) & 0xf]);
}

static int pxa2xx_ssp_load(QEMUFile *f, void *opaque, int version_id)
{
    PXA2xxSSPState *s = (PXA2xxSSPState *) opaque;
    int i;

    s->enable = qemu_get_be32(f);

    qemu_get_be32s(f, &s->sscr[0]);
    qemu_get_be32s(f, &s->sscr[1]);
    qemu_get_be32s(f, &s->sspsp);
    qemu_get_be32s(f, &s->ssto);
    qemu_get_be32s(f, &s->ssitr);
    qemu_get_be32s(f, &s->sssr);
    qemu_get_8s(f, &s->sstsa);
    qemu_get_8s(f, &s->ssrsa);
    qemu_get_8s(f, &s->ssacd);

    s->rx_level = qemu_get_byte(f);
    s->rx_start = 0;
    for (i = 0; i < s->rx_level; i ++)
        s->rx_fifo[i] = qemu_get_byte(f);

    return 0;
}

static int pxa2xx_ssp_init(SysBusDevice *dev)
{
    PXA2xxSSPState *s = FROM_SYSBUS(PXA2xxSSPState, dev);

    sysbus_init_irq(dev, &s->irq);

    memory_region_init_io(&s->iomem, &pxa2xx_ssp_ops, s, "pxa2xx-ssp", 0x1000);
    sysbus_init_mmio(dev, &s->iomem);
    register_savevm(&dev->qdev, "pxa2xx_ssp", -1, 0,
                    pxa2xx_ssp_save, pxa2xx_ssp_load, s);

    s->bus = ssi_create_bus(&dev->qdev, "ssi");
    return 0;
}

/* Real-Time Clock */
#define RCNR		0x00	/* RTC Counter register */
#define RTAR		0x04	/* RTC Alarm register */
#define RTSR		0x08	/* RTC Status register */
#define RTTR		0x0c	/* RTC Timer Trim register */
#define RDCR		0x10	/* RTC Day Counter register */
#define RYCR		0x14	/* RTC Year Counter register */
#define RDAR1		0x18	/* RTC Wristwatch Day Alarm register 1 */
#define RYAR1		0x1c	/* RTC Wristwatch Year Alarm register 1 */
#define RDAR2		0x20	/* RTC Wristwatch Day Alarm register 2 */
#define RYAR2		0x24	/* RTC Wristwatch Year Alarm register 2 */
#define SWCR		0x28	/* RTC Stopwatch Counter register */
#define SWAR1		0x2c	/* RTC Stopwatch Alarm register 1 */
#define SWAR2		0x30	/* RTC Stopwatch Alarm register 2 */
#define RTCPICR		0x34	/* RTC Periodic Interrupt Counter register */
#define PIAR		0x38	/* RTC Periodic Interrupt Alarm register */

typedef struct {
    SysBusDevice busdev;
    MemoryRegion iomem;
    uint32_t rttr;
    uint32_t rtsr;
    uint32_t rtar;
    uint32_t rdar1;
    uint32_t rdar2;
    uint32_t ryar1;
    uint32_t ryar2;
    uint32_t swar1;
    uint32_t swar2;
    uint32_t piar;
    uint32_t last_rcnr;
    uint32_t last_rdcr;
    uint32_t last_rycr;
    uint32_t last_swcr;
    uint32_t last_rtcpicr;
    int64_t last_hz;
    int64_t last_sw;
    int64_t last_pi;
    QEMUTimer *rtc_hz;
    QEMUTimer *rtc_rdal1;
    QEMUTimer *rtc_rdal2;
    QEMUTimer *rtc_swal1;
    QEMUTimer *rtc_swal2;
    QEMUTimer *rtc_pi;
    qemu_irq rtc_irq;
} PXA2xxRTCState;

static inline void pxa2xx_rtc_int_update(PXA2xxRTCState *s)
{
    qemu_set_irq(s->rtc_irq, !!(s->rtsr & 0x2553));
}

static void pxa2xx_rtc_hzupdate(PXA2xxRTCState *s)
{
    int64_t rt = qemu_get_clock_ms(rtc_clock);
    s->last_rcnr += ((rt - s->last_hz) << 15) /
            (1000 * ((s->rttr & 0xffff) + 1));
    s->last_rdcr += ((rt - s->last_hz) << 15) /
            (1000 * ((s->rttr & 0xffff) + 1));
    s->last_hz = rt;
}

static void pxa2xx_rtc_swupdate(PXA2xxRTCState *s)
{
    int64_t rt = qemu_get_clock_ms(rtc_clock);
    if (s->rtsr & (1 << 12))
        s->last_swcr += (rt - s->last_sw) / 10;
    s->last_sw = rt;
}

static void pxa2xx_rtc_piupdate(PXA2xxRTCState *s)
{
    int64_t rt = qemu_get_clock_ms(rtc_clock);
    if (s->rtsr & (1 << 15))
        s->last_swcr += rt - s->last_pi;
    s->last_pi = rt;
}

static inline void pxa2xx_rtc_alarm_update(PXA2xxRTCState *s,
                uint32_t rtsr)
{
    if ((rtsr & (1 << 2)) && !(rtsr & (1 << 0)))
        qemu_mod_timer(s->rtc_hz, s->last_hz +
                (((s->rtar - s->last_rcnr) * 1000 *
                  ((s->rttr & 0xffff) + 1)) >> 15));
    else
        qemu_del_timer(s->rtc_hz);

    if ((rtsr & (1 << 5)) && !(rtsr & (1 << 4)))
        qemu_mod_timer(s->rtc_rdal1, s->last_hz +
                (((s->rdar1 - s->last_rdcr) * 1000 *
                  ((s->rttr & 0xffff) + 1)) >> 15)); /* TODO: fixup */
    else
        qemu_del_timer(s->rtc_rdal1);

    if ((rtsr & (1 << 7)) && !(rtsr & (1 << 6)))
        qemu_mod_timer(s->rtc_rdal2, s->last_hz +
                (((s->rdar2 - s->last_rdcr) * 1000 *
                  ((s->rttr & 0xffff) + 1)) >> 15)); /* TODO: fixup */
    else
        qemu_del_timer(s->rtc_rdal2);

    if ((rtsr & 0x1200) == 0x1200 && !(rtsr & (1 << 8)))
        qemu_mod_timer(s->rtc_swal1, s->last_sw +
                        (s->swar1 - s->last_swcr) * 10); /* TODO: fixup */
    else
        qemu_del_timer(s->rtc_swal1);

    if ((rtsr & 0x1800) == 0x1800 && !(rtsr & (1 << 10)))
        qemu_mod_timer(s->rtc_swal2, s->last_sw +
                        (s->swar2 - s->last_swcr) * 10); /* TODO: fixup */
    else
        qemu_del_timer(s->rtc_swal2);

    if ((rtsr & 0xc000) == 0xc000 && !(rtsr & (1 << 13)))
        qemu_mod_timer(s->rtc_pi, s->last_pi +
                        (s->piar & 0xffff) - s->last_rtcpicr);
    else
        qemu_del_timer(s->rtc_pi);
}

static inline void pxa2xx_rtc_hz_tick(void *opaque)
{
    PXA2xxRTCState *s = (PXA2xxRTCState *) opaque;
    s->rtsr |= (1 << 0);
    pxa2xx_rtc_alarm_update(s, s->rtsr);
    pxa2xx_rtc_int_update(s);
}

static inline void pxa2xx_rtc_rdal1_tick(void *opaque)
{
    PXA2xxRTCState *s = (PXA2xxRTCState *) opaque;
    s->rtsr |= (1 << 4);
    pxa2xx_rtc_alarm_update(s, s->rtsr);
    pxa2xx_rtc_int_update(s);
}

static inline void pxa2xx_rtc_rdal2_tick(void *opaque)
{
    PXA2xxRTCState *s = (PXA2xxRTCState *) opaque;
    s->rtsr |= (1 << 6);
    pxa2xx_rtc_alarm_update(s, s->rtsr);
    pxa2xx_rtc_int_update(s);
}

static inline void pxa2xx_rtc_swal1_tick(void *opaque)
{
    PXA2xxRTCState *s = (PXA2xxRTCState *) opaque;
    s->rtsr |= (1 << 8);
    pxa2xx_rtc_alarm_update(s, s->rtsr);
    pxa2xx_rtc_int_update(s);
}

static inline void pxa2xx_rtc_swal2_tick(void *opaque)
{
    PXA2xxRTCState *s = (PXA2xxRTCState *) opaque;
    s->rtsr |= (1 << 10);
    pxa2xx_rtc_alarm_update(s, s->rtsr);
    pxa2xx_rtc_int_update(s);
}

static inline void pxa2xx_rtc_pi_tick(void *opaque)
{
    PXA2xxRTCState *s = (PXA2xxRTCState *) opaque;
    s->rtsr |= (1 << 13);
    pxa2xx_rtc_piupdate(s);
    s->last_rtcpicr = 0;
    pxa2xx_rtc_alarm_update(s, s->rtsr);
    pxa2xx_rtc_int_update(s);
}

static uint64_t pxa2xx_rtc_read(void *opaque, target_phys_addr_t addr,
                                unsigned size)
{
    PXA2xxRTCState *s = (PXA2xxRTCState *) opaque;

    switch (addr) {
    case RTTR:
        return s->rttr;
    case RTSR:
        return s->rtsr;
    case RTAR:
        return s->rtar;
    case RDAR1:
        return s->rdar1;
    case RDAR2:
        return s->rdar2;
    case RYAR1:
        return s->ryar1;
    case RYAR2:
        return s->ryar2;
    case SWAR1:
        return s->swar1;
    case SWAR2:
        return s->swar2;
    case PIAR:
        return s->piar;
    case RCNR:
        return s->last_rcnr + ((qemu_get_clock_ms(rtc_clock) - s->last_hz) << 15) /
                (1000 * ((s->rttr & 0xffff) + 1));
    case RDCR:
        return s->last_rdcr + ((qemu_get_clock_ms(rtc_clock) - s->last_hz) << 15) /
                (1000 * ((s->rttr & 0xffff) + 1));
    case RYCR:
        return s->last_rycr;
    case SWCR:
        if (s->rtsr & (1 << 12))
            return s->last_swcr + (qemu_get_clock_ms(rtc_clock) - s->last_sw) / 10;
        else
            return s->last_swcr;
    default:
        printf("%s: Bad register " REG_FMT "\n", __FUNCTION__, addr);
        break;
    }
    return 0;
}

static void pxa2xx_rtc_write(void *opaque, target_phys_addr_t addr,
                             uint64_t value64, unsigned size)
{
    PXA2xxRTCState *s = (PXA2xxRTCState *) opaque;
    uint32_t value = value64;

    switch (addr) {
    case RTTR:
        if (!(s->rttr & (1 << 31))) {
            pxa2xx_rtc_hzupdate(s);
            s->rttr = value;
            pxa2xx_rtc_alarm_update(s, s->rtsr);
        }
        break;

    case RTSR:
        if ((s->rtsr ^ value) & (1 << 15))
            pxa2xx_rtc_piupdate(s);

        if ((s->rtsr ^ value) & (1 << 12))
            pxa2xx_rtc_swupdate(s);

        if (((s->rtsr ^ value) & 0x4aac) | (value & ~0xdaac))
            pxa2xx_rtc_alarm_update(s, value);

        s->rtsr = (value & 0xdaac) | (s->rtsr & ~(value & ~0xdaac));
        pxa2xx_rtc_int_update(s);
        break;

    case RTAR:
        s->rtar = value;
        pxa2xx_rtc_alarm_update(s, s->rtsr);
        break;

    case RDAR1:
        s->rdar1 = value;
        pxa2xx_rtc_alarm_update(s, s->rtsr);
        break;

    case RDAR2:
        s->rdar2 = value;
        pxa2xx_rtc_alarm_update(s, s->rtsr);
        break;

    case RYAR1:
        s->ryar1 = value;
        pxa2xx_rtc_alarm_update(s, s->rtsr);
        break;

    case RYAR2:
        s->ryar2 = value;
        pxa2xx_rtc_alarm_update(s, s->rtsr);
        break;

    case SWAR1:
        pxa2xx_rtc_swupdate(s);
        s->swar1 = value;
        s->last_swcr = 0;
        pxa2xx_rtc_alarm_update(s, s->rtsr);
        break;

    case SWAR2:
        s->swar2 = value;
        pxa2xx_rtc_alarm_update(s, s->rtsr);
        break;

    case PIAR:
        s->piar = value;
        pxa2xx_rtc_alarm_update(s, s->rtsr);
        break;

    case RCNR:
        pxa2xx_rtc_hzupdate(s);
        s->last_rcnr = value;
        pxa2xx_rtc_alarm_update(s, s->rtsr);
        break;

    case RDCR:
        pxa2xx_rtc_hzupdate(s);
        s->last_rdcr = value;
        pxa2xx_rtc_alarm_update(s, s->rtsr);
        break;

    case RYCR:
        s->last_rycr = value;
        break;

    case SWCR:
        pxa2xx_rtc_swupdate(s);
        s->last_swcr = value;
        pxa2xx_rtc_alarm_update(s, s->rtsr);
        break;

    case RTCPICR:
        pxa2xx_rtc_piupdate(s);
        s->last_rtcpicr = value & 0xffff;
        pxa2xx_rtc_alarm_update(s, s->rtsr);
        break;

    default:
        printf("%s: Bad register " REG_FMT "\n", __FUNCTION__, addr);
    }
}

static const MemoryRegionOps pxa2xx_rtc_ops = {
    .read = pxa2xx_rtc_read,
    .write = pxa2xx_rtc_write,
    .endianness = DEVICE_NATIVE_ENDIAN,
};

static int pxa2xx_rtc_init(SysBusDevice *dev)
{
    PXA2xxRTCState *s = FROM_SYSBUS(PXA2xxRTCState, dev);
    struct tm tm;
    int wom;

    s->rttr = 0x7fff;
    s->rtsr = 0;

    qemu_get_timedate(&tm, 0);
    wom = ((tm.tm_mday - 1) / 7) + 1;

    s->last_rcnr = (uint32_t) mktimegm(&tm);
    s->last_rdcr = (wom << 20) | ((tm.tm_wday + 1) << 17) |
            (tm.tm_hour << 12) | (tm.tm_min << 6) | tm.tm_sec;
    s->last_rycr = ((tm.tm_year + 1900) << 9) |
            ((tm.tm_mon + 1) << 5) | tm.tm_mday;
    s->last_swcr = (tm.tm_hour << 19) |
            (tm.tm_min << 13) | (tm.tm_sec << 7);
    s->last_rtcpicr = 0;
    s->last_hz = s->last_sw = s->last_pi = qemu_get_clock_ms(rtc_clock);

    s->rtc_hz    = qemu_new_timer_ms(rtc_clock, pxa2xx_rtc_hz_tick,    s);
    s->rtc_rdal1 = qemu_new_timer_ms(rtc_clock, pxa2xx_rtc_rdal1_tick, s);
    s->rtc_rdal2 = qemu_new_timer_ms(rtc_clock, pxa2xx_rtc_rdal2_tick, s);
    s->rtc_swal1 = qemu_new_timer_ms(rtc_clock, pxa2xx_rtc_swal1_tick, s);
    s->rtc_swal2 = qemu_new_timer_ms(rtc_clock, pxa2xx_rtc_swal2_tick, s);
    s->rtc_pi    = qemu_new_timer_ms(rtc_clock, pxa2xx_rtc_pi_tick,    s);

    sysbus_init_irq(dev, &s->rtc_irq);

    memory_region_init_io(&s->iomem, &pxa2xx_rtc_ops, s, "pxa2xx-rtc", 0x10000);
    sysbus_init_mmio(dev, &s->iomem);

    return 0;
}

static void pxa2xx_rtc_pre_save(void *opaque)
{
    PXA2xxRTCState *s = (PXA2xxRTCState *) opaque;

    pxa2xx_rtc_hzupdate(s);
    pxa2xx_rtc_piupdate(s);
    pxa2xx_rtc_swupdate(s);
}

static int pxa2xx_rtc_post_load(void *opaque, int version_id)
{
    PXA2xxRTCState *s = (PXA2xxRTCState *) opaque;

    pxa2xx_rtc_alarm_update(s, s->rtsr);

    return 0;
}

static const VMStateDescription vmstate_pxa2xx_rtc_regs = {
    .name = "pxa2xx_rtc",
    .version_id = 0,
    .minimum_version_id = 0,
    .minimum_version_id_old = 0,
    .pre_save = pxa2xx_rtc_pre_save,
    .post_load = pxa2xx_rtc_post_load,
    .fields = (VMStateField[]) {
        VMSTATE_UINT32(rttr, PXA2xxRTCState),
        VMSTATE_UINT32(rtsr, PXA2xxRTCState),
        VMSTATE_UINT32(rtar, PXA2xxRTCState),
        VMSTATE_UINT32(rdar1, PXA2xxRTCState),
        VMSTATE_UINT32(rdar2, PXA2xxRTCState),
        VMSTATE_UINT32(ryar1, PXA2xxRTCState),
        VMSTATE_UINT32(ryar2, PXA2xxRTCState),
        VMSTATE_UINT32(swar1, PXA2xxRTCState),
        VMSTATE_UINT32(swar2, PXA2xxRTCState),
        VMSTATE_UINT32(piar, PXA2xxRTCState),
        VMSTATE_UINT32(last_rcnr, PXA2xxRTCState),
        VMSTATE_UINT32(last_rdcr, PXA2xxRTCState),
        VMSTATE_UINT32(last_rycr, PXA2xxRTCState),
        VMSTATE_UINT32(last_swcr, PXA2xxRTCState),
        VMSTATE_UINT32(last_rtcpicr, PXA2xxRTCState),
        VMSTATE_INT64(last_hz, PXA2xxRTCState),
        VMSTATE_INT64(last_sw, PXA2xxRTCState),
        VMSTATE_INT64(last_pi, PXA2xxRTCState),
        VMSTATE_END_OF_LIST(),
    },
};

static void pxa2xx_rtc_sysbus_class_init(ObjectClass *klass, void *data)
{
    DeviceClass *dc = DEVICE_CLASS(klass);
    SysBusDeviceClass *k = SYS_BUS_DEVICE_CLASS(klass);

    k->init = pxa2xx_rtc_init;
    dc->desc = "PXA2xx RTC Controller";
    dc->vmsd = &vmstate_pxa2xx_rtc_regs;
}

static TypeInfo pxa2xx_rtc_sysbus_info = {
    .name          = "pxa2xx_rtc",
    .parent        = TYPE_SYS_BUS_DEVICE,
    .instance_size = sizeof(PXA2xxRTCState),
    .class_init    = pxa2xx_rtc_sysbus_class_init,
};

/* I2C Interface */
typedef struct {
    I2CSlave i2c;
    PXA2xxI2CState *host;
} PXA2xxI2CSlaveState;

struct PXA2xxI2CState {
    SysBusDevice busdev;
    MemoryRegion iomem;
    PXA2xxI2CSlaveState *slave;
    i2c_bus *bus;
    qemu_irq irq;
    uint32_t offset;
    uint32_t region_size;

    uint16_t control;
    uint16_t status;
    uint8_t ibmr;
    uint8_t data;
};

#define IBMR	0x80	/* I2C Bus Monitor register */
#define IDBR	0x88	/* I2C Data Buffer register */
#define ICR	0x90	/* I2C Control register */
#define ISR	0x98	/* I2C Status register */
#define ISAR	0xa0	/* I2C Slave Address register */

static void pxa2xx_i2c_update(PXA2xxI2CState *s)
{
    uint16_t level = 0;
    level |= s->status & s->control & (1 << 10);		/* BED */
    level |= (s->status & (1 << 7)) && (s->control & (1 << 9));	/* IRF */
    level |= (s->status & (1 << 6)) && (s->control & (1 << 8));	/* ITE */
    level |= s->status & (1 << 9);				/* SAD */
    qemu_set_irq(s->irq, !!level);
}

/* These are only stubs now.  */
static void pxa2xx_i2c_event(I2CSlave *i2c, enum i2c_event event)
{
    PXA2xxI2CSlaveState *slave = FROM_I2C_SLAVE(PXA2xxI2CSlaveState, i2c);
    PXA2xxI2CState *s = slave->host;

    switch (event) {
    case I2C_START_SEND:
        s->status |= (1 << 9);				/* set SAD */
        s->status &= ~(1 << 0);				/* clear RWM */
        break;
    case I2C_START_RECV:
        s->status |= (1 << 9);				/* set SAD */
        s->status |= 1 << 0;				/* set RWM */
        break;
    case I2C_FINISH:
        s->status |= (1 << 4);				/* set SSD */
        break;
    case I2C_NACK:
        s->status |= 1 << 1;				/* set ACKNAK */
        break;
    }
    pxa2xx_i2c_update(s);
}

static int pxa2xx_i2c_rx(I2CSlave *i2c)
{
    PXA2xxI2CSlaveState *slave = FROM_I2C_SLAVE(PXA2xxI2CSlaveState, i2c);
    PXA2xxI2CState *s = slave->host;
    if ((s->control & (1 << 14)) || !(s->control & (1 << 6)))
        return 0;

    if (s->status & (1 << 0)) {			/* RWM */
        s->status |= 1 << 6;			/* set ITE */
    }
    pxa2xx_i2c_update(s);

    return s->data;
}

static int pxa2xx_i2c_tx(I2CSlave *i2c, uint8_t data)
{
    PXA2xxI2CSlaveState *slave = FROM_I2C_SLAVE(PXA2xxI2CSlaveState, i2c);
    PXA2xxI2CState *s = slave->host;
    if ((s->control & (1 << 14)) || !(s->control & (1 << 6)))
        return 1;

    if (!(s->status & (1 << 0))) {		/* RWM */
        s->status |= 1 << 7;			/* set IRF */
        s->data = data;
    }
    pxa2xx_i2c_update(s);

    return 1;
}

static uint64_t pxa2xx_i2c_read(void *opaque, target_phys_addr_t addr,
                                unsigned size)
{
    PXA2xxI2CState *s = (PXA2xxI2CState *) opaque;

    addr -= s->offset;
    switch (addr) {
    case ICR:
        return s->control;
    case ISR:
        return s->status | (i2c_bus_busy(s->bus) << 2);
    case ISAR:
        return s->slave->i2c.address;
    case IDBR:
        return s->data;
    case IBMR:
        if (s->status & (1 << 2))
            s->ibmr ^= 3;	/* Fake SCL and SDA pin changes */
        else
            s->ibmr = 0;
        return s->ibmr;
    default:
        printf("%s: Bad register " REG_FMT "\n", __FUNCTION__, addr);
        break;
    }
    return 0;
}

static void pxa2xx_i2c_write(void *opaque, target_phys_addr_t addr,
                             uint64_t value64, unsigned size)
{
    PXA2xxI2CState *s = (PXA2xxI2CState *) opaque;
    uint32_t value = value64;
    int ack;

    addr -= s->offset;
    switch (addr) {
    case ICR:
        s->control = value & 0xfff7;
        if ((value & (1 << 3)) && (value & (1 << 6))) {	/* TB and IUE */
            /* TODO: slave mode */
            if (value & (1 << 0)) {			/* START condition */
                if (s->data & 1)
                    s->status |= 1 << 0;		/* set RWM */
                else
                    s->status &= ~(1 << 0);		/* clear RWM */
                ack = !i2c_start_transfer(s->bus, s->data >> 1, s->data & 1);
            } else {
                if (s->status & (1 << 0)) {		/* RWM */
                    s->data = i2c_recv(s->bus);
                    if (value & (1 << 2))		/* ACKNAK */
                        i2c_nack(s->bus);
                    ack = 1;
                } else
                    ack = !i2c_send(s->bus, s->data);
            }

            if (value & (1 << 1))			/* STOP condition */
                i2c_end_transfer(s->bus);

            if (ack) {
                if (value & (1 << 0))			/* START condition */
                    s->status |= 1 << 6;		/* set ITE */
                else
                    if (s->status & (1 << 0))		/* RWM */
                        s->status |= 1 << 7;		/* set IRF */
                    else
                        s->status |= 1 << 6;		/* set ITE */
                s->status &= ~(1 << 1);			/* clear ACKNAK */
            } else {
                s->status |= 1 << 6;			/* set ITE */
                s->status |= 1 << 10;			/* set BED */
                s->status |= 1 << 1;			/* set ACKNAK */
            }
        }
        if (!(value & (1 << 3)) && (value & (1 << 6)))	/* !TB and IUE */
            if (value & (1 << 4))			/* MA */
                i2c_end_transfer(s->bus);
        pxa2xx_i2c_update(s);
        break;

    case ISR:
        s->status &= ~(value & 0x07f0);
        pxa2xx_i2c_update(s);
        break;

    case ISAR:
        i2c_set_slave_address(&s->slave->i2c, value & 0x7f);
        break;

    case IDBR:
        s->data = value & 0xff;
        break;

    default:
        printf("%s: Bad register " REG_FMT "\n", __FUNCTION__, addr);
    }
}

static const MemoryRegionOps pxa2xx_i2c_ops = {
    .read = pxa2xx_i2c_read,
    .write = pxa2xx_i2c_write,
    .endianness = DEVICE_NATIVE_ENDIAN,
};

static const VMStateDescription vmstate_pxa2xx_i2c_slave = {
    .name = "pxa2xx_i2c_slave",
    .version_id = 1,
    .minimum_version_id = 1,
    .minimum_version_id_old = 1,
    .fields      = (VMStateField []) {
        VMSTATE_I2C_SLAVE(i2c, PXA2xxI2CSlaveState),
        VMSTATE_END_OF_LIST()
    }
};

static const VMStateDescription vmstate_pxa2xx_i2c = {
    .name = "pxa2xx_i2c",
    .version_id = 1,
    .minimum_version_id = 1,
    .minimum_version_id_old = 1,
    .fields      = (VMStateField []) {
        VMSTATE_UINT16(control, PXA2xxI2CState),
        VMSTATE_UINT16(status, PXA2xxI2CState),
        VMSTATE_UINT8(ibmr, PXA2xxI2CState),
        VMSTATE_UINT8(data, PXA2xxI2CState),
        VMSTATE_STRUCT_POINTER(slave, PXA2xxI2CState,
                               vmstate_pxa2xx_i2c_slave, PXA2xxI2CSlaveState *),
        VMSTATE_END_OF_LIST()
    }
};

static int pxa2xx_i2c_slave_init(I2CSlave *i2c)
{
    /* Nothing to do.  */
    return 0;
}

static void pxa2xx_i2c_slave_class_init(ObjectClass *klass, void *data)
{
    I2CSlaveClass *k = I2C_SLAVE_CLASS(klass);

    k->init = pxa2xx_i2c_slave_init;
    k->event = pxa2xx_i2c_event;
    k->recv = pxa2xx_i2c_rx;
    k->send = pxa2xx_i2c_tx;
}

static TypeInfo pxa2xx_i2c_slave_info = {
    .name          = "pxa2xx-i2c-slave",
    .parent        = TYPE_I2C_SLAVE,
    .instance_size = sizeof(PXA2xxI2CSlaveState),
    .class_init    = pxa2xx_i2c_slave_class_init,
};

PXA2xxI2CState *pxa2xx_i2c_init(target_phys_addr_t base,
                qemu_irq irq, uint32_t region_size)
{
    DeviceState *dev;
    SysBusDevice *i2c_dev;
    PXA2xxI2CState *s;

    i2c_dev = sysbus_from_qdev(qdev_create(NULL, "pxa2xx_i2c"));
    qdev_prop_set_uint32(&i2c_dev->qdev, "size", region_size + 1);
    qdev_prop_set_uint32(&i2c_dev->qdev, "offset", base & region_size);

    qdev_init_nofail(&i2c_dev->qdev);

    sysbus_mmio_map(i2c_dev, 0, base & ~region_size);
    sysbus_connect_irq(i2c_dev, 0, irq);

    s = FROM_SYSBUS(PXA2xxI2CState, i2c_dev);
    /* FIXME: Should the slave device really be on a separate bus?  */
    dev = i2c_create_slave(i2c_init_bus(NULL, "dummy"), "pxa2xx-i2c-slave", 0);
    s->slave = FROM_I2C_SLAVE(PXA2xxI2CSlaveState, I2C_SLAVE_FROM_QDEV(dev));
    s->slave->host = s;

    return s;
}

static int pxa2xx_i2c_initfn(SysBusDevice *dev)
{
    PXA2xxI2CState *s = FROM_SYSBUS(PXA2xxI2CState, dev);

    s->bus = i2c_init_bus(&dev->qdev, "i2c");

    memory_region_init_io(&s->iomem, &pxa2xx_i2c_ops, s,
                          "pxa2xx-i2x", s->region_size);
    sysbus_init_mmio(dev, &s->iomem);
    sysbus_init_irq(dev, &s->irq);

    return 0;
}

i2c_bus *pxa2xx_i2c_bus(PXA2xxI2CState *s)
{
    return s->bus;
}

static Property pxa2xx_i2c_properties[] = {
    DEFINE_PROP_UINT32("size", PXA2xxI2CState, region_size, 0x10000),
    DEFINE_PROP_UINT32("offset", PXA2xxI2CState, offset, 0),
    DEFINE_PROP_END_OF_LIST(),
};

static void pxa2xx_i2c_class_init(ObjectClass *klass, void *data)
{
    DeviceClass *dc = DEVICE_CLASS(klass);
    SysBusDeviceClass *k = SYS_BUS_DEVICE_CLASS(klass);

    k->init = pxa2xx_i2c_initfn;
    dc->desc = "PXA2xx I2C Bus Controller";
    dc->vmsd = &vmstate_pxa2xx_i2c;
    dc->props = pxa2xx_i2c_properties;
}

static TypeInfo pxa2xx_i2c_info = {
    .name          = "pxa2xx_i2c",
    .parent        = TYPE_SYS_BUS_DEVICE,
    .instance_size = sizeof(PXA2xxI2CState),
    .class_init    = pxa2xx_i2c_class_init,
};

/* PXA Inter-IC Sound Controller */
static void pxa2xx_i2s_reset(PXA2xxI2SState *i2s)
{
    i2s->rx_len = 0;
    i2s->tx_len = 0;
    i2s->fifo_len = 0;
    i2s->clk = 0x1a;
    i2s->control[0] = 0x00;
    i2s->control[1] = 0x00;
    i2s->status = 0x00;
    i2s->mask = 0x00;
}

#define SACR_TFTH(val)	((val >> 8) & 0xf)
#define SACR_RFTH(val)	((val >> 12) & 0xf)
#define SACR_DREC(val)	(val & (1 << 3))
#define SACR_DPRL(val)	(val & (1 << 4))

static inline void pxa2xx_i2s_update(PXA2xxI2SState *i2s)
{
    int rfs, tfs;
    rfs = SACR_RFTH(i2s->control[0]) < i2s->rx_len &&
            !SACR_DREC(i2s->control[1]);
    tfs = (i2s->tx_len || i2s->fifo_len < SACR_TFTH(i2s->control[0])) &&
            i2s->enable && !SACR_DPRL(i2s->control[1]);

    qemu_set_irq(i2s->rx_dma, rfs);
    qemu_set_irq(i2s->tx_dma, tfs);

    i2s->status &= 0xe0;
    if (i2s->fifo_len < 16 || !i2s->enable)
        i2s->status |= 1 << 0;			/* TNF */
    if (i2s->rx_len)
        i2s->status |= 1 << 1;			/* RNE */
    if (i2s->enable)
        i2s->status |= 1 << 2;			/* BSY */
    if (tfs)
        i2s->status |= 1 << 3;			/* TFS */
    if (rfs)
        i2s->status |= 1 << 4;			/* RFS */
    if (!(i2s->tx_len && i2s->enable))
        i2s->status |= i2s->fifo_len << 8;	/* TFL */
    i2s->status |= MAX(i2s->rx_len, 0xf) << 12;	/* RFL */

    qemu_set_irq(i2s->irq, i2s->status & i2s->mask);
}

#define SACR0	0x00	/* Serial Audio Global Control register */
#define SACR1	0x04	/* Serial Audio I2S/MSB-Justified Control register */
#define SASR0	0x0c	/* Serial Audio Interface and FIFO Status register */
#define SAIMR	0x14	/* Serial Audio Interrupt Mask register */
#define SAICR	0x18	/* Serial Audio Interrupt Clear register */
#define SADIV	0x60	/* Serial Audio Clock Divider register */
#define SADR	0x80	/* Serial Audio Data register */

static uint64_t pxa2xx_i2s_read(void *opaque, target_phys_addr_t addr,
                                unsigned size)
{
    PXA2xxI2SState *s = (PXA2xxI2SState *) opaque;

    switch (addr) {
    case SACR0:
        return s->control[0];
    case SACR1:
        return s->control[1];
    case SASR0:
        return s->status;
    case SAIMR:
        return s->mask;
    case SAICR:
        return 0;
    case SADIV:
        return s->clk;
    case SADR:
        if (s->rx_len > 0) {
            s->rx_len --;
            pxa2xx_i2s_update(s);
            return s->codec_in(s->opaque);
        }
        return 0;
    default:
        printf("%s: Bad register " REG_FMT "\n", __FUNCTION__, addr);
        break;
    }
    return 0;
}

static void pxa2xx_i2s_write(void *opaque, target_phys_addr_t addr,
                             uint64_t value, unsigned size)
{
    PXA2xxI2SState *s = (PXA2xxI2SState *) opaque;
    uint32_t *sample;

    switch (addr) {
    case SACR0:
        if (value & (1 << 3))				/* RST */
            pxa2xx_i2s_reset(s);
        s->control[0] = value & 0xff3d;
        if (!s->enable && (value & 1) && s->tx_len) {	/* ENB */
            for (sample = s->fifo; s->fifo_len > 0; s->fifo_len --, sample ++)
                s->codec_out(s->opaque, *sample);
            s->status &= ~(1 << 7);			/* I2SOFF */
        }
        if (value & (1 << 4))				/* EFWR */
            printf("%s: Attempt to use special function\n", __FUNCTION__);
        s->enable = (value & 9) == 1;			/* ENB && !RST*/
        pxa2xx_i2s_update(s);
        break;
    case SACR1:
        s->control[1] = value & 0x0039;
        if (value & (1 << 5))				/* ENLBF */
            printf("%s: Attempt to use loopback function\n", __FUNCTION__);
        if (value & (1 << 4))				/* DPRL */
            s->fifo_len = 0;
        pxa2xx_i2s_update(s);
        break;
    case SAIMR:
        s->mask = value & 0x0078;
        pxa2xx_i2s_update(s);
        break;
    case SAICR:
        s->status &= ~(value & (3 << 5));
        pxa2xx_i2s_update(s);
        break;
    case SADIV:
        s->clk = value & 0x007f;
        break;
    case SADR:
        if (s->tx_len && s->enable) {
            s->tx_len --;
            pxa2xx_i2s_update(s);
            s->codec_out(s->opaque, value);
        } else if (s->fifo_len < 16) {
            s->fifo[s->fifo_len ++] = value;
            pxa2xx_i2s_update(s);
        }
        break;
    default:
        printf("%s: Bad register " REG_FMT "\n", __FUNCTION__, addr);
    }
}

static const MemoryRegionOps pxa2xx_i2s_ops = {
    .read = pxa2xx_i2s_read,
    .write = pxa2xx_i2s_write,
    .endianness = DEVICE_NATIVE_ENDIAN,
};

static const VMStateDescription vmstate_pxa2xx_i2s = {
    .name = "pxa2xx_i2s",
    .version_id = 0,
    .minimum_version_id = 0,
    .minimum_version_id_old = 0,
    .fields      = (VMStateField[]) {
        VMSTATE_UINT32_ARRAY(control, PXA2xxI2SState, 2),
        VMSTATE_UINT32(status, PXA2xxI2SState),
        VMSTATE_UINT32(mask, PXA2xxI2SState),
        VMSTATE_UINT32(clk, PXA2xxI2SState),
        VMSTATE_INT32(enable, PXA2xxI2SState),
        VMSTATE_INT32(rx_len, PXA2xxI2SState),
        VMSTATE_INT32(tx_len, PXA2xxI2SState),
        VMSTATE_INT32(fifo_len, PXA2xxI2SState),
        VMSTATE_END_OF_LIST()
    }
};

static void pxa2xx_i2s_data_req(void *opaque, int tx, int rx)
{
    PXA2xxI2SState *s = (PXA2xxI2SState *) opaque;
    uint32_t *sample;

    /* Signal FIFO errors */
    if (s->enable && s->tx_len)
        s->status |= 1 << 5;		/* TUR */
    if (s->enable && s->rx_len)
        s->status |= 1 << 6;		/* ROR */

    /* Should be tx - MIN(tx, s->fifo_len) but we don't really need to
     * handle the cases where it makes a difference.  */
    s->tx_len = tx - s->fifo_len;
    s->rx_len = rx;
    /* Note that is s->codec_out wasn't set, we wouldn't get called.  */
    if (s->enable)
        for (sample = s->fifo; s->fifo_len; s->fifo_len --, sample ++)
            s->codec_out(s->opaque, *sample);
    pxa2xx_i2s_update(s);
}

static PXA2xxI2SState *pxa2xx_i2s_init(MemoryRegion *sysmem,
                target_phys_addr_t base,
                qemu_irq irq, qemu_irq rx_dma, qemu_irq tx_dma)
{
    PXA2xxI2SState *s = (PXA2xxI2SState *)
            g_malloc0(sizeof(PXA2xxI2SState));

    s->irq = irq;
    s->rx_dma = rx_dma;
    s->tx_dma = tx_dma;
    s->data_req = pxa2xx_i2s_data_req;

    pxa2xx_i2s_reset(s);

    memory_region_init_io(&s->iomem, &pxa2xx_i2s_ops, s,
                          "pxa2xx-i2s", 0x100000);
    memory_region_add_subregion(sysmem, base, &s->iomem);

    vmstate_register(NULL, base, &vmstate_pxa2xx_i2s, s);

    return s;
}

/* PXA Fast Infra-red Communications Port */
struct PXA2xxFIrState {
    MemoryRegion iomem;
    qemu_irq irq;
    qemu_irq rx_dma;
    qemu_irq tx_dma;
    int enable;
    CharDriverState *chr;

    uint8_t control[3];
    uint8_t status[2];

    int rx_len;
    int rx_start;
    uint8_t rx_fifo[64];
};

static void pxa2xx_fir_reset(PXA2xxFIrState *s)
{
    s->control[0] = 0x00;
    s->control[1] = 0x00;
    s->control[2] = 0x00;
    s->status[0] = 0x00;
    s->status[1] = 0x00;
    s->enable = 0;
}

static inline void pxa2xx_fir_update(PXA2xxFIrState *s)
{
    static const int tresh[4] = { 8, 16, 32, 0 };
    int intr = 0;
    if ((s->control[0] & (1 << 4)) &&			/* RXE */
                    s->rx_len >= tresh[s->control[2] & 3])	/* TRIG */
        s->status[0] |= 1 << 4;				/* RFS */
    else
        s->status[0] &= ~(1 << 4);			/* RFS */
    if (s->control[0] & (1 << 3))			/* TXE */
        s->status[0] |= 1 << 3;				/* TFS */
    else
        s->status[0] &= ~(1 << 3);			/* TFS */
    if (s->rx_len)
        s->status[1] |= 1 << 2;				/* RNE */
    else
        s->status[1] &= ~(1 << 2);			/* RNE */
    if (s->control[0] & (1 << 4))			/* RXE */
        s->status[1] |= 1 << 0;				/* RSY */
    else
        s->status[1] &= ~(1 << 0);			/* RSY */

    intr |= (s->control[0] & (1 << 5)) &&		/* RIE */
            (s->status[0] & (1 << 4));			/* RFS */
    intr |= (s->control[0] & (1 << 6)) &&		/* TIE */
            (s->status[0] & (1 << 3));			/* TFS */
    intr |= (s->control[2] & (1 << 4)) &&		/* TRAIL */
            (s->status[0] & (1 << 6));			/* EOC */
    intr |= (s->control[0] & (1 << 2)) &&		/* TUS */
            (s->status[0] & (1 << 1));			/* TUR */
    intr |= s->status[0] & 0x25;			/* FRE, RAB, EIF */

    qemu_set_irq(s->rx_dma, (s->status[0] >> 4) & 1);
    qemu_set_irq(s->tx_dma, (s->status[0] >> 3) & 1);

    qemu_set_irq(s->irq, intr && s->enable);
}

#define ICCR0	0x00	/* FICP Control register 0 */
#define ICCR1	0x04	/* FICP Control register 1 */
#define ICCR2	0x08	/* FICP Control register 2 */
#define ICDR	0x0c	/* FICP Data register */
#define ICSR0	0x14	/* FICP Status register 0 */
#define ICSR1	0x18	/* FICP Status register 1 */
#define ICFOR	0x1c	/* FICP FIFO Occupancy Status register */

static uint64_t pxa2xx_fir_read(void *opaque, target_phys_addr_t addr,
                                unsigned size)
{
    PXA2xxFIrState *s = (PXA2xxFIrState *) opaque;
    uint8_t ret;

    switch (addr) {
    case ICCR0:
        return s->control[0];
    case ICCR1:
        return s->control[1];
    case ICCR2:
        return s->control[2];
    case ICDR:
        s->status[0] &= ~0x01;
        s->status[1] &= ~0x72;
        if (s->rx_len) {
            s->rx_len --;
            ret = s->rx_fifo[s->rx_start ++];
            s->rx_start &= 63;
            pxa2xx_fir_update(s);
            return ret;
        }
        printf("%s: Rx FIFO underrun.\n", __FUNCTION__);
        break;
    case ICSR0:
        return s->status[0];
    case ICSR1:
        return s->status[1] | (1 << 3);			/* TNF */
    case ICFOR:
        return s->rx_len;
    default:
        printf("%s: Bad register " REG_FMT "\n", __FUNCTION__, addr);
        break;
    }
    return 0;
}

static void pxa2xx_fir_write(void *opaque, target_phys_addr_t addr,
                             uint64_t value64, unsigned size)
{
    PXA2xxFIrState *s = (PXA2xxFIrState *) opaque;
    uint32_t value = value64;
    uint8_t ch;

    switch (addr) {
    case ICCR0:
        s->control[0] = value;
        if (!(value & (1 << 4)))			/* RXE */
            s->rx_len = s->rx_start = 0;
        if (!(value & (1 << 3))) {                      /* TXE */
            /* Nop */
        }
        s->enable = value & 1;				/* ITR */
        if (!s->enable)
            s->status[0] = 0;
        pxa2xx_fir_update(s);
        break;
    case ICCR1:
        s->control[1] = value;
        break;
    case ICCR2:
        s->control[2] = value & 0x3f;
        pxa2xx_fir_update(s);
        break;
    case ICDR:
        if (s->control[2] & (1 << 2))			/* TXP */
            ch = value;
        else
            ch = ~value;
        if (s->chr && s->enable && (s->control[0] & (1 << 3)))	/* TXE */
            qemu_chr_fe_write(s->chr, &ch, 1);
        break;
    case ICSR0:
        s->status[0] &= ~(value & 0x66);
        pxa2xx_fir_update(s);
        break;
    case ICFOR:
        break;
    default:
        printf("%s: Bad register " REG_FMT "\n", __FUNCTION__, addr);
    }
}

static const MemoryRegionOps pxa2xx_fir_ops = {
    .read = pxa2xx_fir_read,
    .write = pxa2xx_fir_write,
    .endianness = DEVICE_NATIVE_ENDIAN,
};

static int pxa2xx_fir_is_empty(void *opaque)
{
    PXA2xxFIrState *s = (PXA2xxFIrState *) opaque;
    return (s->rx_len < 64);
}

static void pxa2xx_fir_rx(void *opaque, const uint8_t *buf, int size)
{
    PXA2xxFIrState *s = (PXA2xxFIrState *) opaque;
    if (!(s->control[0] & (1 << 4)))			/* RXE */
        return;

    while (size --) {
        s->status[1] |= 1 << 4;				/* EOF */
        if (s->rx_len >= 64) {
            s->status[1] |= 1 << 6;			/* ROR */
            break;
        }

        if (s->control[2] & (1 << 3))			/* RXP */
            s->rx_fifo[(s->rx_start + s->rx_len ++) & 63] = *(buf ++);
        else
            s->rx_fifo[(s->rx_start + s->rx_len ++) & 63] = ~*(buf ++);
    }

    pxa2xx_fir_update(s);
}

static void pxa2xx_fir_event(void *opaque, int event)
{
}

static void pxa2xx_fir_save(QEMUFile *f, void *opaque)
{
    PXA2xxFIrState *s = (PXA2xxFIrState *) opaque;
    int i;

    qemu_put_be32(f, s->enable);

    qemu_put_8s(f, &s->control[0]);
    qemu_put_8s(f, &s->control[1]);
    qemu_put_8s(f, &s->control[2]);
    qemu_put_8s(f, &s->status[0]);
    qemu_put_8s(f, &s->status[1]);

    qemu_put_byte(f, s->rx_len);
    for (i = 0; i < s->rx_len; i ++)
        qemu_put_byte(f, s->rx_fifo[(s->rx_start + i) & 63]);
}

static int pxa2xx_fir_load(QEMUFile *f, void *opaque, int version_id)
{
    PXA2xxFIrState *s = (PXA2xxFIrState *) opaque;
    int i;

    s->enable = qemu_get_be32(f);

    qemu_get_8s(f, &s->control[0]);
    qemu_get_8s(f, &s->control[1]);
    qemu_get_8s(f, &s->control[2]);
    qemu_get_8s(f, &s->status[0]);
    qemu_get_8s(f, &s->status[1]);

    s->rx_len = qemu_get_byte(f);
    s->rx_start = 0;
    for (i = 0; i < s->rx_len; i ++)
        s->rx_fifo[i] = qemu_get_byte(f);

    return 0;
}

static PXA2xxFIrState *pxa2xx_fir_init(MemoryRegion *sysmem,
                target_phys_addr_t base,
                qemu_irq irq, qemu_irq rx_dma, qemu_irq tx_dma,
                CharDriverState *chr)
{
    PXA2xxFIrState *s = (PXA2xxFIrState *)
            g_malloc0(sizeof(PXA2xxFIrState));

    s->irq = irq;
    s->rx_dma = rx_dma;
    s->tx_dma = tx_dma;
    s->chr = chr;

    pxa2xx_fir_reset(s);

    memory_region_init_io(&s->iomem, &pxa2xx_fir_ops, s, "pxa2xx-fir", 0x1000);
    memory_region_add_subregion(sysmem, base, &s->iomem);

    if (chr)
        qemu_chr_add_handlers(chr, pxa2xx_fir_is_empty,
                        pxa2xx_fir_rx, pxa2xx_fir_event, s);

    register_savevm(NULL, "pxa2xx_fir", 0, 0, pxa2xx_fir_save,
                    pxa2xx_fir_load, s);

    return s;
}

static void pxa2xx_reset(void *opaque, int line, int level)
{
    PXA2xxState *s = (PXA2xxState *) opaque;

    if (level && (s->pm_regs[PCFR >> 2] & 0x10)) {	/* GPR_EN */
        cpu_reset(CPU(s->cpu));
        /* TODO: reset peripherals */
    }
}

/* Initialise a PXA270 integrated chip (ARM based core).  */
PXA2xxState *pxa270_init(MemoryRegion *address_space,
                         unsigned int sdram_size, const char *revision)
{
    PXA2xxState *s;
    int i;
    DriveInfo *dinfo;
    s = (PXA2xxState *) g_malloc0(sizeof(PXA2xxState));

    if (revision && strncmp(revision, "pxa27", 5)) {
        fprintf(stderr, "Machine requires a PXA27x processor.\n");
        exit(1);
    }
    if (!revision)
        revision = "pxa270";
<<<<<<< HEAD

    s->env = cpu_init(revision);
    if (!s->env) {
=======
    
    s->cpu = cpu_arm_init(revision);
    if (s->cpu == NULL) {
>>>>>>> fa79c914
        fprintf(stderr, "Unable to find CPU definition\n");
        exit(1);
    }
    s->reset = qemu_allocate_irqs(pxa2xx_reset, s, 1)[0];

    /* SDRAM & Internal Memory Storage */
    memory_region_init_ram(&s->sdram, "pxa270.sdram", sdram_size);
    vmstate_register_ram_global(&s->sdram);
    memory_region_add_subregion(address_space, PXA2XX_SDRAM_BASE, &s->sdram);
    memory_region_init_ram(&s->internal, "pxa270.internal", 0x40000);
    vmstate_register_ram_global(&s->internal);
    memory_region_add_subregion(address_space, PXA2XX_INTERNAL_BASE,
                                &s->internal);

    s->pic = pxa2xx_pic_init(0x40d00000, &s->cpu->env);

    s->dma = pxa27x_dma_init(0x40000000,
                    qdev_get_gpio_in(s->pic, PXA2XX_PIC_DMA));

    sysbus_create_varargs("pxa27x-timer", 0x40a00000,
                    qdev_get_gpio_in(s->pic, PXA2XX_PIC_OST_0 + 0),
                    qdev_get_gpio_in(s->pic, PXA2XX_PIC_OST_0 + 1),
                    qdev_get_gpio_in(s->pic, PXA2XX_PIC_OST_0 + 2),
                    qdev_get_gpio_in(s->pic, PXA2XX_PIC_OST_0 + 3),
                    qdev_get_gpio_in(s->pic, PXA27X_PIC_OST_4_11),
                    NULL);

    s->gpio = pxa2xx_gpio_init(0x40e00000, &s->cpu->env, s->pic, 121);

    dinfo = drive_get(IF_SD, 0, 0);
    if (!dinfo) {
        fprintf(stderr, "qemu: missing SecureDigital device\n");
        exit(1);
    }
    s->mmc = pxa2xx_mmci_init(address_space, 0x41100000, dinfo->bdrv,
                    qdev_get_gpio_in(s->pic, PXA2XX_PIC_MMC),
                    qdev_get_gpio_in(s->dma, PXA2XX_RX_RQ_MMCI),
                    qdev_get_gpio_in(s->dma, PXA2XX_TX_RQ_MMCI));

    for (i = 0; pxa270_serial[i].io_base; i++) {
        if (serial_hds[i]) {
            serial_mm_init(address_space, pxa270_serial[i].io_base, 2,
                           qdev_get_gpio_in(s->pic, pxa270_serial[i].irqn),
                           14857000 / 16, serial_hds[i],
                           DEVICE_NATIVE_ENDIAN);
        } else {
            break;
        }
    }
    if (serial_hds[i])
        s->fir = pxa2xx_fir_init(address_space, 0x40800000,
                        qdev_get_gpio_in(s->pic, PXA2XX_PIC_ICP),
                        qdev_get_gpio_in(s->dma, PXA2XX_RX_RQ_ICP),
                        qdev_get_gpio_in(s->dma, PXA2XX_TX_RQ_ICP),
                        serial_hds[i]);

    s->lcd = pxa2xx_lcdc_init(address_space, 0x44000000,
                    qdev_get_gpio_in(s->pic, PXA2XX_PIC_LCD));

    s->cm_base = 0x41300000;
    s->cm_regs[CCCR >> 2] = 0x02000210;	/* 416.0 MHz */
    s->clkcfg = 0x00000009;		/* Turbo mode active */
    memory_region_init_io(&s->cm_iomem, &pxa2xx_cm_ops, s, "pxa2xx-cm", 0x1000);
    memory_region_add_subregion(address_space, s->cm_base, &s->cm_iomem);
    vmstate_register(NULL, 0, &vmstate_pxa2xx_cm, s);

    cpu_arm_set_cp_io(&s->cpu->env, 14, pxa2xx_cp14_read, pxa2xx_cp14_write, s);

    s->mm_base = 0x48000000;
    s->mm_regs[MDMRS >> 2] = 0x00020002;
    s->mm_regs[MDREFR >> 2] = 0x03ca4000;
    s->mm_regs[MECR >> 2] = 0x00000001;	/* Two PC Card sockets */
    memory_region_init_io(&s->mm_iomem, &pxa2xx_mm_ops, s, "pxa2xx-mm", 0x1000);
    memory_region_add_subregion(address_space, s->mm_base, &s->mm_iomem);
    vmstate_register(NULL, 0, &vmstate_pxa2xx_mm, s);

    s->pm_base = 0x40f00000;
    memory_region_init_io(&s->pm_iomem, &pxa2xx_pm_ops, s, "pxa2xx-pm", 0x100);
    memory_region_add_subregion(address_space, s->pm_base, &s->pm_iomem);
    vmstate_register(NULL, 0, &vmstate_pxa2xx_pm, s);

    for (i = 0; pxa27x_ssp[i].io_base; i ++);
    s->ssp = (SSIBus **)g_malloc0(sizeof(SSIBus *) * i);
    for (i = 0; pxa27x_ssp[i].io_base; i ++) {
        DeviceState *dev;
        dev = sysbus_create_simple("pxa2xx-ssp", pxa27x_ssp[i].io_base,
                        qdev_get_gpio_in(s->pic, pxa27x_ssp[i].irqn));
        s->ssp[i] = (SSIBus *)qdev_get_child_bus(dev, "ssi");
    }

    if (usb_enabled) {
        sysbus_create_simple("sysbus-ohci", 0x4c000000,
                        qdev_get_gpio_in(s->pic, PXA2XX_PIC_USBH1));
    }

    s->pcmcia[0] = pxa2xx_pcmcia_init(address_space, 0x20000000);
    s->pcmcia[1] = pxa2xx_pcmcia_init(address_space, 0x30000000);

    sysbus_create_simple("pxa2xx_rtc", 0x40900000,
                    qdev_get_gpio_in(s->pic, PXA2XX_PIC_RTCALARM));

    s->i2c[0] = pxa2xx_i2c_init(0x40301600,
                    qdev_get_gpio_in(s->pic, PXA2XX_PIC_I2C), 0xffff);
    s->i2c[1] = pxa2xx_i2c_init(0x40f00100,
                    qdev_get_gpio_in(s->pic, PXA2XX_PIC_PWRI2C), 0xff);

    s->i2s = pxa2xx_i2s_init(address_space, 0x40400000,
                    qdev_get_gpio_in(s->pic, PXA2XX_PIC_I2S),
                    qdev_get_gpio_in(s->dma, PXA2XX_RX_RQ_I2S),
                    qdev_get_gpio_in(s->dma, PXA2XX_TX_RQ_I2S));

    s->kp = pxa27x_keypad_init(address_space, 0x41500000,
                    qdev_get_gpio_in(s->pic, PXA2XX_PIC_KEYPAD));

    /* GPIO1 resets the processor */
    /* The handler can be overridden by board-specific code */
    qdev_connect_gpio_out(s->gpio, 1, s->reset);
    return s;
}

/* Initialise a PXA255 integrated chip (ARM based core).  */
PXA2xxState *pxa255_init(MemoryRegion *address_space, unsigned int sdram_size)
{
    PXA2xxState *s;
    int i;
    DriveInfo *dinfo;

    s = (PXA2xxState *) g_malloc0(sizeof(PXA2xxState));

    s->cpu = cpu_arm_init("pxa255");
    if (s->cpu == NULL) {
        fprintf(stderr, "Unable to find CPU definition\n");
        exit(1);
    }
    s->reset = qemu_allocate_irqs(pxa2xx_reset, s, 1)[0];

    /* SDRAM & Internal Memory Storage */
    memory_region_init_ram(&s->sdram, "pxa255.sdram", sdram_size);
    vmstate_register_ram_global(&s->sdram);
    memory_region_add_subregion(address_space, PXA2XX_SDRAM_BASE, &s->sdram);
    memory_region_init_ram(&s->internal, "pxa255.internal",
                           PXA2XX_INTERNAL_SIZE);
    vmstate_register_ram_global(&s->internal);
    memory_region_add_subregion(address_space, PXA2XX_INTERNAL_BASE,
                                &s->internal);

    s->pic = pxa2xx_pic_init(0x40d00000, &s->cpu->env);

    s->dma = pxa255_dma_init(0x40000000,
                    qdev_get_gpio_in(s->pic, PXA2XX_PIC_DMA));

    sysbus_create_varargs("pxa25x-timer", 0x40a00000,
                    qdev_get_gpio_in(s->pic, PXA2XX_PIC_OST_0 + 0),
                    qdev_get_gpio_in(s->pic, PXA2XX_PIC_OST_0 + 1),
                    qdev_get_gpio_in(s->pic, PXA2XX_PIC_OST_0 + 2),
                    qdev_get_gpio_in(s->pic, PXA2XX_PIC_OST_0 + 3),
                    NULL);

    s->gpio = pxa2xx_gpio_init(0x40e00000, &s->cpu->env, s->pic, 85);

    dinfo = drive_get(IF_SD, 0, 0);
    if (!dinfo) {
        fprintf(stderr, "qemu: missing SecureDigital device\n");
        exit(1);
    }
    s->mmc = pxa2xx_mmci_init(address_space, 0x41100000, dinfo->bdrv,
                    qdev_get_gpio_in(s->pic, PXA2XX_PIC_MMC),
                    qdev_get_gpio_in(s->dma, PXA2XX_RX_RQ_MMCI),
                    qdev_get_gpio_in(s->dma, PXA2XX_TX_RQ_MMCI));

    for (i = 0; pxa255_serial[i].io_base; i++) {
        if (serial_hds[i]) {
            serial_mm_init(address_space, pxa255_serial[i].io_base, 2,
                           qdev_get_gpio_in(s->pic, pxa255_serial[i].irqn),
                           14745600 / 16, serial_hds[i],
                           DEVICE_NATIVE_ENDIAN);
        } else {
            break;
        }
    }
    if (serial_hds[i])
        s->fir = pxa2xx_fir_init(address_space, 0x40800000,
                        qdev_get_gpio_in(s->pic, PXA2XX_PIC_ICP),
                        qdev_get_gpio_in(s->dma, PXA2XX_RX_RQ_ICP),
                        qdev_get_gpio_in(s->dma, PXA2XX_TX_RQ_ICP),
                        serial_hds[i]);

    s->lcd = pxa2xx_lcdc_init(address_space, 0x44000000,
                    qdev_get_gpio_in(s->pic, PXA2XX_PIC_LCD));

    s->cm_base = 0x41300000;
    s->cm_regs[CCCR >> 2] = 0x02000210;	/* 416.0 MHz */
    s->clkcfg = 0x00000009;		/* Turbo mode active */
    memory_region_init_io(&s->cm_iomem, &pxa2xx_cm_ops, s, "pxa2xx-cm", 0x1000);
    memory_region_add_subregion(address_space, s->cm_base, &s->cm_iomem);
    vmstate_register(NULL, 0, &vmstate_pxa2xx_cm, s);

    cpu_arm_set_cp_io(&s->cpu->env, 14, pxa2xx_cp14_read, pxa2xx_cp14_write, s);

    s->mm_base = 0x48000000;
    s->mm_regs[MDMRS >> 2] = 0x00020002;
    s->mm_regs[MDREFR >> 2] = 0x03ca4000;
    s->mm_regs[MECR >> 2] = 0x00000001;	/* Two PC Card sockets */
    memory_region_init_io(&s->mm_iomem, &pxa2xx_mm_ops, s, "pxa2xx-mm", 0x1000);
    memory_region_add_subregion(address_space, s->mm_base, &s->mm_iomem);
    vmstate_register(NULL, 0, &vmstate_pxa2xx_mm, s);

    s->pm_base = 0x40f00000;
    memory_region_init_io(&s->pm_iomem, &pxa2xx_pm_ops, s, "pxa2xx-pm", 0x100);
    memory_region_add_subregion(address_space, s->pm_base, &s->pm_iomem);
    vmstate_register(NULL, 0, &vmstate_pxa2xx_pm, s);

    for (i = 0; pxa255_ssp[i].io_base; i ++);
    s->ssp = (SSIBus **)g_malloc0(sizeof(SSIBus *) * i);
    for (i = 0; pxa255_ssp[i].io_base; i ++) {
        DeviceState *dev;
        dev = sysbus_create_simple("pxa2xx-ssp", pxa255_ssp[i].io_base,
                        qdev_get_gpio_in(s->pic, pxa255_ssp[i].irqn));
        s->ssp[i] = (SSIBus *)qdev_get_child_bus(dev, "ssi");
    }

    if (usb_enabled) {
        sysbus_create_simple("sysbus-ohci", 0x4c000000,
                        qdev_get_gpio_in(s->pic, PXA2XX_PIC_USBH1));
    }

    s->pcmcia[0] = pxa2xx_pcmcia_init(address_space, 0x20000000);
    s->pcmcia[1] = pxa2xx_pcmcia_init(address_space, 0x30000000);

    sysbus_create_simple("pxa2xx_rtc", 0x40900000,
                    qdev_get_gpio_in(s->pic, PXA2XX_PIC_RTCALARM));

    s->i2c[0] = pxa2xx_i2c_init(0x40301600,
                    qdev_get_gpio_in(s->pic, PXA2XX_PIC_I2C), 0xffff);
    s->i2c[1] = pxa2xx_i2c_init(0x40f00100,
                    qdev_get_gpio_in(s->pic, PXA2XX_PIC_PWRI2C), 0xff);

    s->i2s = pxa2xx_i2s_init(address_space, 0x40400000,
                    qdev_get_gpio_in(s->pic, PXA2XX_PIC_I2S),
                    qdev_get_gpio_in(s->dma, PXA2XX_RX_RQ_I2S),
                    qdev_get_gpio_in(s->dma, PXA2XX_TX_RQ_I2S));

    /* GPIO1 resets the processor */
    /* The handler can be overridden by board-specific code */
    qdev_connect_gpio_out(s->gpio, 1, s->reset);
    return s;
}

static void pxa2xx_ssp_class_init(ObjectClass *klass, void *data)
{
    SysBusDeviceClass *sdc = SYS_BUS_DEVICE_CLASS(klass);

    sdc->init = pxa2xx_ssp_init;
}

static TypeInfo pxa2xx_ssp_info = {
    .name          = "pxa2xx-ssp",
    .parent        = TYPE_SYS_BUS_DEVICE,
    .instance_size = sizeof(PXA2xxSSPState),
    .class_init    = pxa2xx_ssp_class_init,
};

static void pxa2xx_register_types(void)
{
    type_register_static(&pxa2xx_i2c_slave_info);
    type_register_static(&pxa2xx_ssp_info);
    type_register_static(&pxa2xx_i2c_info);
    type_register_static(&pxa2xx_rtc_sysbus_info);
}

type_init(pxa2xx_register_types)<|MERGE_RESOLUTION|>--- conflicted
+++ resolved
@@ -2064,15 +2064,9 @@
     }
     if (!revision)
         revision = "pxa270";
-<<<<<<< HEAD
-
-    s->env = cpu_init(revision);
-    if (!s->env) {
-=======
     
     s->cpu = cpu_arm_init(revision);
     if (s->cpu == NULL) {
->>>>>>> fa79c914
         fprintf(stderr, "Unable to find CPU definition\n");
         exit(1);
     }
