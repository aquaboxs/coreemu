--- conflicted
+++ resolved
@@ -2114,21 +2114,9 @@
 
     for (i = 0; pxa270_serial[i].io_base; i ++)
         if (serial_hds[i])
-<<<<<<< HEAD
-            serial_mm_init(pxa270_serial[i].io_base, 2,
-                           s->pic[pxa270_serial[i].irqn], 14857000/16,
-                           serial_hds[i], 1, s->env->bigendian);
-=======
-#ifdef TARGET_WORDS_BIGENDIAN
             serial_mm_init(pxa270_serial[i].io_base, 2,
                             qdev_get_gpio_in(s->pic, pxa270_serial[i].irqn),
-                            14857000 / 16, serial_hds[i], 1, 1);
-#else
-            serial_mm_init(pxa270_serial[i].io_base, 2,
-                            qdev_get_gpio_in(s->pic, pxa270_serial[i].irqn),
-                            14857000 / 16, serial_hds[i], 1, 0);
-#endif
->>>>>>> 30faaf70
+                            14857000 / 16, serial_hds[i], 1, s->env->bigendian);
         else
             break;
     if (serial_hds[i])
@@ -2250,18 +2238,8 @@
     for (i = 0; pxa255_serial[i].io_base; i ++)
         if (serial_hds[i]) {
             serial_mm_init(pxa255_serial[i].io_base, 2,
-<<<<<<< HEAD
-                           s->pic[pxa255_serial[i].irqn], 14745600/16,
-                           serial_hds[i], 1, s->env->bigendian);
-=======
                             qdev_get_gpio_in(s->pic, pxa255_serial[i].irqn),
-                            14745600 / 16, serial_hds[i], 1, 1);
-#else
-            serial_mm_init(pxa255_serial[i].io_base, 2,
-                            qdev_get_gpio_in(s->pic, pxa255_serial[i].irqn),
-                            14745600 / 16, serial_hds[i], 1, 0);
-#endif
->>>>>>> 30faaf70
+                            14745600 / 16, serial_hds[i], 1, s->env->bigendian);
         } else {
             break;
         }
