/*
 *  ARM translation
 *
 *  Copyright (c) 2003 Fabrice Bellard
 *  Copyright (c) 2005-2007 CodeSourcery
 *  Copyright (c) 2007 OpenedHand, Ltd.
 *
 * This library is free software; you can redistribute it and/or
 * modify it under the terms of the GNU Lesser General Public
 * License as published by the Free Software Foundation; either
 * version 2 of the License, or (at your option) any later version.
 *
 * This library is distributed in the hope that it will be useful,
 * but WITHOUT ANY WARRANTY; without even the implied warranty of
 * MERCHANTABILITY or FITNESS FOR A PARTICULAR PURPOSE.  See the GNU
 * Lesser General Public License for more details.
 *
 * You should have received a copy of the GNU Lesser General Public
 * License along with this library; if not, see <http://www.gnu.org/licenses/>.
 */

#include "qemu-common.h"
#include "cpu.h"
#include "exec-all.h"
#include "disas.h"
#include "tcg-op.h"
#include "qemu-log.h"

#include "helpers.h"
#define GEN_HELPER 1
#include "helpers.h"

<<<<<<< HEAD
#define ENABLE_ARCH_5     arm_feature(env, ARM_FEATURE_V5)
=======
#define ENABLE_ARCH_4T    arm_feature(env, ARM_FEATURE_V4T)
#define ENABLE_ARCH_5     arm_feature(env, ARM_FEATURE_V5)
/* currently all emulated v5 cores are also v5TE, so don't bother */
#define ENABLE_ARCH_5TE   arm_feature(env, ARM_FEATURE_V5)
>>>>>>> d04fba94
#define ENABLE_ARCH_5J    0
#define ENABLE_ARCH_6     arm_feature(env, ARM_FEATURE_V6)
#define ENABLE_ARCH_6K   arm_feature(env, ARM_FEATURE_V6K)
#define ENABLE_ARCH_6T2   arm_feature(env, ARM_FEATURE_THUMB2)
#define ENABLE_ARCH_7     arm_feature(env, ARM_FEATURE_V7)

#define ARCH(x) do { if (!ENABLE_ARCH_##x) goto illegal_op; } while(0)

/* internal defines */
typedef struct DisasContext {
    target_ulong pc;
    int is_jmp;
    /* Nonzero if this instruction has been conditionally skipped.  */
    int condjmp;
    /* The label that will be jumped to when the instruction is skipped.  */
    int condlabel;
    /* Thumb-2 condtional execution bits.  */
    int condexec_mask;
    int condexec_cond;
    struct TranslationBlock *tb;
    int singlestep_enabled;
    int thumb;
#if !defined(CONFIG_USER_ONLY)
    int user;
#endif
    int vfp_enabled;
    int vec_len;
    int vec_stride;
} DisasContext;

static uint32_t gen_opc_condexec_bits[OPC_BUF_SIZE];

#if defined(CONFIG_USER_ONLY)
#define IS_USER(s) 1
#else
#define IS_USER(s) (s->user)
#endif

/* These instructions trap after executing, so defer them until after the
   conditional executions state has been updated.  */
#define DISAS_WFI 4
#define DISAS_SWI 5

static TCGv_ptr cpu_env;
/* We reuse the same 64-bit temporaries for efficiency.  */
static TCGv_i64 cpu_V0, cpu_V1, cpu_M0;
static TCGv_i32 cpu_R[16];
static TCGv_i32 cpu_exclusive_addr;
static TCGv_i32 cpu_exclusive_val;
static TCGv_i32 cpu_exclusive_high;
#ifdef CONFIG_USER_ONLY
static TCGv_i32 cpu_exclusive_test;
static TCGv_i32 cpu_exclusive_info;
#endif

/* FIXME:  These should be removed.  */
static TCGv cpu_F0s, cpu_F1s;
static TCGv_i64 cpu_F0d, cpu_F1d;

#include "gen-icount.h"

static const char *regnames[] =
    { "r0", "r1", "r2", "r3", "r4", "r5", "r6", "r7",
      "r8", "r9", "r10", "r11", "r12", "r13", "r14", "pc" };

/* initialize TCG globals.  */
void arm_translate_init(void)
{
    int i;

    cpu_env = tcg_global_reg_new_ptr(TCG_AREG0, "env");

    for (i = 0; i < 16; i++) {
        cpu_R[i] = tcg_global_mem_new_i32(TCG_AREG0,
                                          offsetof(CPUState, regs[i]),
                                          regnames[i]);
    }
    cpu_exclusive_addr = tcg_global_mem_new_i32(TCG_AREG0,
        offsetof(CPUState, exclusive_addr), "exclusive_addr");
    cpu_exclusive_val = tcg_global_mem_new_i32(TCG_AREG0,
        offsetof(CPUState, exclusive_val), "exclusive_val");
    cpu_exclusive_high = tcg_global_mem_new_i32(TCG_AREG0,
        offsetof(CPUState, exclusive_high), "exclusive_high");
#ifdef CONFIG_USER_ONLY
    cpu_exclusive_test = tcg_global_mem_new_i32(TCG_AREG0,
        offsetof(CPUState, exclusive_test), "exclusive_test");
    cpu_exclusive_info = tcg_global_mem_new_i32(TCG_AREG0,
        offsetof(CPUState, exclusive_info), "exclusive_info");
#endif

#define GEN_HELPER 2
#include "helpers.h"
}

static inline TCGv load_cpu_offset(int offset)
{
    TCGv tmp = tcg_temp_new_i32();
    tcg_gen_ld_i32(tmp, cpu_env, offset);
    return tmp;
}

#define load_cpu_field(name) load_cpu_offset(offsetof(CPUState, name))

static inline void store_cpu_offset(TCGv var, int offset)
{
    tcg_gen_st_i32(var, cpu_env, offset);
    tcg_temp_free_i32(var);
}

#define store_cpu_field(var, name) \
    store_cpu_offset(var, offsetof(CPUState, name))

/* Set a variable to the value of a CPU register.  */
static void load_reg_var(DisasContext *s, TCGv var, int reg)
{
    if (reg == 15) {
        uint32_t addr;
        /* normaly, since we updated PC, we need only to add one insn */
        if (s->thumb)
            addr = (long)s->pc + 2;
        else
            addr = (long)s->pc + 4;
        tcg_gen_movi_i32(var, addr);
    } else {
        tcg_gen_mov_i32(var, cpu_R[reg]);
    }
}

/* Create a new temporary and set it to the value of a CPU register.  */
static inline TCGv load_reg(DisasContext *s, int reg)
{
    TCGv tmp = tcg_temp_new_i32();
    load_reg_var(s, tmp, reg);
    return tmp;
}

/* Set a CPU register.  The source must be a temporary and will be
   marked as dead.  */
static void store_reg(DisasContext *s, int reg, TCGv var)
{
    if (reg == 15) {
        tcg_gen_andi_i32(var, var, ~1);
        s->is_jmp = DISAS_JUMP;
    }
    tcg_gen_mov_i32(cpu_R[reg], var);
    tcg_temp_free_i32(var);
}

/* Value extensions.  */
#define gen_uxtb(var) tcg_gen_ext8u_i32(var, var)
#define gen_uxth(var) tcg_gen_ext16u_i32(var, var)
#define gen_sxtb(var) tcg_gen_ext8s_i32(var, var)
#define gen_sxth(var) tcg_gen_ext16s_i32(var, var)

#define gen_sxtb16(var) gen_helper_sxtb16(var, var)
#define gen_uxtb16(var) gen_helper_uxtb16(var, var)


static inline void gen_set_cpsr(TCGv var, uint32_t mask)
{
    TCGv tmp_mask = tcg_const_i32(mask);
    gen_helper_cpsr_write(var, tmp_mask);
    tcg_temp_free_i32(tmp_mask);
}
/* Set NZCV flags from the high 4 bits of var.  */
#define gen_set_nzcv(var) gen_set_cpsr(var, CPSR_NZCV)

static void gen_exception(int excp)
{
    TCGv tmp = tcg_temp_new_i32();
    tcg_gen_movi_i32(tmp, excp);
    gen_helper_exception(tmp);
    tcg_temp_free_i32(tmp);
}

static void gen_smul_dual(TCGv a, TCGv b)
{
    TCGv tmp1 = tcg_temp_new_i32();
    TCGv tmp2 = tcg_temp_new_i32();
    tcg_gen_ext16s_i32(tmp1, a);
    tcg_gen_ext16s_i32(tmp2, b);
    tcg_gen_mul_i32(tmp1, tmp1, tmp2);
    tcg_temp_free_i32(tmp2);
    tcg_gen_sari_i32(a, a, 16);
    tcg_gen_sari_i32(b, b, 16);
    tcg_gen_mul_i32(b, b, a);
    tcg_gen_mov_i32(a, tmp1);
    tcg_temp_free_i32(tmp1);
}

/* Byteswap each halfword.  */
static void gen_rev16(TCGv var)
{
    TCGv tmp = tcg_temp_new_i32();
    tcg_gen_shri_i32(tmp, var, 8);
    tcg_gen_andi_i32(tmp, tmp, 0x00ff00ff);
    tcg_gen_shli_i32(var, var, 8);
    tcg_gen_andi_i32(var, var, 0xff00ff00);
    tcg_gen_or_i32(var, var, tmp);
    tcg_temp_free_i32(tmp);
}

/* Byteswap low halfword and sign extend.  */
static void gen_revsh(TCGv var)
{
    tcg_gen_ext16u_i32(var, var);
    tcg_gen_bswap16_i32(var, var);
    tcg_gen_ext16s_i32(var, var);
}

/* Unsigned bitfield extract.  */
static void gen_ubfx(TCGv var, int shift, uint32_t mask)
{
    if (shift)
        tcg_gen_shri_i32(var, var, shift);
    tcg_gen_andi_i32(var, var, mask);
}

/* Signed bitfield extract.  */
static void gen_sbfx(TCGv var, int shift, int width)
{
    uint32_t signbit;

    if (shift)
        tcg_gen_sari_i32(var, var, shift);
    if (shift + width < 32) {
        signbit = 1u << (width - 1);
        tcg_gen_andi_i32(var, var, (1u << width) - 1);
        tcg_gen_xori_i32(var, var, signbit);
        tcg_gen_subi_i32(var, var, signbit);
    }
}

/* Bitfield insertion.  Insert val into base.  Clobbers base and val.  */
static void gen_bfi(TCGv dest, TCGv base, TCGv val, int shift, uint32_t mask)
{
    tcg_gen_andi_i32(val, val, mask);
    tcg_gen_shli_i32(val, val, shift);
    tcg_gen_andi_i32(base, base, ~(mask << shift));
    tcg_gen_or_i32(dest, base, val);
}

/* Return (b << 32) + a. Mark inputs as dead */
static TCGv_i64 gen_addq_msw(TCGv_i64 a, TCGv b)
{
    TCGv_i64 tmp64 = tcg_temp_new_i64();

    tcg_gen_extu_i32_i64(tmp64, b);
    tcg_temp_free_i32(b);
    tcg_gen_shli_i64(tmp64, tmp64, 32);
    tcg_gen_add_i64(a, tmp64, a);

    tcg_temp_free_i64(tmp64);
    return a;
}

/* Return (b << 32) - a. Mark inputs as dead. */
static TCGv_i64 gen_subq_msw(TCGv_i64 a, TCGv b)
{
    TCGv_i64 tmp64 = tcg_temp_new_i64();

    tcg_gen_extu_i32_i64(tmp64, b);
    tcg_temp_free_i32(b);
    tcg_gen_shli_i64(tmp64, tmp64, 32);
    tcg_gen_sub_i64(a, tmp64, a);

    tcg_temp_free_i64(tmp64);
    return a;
}

/* FIXME: Most targets have native widening multiplication.
   It would be good to use that instead of a full wide multiply.  */
/* 32x32->64 multiply.  Marks inputs as dead.  */
static TCGv_i64 gen_mulu_i64_i32(TCGv a, TCGv b)
{
    TCGv_i64 tmp1 = tcg_temp_new_i64();
    TCGv_i64 tmp2 = tcg_temp_new_i64();

    tcg_gen_extu_i32_i64(tmp1, a);
    tcg_temp_free_i32(a);
    tcg_gen_extu_i32_i64(tmp2, b);
    tcg_temp_free_i32(b);
    tcg_gen_mul_i64(tmp1, tmp1, tmp2);
    tcg_temp_free_i64(tmp2);
    return tmp1;
}

static TCGv_i64 gen_muls_i64_i32(TCGv a, TCGv b)
{
    TCGv_i64 tmp1 = tcg_temp_new_i64();
    TCGv_i64 tmp2 = tcg_temp_new_i64();

    tcg_gen_ext_i32_i64(tmp1, a);
    tcg_temp_free_i32(a);
    tcg_gen_ext_i32_i64(tmp2, b);
    tcg_temp_free_i32(b);
    tcg_gen_mul_i64(tmp1, tmp1, tmp2);
    tcg_temp_free_i64(tmp2);
    return tmp1;
}

/* Swap low and high halfwords.  */
static void gen_swap_half(TCGv var)
{
    TCGv tmp = tcg_temp_new_i32();
    tcg_gen_shri_i32(tmp, var, 16);
    tcg_gen_shli_i32(var, var, 16);
    tcg_gen_or_i32(var, var, tmp);
    tcg_temp_free_i32(tmp);
}

/* Dual 16-bit add.  Result placed in t0 and t1 is marked as dead.
    tmp = (t0 ^ t1) & 0x8000;
    t0 &= ~0x8000;
    t1 &= ~0x8000;
    t0 = (t0 + t1) ^ tmp;
 */

static void gen_add16(TCGv t0, TCGv t1)
{
    TCGv tmp = tcg_temp_new_i32();
    tcg_gen_xor_i32(tmp, t0, t1);
    tcg_gen_andi_i32(tmp, tmp, 0x8000);
    tcg_gen_andi_i32(t0, t0, ~0x8000);
    tcg_gen_andi_i32(t1, t1, ~0x8000);
    tcg_gen_add_i32(t0, t0, t1);
    tcg_gen_xor_i32(t0, t0, tmp);
    tcg_temp_free_i32(tmp);
    tcg_temp_free_i32(t1);
}

#define gen_set_CF(var) tcg_gen_st_i32(var, cpu_env, offsetof(CPUState, CF))

/* Set CF to the top bit of var.  */
static void gen_set_CF_bit31(TCGv var)
{
    TCGv tmp = tcg_temp_new_i32();
    tcg_gen_shri_i32(tmp, var, 31);
    gen_set_CF(tmp);
    tcg_temp_free_i32(tmp);
}

/* Set N and Z flags from var.  */
static inline void gen_logic_CC(TCGv var)
{
    tcg_gen_st_i32(var, cpu_env, offsetof(CPUState, NF));
    tcg_gen_st_i32(var, cpu_env, offsetof(CPUState, ZF));
}

/* T0 += T1 + CF.  */
static void gen_adc(TCGv t0, TCGv t1)
{
    TCGv tmp;
    tcg_gen_add_i32(t0, t0, t1);
    tmp = load_cpu_field(CF);
    tcg_gen_add_i32(t0, t0, tmp);
    tcg_temp_free_i32(tmp);
}

/* dest = T0 + T1 + CF. */
static void gen_add_carry(TCGv dest, TCGv t0, TCGv t1)
{
    TCGv tmp;
    tcg_gen_add_i32(dest, t0, t1);
    tmp = load_cpu_field(CF);
    tcg_gen_add_i32(dest, dest, tmp);
    tcg_temp_free_i32(tmp);
}

/* dest = T0 - T1 + CF - 1.  */
static void gen_sub_carry(TCGv dest, TCGv t0, TCGv t1)
{
    TCGv tmp;
    tcg_gen_sub_i32(dest, t0, t1);
    tmp = load_cpu_field(CF);
    tcg_gen_add_i32(dest, dest, tmp);
    tcg_gen_subi_i32(dest, dest, 1);
    tcg_temp_free_i32(tmp);
}

/* FIXME:  Implement this natively.  */
#define tcg_gen_abs_i32(t0, t1) gen_helper_abs(t0, t1)

static void shifter_out_im(TCGv var, int shift)
{
    TCGv tmp = tcg_temp_new_i32();
    if (shift == 0) {
        tcg_gen_andi_i32(tmp, var, 1);
    } else {
        tcg_gen_shri_i32(tmp, var, shift);
        if (shift != 31)
            tcg_gen_andi_i32(tmp, tmp, 1);
    }
    gen_set_CF(tmp);
    tcg_temp_free_i32(tmp);
}

/* Shift by immediate.  Includes special handling for shift == 0.  */
static inline void gen_arm_shift_im(TCGv var, int shiftop, int shift, int flags)
{
    switch (shiftop) {
    case 0: /* LSL */
        if (shift != 0) {
            if (flags)
                shifter_out_im(var, 32 - shift);
            tcg_gen_shli_i32(var, var, shift);
        }
        break;
    case 1: /* LSR */
        if (shift == 0) {
            if (flags) {
                tcg_gen_shri_i32(var, var, 31);
                gen_set_CF(var);
            }
            tcg_gen_movi_i32(var, 0);
        } else {
            if (flags)
                shifter_out_im(var, shift - 1);
            tcg_gen_shri_i32(var, var, shift);
        }
        break;
    case 2: /* ASR */
        if (shift == 0)
            shift = 32;
        if (flags)
            shifter_out_im(var, shift - 1);
        if (shift == 32)
          shift = 31;
        tcg_gen_sari_i32(var, var, shift);
        break;
    case 3: /* ROR/RRX */
        if (shift != 0) {
            if (flags)
                shifter_out_im(var, shift - 1);
            tcg_gen_rotri_i32(var, var, shift); break;
        } else {
            TCGv tmp = load_cpu_field(CF);
            if (flags)
                shifter_out_im(var, 0);
            tcg_gen_shri_i32(var, var, 1);
            tcg_gen_shli_i32(tmp, tmp, 31);
            tcg_gen_or_i32(var, var, tmp);
            tcg_temp_free_i32(tmp);
        }
    }
};

static inline void gen_arm_shift_reg(TCGv var, int shiftop,
                                     TCGv shift, int flags)
{
    if (flags) {
        switch (shiftop) {
        case 0: gen_helper_shl_cc(var, var, shift); break;
        case 1: gen_helper_shr_cc(var, var, shift); break;
        case 2: gen_helper_sar_cc(var, var, shift); break;
        case 3: gen_helper_ror_cc(var, var, shift); break;
        }
    } else {
        switch (shiftop) {
        case 0: gen_helper_shl(var, var, shift); break;
        case 1: gen_helper_shr(var, var, shift); break;
        case 2: gen_helper_sar(var, var, shift); break;
        case 3: tcg_gen_andi_i32(shift, shift, 0x1f);
                tcg_gen_rotr_i32(var, var, shift); break;
        }
    }
    tcg_temp_free_i32(shift);
}

#define PAS_OP(pfx) \
    switch (op2) {  \
    case 0: gen_pas_helper(glue(pfx,add16)); break; \
    case 1: gen_pas_helper(glue(pfx,addsubx)); break; \
    case 2: gen_pas_helper(glue(pfx,subaddx)); break; \
    case 3: gen_pas_helper(glue(pfx,sub16)); break; \
    case 4: gen_pas_helper(glue(pfx,add8)); break; \
    case 7: gen_pas_helper(glue(pfx,sub8)); break; \
    }
static void gen_arm_parallel_addsub(int op1, int op2, TCGv a, TCGv b)
{
    TCGv_ptr tmp;

    switch (op1) {
#define gen_pas_helper(name) glue(gen_helper_,name)(a, a, b, tmp)
    case 1:
        tmp = tcg_temp_new_ptr();
        tcg_gen_addi_ptr(tmp, cpu_env, offsetof(CPUState, GE));
        PAS_OP(s)
        tcg_temp_free_ptr(tmp);
        break;
    case 5:
        tmp = tcg_temp_new_ptr();
        tcg_gen_addi_ptr(tmp, cpu_env, offsetof(CPUState, GE));
        PAS_OP(u)
        tcg_temp_free_ptr(tmp);
        break;
#undef gen_pas_helper
#define gen_pas_helper(name) glue(gen_helper_,name)(a, a, b)
    case 2:
        PAS_OP(q);
        break;
    case 3:
        PAS_OP(sh);
        break;
    case 6:
        PAS_OP(uq);
        break;
    case 7:
        PAS_OP(uh);
        break;
#undef gen_pas_helper
    }
}
#undef PAS_OP

/* For unknown reasons Arm and Thumb-2 use arbitrarily different encodings.  */
#define PAS_OP(pfx) \
    switch (op1) {  \
    case 0: gen_pas_helper(glue(pfx,add8)); break; \
    case 1: gen_pas_helper(glue(pfx,add16)); break; \
    case 2: gen_pas_helper(glue(pfx,addsubx)); break; \
    case 4: gen_pas_helper(glue(pfx,sub8)); break; \
    case 5: gen_pas_helper(glue(pfx,sub16)); break; \
    case 6: gen_pas_helper(glue(pfx,subaddx)); break; \
    }
static void gen_thumb2_parallel_addsub(int op1, int op2, TCGv a, TCGv b)
{
    TCGv_ptr tmp;

    switch (op2) {
#define gen_pas_helper(name) glue(gen_helper_,name)(a, a, b, tmp)
    case 0:
        tmp = tcg_temp_new_ptr();
        tcg_gen_addi_ptr(tmp, cpu_env, offsetof(CPUState, GE));
        PAS_OP(s)
        tcg_temp_free_ptr(tmp);
        break;
    case 4:
        tmp = tcg_temp_new_ptr();
        tcg_gen_addi_ptr(tmp, cpu_env, offsetof(CPUState, GE));
        PAS_OP(u)
        tcg_temp_free_ptr(tmp);
        break;
#undef gen_pas_helper
#define gen_pas_helper(name) glue(gen_helper_,name)(a, a, b)
    case 1:
        PAS_OP(q);
        break;
    case 2:
        PAS_OP(sh);
        break;
    case 5:
        PAS_OP(uq);
        break;
    case 6:
        PAS_OP(uh);
        break;
#undef gen_pas_helper
    }
}
#undef PAS_OP

static void gen_test_cc(int cc, int label)
{
    TCGv tmp;
    TCGv tmp2;
    int inv;

    switch (cc) {
    case 0: /* eq: Z */
        tmp = load_cpu_field(ZF);
        tcg_gen_brcondi_i32(TCG_COND_EQ, tmp, 0, label);
        break;
    case 1: /* ne: !Z */
        tmp = load_cpu_field(ZF);
        tcg_gen_brcondi_i32(TCG_COND_NE, tmp, 0, label);
        break;
    case 2: /* cs: C */
        tmp = load_cpu_field(CF);
        tcg_gen_brcondi_i32(TCG_COND_NE, tmp, 0, label);
        break;
    case 3: /* cc: !C */
        tmp = load_cpu_field(CF);
        tcg_gen_brcondi_i32(TCG_COND_EQ, tmp, 0, label);
        break;
    case 4: /* mi: N */
        tmp = load_cpu_field(NF);
        tcg_gen_brcondi_i32(TCG_COND_LT, tmp, 0, label);
        break;
    case 5: /* pl: !N */
        tmp = load_cpu_field(NF);
        tcg_gen_brcondi_i32(TCG_COND_GE, tmp, 0, label);
        break;
    case 6: /* vs: V */
        tmp = load_cpu_field(VF);
        tcg_gen_brcondi_i32(TCG_COND_LT, tmp, 0, label);
        break;
    case 7: /* vc: !V */
        tmp = load_cpu_field(VF);
        tcg_gen_brcondi_i32(TCG_COND_GE, tmp, 0, label);
        break;
    case 8: /* hi: C && !Z */
        inv = gen_new_label();
        tmp = load_cpu_field(CF);
        tcg_gen_brcondi_i32(TCG_COND_EQ, tmp, 0, inv);
        tcg_temp_free_i32(tmp);
        tmp = load_cpu_field(ZF);
        tcg_gen_brcondi_i32(TCG_COND_NE, tmp, 0, label);
        gen_set_label(inv);
        break;
    case 9: /* ls: !C || Z */
        tmp = load_cpu_field(CF);
        tcg_gen_brcondi_i32(TCG_COND_EQ, tmp, 0, label);
        tcg_temp_free_i32(tmp);
        tmp = load_cpu_field(ZF);
        tcg_gen_brcondi_i32(TCG_COND_EQ, tmp, 0, label);
        break;
    case 10: /* ge: N == V -> N ^ V == 0 */
        tmp = load_cpu_field(VF);
        tmp2 = load_cpu_field(NF);
        tcg_gen_xor_i32(tmp, tmp, tmp2);
        tcg_temp_free_i32(tmp2);
        tcg_gen_brcondi_i32(TCG_COND_GE, tmp, 0, label);
        break;
    case 11: /* lt: N != V -> N ^ V != 0 */
        tmp = load_cpu_field(VF);
        tmp2 = load_cpu_field(NF);
        tcg_gen_xor_i32(tmp, tmp, tmp2);
        tcg_temp_free_i32(tmp2);
        tcg_gen_brcondi_i32(TCG_COND_LT, tmp, 0, label);
        break;
    case 12: /* gt: !Z && N == V */
        inv = gen_new_label();
        tmp = load_cpu_field(ZF);
        tcg_gen_brcondi_i32(TCG_COND_EQ, tmp, 0, inv);
        tcg_temp_free_i32(tmp);
        tmp = load_cpu_field(VF);
        tmp2 = load_cpu_field(NF);
        tcg_gen_xor_i32(tmp, tmp, tmp2);
        tcg_temp_free_i32(tmp2);
        tcg_gen_brcondi_i32(TCG_COND_GE, tmp, 0, label);
        gen_set_label(inv);
        break;
    case 13: /* le: Z || N != V */
        tmp = load_cpu_field(ZF);
        tcg_gen_brcondi_i32(TCG_COND_EQ, tmp, 0, label);
        tcg_temp_free_i32(tmp);
        tmp = load_cpu_field(VF);
        tmp2 = load_cpu_field(NF);
        tcg_gen_xor_i32(tmp, tmp, tmp2);
        tcg_temp_free_i32(tmp2);
        tcg_gen_brcondi_i32(TCG_COND_LT, tmp, 0, label);
        break;
    default:
        fprintf(stderr, "Bad condition code 0x%x\n", cc);
        abort();
    }
    tcg_temp_free_i32(tmp);
}

static const uint8_t table_logic_cc[16] = {
    1, /* and */
    1, /* xor */
    0, /* sub */
    0, /* rsb */
    0, /* add */
    0, /* adc */
    0, /* sbc */
    0, /* rsc */
    1, /* andl */
    1, /* xorl */
    0, /* cmp */
    0, /* cmn */
    1, /* orr */
    1, /* mov */
    1, /* bic */
    1, /* mvn */
};

/* Set PC and Thumb state from an immediate address.  */
static inline void gen_bx_im(DisasContext *s, uint32_t addr)
{
    TCGv tmp;

    s->is_jmp = DISAS_UPDATE;
    if (s->thumb != (addr & 1)) {
        tmp = tcg_temp_new_i32();
        tcg_gen_movi_i32(tmp, addr & 1);
        tcg_gen_st_i32(tmp, cpu_env, offsetof(CPUState, thumb));
        tcg_temp_free_i32(tmp);
    }
    tcg_gen_movi_i32(cpu_R[15], addr & ~1);
}

/* Set PC and Thumb state from var.  var is marked as dead.  */
static inline void gen_bx(DisasContext *s, TCGv var)
{
    s->is_jmp = DISAS_UPDATE;
    tcg_gen_andi_i32(cpu_R[15], var, ~1);
    tcg_gen_andi_i32(var, var, 1);
    store_cpu_field(var, thumb);
}

/* Variant of store_reg which uses branch&exchange logic when storing
   to r15 in ARM architecture v7 and above. The source must be a temporary
   and will be marked as dead. */
static inline void store_reg_bx(CPUState *env, DisasContext *s,
                                int reg, TCGv var)
{
    if (reg == 15 && ENABLE_ARCH_7) {
        gen_bx(s, var);
    } else {
        store_reg(s, reg, var);
    }
}

/* Variant of store_reg which uses branch&exchange logic when storing
 * to r15 in ARM architecture v5T and above. This is used for storing
 * the results of a LDR/LDM/POP into r15, and corresponds to the cases
 * in the ARM ARM which use the LoadWritePC() pseudocode function. */
static inline void store_reg_from_load(CPUState *env, DisasContext *s,
                                int reg, TCGv var)
{
    if (reg == 15 && ENABLE_ARCH_5) {
        gen_bx(s, var);
    } else {
        store_reg(s, reg, var);
    }
}

static inline TCGv gen_ld8s(TCGv addr, int index)
{
    TCGv tmp = tcg_temp_new_i32();
    tcg_gen_qemu_ld8s(tmp, addr, index);
    return tmp;
}
static inline TCGv gen_ld8u(TCGv addr, int index)
{
    TCGv tmp = tcg_temp_new_i32();
    tcg_gen_qemu_ld8u(tmp, addr, index);
    return tmp;
}
static inline TCGv gen_ld16s(TCGv addr, int index)
{
    TCGv tmp = tcg_temp_new_i32();
    tcg_gen_qemu_ld16s(tmp, addr, index);
    return tmp;
}
static inline TCGv gen_ld16u(TCGv addr, int index)
{
    TCGv tmp = tcg_temp_new_i32();
    tcg_gen_qemu_ld16u(tmp, addr, index);
    return tmp;
}
static inline TCGv gen_ld32(TCGv addr, int index)
{
    TCGv tmp = tcg_temp_new_i32();
    tcg_gen_qemu_ld32u(tmp, addr, index);
    return tmp;
}
static inline TCGv_i64 gen_ld64(TCGv addr, int index)
{
    TCGv_i64 tmp = tcg_temp_new_i64();
    tcg_gen_qemu_ld64(tmp, addr, index);
    return tmp;
}
static inline void gen_st8(TCGv val, TCGv addr, int index)
{
    tcg_gen_qemu_st8(val, addr, index);
    tcg_temp_free_i32(val);
}
static inline void gen_st16(TCGv val, TCGv addr, int index)
{
    tcg_gen_qemu_st16(val, addr, index);
    tcg_temp_free_i32(val);
}
static inline void gen_st32(TCGv val, TCGv addr, int index)
{
    tcg_gen_qemu_st32(val, addr, index);
    tcg_temp_free_i32(val);
}
static inline void gen_st64(TCGv_i64 val, TCGv addr, int index)
{
    tcg_gen_qemu_st64(val, addr, index);
    tcg_temp_free_i64(val);
}

static inline void gen_set_pc_im(uint32_t val)
{
    tcg_gen_movi_i32(cpu_R[15], val);
}

/* Force a TB lookup after an instruction that changes the CPU state.  */
static inline void gen_lookup_tb(DisasContext *s)
{
    tcg_gen_movi_i32(cpu_R[15], s->pc & ~1);
    s->is_jmp = DISAS_UPDATE;
}

static inline void gen_add_data_offset(DisasContext *s, unsigned int insn,
                                       TCGv var)
{
    int val, rm, shift, shiftop;
    TCGv offset;

    if (!(insn & (1 << 25))) {
        /* immediate */
        val = insn & 0xfff;
        if (!(insn & (1 << 23)))
            val = -val;
        if (val != 0)
            tcg_gen_addi_i32(var, var, val);
    } else {
        /* shift/register */
        rm = (insn) & 0xf;
        shift = (insn >> 7) & 0x1f;
        shiftop = (insn >> 5) & 3;
        offset = load_reg(s, rm);
        gen_arm_shift_im(offset, shiftop, shift, 0);
        if (!(insn & (1 << 23)))
            tcg_gen_sub_i32(var, var, offset);
        else
            tcg_gen_add_i32(var, var, offset);
        tcg_temp_free_i32(offset);
    }
}

static inline void gen_add_datah_offset(DisasContext *s, unsigned int insn,
                                        int extra, TCGv var)
{
    int val, rm;
    TCGv offset;

    if (insn & (1 << 22)) {
        /* immediate */
        val = (insn & 0xf) | ((insn >> 4) & 0xf0);
        if (!(insn & (1 << 23)))
            val = -val;
        val += extra;
        if (val != 0)
            tcg_gen_addi_i32(var, var, val);
    } else {
        /* register */
        if (extra)
            tcg_gen_addi_i32(var, var, extra);
        rm = (insn) & 0xf;
        offset = load_reg(s, rm);
        if (!(insn & (1 << 23)))
            tcg_gen_sub_i32(var, var, offset);
        else
            tcg_gen_add_i32(var, var, offset);
        tcg_temp_free_i32(offset);
    }
}

#define VFP_OP2(name)                                                 \
static inline void gen_vfp_##name(int dp)                             \
{                                                                     \
    if (dp)                                                           \
        gen_helper_vfp_##name##d(cpu_F0d, cpu_F0d, cpu_F1d, cpu_env); \
    else                                                              \
        gen_helper_vfp_##name##s(cpu_F0s, cpu_F0s, cpu_F1s, cpu_env); \
}

VFP_OP2(add)
VFP_OP2(sub)
VFP_OP2(mul)
VFP_OP2(div)

#undef VFP_OP2

static inline void gen_vfp_abs(int dp)
{
    if (dp)
        gen_helper_vfp_absd(cpu_F0d, cpu_F0d);
    else
        gen_helper_vfp_abss(cpu_F0s, cpu_F0s);
}

static inline void gen_vfp_neg(int dp)
{
    if (dp)
        gen_helper_vfp_negd(cpu_F0d, cpu_F0d);
    else
        gen_helper_vfp_negs(cpu_F0s, cpu_F0s);
}

static inline void gen_vfp_sqrt(int dp)
{
    if (dp)
        gen_helper_vfp_sqrtd(cpu_F0d, cpu_F0d, cpu_env);
    else
        gen_helper_vfp_sqrts(cpu_F0s, cpu_F0s, cpu_env);
}

static inline void gen_vfp_cmp(int dp)
{
    if (dp)
        gen_helper_vfp_cmpd(cpu_F0d, cpu_F1d, cpu_env);
    else
        gen_helper_vfp_cmps(cpu_F0s, cpu_F1s, cpu_env);
}

static inline void gen_vfp_cmpe(int dp)
{
    if (dp)
        gen_helper_vfp_cmped(cpu_F0d, cpu_F1d, cpu_env);
    else
        gen_helper_vfp_cmpes(cpu_F0s, cpu_F1s, cpu_env);
}

static inline void gen_vfp_F1_ld0(int dp)
{
    if (dp)
        tcg_gen_movi_i64(cpu_F1d, 0);
    else
        tcg_gen_movi_i32(cpu_F1s, 0);
}

static inline void gen_vfp_uito(int dp)
{
    if (dp)
        gen_helper_vfp_uitod(cpu_F0d, cpu_F0s, cpu_env);
    else
        gen_helper_vfp_uitos(cpu_F0s, cpu_F0s, cpu_env);
}

static inline void gen_vfp_sito(int dp)
{
    if (dp)
        gen_helper_vfp_sitod(cpu_F0d, cpu_F0s, cpu_env);
    else
        gen_helper_vfp_sitos(cpu_F0s, cpu_F0s, cpu_env);
}

static inline void gen_vfp_toui(int dp)
{
    if (dp)
        gen_helper_vfp_touid(cpu_F0s, cpu_F0d, cpu_env);
    else
        gen_helper_vfp_touis(cpu_F0s, cpu_F0s, cpu_env);
}

static inline void gen_vfp_touiz(int dp)
{
    if (dp)
        gen_helper_vfp_touizd(cpu_F0s, cpu_F0d, cpu_env);
    else
        gen_helper_vfp_touizs(cpu_F0s, cpu_F0s, cpu_env);
}

static inline void gen_vfp_tosi(int dp)
{
    if (dp)
        gen_helper_vfp_tosid(cpu_F0s, cpu_F0d, cpu_env);
    else
        gen_helper_vfp_tosis(cpu_F0s, cpu_F0s, cpu_env);
}

static inline void gen_vfp_tosiz(int dp)
{
    if (dp)
        gen_helper_vfp_tosizd(cpu_F0s, cpu_F0d, cpu_env);
    else
        gen_helper_vfp_tosizs(cpu_F0s, cpu_F0s, cpu_env);
}

#define VFP_GEN_FIX(name) \
static inline void gen_vfp_##name(int dp, int shift) \
{ \
    TCGv tmp_shift = tcg_const_i32(shift); \
    if (dp) \
        gen_helper_vfp_##name##d(cpu_F0d, cpu_F0d, tmp_shift, cpu_env);\
    else \
        gen_helper_vfp_##name##s(cpu_F0s, cpu_F0s, tmp_shift, cpu_env);\
    tcg_temp_free_i32(tmp_shift); \
}
VFP_GEN_FIX(tosh)
VFP_GEN_FIX(tosl)
VFP_GEN_FIX(touh)
VFP_GEN_FIX(toul)
VFP_GEN_FIX(shto)
VFP_GEN_FIX(slto)
VFP_GEN_FIX(uhto)
VFP_GEN_FIX(ulto)
#undef VFP_GEN_FIX

static inline void gen_vfp_ld(DisasContext *s, int dp, TCGv addr)
{
    if (dp)
        tcg_gen_qemu_ld64(cpu_F0d, addr, IS_USER(s));
    else
        tcg_gen_qemu_ld32u(cpu_F0s, addr, IS_USER(s));
}

static inline void gen_vfp_st(DisasContext *s, int dp, TCGv addr)
{
    if (dp)
        tcg_gen_qemu_st64(cpu_F0d, addr, IS_USER(s));
    else
        tcg_gen_qemu_st32(cpu_F0s, addr, IS_USER(s));
}

static inline long
vfp_reg_offset (int dp, int reg)
{
    if (dp)
        return offsetof(CPUARMState, vfp.regs[reg]);
    else if (reg & 1) {
        return offsetof(CPUARMState, vfp.regs[reg >> 1])
          + offsetof(CPU_DoubleU, l.upper);
    } else {
        return offsetof(CPUARMState, vfp.regs[reg >> 1])
          + offsetof(CPU_DoubleU, l.lower);
    }
}

/* Return the offset of a 32-bit piece of a NEON register.
   zero is the least significant end of the register.  */
static inline long
neon_reg_offset (int reg, int n)
{
    int sreg;
    sreg = reg * 2 + n;
    return vfp_reg_offset(0, sreg);
}

static TCGv neon_load_reg(int reg, int pass)
{
    TCGv tmp = tcg_temp_new_i32();
    tcg_gen_ld_i32(tmp, cpu_env, neon_reg_offset(reg, pass));
    return tmp;
}

static void neon_store_reg(int reg, int pass, TCGv var)
{
    tcg_gen_st_i32(var, cpu_env, neon_reg_offset(reg, pass));
    tcg_temp_free_i32(var);
}

static inline void neon_load_reg64(TCGv_i64 var, int reg)
{
    tcg_gen_ld_i64(var, cpu_env, vfp_reg_offset(1, reg));
}

static inline void neon_store_reg64(TCGv_i64 var, int reg)
{
    tcg_gen_st_i64(var, cpu_env, vfp_reg_offset(1, reg));
}

#define tcg_gen_ld_f32 tcg_gen_ld_i32
#define tcg_gen_ld_f64 tcg_gen_ld_i64
#define tcg_gen_st_f32 tcg_gen_st_i32
#define tcg_gen_st_f64 tcg_gen_st_i64

static inline void gen_mov_F0_vreg(int dp, int reg)
{
    if (dp)
        tcg_gen_ld_f64(cpu_F0d, cpu_env, vfp_reg_offset(dp, reg));
    else
        tcg_gen_ld_f32(cpu_F0s, cpu_env, vfp_reg_offset(dp, reg));
}

static inline void gen_mov_F1_vreg(int dp, int reg)
{
    if (dp)
        tcg_gen_ld_f64(cpu_F1d, cpu_env, vfp_reg_offset(dp, reg));
    else
        tcg_gen_ld_f32(cpu_F1s, cpu_env, vfp_reg_offset(dp, reg));
}

static inline void gen_mov_vreg_F0(int dp, int reg)
{
    if (dp)
        tcg_gen_st_f64(cpu_F0d, cpu_env, vfp_reg_offset(dp, reg));
    else
        tcg_gen_st_f32(cpu_F0s, cpu_env, vfp_reg_offset(dp, reg));
}

#define ARM_CP_RW_BIT	(1 << 20)

static inline void iwmmxt_load_reg(TCGv_i64 var, int reg)
{
    tcg_gen_ld_i64(var, cpu_env, offsetof(CPUState, iwmmxt.regs[reg]));
}

static inline void iwmmxt_store_reg(TCGv_i64 var, int reg)
{
    tcg_gen_st_i64(var, cpu_env, offsetof(CPUState, iwmmxt.regs[reg]));
}

static inline TCGv iwmmxt_load_creg(int reg)
{
    TCGv var = tcg_temp_new_i32();
    tcg_gen_ld_i32(var, cpu_env, offsetof(CPUState, iwmmxt.cregs[reg]));
    return var;
}

static inline void iwmmxt_store_creg(int reg, TCGv var)
{
    tcg_gen_st_i32(var, cpu_env, offsetof(CPUState, iwmmxt.cregs[reg]));
    tcg_temp_free_i32(var);
}

static inline void gen_op_iwmmxt_movq_wRn_M0(int rn)
{
    iwmmxt_store_reg(cpu_M0, rn);
}

static inline void gen_op_iwmmxt_movq_M0_wRn(int rn)
{
    iwmmxt_load_reg(cpu_M0, rn);
}

static inline void gen_op_iwmmxt_orq_M0_wRn(int rn)
{
    iwmmxt_load_reg(cpu_V1, rn);
    tcg_gen_or_i64(cpu_M0, cpu_M0, cpu_V1);
}

static inline void gen_op_iwmmxt_andq_M0_wRn(int rn)
{
    iwmmxt_load_reg(cpu_V1, rn);
    tcg_gen_and_i64(cpu_M0, cpu_M0, cpu_V1);
}

static inline void gen_op_iwmmxt_xorq_M0_wRn(int rn)
{
    iwmmxt_load_reg(cpu_V1, rn);
    tcg_gen_xor_i64(cpu_M0, cpu_M0, cpu_V1);
}

#define IWMMXT_OP(name) \
static inline void gen_op_iwmmxt_##name##_M0_wRn(int rn) \
{ \
    iwmmxt_load_reg(cpu_V1, rn); \
    gen_helper_iwmmxt_##name(cpu_M0, cpu_M0, cpu_V1); \
}

#define IWMMXT_OP_SIZE(name) \
IWMMXT_OP(name##b) \
IWMMXT_OP(name##w) \
IWMMXT_OP(name##l)

#define IWMMXT_OP_1(name) \
static inline void gen_op_iwmmxt_##name##_M0(void) \
{ \
    gen_helper_iwmmxt_##name(cpu_M0, cpu_M0); \
}

IWMMXT_OP(maddsq)
IWMMXT_OP(madduq)
IWMMXT_OP(sadb)
IWMMXT_OP(sadw)
IWMMXT_OP(mulslw)
IWMMXT_OP(mulshw)
IWMMXT_OP(mululw)
IWMMXT_OP(muluhw)
IWMMXT_OP(macsw)
IWMMXT_OP(macuw)

IWMMXT_OP_SIZE(unpackl)
IWMMXT_OP_SIZE(unpackh)

IWMMXT_OP_1(unpacklub)
IWMMXT_OP_1(unpackluw)
IWMMXT_OP_1(unpacklul)
IWMMXT_OP_1(unpackhub)
IWMMXT_OP_1(unpackhuw)
IWMMXT_OP_1(unpackhul)
IWMMXT_OP_1(unpacklsb)
IWMMXT_OP_1(unpacklsw)
IWMMXT_OP_1(unpacklsl)
IWMMXT_OP_1(unpackhsb)
IWMMXT_OP_1(unpackhsw)
IWMMXT_OP_1(unpackhsl)

IWMMXT_OP_SIZE(cmpeq)
IWMMXT_OP_SIZE(cmpgtu)
IWMMXT_OP_SIZE(cmpgts)

IWMMXT_OP_SIZE(mins)
IWMMXT_OP_SIZE(minu)
IWMMXT_OP_SIZE(maxs)
IWMMXT_OP_SIZE(maxu)

IWMMXT_OP_SIZE(subn)
IWMMXT_OP_SIZE(addn)
IWMMXT_OP_SIZE(subu)
IWMMXT_OP_SIZE(addu)
IWMMXT_OP_SIZE(subs)
IWMMXT_OP_SIZE(adds)

IWMMXT_OP(avgb0)
IWMMXT_OP(avgb1)
IWMMXT_OP(avgw0)
IWMMXT_OP(avgw1)

IWMMXT_OP(msadb)

IWMMXT_OP(packuw)
IWMMXT_OP(packul)
IWMMXT_OP(packuq)
IWMMXT_OP(packsw)
IWMMXT_OP(packsl)
IWMMXT_OP(packsq)

static void gen_op_iwmmxt_set_mup(void)
{
    TCGv tmp;
    tmp = load_cpu_field(iwmmxt.cregs[ARM_IWMMXT_wCon]);
    tcg_gen_ori_i32(tmp, tmp, 2);
    store_cpu_field(tmp, iwmmxt.cregs[ARM_IWMMXT_wCon]);
}

static void gen_op_iwmmxt_set_cup(void)
{
    TCGv tmp;
    tmp = load_cpu_field(iwmmxt.cregs[ARM_IWMMXT_wCon]);
    tcg_gen_ori_i32(tmp, tmp, 1);
    store_cpu_field(tmp, iwmmxt.cregs[ARM_IWMMXT_wCon]);
}

static void gen_op_iwmmxt_setpsr_nz(void)
{
    TCGv tmp = tcg_temp_new_i32();
    gen_helper_iwmmxt_setpsr_nz(tmp, cpu_M0);
    store_cpu_field(tmp, iwmmxt.cregs[ARM_IWMMXT_wCASF]);
}

static inline void gen_op_iwmmxt_addl_M0_wRn(int rn)
{
    iwmmxt_load_reg(cpu_V1, rn);
    tcg_gen_ext32u_i64(cpu_V1, cpu_V1);
    tcg_gen_add_i64(cpu_M0, cpu_M0, cpu_V1);
}

static inline int gen_iwmmxt_address(DisasContext *s, uint32_t insn, TCGv dest)
{
    int rd;
    uint32_t offset;
    TCGv tmp;

    rd = (insn >> 16) & 0xf;
    tmp = load_reg(s, rd);

    offset = (insn & 0xff) << ((insn >> 7) & 2);
    if (insn & (1 << 24)) {
        /* Pre indexed */
        if (insn & (1 << 23))
            tcg_gen_addi_i32(tmp, tmp, offset);
        else
            tcg_gen_addi_i32(tmp, tmp, -offset);
        tcg_gen_mov_i32(dest, tmp);
        if (insn & (1 << 21))
            store_reg(s, rd, tmp);
        else
            tcg_temp_free_i32(tmp);
    } else if (insn & (1 << 21)) {
        /* Post indexed */
        tcg_gen_mov_i32(dest, tmp);
        if (insn & (1 << 23))
            tcg_gen_addi_i32(tmp, tmp, offset);
        else
            tcg_gen_addi_i32(tmp, tmp, -offset);
        store_reg(s, rd, tmp);
    } else if (!(insn & (1 << 23)))
        return 1;
    return 0;
}

static inline int gen_iwmmxt_shift(uint32_t insn, uint32_t mask, TCGv dest)
{
    int rd = (insn >> 0) & 0xf;
    TCGv tmp;

    if (insn & (1 << 8)) {
        if (rd < ARM_IWMMXT_wCGR0 || rd > ARM_IWMMXT_wCGR3) {
            return 1;
        } else {
            tmp = iwmmxt_load_creg(rd);
        }
    } else {
        tmp = tcg_temp_new_i32();
        iwmmxt_load_reg(cpu_V0, rd);
        tcg_gen_trunc_i64_i32(tmp, cpu_V0);
    }
    tcg_gen_andi_i32(tmp, tmp, mask);
    tcg_gen_mov_i32(dest, tmp);
    tcg_temp_free_i32(tmp);
    return 0;
}

/* Disassemble an iwMMXt instruction.  Returns nonzero if an error occured
   (ie. an undefined instruction).  */
static int disas_iwmmxt_insn(CPUState *env, DisasContext *s, uint32_t insn)
{
    int rd, wrd;
    int rdhi, rdlo, rd0, rd1, i;
    TCGv addr;
    TCGv tmp, tmp2, tmp3;

    if ((insn & 0x0e000e00) == 0x0c000000) {
        if ((insn & 0x0fe00ff0) == 0x0c400000) {
            wrd = insn & 0xf;
            rdlo = (insn >> 12) & 0xf;
            rdhi = (insn >> 16) & 0xf;
            if (insn & ARM_CP_RW_BIT) {			/* TMRRC */
                iwmmxt_load_reg(cpu_V0, wrd);
                tcg_gen_trunc_i64_i32(cpu_R[rdlo], cpu_V0);
                tcg_gen_shri_i64(cpu_V0, cpu_V0, 32);
                tcg_gen_trunc_i64_i32(cpu_R[rdhi], cpu_V0);
            } else {					/* TMCRR */
                tcg_gen_concat_i32_i64(cpu_V0, cpu_R[rdlo], cpu_R[rdhi]);
                iwmmxt_store_reg(cpu_V0, wrd);
                gen_op_iwmmxt_set_mup();
            }
            return 0;
        }

        wrd = (insn >> 12) & 0xf;
        addr = tcg_temp_new_i32();
        if (gen_iwmmxt_address(s, insn, addr)) {
            tcg_temp_free_i32(addr);
            return 1;
        }
        if (insn & ARM_CP_RW_BIT) {
            if ((insn >> 28) == 0xf) {			/* WLDRW wCx */
                tmp = tcg_temp_new_i32();
                tcg_gen_qemu_ld32u(tmp, addr, IS_USER(s));
                iwmmxt_store_creg(wrd, tmp);
            } else {
                i = 1;
                if (insn & (1 << 8)) {
                    if (insn & (1 << 22)) {		/* WLDRD */
                        tcg_gen_qemu_ld64(cpu_M0, addr, IS_USER(s));
                        i = 0;
                    } else {				/* WLDRW wRd */
                        tmp = gen_ld32(addr, IS_USER(s));
                    }
                } else {
                    if (insn & (1 << 22)) {		/* WLDRH */
                        tmp = gen_ld16u(addr, IS_USER(s));
                    } else {				/* WLDRB */
                        tmp = gen_ld8u(addr, IS_USER(s));
                    }
                }
                if (i) {
                    tcg_gen_extu_i32_i64(cpu_M0, tmp);
                    tcg_temp_free_i32(tmp);
                }
                gen_op_iwmmxt_movq_wRn_M0(wrd);
            }
        } else {
            if ((insn >> 28) == 0xf) {			/* WSTRW wCx */
                tmp = iwmmxt_load_creg(wrd);
                gen_st32(tmp, addr, IS_USER(s));
            } else {
                gen_op_iwmmxt_movq_M0_wRn(wrd);
                tmp = tcg_temp_new_i32();
                if (insn & (1 << 8)) {
                    if (insn & (1 << 22)) {		/* WSTRD */
                        tcg_temp_free_i32(tmp);
                        tcg_gen_qemu_st64(cpu_M0, addr, IS_USER(s));
                    } else {				/* WSTRW wRd */
                        tcg_gen_trunc_i64_i32(tmp, cpu_M0);
                        gen_st32(tmp, addr, IS_USER(s));
                    }
                } else {
                    if (insn & (1 << 22)) {		/* WSTRH */
                        tcg_gen_trunc_i64_i32(tmp, cpu_M0);
                        gen_st16(tmp, addr, IS_USER(s));
                    } else {				/* WSTRB */
                        tcg_gen_trunc_i64_i32(tmp, cpu_M0);
                        gen_st8(tmp, addr, IS_USER(s));
                    }
                }
            }
        }
        tcg_temp_free_i32(addr);
        return 0;
    }

    if ((insn & 0x0f000000) != 0x0e000000)
        return 1;

    switch (((insn >> 12) & 0xf00) | ((insn >> 4) & 0xff)) {
    case 0x000:						/* WOR */
        wrd = (insn >> 12) & 0xf;
        rd0 = (insn >> 0) & 0xf;
        rd1 = (insn >> 16) & 0xf;
        gen_op_iwmmxt_movq_M0_wRn(rd0);
        gen_op_iwmmxt_orq_M0_wRn(rd1);
        gen_op_iwmmxt_setpsr_nz();
        gen_op_iwmmxt_movq_wRn_M0(wrd);
        gen_op_iwmmxt_set_mup();
        gen_op_iwmmxt_set_cup();
        break;
    case 0x011:						/* TMCR */
        if (insn & 0xf)
            return 1;
        rd = (insn >> 12) & 0xf;
        wrd = (insn >> 16) & 0xf;
        switch (wrd) {
        case ARM_IWMMXT_wCID:
        case ARM_IWMMXT_wCASF:
            break;
        case ARM_IWMMXT_wCon:
            gen_op_iwmmxt_set_cup();
            /* Fall through.  */
        case ARM_IWMMXT_wCSSF:
            tmp = iwmmxt_load_creg(wrd);
            tmp2 = load_reg(s, rd);
            tcg_gen_andc_i32(tmp, tmp, tmp2);
            tcg_temp_free_i32(tmp2);
            iwmmxt_store_creg(wrd, tmp);
            break;
        case ARM_IWMMXT_wCGR0:
        case ARM_IWMMXT_wCGR1:
        case ARM_IWMMXT_wCGR2:
        case ARM_IWMMXT_wCGR3:
            gen_op_iwmmxt_set_cup();
            tmp = load_reg(s, rd);
            iwmmxt_store_creg(wrd, tmp);
            break;
        default:
            return 1;
        }
        break;
    case 0x100:						/* WXOR */
        wrd = (insn >> 12) & 0xf;
        rd0 = (insn >> 0) & 0xf;
        rd1 = (insn >> 16) & 0xf;
        gen_op_iwmmxt_movq_M0_wRn(rd0);
        gen_op_iwmmxt_xorq_M0_wRn(rd1);
        gen_op_iwmmxt_setpsr_nz();
        gen_op_iwmmxt_movq_wRn_M0(wrd);
        gen_op_iwmmxt_set_mup();
        gen_op_iwmmxt_set_cup();
        break;
    case 0x111:						/* TMRC */
        if (insn & 0xf)
            return 1;
        rd = (insn >> 12) & 0xf;
        wrd = (insn >> 16) & 0xf;
        tmp = iwmmxt_load_creg(wrd);
        store_reg(s, rd, tmp);
        break;
    case 0x300:						/* WANDN */
        wrd = (insn >> 12) & 0xf;
        rd0 = (insn >> 0) & 0xf;
        rd1 = (insn >> 16) & 0xf;
        gen_op_iwmmxt_movq_M0_wRn(rd0);
        tcg_gen_neg_i64(cpu_M0, cpu_M0);
        gen_op_iwmmxt_andq_M0_wRn(rd1);
        gen_op_iwmmxt_setpsr_nz();
        gen_op_iwmmxt_movq_wRn_M0(wrd);
        gen_op_iwmmxt_set_mup();
        gen_op_iwmmxt_set_cup();
        break;
    case 0x200:						/* WAND */
        wrd = (insn >> 12) & 0xf;
        rd0 = (insn >> 0) & 0xf;
        rd1 = (insn >> 16) & 0xf;
        gen_op_iwmmxt_movq_M0_wRn(rd0);
        gen_op_iwmmxt_andq_M0_wRn(rd1);
        gen_op_iwmmxt_setpsr_nz();
        gen_op_iwmmxt_movq_wRn_M0(wrd);
        gen_op_iwmmxt_set_mup();
        gen_op_iwmmxt_set_cup();
        break;
    case 0x810: case 0xa10:				/* WMADD */
        wrd = (insn >> 12) & 0xf;
        rd0 = (insn >> 0) & 0xf;
        rd1 = (insn >> 16) & 0xf;
        gen_op_iwmmxt_movq_M0_wRn(rd0);
        if (insn & (1 << 21))
            gen_op_iwmmxt_maddsq_M0_wRn(rd1);
        else
            gen_op_iwmmxt_madduq_M0_wRn(rd1);
        gen_op_iwmmxt_movq_wRn_M0(wrd);
        gen_op_iwmmxt_set_mup();
        break;
    case 0x10e: case 0x50e: case 0x90e: case 0xd0e:	/* WUNPCKIL */
        wrd = (insn >> 12) & 0xf;
        rd0 = (insn >> 16) & 0xf;
        rd1 = (insn >> 0) & 0xf;
        gen_op_iwmmxt_movq_M0_wRn(rd0);
        switch ((insn >> 22) & 3) {
        case 0:
            gen_op_iwmmxt_unpacklb_M0_wRn(rd1);
            break;
        case 1:
            gen_op_iwmmxt_unpacklw_M0_wRn(rd1);
            break;
        case 2:
            gen_op_iwmmxt_unpackll_M0_wRn(rd1);
            break;
        case 3:
            return 1;
        }
        gen_op_iwmmxt_movq_wRn_M0(wrd);
        gen_op_iwmmxt_set_mup();
        gen_op_iwmmxt_set_cup();
        break;
    case 0x10c: case 0x50c: case 0x90c: case 0xd0c:	/* WUNPCKIH */
        wrd = (insn >> 12) & 0xf;
        rd0 = (insn >> 16) & 0xf;
        rd1 = (insn >> 0) & 0xf;
        gen_op_iwmmxt_movq_M0_wRn(rd0);
        switch ((insn >> 22) & 3) {
        case 0:
            gen_op_iwmmxt_unpackhb_M0_wRn(rd1);
            break;
        case 1:
            gen_op_iwmmxt_unpackhw_M0_wRn(rd1);
            break;
        case 2:
            gen_op_iwmmxt_unpackhl_M0_wRn(rd1);
            break;
        case 3:
            return 1;
        }
        gen_op_iwmmxt_movq_wRn_M0(wrd);
        gen_op_iwmmxt_set_mup();
        gen_op_iwmmxt_set_cup();
        break;
    case 0x012: case 0x112: case 0x412: case 0x512:	/* WSAD */
        wrd = (insn >> 12) & 0xf;
        rd0 = (insn >> 16) & 0xf;
        rd1 = (insn >> 0) & 0xf;
        gen_op_iwmmxt_movq_M0_wRn(rd0);
        if (insn & (1 << 22))
            gen_op_iwmmxt_sadw_M0_wRn(rd1);
        else
            gen_op_iwmmxt_sadb_M0_wRn(rd1);
        if (!(insn & (1 << 20)))
            gen_op_iwmmxt_addl_M0_wRn(wrd);
        gen_op_iwmmxt_movq_wRn_M0(wrd);
        gen_op_iwmmxt_set_mup();
        break;
    case 0x010: case 0x110: case 0x210: case 0x310:	/* WMUL */
        wrd = (insn >> 12) & 0xf;
        rd0 = (insn >> 16) & 0xf;
        rd1 = (insn >> 0) & 0xf;
        gen_op_iwmmxt_movq_M0_wRn(rd0);
        if (insn & (1 << 21)) {
            if (insn & (1 << 20))
                gen_op_iwmmxt_mulshw_M0_wRn(rd1);
            else
                gen_op_iwmmxt_mulslw_M0_wRn(rd1);
        } else {
            if (insn & (1 << 20))
                gen_op_iwmmxt_muluhw_M0_wRn(rd1);
            else
                gen_op_iwmmxt_mululw_M0_wRn(rd1);
        }
        gen_op_iwmmxt_movq_wRn_M0(wrd);
        gen_op_iwmmxt_set_mup();
        break;
    case 0x410: case 0x510: case 0x610: case 0x710:	/* WMAC */
        wrd = (insn >> 12) & 0xf;
        rd0 = (insn >> 16) & 0xf;
        rd1 = (insn >> 0) & 0xf;
        gen_op_iwmmxt_movq_M0_wRn(rd0);
        if (insn & (1 << 21))
            gen_op_iwmmxt_macsw_M0_wRn(rd1);
        else
            gen_op_iwmmxt_macuw_M0_wRn(rd1);
        if (!(insn & (1 << 20))) {
            iwmmxt_load_reg(cpu_V1, wrd);
            tcg_gen_add_i64(cpu_M0, cpu_M0, cpu_V1);
        }
        gen_op_iwmmxt_movq_wRn_M0(wrd);
        gen_op_iwmmxt_set_mup();
        break;
    case 0x006: case 0x406: case 0x806: case 0xc06:	/* WCMPEQ */
        wrd = (insn >> 12) & 0xf;
        rd0 = (insn >> 16) & 0xf;
        rd1 = (insn >> 0) & 0xf;
        gen_op_iwmmxt_movq_M0_wRn(rd0);
        switch ((insn >> 22) & 3) {
        case 0:
            gen_op_iwmmxt_cmpeqb_M0_wRn(rd1);
            break;
        case 1:
            gen_op_iwmmxt_cmpeqw_M0_wRn(rd1);
            break;
        case 2:
            gen_op_iwmmxt_cmpeql_M0_wRn(rd1);
            break;
        case 3:
            return 1;
        }
        gen_op_iwmmxt_movq_wRn_M0(wrd);
        gen_op_iwmmxt_set_mup();
        gen_op_iwmmxt_set_cup();
        break;
    case 0x800: case 0x900: case 0xc00: case 0xd00:	/* WAVG2 */
        wrd = (insn >> 12) & 0xf;
        rd0 = (insn >> 16) & 0xf;
        rd1 = (insn >> 0) & 0xf;
        gen_op_iwmmxt_movq_M0_wRn(rd0);
        if (insn & (1 << 22)) {
            if (insn & (1 << 20))
                gen_op_iwmmxt_avgw1_M0_wRn(rd1);
            else
                gen_op_iwmmxt_avgw0_M0_wRn(rd1);
        } else {
            if (insn & (1 << 20))
                gen_op_iwmmxt_avgb1_M0_wRn(rd1);
            else
                gen_op_iwmmxt_avgb0_M0_wRn(rd1);
        }
        gen_op_iwmmxt_movq_wRn_M0(wrd);
        gen_op_iwmmxt_set_mup();
        gen_op_iwmmxt_set_cup();
        break;
    case 0x802: case 0x902: case 0xa02: case 0xb02:	/* WALIGNR */
        wrd = (insn >> 12) & 0xf;
        rd0 = (insn >> 16) & 0xf;
        rd1 = (insn >> 0) & 0xf;
        gen_op_iwmmxt_movq_M0_wRn(rd0);
        tmp = iwmmxt_load_creg(ARM_IWMMXT_wCGR0 + ((insn >> 20) & 3));
        tcg_gen_andi_i32(tmp, tmp, 7);
        iwmmxt_load_reg(cpu_V1, rd1);
        gen_helper_iwmmxt_align(cpu_M0, cpu_M0, cpu_V1, tmp);
        tcg_temp_free_i32(tmp);
        gen_op_iwmmxt_movq_wRn_M0(wrd);
        gen_op_iwmmxt_set_mup();
        break;
    case 0x601: case 0x605: case 0x609: case 0x60d:	/* TINSR */
        if (((insn >> 6) & 3) == 3)
            return 1;
        rd = (insn >> 12) & 0xf;
        wrd = (insn >> 16) & 0xf;
        tmp = load_reg(s, rd);
        gen_op_iwmmxt_movq_M0_wRn(wrd);
        switch ((insn >> 6) & 3) {
        case 0:
            tmp2 = tcg_const_i32(0xff);
            tmp3 = tcg_const_i32((insn & 7) << 3);
            break;
        case 1:
            tmp2 = tcg_const_i32(0xffff);
            tmp3 = tcg_const_i32((insn & 3) << 4);
            break;
        case 2:
            tmp2 = tcg_const_i32(0xffffffff);
            tmp3 = tcg_const_i32((insn & 1) << 5);
            break;
        default:
            TCGV_UNUSED(tmp2);
            TCGV_UNUSED(tmp3);
        }
        gen_helper_iwmmxt_insr(cpu_M0, cpu_M0, tmp, tmp2, tmp3);
        tcg_temp_free(tmp3);
        tcg_temp_free(tmp2);
        tcg_temp_free_i32(tmp);
        gen_op_iwmmxt_movq_wRn_M0(wrd);
        gen_op_iwmmxt_set_mup();
        break;
    case 0x107: case 0x507: case 0x907: case 0xd07:	/* TEXTRM */
        rd = (insn >> 12) & 0xf;
        wrd = (insn >> 16) & 0xf;
        if (rd == 15 || ((insn >> 22) & 3) == 3)
            return 1;
        gen_op_iwmmxt_movq_M0_wRn(wrd);
        tmp = tcg_temp_new_i32();
        switch ((insn >> 22) & 3) {
        case 0:
            tcg_gen_shri_i64(cpu_M0, cpu_M0, (insn & 7) << 3);
            tcg_gen_trunc_i64_i32(tmp, cpu_M0);
            if (insn & 8) {
                tcg_gen_ext8s_i32(tmp, tmp);
            } else {
                tcg_gen_andi_i32(tmp, tmp, 0xff);
            }
            break;
        case 1:
            tcg_gen_shri_i64(cpu_M0, cpu_M0, (insn & 3) << 4);
            tcg_gen_trunc_i64_i32(tmp, cpu_M0);
            if (insn & 8) {
                tcg_gen_ext16s_i32(tmp, tmp);
            } else {
                tcg_gen_andi_i32(tmp, tmp, 0xffff);
            }
            break;
        case 2:
            tcg_gen_shri_i64(cpu_M0, cpu_M0, (insn & 1) << 5);
            tcg_gen_trunc_i64_i32(tmp, cpu_M0);
            break;
        }
        store_reg(s, rd, tmp);
        break;
    case 0x117: case 0x517: case 0x917: case 0xd17:	/* TEXTRC */
        if ((insn & 0x000ff008) != 0x0003f000 || ((insn >> 22) & 3) == 3)
            return 1;
        tmp = iwmmxt_load_creg(ARM_IWMMXT_wCASF);
        switch ((insn >> 22) & 3) {
        case 0:
            tcg_gen_shri_i32(tmp, tmp, ((insn & 7) << 2) + 0);
            break;
        case 1:
            tcg_gen_shri_i32(tmp, tmp, ((insn & 3) << 3) + 4);
            break;
        case 2:
            tcg_gen_shri_i32(tmp, tmp, ((insn & 1) << 4) + 12);
            break;
        }
        tcg_gen_shli_i32(tmp, tmp, 28);
        gen_set_nzcv(tmp);
        tcg_temp_free_i32(tmp);
        break;
    case 0x401: case 0x405: case 0x409: case 0x40d:	/* TBCST */
        if (((insn >> 6) & 3) == 3)
            return 1;
        rd = (insn >> 12) & 0xf;
        wrd = (insn >> 16) & 0xf;
        tmp = load_reg(s, rd);
        switch ((insn >> 6) & 3) {
        case 0:
            gen_helper_iwmmxt_bcstb(cpu_M0, tmp);
            break;
        case 1:
            gen_helper_iwmmxt_bcstw(cpu_M0, tmp);
            break;
        case 2:
            gen_helper_iwmmxt_bcstl(cpu_M0, tmp);
            break;
        }
        tcg_temp_free_i32(tmp);
        gen_op_iwmmxt_movq_wRn_M0(wrd);
        gen_op_iwmmxt_set_mup();
        break;
    case 0x113: case 0x513: case 0x913: case 0xd13:	/* TANDC */
        if ((insn & 0x000ff00f) != 0x0003f000 || ((insn >> 22) & 3) == 3)
            return 1;
        tmp = iwmmxt_load_creg(ARM_IWMMXT_wCASF);
        tmp2 = tcg_temp_new_i32();
        tcg_gen_mov_i32(tmp2, tmp);
        switch ((insn >> 22) & 3) {
        case 0:
            for (i = 0; i < 7; i ++) {
                tcg_gen_shli_i32(tmp2, tmp2, 4);
                tcg_gen_and_i32(tmp, tmp, tmp2);
            }
            break;
        case 1:
            for (i = 0; i < 3; i ++) {
                tcg_gen_shli_i32(tmp2, tmp2, 8);
                tcg_gen_and_i32(tmp, tmp, tmp2);
            }
            break;
        case 2:
            tcg_gen_shli_i32(tmp2, tmp2, 16);
            tcg_gen_and_i32(tmp, tmp, tmp2);
            break;
        }
        gen_set_nzcv(tmp);
        tcg_temp_free_i32(tmp2);
        tcg_temp_free_i32(tmp);
        break;
    case 0x01c: case 0x41c: case 0x81c: case 0xc1c:	/* WACC */
        wrd = (insn >> 12) & 0xf;
        rd0 = (insn >> 16) & 0xf;
        gen_op_iwmmxt_movq_M0_wRn(rd0);
        switch ((insn >> 22) & 3) {
        case 0:
            gen_helper_iwmmxt_addcb(cpu_M0, cpu_M0);
            break;
        case 1:
            gen_helper_iwmmxt_addcw(cpu_M0, cpu_M0);
            break;
        case 2:
            gen_helper_iwmmxt_addcl(cpu_M0, cpu_M0);
            break;
        case 3:
            return 1;
        }
        gen_op_iwmmxt_movq_wRn_M0(wrd);
        gen_op_iwmmxt_set_mup();
        break;
    case 0x115: case 0x515: case 0x915: case 0xd15:	/* TORC */
        if ((insn & 0x000ff00f) != 0x0003f000 || ((insn >> 22) & 3) == 3)
            return 1;
        tmp = iwmmxt_load_creg(ARM_IWMMXT_wCASF);
        tmp2 = tcg_temp_new_i32();
        tcg_gen_mov_i32(tmp2, tmp);
        switch ((insn >> 22) & 3) {
        case 0:
            for (i = 0; i < 7; i ++) {
                tcg_gen_shli_i32(tmp2, tmp2, 4);
                tcg_gen_or_i32(tmp, tmp, tmp2);
            }
            break;
        case 1:
            for (i = 0; i < 3; i ++) {
                tcg_gen_shli_i32(tmp2, tmp2, 8);
                tcg_gen_or_i32(tmp, tmp, tmp2);
            }
            break;
        case 2:
            tcg_gen_shli_i32(tmp2, tmp2, 16);
            tcg_gen_or_i32(tmp, tmp, tmp2);
            break;
        }
        gen_set_nzcv(tmp);
        tcg_temp_free_i32(tmp2);
        tcg_temp_free_i32(tmp);
        break;
    case 0x103: case 0x503: case 0x903: case 0xd03:	/* TMOVMSK */
        rd = (insn >> 12) & 0xf;
        rd0 = (insn >> 16) & 0xf;
        if ((insn & 0xf) != 0 || ((insn >> 22) & 3) == 3)
            return 1;
        gen_op_iwmmxt_movq_M0_wRn(rd0);
        tmp = tcg_temp_new_i32();
        switch ((insn >> 22) & 3) {
        case 0:
            gen_helper_iwmmxt_msbb(tmp, cpu_M0);
            break;
        case 1:
            gen_helper_iwmmxt_msbw(tmp, cpu_M0);
            break;
        case 2:
            gen_helper_iwmmxt_msbl(tmp, cpu_M0);
            break;
        }
        store_reg(s, rd, tmp);
        break;
    case 0x106: case 0x306: case 0x506: case 0x706:	/* WCMPGT */
    case 0x906: case 0xb06: case 0xd06: case 0xf06:
        wrd = (insn >> 12) & 0xf;
        rd0 = (insn >> 16) & 0xf;
        rd1 = (insn >> 0) & 0xf;
        gen_op_iwmmxt_movq_M0_wRn(rd0);
        switch ((insn >> 22) & 3) {
        case 0:
            if (insn & (1 << 21))
                gen_op_iwmmxt_cmpgtsb_M0_wRn(rd1);
            else
                gen_op_iwmmxt_cmpgtub_M0_wRn(rd1);
            break;
        case 1:
            if (insn & (1 << 21))
                gen_op_iwmmxt_cmpgtsw_M0_wRn(rd1);
            else
                gen_op_iwmmxt_cmpgtuw_M0_wRn(rd1);
            break;
        case 2:
            if (insn & (1 << 21))
                gen_op_iwmmxt_cmpgtsl_M0_wRn(rd1);
            else
                gen_op_iwmmxt_cmpgtul_M0_wRn(rd1);
            break;
        case 3:
            return 1;
        }
        gen_op_iwmmxt_movq_wRn_M0(wrd);
        gen_op_iwmmxt_set_mup();
        gen_op_iwmmxt_set_cup();
        break;
    case 0x00e: case 0x20e: case 0x40e: case 0x60e:	/* WUNPCKEL */
    case 0x80e: case 0xa0e: case 0xc0e: case 0xe0e:
        wrd = (insn >> 12) & 0xf;
        rd0 = (insn >> 16) & 0xf;
        gen_op_iwmmxt_movq_M0_wRn(rd0);
        switch ((insn >> 22) & 3) {
        case 0:
            if (insn & (1 << 21))
                gen_op_iwmmxt_unpacklsb_M0();
            else
                gen_op_iwmmxt_unpacklub_M0();
            break;
        case 1:
            if (insn & (1 << 21))
                gen_op_iwmmxt_unpacklsw_M0();
            else
                gen_op_iwmmxt_unpackluw_M0();
            break;
        case 2:
            if (insn & (1 << 21))
                gen_op_iwmmxt_unpacklsl_M0();
            else
                gen_op_iwmmxt_unpacklul_M0();
            break;
        case 3:
            return 1;
        }
        gen_op_iwmmxt_movq_wRn_M0(wrd);
        gen_op_iwmmxt_set_mup();
        gen_op_iwmmxt_set_cup();
        break;
    case 0x00c: case 0x20c: case 0x40c: case 0x60c:	/* WUNPCKEH */
    case 0x80c: case 0xa0c: case 0xc0c: case 0xe0c:
        wrd = (insn >> 12) & 0xf;
        rd0 = (insn >> 16) & 0xf;
        gen_op_iwmmxt_movq_M0_wRn(rd0);
        switch ((insn >> 22) & 3) {
        case 0:
            if (insn & (1 << 21))
                gen_op_iwmmxt_unpackhsb_M0();
            else
                gen_op_iwmmxt_unpackhub_M0();
            break;
        case 1:
            if (insn & (1 << 21))
                gen_op_iwmmxt_unpackhsw_M0();
            else
                gen_op_iwmmxt_unpackhuw_M0();
            break;
        case 2:
            if (insn & (1 << 21))
                gen_op_iwmmxt_unpackhsl_M0();
            else
                gen_op_iwmmxt_unpackhul_M0();
            break;
        case 3:
            return 1;
        }
        gen_op_iwmmxt_movq_wRn_M0(wrd);
        gen_op_iwmmxt_set_mup();
        gen_op_iwmmxt_set_cup();
        break;
    case 0x204: case 0x604: case 0xa04: case 0xe04:	/* WSRL */
    case 0x214: case 0x614: case 0xa14: case 0xe14:
        if (((insn >> 22) & 3) == 0)
            return 1;
        wrd = (insn >> 12) & 0xf;
        rd0 = (insn >> 16) & 0xf;
        gen_op_iwmmxt_movq_M0_wRn(rd0);
        tmp = tcg_temp_new_i32();
        if (gen_iwmmxt_shift(insn, 0xff, tmp)) {
            tcg_temp_free_i32(tmp);
            return 1;
        }
        switch ((insn >> 22) & 3) {
        case 1:
            gen_helper_iwmmxt_srlw(cpu_M0, cpu_M0, tmp);
            break;
        case 2:
            gen_helper_iwmmxt_srll(cpu_M0, cpu_M0, tmp);
            break;
        case 3:
            gen_helper_iwmmxt_srlq(cpu_M0, cpu_M0, tmp);
            break;
        }
        tcg_temp_free_i32(tmp);
        gen_op_iwmmxt_movq_wRn_M0(wrd);
        gen_op_iwmmxt_set_mup();
        gen_op_iwmmxt_set_cup();
        break;
    case 0x004: case 0x404: case 0x804: case 0xc04:	/* WSRA */
    case 0x014: case 0x414: case 0x814: case 0xc14:
        if (((insn >> 22) & 3) == 0)
            return 1;
        wrd = (insn >> 12) & 0xf;
        rd0 = (insn >> 16) & 0xf;
        gen_op_iwmmxt_movq_M0_wRn(rd0);
        tmp = tcg_temp_new_i32();
        if (gen_iwmmxt_shift(insn, 0xff, tmp)) {
            tcg_temp_free_i32(tmp);
            return 1;
        }
        switch ((insn >> 22) & 3) {
        case 1:
            gen_helper_iwmmxt_sraw(cpu_M0, cpu_M0, tmp);
            break;
        case 2:
            gen_helper_iwmmxt_sral(cpu_M0, cpu_M0, tmp);
            break;
        case 3:
            gen_helper_iwmmxt_sraq(cpu_M0, cpu_M0, tmp);
            break;
        }
        tcg_temp_free_i32(tmp);
        gen_op_iwmmxt_movq_wRn_M0(wrd);
        gen_op_iwmmxt_set_mup();
        gen_op_iwmmxt_set_cup();
        break;
    case 0x104: case 0x504: case 0x904: case 0xd04:	/* WSLL */
    case 0x114: case 0x514: case 0x914: case 0xd14:
        if (((insn >> 22) & 3) == 0)
            return 1;
        wrd = (insn >> 12) & 0xf;
        rd0 = (insn >> 16) & 0xf;
        gen_op_iwmmxt_movq_M0_wRn(rd0);
        tmp = tcg_temp_new_i32();
        if (gen_iwmmxt_shift(insn, 0xff, tmp)) {
            tcg_temp_free_i32(tmp);
            return 1;
        }
        switch ((insn >> 22) & 3) {
        case 1:
            gen_helper_iwmmxt_sllw(cpu_M0, cpu_M0, tmp);
            break;
        case 2:
            gen_helper_iwmmxt_slll(cpu_M0, cpu_M0, tmp);
            break;
        case 3:
            gen_helper_iwmmxt_sllq(cpu_M0, cpu_M0, tmp);
            break;
        }
        tcg_temp_free_i32(tmp);
        gen_op_iwmmxt_movq_wRn_M0(wrd);
        gen_op_iwmmxt_set_mup();
        gen_op_iwmmxt_set_cup();
        break;
    case 0x304: case 0x704: case 0xb04: case 0xf04:	/* WROR */
    case 0x314: case 0x714: case 0xb14: case 0xf14:
        if (((insn >> 22) & 3) == 0)
            return 1;
        wrd = (insn >> 12) & 0xf;
        rd0 = (insn >> 16) & 0xf;
        gen_op_iwmmxt_movq_M0_wRn(rd0);
        tmp = tcg_temp_new_i32();
        switch ((insn >> 22) & 3) {
        case 1:
            if (gen_iwmmxt_shift(insn, 0xf, tmp)) {
                tcg_temp_free_i32(tmp);
                return 1;
            }
            gen_helper_iwmmxt_rorw(cpu_M0, cpu_M0, tmp);
            break;
        case 2:
            if (gen_iwmmxt_shift(insn, 0x1f, tmp)) {
                tcg_temp_free_i32(tmp);
                return 1;
            }
            gen_helper_iwmmxt_rorl(cpu_M0, cpu_M0, tmp);
            break;
        case 3:
            if (gen_iwmmxt_shift(insn, 0x3f, tmp)) {
                tcg_temp_free_i32(tmp);
                return 1;
            }
            gen_helper_iwmmxt_rorq(cpu_M0, cpu_M0, tmp);
            break;
        }
        tcg_temp_free_i32(tmp);
        gen_op_iwmmxt_movq_wRn_M0(wrd);
        gen_op_iwmmxt_set_mup();
        gen_op_iwmmxt_set_cup();
        break;
    case 0x116: case 0x316: case 0x516: case 0x716:	/* WMIN */
    case 0x916: case 0xb16: case 0xd16: case 0xf16:
        wrd = (insn >> 12) & 0xf;
        rd0 = (insn >> 16) & 0xf;
        rd1 = (insn >> 0) & 0xf;
        gen_op_iwmmxt_movq_M0_wRn(rd0);
        switch ((insn >> 22) & 3) {
        case 0:
            if (insn & (1 << 21))
                gen_op_iwmmxt_minsb_M0_wRn(rd1);
            else
                gen_op_iwmmxt_minub_M0_wRn(rd1);
            break;
        case 1:
            if (insn & (1 << 21))
                gen_op_iwmmxt_minsw_M0_wRn(rd1);
            else
                gen_op_iwmmxt_minuw_M0_wRn(rd1);
            break;
        case 2:
            if (insn & (1 << 21))
                gen_op_iwmmxt_minsl_M0_wRn(rd1);
            else
                gen_op_iwmmxt_minul_M0_wRn(rd1);
            break;
        case 3:
            return 1;
        }
        gen_op_iwmmxt_movq_wRn_M0(wrd);
        gen_op_iwmmxt_set_mup();
        break;
    case 0x016: case 0x216: case 0x416: case 0x616:	/* WMAX */
    case 0x816: case 0xa16: case 0xc16: case 0xe16:
        wrd = (insn >> 12) & 0xf;
        rd0 = (insn >> 16) & 0xf;
        rd1 = (insn >> 0) & 0xf;
        gen_op_iwmmxt_movq_M0_wRn(rd0);
        switch ((insn >> 22) & 3) {
        case 0:
            if (insn & (1 << 21))
                gen_op_iwmmxt_maxsb_M0_wRn(rd1);
            else
                gen_op_iwmmxt_maxub_M0_wRn(rd1);
            break;
        case 1:
            if (insn & (1 << 21))
                gen_op_iwmmxt_maxsw_M0_wRn(rd1);
            else
                gen_op_iwmmxt_maxuw_M0_wRn(rd1);
            break;
        case 2:
            if (insn & (1 << 21))
                gen_op_iwmmxt_maxsl_M0_wRn(rd1);
            else
                gen_op_iwmmxt_maxul_M0_wRn(rd1);
            break;
        case 3:
            return 1;
        }
        gen_op_iwmmxt_movq_wRn_M0(wrd);
        gen_op_iwmmxt_set_mup();
        break;
    case 0x002: case 0x102: case 0x202: case 0x302:	/* WALIGNI */
    case 0x402: case 0x502: case 0x602: case 0x702:
        wrd = (insn >> 12) & 0xf;
        rd0 = (insn >> 16) & 0xf;
        rd1 = (insn >> 0) & 0xf;
        gen_op_iwmmxt_movq_M0_wRn(rd0);
        tmp = tcg_const_i32((insn >> 20) & 3);
        iwmmxt_load_reg(cpu_V1, rd1);
        gen_helper_iwmmxt_align(cpu_M0, cpu_M0, cpu_V1, tmp);
        tcg_temp_free(tmp);
        gen_op_iwmmxt_movq_wRn_M0(wrd);
        gen_op_iwmmxt_set_mup();
        break;
    case 0x01a: case 0x11a: case 0x21a: case 0x31a:	/* WSUB */
    case 0x41a: case 0x51a: case 0x61a: case 0x71a:
    case 0x81a: case 0x91a: case 0xa1a: case 0xb1a:
    case 0xc1a: case 0xd1a: case 0xe1a: case 0xf1a:
        wrd = (insn >> 12) & 0xf;
        rd0 = (insn >> 16) & 0xf;
        rd1 = (insn >> 0) & 0xf;
        gen_op_iwmmxt_movq_M0_wRn(rd0);
        switch ((insn >> 20) & 0xf) {
        case 0x0:
            gen_op_iwmmxt_subnb_M0_wRn(rd1);
            break;
        case 0x1:
            gen_op_iwmmxt_subub_M0_wRn(rd1);
            break;
        case 0x3:
            gen_op_iwmmxt_subsb_M0_wRn(rd1);
            break;
        case 0x4:
            gen_op_iwmmxt_subnw_M0_wRn(rd1);
            break;
        case 0x5:
            gen_op_iwmmxt_subuw_M0_wRn(rd1);
            break;
        case 0x7:
            gen_op_iwmmxt_subsw_M0_wRn(rd1);
            break;
        case 0x8:
            gen_op_iwmmxt_subnl_M0_wRn(rd1);
            break;
        case 0x9:
            gen_op_iwmmxt_subul_M0_wRn(rd1);
            break;
        case 0xb:
            gen_op_iwmmxt_subsl_M0_wRn(rd1);
            break;
        default:
            return 1;
        }
        gen_op_iwmmxt_movq_wRn_M0(wrd);
        gen_op_iwmmxt_set_mup();
        gen_op_iwmmxt_set_cup();
        break;
    case 0x01e: case 0x11e: case 0x21e: case 0x31e:	/* WSHUFH */
    case 0x41e: case 0x51e: case 0x61e: case 0x71e:
    case 0x81e: case 0x91e: case 0xa1e: case 0xb1e:
    case 0xc1e: case 0xd1e: case 0xe1e: case 0xf1e:
        wrd = (insn >> 12) & 0xf;
        rd0 = (insn >> 16) & 0xf;
        gen_op_iwmmxt_movq_M0_wRn(rd0);
        tmp = tcg_const_i32(((insn >> 16) & 0xf0) | (insn & 0x0f));
        gen_helper_iwmmxt_shufh(cpu_M0, cpu_M0, tmp);
        tcg_temp_free(tmp);
        gen_op_iwmmxt_movq_wRn_M0(wrd);
        gen_op_iwmmxt_set_mup();
        gen_op_iwmmxt_set_cup();
        break;
    case 0x018: case 0x118: case 0x218: case 0x318:	/* WADD */
    case 0x418: case 0x518: case 0x618: case 0x718:
    case 0x818: case 0x918: case 0xa18: case 0xb18:
    case 0xc18: case 0xd18: case 0xe18: case 0xf18:
        wrd = (insn >> 12) & 0xf;
        rd0 = (insn >> 16) & 0xf;
        rd1 = (insn >> 0) & 0xf;
        gen_op_iwmmxt_movq_M0_wRn(rd0);
        switch ((insn >> 20) & 0xf) {
        case 0x0:
            gen_op_iwmmxt_addnb_M0_wRn(rd1);
            break;
        case 0x1:
            gen_op_iwmmxt_addub_M0_wRn(rd1);
            break;
        case 0x3:
            gen_op_iwmmxt_addsb_M0_wRn(rd1);
            break;
        case 0x4:
            gen_op_iwmmxt_addnw_M0_wRn(rd1);
            break;
        case 0x5:
            gen_op_iwmmxt_adduw_M0_wRn(rd1);
            break;
        case 0x7:
            gen_op_iwmmxt_addsw_M0_wRn(rd1);
            break;
        case 0x8:
            gen_op_iwmmxt_addnl_M0_wRn(rd1);
            break;
        case 0x9:
            gen_op_iwmmxt_addul_M0_wRn(rd1);
            break;
        case 0xb:
            gen_op_iwmmxt_addsl_M0_wRn(rd1);
            break;
        default:
            return 1;
        }
        gen_op_iwmmxt_movq_wRn_M0(wrd);
        gen_op_iwmmxt_set_mup();
        gen_op_iwmmxt_set_cup();
        break;
    case 0x008: case 0x108: case 0x208: case 0x308:	/* WPACK */
    case 0x408: case 0x508: case 0x608: case 0x708:
    case 0x808: case 0x908: case 0xa08: case 0xb08:
    case 0xc08: case 0xd08: case 0xe08: case 0xf08:
        if (!(insn & (1 << 20)) || ((insn >> 22) & 3) == 0)
            return 1;
        wrd = (insn >> 12) & 0xf;
        rd0 = (insn >> 16) & 0xf;
        rd1 = (insn >> 0) & 0xf;
        gen_op_iwmmxt_movq_M0_wRn(rd0);
        switch ((insn >> 22) & 3) {
        case 1:
            if (insn & (1 << 21))
                gen_op_iwmmxt_packsw_M0_wRn(rd1);
            else
                gen_op_iwmmxt_packuw_M0_wRn(rd1);
            break;
        case 2:
            if (insn & (1 << 21))
                gen_op_iwmmxt_packsl_M0_wRn(rd1);
            else
                gen_op_iwmmxt_packul_M0_wRn(rd1);
            break;
        case 3:
            if (insn & (1 << 21))
                gen_op_iwmmxt_packsq_M0_wRn(rd1);
            else
                gen_op_iwmmxt_packuq_M0_wRn(rd1);
            break;
        }
        gen_op_iwmmxt_movq_wRn_M0(wrd);
        gen_op_iwmmxt_set_mup();
        gen_op_iwmmxt_set_cup();
        break;
    case 0x201: case 0x203: case 0x205: case 0x207:
    case 0x209: case 0x20b: case 0x20d: case 0x20f:
    case 0x211: case 0x213: case 0x215: case 0x217:
    case 0x219: case 0x21b: case 0x21d: case 0x21f:
        wrd = (insn >> 5) & 0xf;
        rd0 = (insn >> 12) & 0xf;
        rd1 = (insn >> 0) & 0xf;
        if (rd0 == 0xf || rd1 == 0xf)
            return 1;
        gen_op_iwmmxt_movq_M0_wRn(wrd);
        tmp = load_reg(s, rd0);
        tmp2 = load_reg(s, rd1);
        switch ((insn >> 16) & 0xf) {
        case 0x0:					/* TMIA */
            gen_helper_iwmmxt_muladdsl(cpu_M0, cpu_M0, tmp, tmp2);
            break;
        case 0x8:					/* TMIAPH */
            gen_helper_iwmmxt_muladdsw(cpu_M0, cpu_M0, tmp, tmp2);
            break;
        case 0xc: case 0xd: case 0xe: case 0xf:		/* TMIAxy */
            if (insn & (1 << 16))
                tcg_gen_shri_i32(tmp, tmp, 16);
            if (insn & (1 << 17))
                tcg_gen_shri_i32(tmp2, tmp2, 16);
            gen_helper_iwmmxt_muladdswl(cpu_M0, cpu_M0, tmp, tmp2);
            break;
        default:
            tcg_temp_free_i32(tmp2);
            tcg_temp_free_i32(tmp);
            return 1;
        }
        tcg_temp_free_i32(tmp2);
        tcg_temp_free_i32(tmp);
        gen_op_iwmmxt_movq_wRn_M0(wrd);
        gen_op_iwmmxt_set_mup();
        break;
    default:
        return 1;
    }

    return 0;
}

/* Disassemble an XScale DSP instruction.  Returns nonzero if an error occured
   (ie. an undefined instruction).  */
static int disas_dsp_insn(CPUState *env, DisasContext *s, uint32_t insn)
{
    int acc, rd0, rd1, rdhi, rdlo;
    TCGv tmp, tmp2;

    if ((insn & 0x0ff00f10) == 0x0e200010) {
        /* Multiply with Internal Accumulate Format */
        rd0 = (insn >> 12) & 0xf;
        rd1 = insn & 0xf;
        acc = (insn >> 5) & 7;

        if (acc != 0)
            return 1;

        tmp = load_reg(s, rd0);
        tmp2 = load_reg(s, rd1);
        switch ((insn >> 16) & 0xf) {
        case 0x0:					/* MIA */
            gen_helper_iwmmxt_muladdsl(cpu_M0, cpu_M0, tmp, tmp2);
            break;
        case 0x8:					/* MIAPH */
            gen_helper_iwmmxt_muladdsw(cpu_M0, cpu_M0, tmp, tmp2);
            break;
        case 0xc:					/* MIABB */
        case 0xd:					/* MIABT */
        case 0xe:					/* MIATB */
        case 0xf:					/* MIATT */
            if (insn & (1 << 16))
                tcg_gen_shri_i32(tmp, tmp, 16);
            if (insn & (1 << 17))
                tcg_gen_shri_i32(tmp2, tmp2, 16);
            gen_helper_iwmmxt_muladdswl(cpu_M0, cpu_M0, tmp, tmp2);
            break;
        default:
            return 1;
        }
        tcg_temp_free_i32(tmp2);
        tcg_temp_free_i32(tmp);

        gen_op_iwmmxt_movq_wRn_M0(acc);
        return 0;
    }

    if ((insn & 0x0fe00ff8) == 0x0c400000) {
        /* Internal Accumulator Access Format */
        rdhi = (insn >> 16) & 0xf;
        rdlo = (insn >> 12) & 0xf;
        acc = insn & 7;

        if (acc != 0)
            return 1;

        if (insn & ARM_CP_RW_BIT) {			/* MRA */
            iwmmxt_load_reg(cpu_V0, acc);
            tcg_gen_trunc_i64_i32(cpu_R[rdlo], cpu_V0);
            tcg_gen_shri_i64(cpu_V0, cpu_V0, 32);
            tcg_gen_trunc_i64_i32(cpu_R[rdhi], cpu_V0);
            tcg_gen_andi_i32(cpu_R[rdhi], cpu_R[rdhi], (1 << (40 - 32)) - 1);
        } else {					/* MAR */
            tcg_gen_concat_i32_i64(cpu_V0, cpu_R[rdlo], cpu_R[rdhi]);
            iwmmxt_store_reg(cpu_V0, acc);
        }
        return 0;
    }

    return 1;
}

/* Disassemble system coprocessor instruction.  Return nonzero if
   instruction is not defined.  */
static int disas_cp_insn(CPUState *env, DisasContext *s, uint32_t insn)
{
    TCGv tmp, tmp2;
    uint32_t rd = (insn >> 12) & 0xf;
    uint32_t cp = (insn >> 8) & 0xf;
    if (IS_USER(s)) {
        return 1;
    }

    if (insn & ARM_CP_RW_BIT) {
        if (!env->cp[cp].cp_read)
            return 1;
        gen_set_pc_im(s->pc);
        tmp = tcg_temp_new_i32();
        tmp2 = tcg_const_i32(insn);
        gen_helper_get_cp(tmp, cpu_env, tmp2);
        tcg_temp_free(tmp2);
        store_reg(s, rd, tmp);
    } else {
        if (!env->cp[cp].cp_write)
            return 1;
        gen_set_pc_im(s->pc);
        tmp = load_reg(s, rd);
        tmp2 = tcg_const_i32(insn);
        gen_helper_set_cp(cpu_env, tmp2, tmp);
        tcg_temp_free(tmp2);
        tcg_temp_free_i32(tmp);
    }
    return 0;
}

static int cp15_user_ok(uint32_t insn)
{
    int cpn = (insn >> 16) & 0xf;
    int cpm = insn & 0xf;
    int op = ((insn >> 5) & 7) | ((insn >> 18) & 0x38);

    if (cpn == 13 && cpm == 0) {
        /* TLS register.  */
        if (op == 2 || (op == 3 && (insn & ARM_CP_RW_BIT)))
            return 1;
    }
    if (cpn == 7) {
        /* ISB, DSB, DMB.  */
        if ((cpm == 5 && op == 4)
                || (cpm == 10 && (op == 4 || op == 5)))
            return 1;
    }
    return 0;
}

static int cp15_tls_load_store(CPUState *env, DisasContext *s, uint32_t insn, uint32_t rd)
{
    TCGv tmp;
    int cpn = (insn >> 16) & 0xf;
    int cpm = insn & 0xf;
    int op = ((insn >> 5) & 7) | ((insn >> 18) & 0x38);

    if (!arm_feature(env, ARM_FEATURE_V6K))
        return 0;

    if (!(cpn == 13 && cpm == 0))
        return 0;

    if (insn & ARM_CP_RW_BIT) {
        switch (op) {
        case 2:
            tmp = load_cpu_field(cp15.c13_tls1);
            break;
        case 3:
            tmp = load_cpu_field(cp15.c13_tls2);
            break;
        case 4:
            tmp = load_cpu_field(cp15.c13_tls3);
            break;
        default:
            return 0;
        }
        store_reg(s, rd, tmp);

    } else {
        tmp = load_reg(s, rd);
        switch (op) {
        case 2:
            store_cpu_field(tmp, cp15.c13_tls1);
            break;
        case 3:
            store_cpu_field(tmp, cp15.c13_tls2);
            break;
        case 4:
            store_cpu_field(tmp, cp15.c13_tls3);
            break;
        default:
            tcg_temp_free_i32(tmp);
            return 0;
        }
    }
    return 1;
}

/* Disassemble system coprocessor (cp15) instruction.  Return nonzero if
   instruction is not defined.  */
static int disas_cp15_insn(CPUState *env, DisasContext *s, uint32_t insn)
{
    uint32_t rd;
    TCGv tmp, tmp2;

    /* M profile cores use memory mapped registers instead of cp15.  */
    if (arm_feature(env, ARM_FEATURE_M))
	return 1;

    if ((insn & (1 << 25)) == 0) {
        if (insn & (1 << 20)) {
            /* mrrc */
            return 1;
        }
        /* mcrr.  Used for block cache operations, so implement as no-op.  */
        return 0;
    }
    if ((insn & (1 << 4)) == 0) {
        /* cdp */
        return 1;
    }
    if (IS_USER(s) && !cp15_user_ok(insn)) {
        return 1;
    }

    /* Pre-v7 versions of the architecture implemented WFI via coprocessor
     * instructions rather than a separate instruction.
     */
    if ((insn & 0x0fff0fff) == 0x0e070f90) {
        /* 0,c7,c0,4: Standard v6 WFI (also used in some pre-v6 cores).
         * In v7, this must NOP.
         */
        if (!arm_feature(env, ARM_FEATURE_V7)) {
            /* Wait for interrupt.  */
            gen_set_pc_im(s->pc);
            s->is_jmp = DISAS_WFI;
        }
        return 0;
    }

    if ((insn & 0x0fff0fff) == 0x0e070f58) {
        /* 0,c7,c8,2: Not all pre-v6 cores implemented this WFI,
         * so this is slightly over-broad.
         */
        if (!arm_feature(env, ARM_FEATURE_V6)) {
            /* Wait for interrupt.  */
            gen_set_pc_im(s->pc);
            s->is_jmp = DISAS_WFI;
            return 0;
        }
        /* Otherwise fall through to handle via helper function.
         * In particular, on v7 and some v6 cores this is one of
         * the VA-PA registers.
         */
    }

    rd = (insn >> 12) & 0xf;

    if (cp15_tls_load_store(env, s, insn, rd))
        return 0;

    tmp2 = tcg_const_i32(insn);
    if (insn & ARM_CP_RW_BIT) {
        tmp = tcg_temp_new_i32();
        gen_helper_get_cp15(tmp, cpu_env, tmp2);
        /* If the destination register is r15 then sets condition codes.  */
        if (rd != 15)
            store_reg(s, rd, tmp);
        else
            tcg_temp_free_i32(tmp);
    } else {
        tmp = load_reg(s, rd);
        gen_helper_set_cp15(cpu_env, tmp2, tmp);
        tcg_temp_free_i32(tmp);
        /* Normally we would always end the TB here, but Linux
         * arch/arm/mach-pxa/sleep.S expects two instructions following
         * an MMU enable to execute from cache.  Imitate this behaviour.  */
        if (!arm_feature(env, ARM_FEATURE_XSCALE) ||
                (insn & 0x0fff0fff) != 0x0e010f10)
            gen_lookup_tb(s);
    }
    tcg_temp_free_i32(tmp2);
    return 0;
}

#define VFP_REG_SHR(x, n) (((n) > 0) ? (x) >> (n) : (x) << -(n))
#define VFP_SREG(insn, bigbit, smallbit) \
  ((VFP_REG_SHR(insn, bigbit - 1) & 0x1e) | (((insn) >> (smallbit)) & 1))
#define VFP_DREG(reg, insn, bigbit, smallbit) do { \
    if (arm_feature(env, ARM_FEATURE_VFP3)) { \
        reg = (((insn) >> (bigbit)) & 0x0f) \
              | (((insn) >> ((smallbit) - 4)) & 0x10); \
    } else { \
        if (insn & (1 << (smallbit))) \
            return 1; \
        reg = ((insn) >> (bigbit)) & 0x0f; \
    }} while (0)

#define VFP_SREG_D(insn) VFP_SREG(insn, 12, 22)
#define VFP_DREG_D(reg, insn) VFP_DREG(reg, insn, 12, 22)
#define VFP_SREG_N(insn) VFP_SREG(insn, 16,  7)
#define VFP_DREG_N(reg, insn) VFP_DREG(reg, insn, 16,  7)
#define VFP_SREG_M(insn) VFP_SREG(insn,  0,  5)
#define VFP_DREG_M(reg, insn) VFP_DREG(reg, insn,  0,  5)

/* Move between integer and VFP cores.  */
static TCGv gen_vfp_mrs(void)
{
    TCGv tmp = tcg_temp_new_i32();
    tcg_gen_mov_i32(tmp, cpu_F0s);
    return tmp;
}

static void gen_vfp_msr(TCGv tmp)
{
    tcg_gen_mov_i32(cpu_F0s, tmp);
    tcg_temp_free_i32(tmp);
}

static void gen_neon_dup_u8(TCGv var, int shift)
{
    TCGv tmp = tcg_temp_new_i32();
    if (shift)
        tcg_gen_shri_i32(var, var, shift);
    tcg_gen_ext8u_i32(var, var);
    tcg_gen_shli_i32(tmp, var, 8);
    tcg_gen_or_i32(var, var, tmp);
    tcg_gen_shli_i32(tmp, var, 16);
    tcg_gen_or_i32(var, var, tmp);
    tcg_temp_free_i32(tmp);
}

static void gen_neon_dup_low16(TCGv var)
{
    TCGv tmp = tcg_temp_new_i32();
    tcg_gen_ext16u_i32(var, var);
    tcg_gen_shli_i32(tmp, var, 16);
    tcg_gen_or_i32(var, var, tmp);
    tcg_temp_free_i32(tmp);
}

static void gen_neon_dup_high16(TCGv var)
{
    TCGv tmp = tcg_temp_new_i32();
    tcg_gen_andi_i32(var, var, 0xffff0000);
    tcg_gen_shri_i32(tmp, var, 16);
    tcg_gen_or_i32(var, var, tmp);
    tcg_temp_free_i32(tmp);
}

static TCGv gen_load_and_replicate(DisasContext *s, TCGv addr, int size)
{
    /* Load a single Neon element and replicate into a 32 bit TCG reg */
    TCGv tmp;
    switch (size) {
    case 0:
        tmp = gen_ld8u(addr, IS_USER(s));
        gen_neon_dup_u8(tmp, 0);
        break;
    case 1:
        tmp = gen_ld16u(addr, IS_USER(s));
        gen_neon_dup_low16(tmp);
        break;
    case 2:
        tmp = gen_ld32(addr, IS_USER(s));
        break;
    default: /* Avoid compiler warnings.  */
        abort();
    }
    return tmp;
}

/* Disassemble a VFP instruction.  Returns nonzero if an error occured
   (ie. an undefined instruction).  */
static int disas_vfp_insn(CPUState * env, DisasContext *s, uint32_t insn)
{
    uint32_t rd, rn, rm, op, i, n, offset, delta_d, delta_m, bank_mask;
    int dp, veclen;
    TCGv addr;
    TCGv tmp;
    TCGv tmp2;

    if (!arm_feature(env, ARM_FEATURE_VFP))
        return 1;

    if (!s->vfp_enabled) {
        /* VFP disabled.  Only allow fmxr/fmrx to/from some control regs.  */
        if ((insn & 0x0fe00fff) != 0x0ee00a10)
            return 1;
        rn = (insn >> 16) & 0xf;
        if (rn != ARM_VFP_FPSID && rn != ARM_VFP_FPEXC
            && rn != ARM_VFP_MVFR1 && rn != ARM_VFP_MVFR0)
            return 1;
    }
    dp = ((insn & 0xf00) == 0xb00);
    switch ((insn >> 24) & 0xf) {
    case 0xe:
        if (insn & (1 << 4)) {
            /* single register transfer */
            rd = (insn >> 12) & 0xf;
            if (dp) {
                int size;
                int pass;

                VFP_DREG_N(rn, insn);
                if (insn & 0xf)
                    return 1;
                if (insn & 0x00c00060
                    && !arm_feature(env, ARM_FEATURE_NEON))
                    return 1;

                pass = (insn >> 21) & 1;
                if (insn & (1 << 22)) {
                    size = 0;
                    offset = ((insn >> 5) & 3) * 8;
                } else if (insn & (1 << 5)) {
                    size = 1;
                    offset = (insn & (1 << 6)) ? 16 : 0;
                } else {
                    size = 2;
                    offset = 0;
                }
                if (insn & ARM_CP_RW_BIT) {
                    /* vfp->arm */
                    tmp = neon_load_reg(rn, pass);
                    switch (size) {
                    case 0:
                        if (offset)
                            tcg_gen_shri_i32(tmp, tmp, offset);
                        if (insn & (1 << 23))
                            gen_uxtb(tmp);
                        else
                            gen_sxtb(tmp);
                        break;
                    case 1:
                        if (insn & (1 << 23)) {
                            if (offset) {
                                tcg_gen_shri_i32(tmp, tmp, 16);
                            } else {
                                gen_uxth(tmp);
                            }
                        } else {
                            if (offset) {
                                tcg_gen_sari_i32(tmp, tmp, 16);
                            } else {
                                gen_sxth(tmp);
                            }
                        }
                        break;
                    case 2:
                        break;
                    }
                    store_reg(s, rd, tmp);
                } else {
                    /* arm->vfp */
                    tmp = load_reg(s, rd);
                    if (insn & (1 << 23)) {
                        /* VDUP */
                        if (size == 0) {
                            gen_neon_dup_u8(tmp, 0);
                        } else if (size == 1) {
                            gen_neon_dup_low16(tmp);
                        }
                        for (n = 0; n <= pass * 2; n++) {
                            tmp2 = tcg_temp_new_i32();
                            tcg_gen_mov_i32(tmp2, tmp);
                            neon_store_reg(rn, n, tmp2);
                        }
                        neon_store_reg(rn, n, tmp);
                    } else {
                        /* VMOV */
                        switch (size) {
                        case 0:
                            tmp2 = neon_load_reg(rn, pass);
                            gen_bfi(tmp, tmp2, tmp, offset, 0xff);
                            tcg_temp_free_i32(tmp2);
                            break;
                        case 1:
                            tmp2 = neon_load_reg(rn, pass);
                            gen_bfi(tmp, tmp2, tmp, offset, 0xffff);
                            tcg_temp_free_i32(tmp2);
                            break;
                        case 2:
                            break;
                        }
                        neon_store_reg(rn, pass, tmp);
                    }
                }
            } else { /* !dp */
                if ((insn & 0x6f) != 0x00)
                    return 1;
                rn = VFP_SREG_N(insn);
                if (insn & ARM_CP_RW_BIT) {
                    /* vfp->arm */
                    if (insn & (1 << 21)) {
                        /* system register */
                        rn >>= 1;

                        switch (rn) {
                        case ARM_VFP_FPSID:
                            /* VFP2 allows access to FSID from userspace.
                               VFP3 restricts all id registers to privileged
                               accesses.  */
                            if (IS_USER(s)
                                && arm_feature(env, ARM_FEATURE_VFP3))
                                return 1;
                            tmp = load_cpu_field(vfp.xregs[rn]);
                            break;
                        case ARM_VFP_FPEXC:
                            if (IS_USER(s))
                                return 1;
                            tmp = load_cpu_field(vfp.xregs[rn]);
                            break;
                        case ARM_VFP_FPINST:
                        case ARM_VFP_FPINST2:
                            /* Not present in VFP3.  */
                            if (IS_USER(s)
                                || arm_feature(env, ARM_FEATURE_VFP3))
                                return 1;
                            tmp = load_cpu_field(vfp.xregs[rn]);
                            break;
                        case ARM_VFP_FPSCR:
                            if (rd == 15) {
                                tmp = load_cpu_field(vfp.xregs[ARM_VFP_FPSCR]);
                                tcg_gen_andi_i32(tmp, tmp, 0xf0000000);
                            } else {
                                tmp = tcg_temp_new_i32();
                                gen_helper_vfp_get_fpscr(tmp, cpu_env);
                            }
                            break;
                        case ARM_VFP_MVFR0:
                        case ARM_VFP_MVFR1:
                            if (IS_USER(s)
                                || !arm_feature(env, ARM_FEATURE_VFP3))
                                return 1;
                            tmp = load_cpu_field(vfp.xregs[rn]);
                            break;
                        default:
                            return 1;
                        }
                    } else {
                        gen_mov_F0_vreg(0, rn);
                        tmp = gen_vfp_mrs();
                    }
                    if (rd == 15) {
                        /* Set the 4 flag bits in the CPSR.  */
                        gen_set_nzcv(tmp);
                        tcg_temp_free_i32(tmp);
                    } else {
                        store_reg(s, rd, tmp);
                    }
                } else {
                    /* arm->vfp */
                    tmp = load_reg(s, rd);
                    if (insn & (1 << 21)) {
                        rn >>= 1;
                        /* system register */
                        switch (rn) {
                        case ARM_VFP_FPSID:
                        case ARM_VFP_MVFR0:
                        case ARM_VFP_MVFR1:
                            /* Writes are ignored.  */
                            break;
                        case ARM_VFP_FPSCR:
                            gen_helper_vfp_set_fpscr(cpu_env, tmp);
                            tcg_temp_free_i32(tmp);
                            gen_lookup_tb(s);
                            break;
                        case ARM_VFP_FPEXC:
                            if (IS_USER(s))
                                return 1;
                            /* TODO: VFP subarchitecture support.
                             * For now, keep the EN bit only */
                            tcg_gen_andi_i32(tmp, tmp, 1 << 30);
                            store_cpu_field(tmp, vfp.xregs[rn]);
                            gen_lookup_tb(s);
                            break;
                        case ARM_VFP_FPINST:
                        case ARM_VFP_FPINST2:
                            store_cpu_field(tmp, vfp.xregs[rn]);
                            break;
                        default:
                            return 1;
                        }
                    } else {
                        gen_vfp_msr(tmp);
                        gen_mov_vreg_F0(0, rn);
                    }
                }
            }
        } else {
            /* data processing */
            /* The opcode is in bits 23, 21, 20 and 6.  */
            op = ((insn >> 20) & 8) | ((insn >> 19) & 6) | ((insn >> 6) & 1);
            if (dp) {
                if (op == 15) {
                    /* rn is opcode */
                    rn = ((insn >> 15) & 0x1e) | ((insn >> 7) & 1);
                } else {
                    /* rn is register number */
                    VFP_DREG_N(rn, insn);
                }

                if (op == 15 && (rn == 15 || ((rn & 0x1c) == 0x18))) {
                    /* Integer or single precision destination.  */
                    rd = VFP_SREG_D(insn);
                } else {
                    VFP_DREG_D(rd, insn);
                }
                if (op == 15 &&
                    (((rn & 0x1c) == 0x10) || ((rn & 0x14) == 0x14))) {
                    /* VCVT from int is always from S reg regardless of dp bit.
                     * VCVT with immediate frac_bits has same format as SREG_M
                     */
                    rm = VFP_SREG_M(insn);
                } else {
                    VFP_DREG_M(rm, insn);
                }
            } else {
                rn = VFP_SREG_N(insn);
                if (op == 15 && rn == 15) {
                    /* Double precision destination.  */
                    VFP_DREG_D(rd, insn);
                } else {
                    rd = VFP_SREG_D(insn);
                }
                /* NB that we implicitly rely on the encoding for the frac_bits
                 * in VCVT of fixed to float being the same as that of an SREG_M
                 */
                rm = VFP_SREG_M(insn);
            }

            veclen = s->vec_len;
            if (op == 15 && rn > 3)
                veclen = 0;

            /* Shut up compiler warnings.  */
            delta_m = 0;
            delta_d = 0;
            bank_mask = 0;

            if (veclen > 0) {
                if (dp)
                    bank_mask = 0xc;
                else
                    bank_mask = 0x18;

                /* Figure out what type of vector operation this is.  */
                if ((rd & bank_mask) == 0) {
                    /* scalar */
                    veclen = 0;
                } else {
                    if (dp)
                        delta_d = (s->vec_stride >> 1) + 1;
                    else
                        delta_d = s->vec_stride + 1;

                    if ((rm & bank_mask) == 0) {
                        /* mixed scalar/vector */
                        delta_m = 0;
                    } else {
                        /* vector */
                        delta_m = delta_d;
                    }
                }
            }

            /* Load the initial operands.  */
            if (op == 15) {
                switch (rn) {
                case 16:
                case 17:
                    /* Integer source */
                    gen_mov_F0_vreg(0, rm);
                    break;
                case 8:
                case 9:
                    /* Compare */
                    gen_mov_F0_vreg(dp, rd);
                    gen_mov_F1_vreg(dp, rm);
                    break;
                case 10:
                case 11:
                    /* Compare with zero */
                    gen_mov_F0_vreg(dp, rd);
                    gen_vfp_F1_ld0(dp);
                    break;
                case 20:
                case 21:
                case 22:
                case 23:
                case 28:
                case 29:
                case 30:
                case 31:
                    /* Source and destination the same.  */
                    gen_mov_F0_vreg(dp, rd);
                    break;
                default:
                    /* One source operand.  */
                    gen_mov_F0_vreg(dp, rm);
                    break;
                }
            } else {
                /* Two source operands.  */
                gen_mov_F0_vreg(dp, rn);
                gen_mov_F1_vreg(dp, rm);
            }

            for (;;) {
                /* Perform the calculation.  */
                switch (op) {
                case 0: /* mac: fd + (fn * fm) */
                    gen_vfp_mul(dp);
                    gen_mov_F1_vreg(dp, rd);
                    gen_vfp_add(dp);
                    break;
                case 1: /* nmac: fd - (fn * fm) */
                    gen_vfp_mul(dp);
                    gen_vfp_neg(dp);
                    gen_mov_F1_vreg(dp, rd);
                    gen_vfp_add(dp);
                    break;
                case 2: /* msc: -fd + (fn * fm) */
                    gen_vfp_mul(dp);
                    gen_mov_F1_vreg(dp, rd);
                    gen_vfp_sub(dp);
                    break;
                case 3: /* nmsc: -fd - (fn * fm)  */
                    gen_vfp_mul(dp);
                    gen_vfp_neg(dp);
                    gen_mov_F1_vreg(dp, rd);
                    gen_vfp_sub(dp);
                    break;
                case 4: /* mul: fn * fm */
                    gen_vfp_mul(dp);
                    break;
                case 5: /* nmul: -(fn * fm) */
                    gen_vfp_mul(dp);
                    gen_vfp_neg(dp);
                    break;
                case 6: /* add: fn + fm */
                    gen_vfp_add(dp);
                    break;
                case 7: /* sub: fn - fm */
                    gen_vfp_sub(dp);
                    break;
                case 8: /* div: fn / fm */
                    gen_vfp_div(dp);
                    break;
                case 14: /* fconst */
                    if (!arm_feature(env, ARM_FEATURE_VFP3))
                      return 1;

                    n = (insn << 12) & 0x80000000;
                    i = ((insn >> 12) & 0x70) | (insn & 0xf);
                    if (dp) {
                        if (i & 0x40)
                            i |= 0x3f80;
                        else
                            i |= 0x4000;
                        n |= i << 16;
                        tcg_gen_movi_i64(cpu_F0d, ((uint64_t)n) << 32);
                    } else {
                        if (i & 0x40)
                            i |= 0x780;
                        else
                            i |= 0x800;
                        n |= i << 19;
                        tcg_gen_movi_i32(cpu_F0s, n);
                    }
                    break;
                case 15: /* extension space */
                    switch (rn) {
                    case 0: /* cpy */
                        /* no-op */
                        break;
                    case 1: /* abs */
                        gen_vfp_abs(dp);
                        break;
                    case 2: /* neg */
                        gen_vfp_neg(dp);
                        break;
                    case 3: /* sqrt */
                        gen_vfp_sqrt(dp);
                        break;
                    case 4: /* vcvtb.f32.f16 */
                        if (!arm_feature(env, ARM_FEATURE_VFP_FP16))
                          return 1;
                        tmp = gen_vfp_mrs();
                        tcg_gen_ext16u_i32(tmp, tmp);
                        gen_helper_vfp_fcvt_f16_to_f32(cpu_F0s, tmp, cpu_env);
                        tcg_temp_free_i32(tmp);
                        break;
                    case 5: /* vcvtt.f32.f16 */
                        if (!arm_feature(env, ARM_FEATURE_VFP_FP16))
                          return 1;
                        tmp = gen_vfp_mrs();
                        tcg_gen_shri_i32(tmp, tmp, 16);
                        gen_helper_vfp_fcvt_f16_to_f32(cpu_F0s, tmp, cpu_env);
                        tcg_temp_free_i32(tmp);
                        break;
                    case 6: /* vcvtb.f16.f32 */
                        if (!arm_feature(env, ARM_FEATURE_VFP_FP16))
                          return 1;
                        tmp = tcg_temp_new_i32();
                        gen_helper_vfp_fcvt_f32_to_f16(tmp, cpu_F0s, cpu_env);
                        gen_mov_F0_vreg(0, rd);
                        tmp2 = gen_vfp_mrs();
                        tcg_gen_andi_i32(tmp2, tmp2, 0xffff0000);
                        tcg_gen_or_i32(tmp, tmp, tmp2);
                        tcg_temp_free_i32(tmp2);
                        gen_vfp_msr(tmp);
                        break;
                    case 7: /* vcvtt.f16.f32 */
                        if (!arm_feature(env, ARM_FEATURE_VFP_FP16))
                          return 1;
                        tmp = tcg_temp_new_i32();
                        gen_helper_vfp_fcvt_f32_to_f16(tmp, cpu_F0s, cpu_env);
                        tcg_gen_shli_i32(tmp, tmp, 16);
                        gen_mov_F0_vreg(0, rd);
                        tmp2 = gen_vfp_mrs();
                        tcg_gen_ext16u_i32(tmp2, tmp2);
                        tcg_gen_or_i32(tmp, tmp, tmp2);
                        tcg_temp_free_i32(tmp2);
                        gen_vfp_msr(tmp);
                        break;
                    case 8: /* cmp */
                        gen_vfp_cmp(dp);
                        break;
                    case 9: /* cmpe */
                        gen_vfp_cmpe(dp);
                        break;
                    case 10: /* cmpz */
                        gen_vfp_cmp(dp);
                        break;
                    case 11: /* cmpez */
                        gen_vfp_F1_ld0(dp);
                        gen_vfp_cmpe(dp);
                        break;
                    case 15: /* single<->double conversion */
                        if (dp)
                            gen_helper_vfp_fcvtsd(cpu_F0s, cpu_F0d, cpu_env);
                        else
                            gen_helper_vfp_fcvtds(cpu_F0d, cpu_F0s, cpu_env);
                        break;
                    case 16: /* fuito */
                        gen_vfp_uito(dp);
                        break;
                    case 17: /* fsito */
                        gen_vfp_sito(dp);
                        break;
                    case 20: /* fshto */
                        if (!arm_feature(env, ARM_FEATURE_VFP3))
                          return 1;
                        gen_vfp_shto(dp, 16 - rm);
                        break;
                    case 21: /* fslto */
                        if (!arm_feature(env, ARM_FEATURE_VFP3))
                          return 1;
                        gen_vfp_slto(dp, 32 - rm);
                        break;
                    case 22: /* fuhto */
                        if (!arm_feature(env, ARM_FEATURE_VFP3))
                          return 1;
                        gen_vfp_uhto(dp, 16 - rm);
                        break;
                    case 23: /* fulto */
                        if (!arm_feature(env, ARM_FEATURE_VFP3))
                          return 1;
                        gen_vfp_ulto(dp, 32 - rm);
                        break;
                    case 24: /* ftoui */
                        gen_vfp_toui(dp);
                        break;
                    case 25: /* ftouiz */
                        gen_vfp_touiz(dp);
                        break;
                    case 26: /* ftosi */
                        gen_vfp_tosi(dp);
                        break;
                    case 27: /* ftosiz */
                        gen_vfp_tosiz(dp);
                        break;
                    case 28: /* ftosh */
                        if (!arm_feature(env, ARM_FEATURE_VFP3))
                          return 1;
                        gen_vfp_tosh(dp, 16 - rm);
                        break;
                    case 29: /* ftosl */
                        if (!arm_feature(env, ARM_FEATURE_VFP3))
                          return 1;
                        gen_vfp_tosl(dp, 32 - rm);
                        break;
                    case 30: /* ftouh */
                        if (!arm_feature(env, ARM_FEATURE_VFP3))
                          return 1;
                        gen_vfp_touh(dp, 16 - rm);
                        break;
                    case 31: /* ftoul */
                        if (!arm_feature(env, ARM_FEATURE_VFP3))
                          return 1;
                        gen_vfp_toul(dp, 32 - rm);
                        break;
                    default: /* undefined */
                        printf ("rn:%d\n", rn);
                        return 1;
                    }
                    break;
                default: /* undefined */
                    printf ("op:%d\n", op);
                    return 1;
                }

                /* Write back the result.  */
                if (op == 15 && (rn >= 8 && rn <= 11))
                    ; /* Comparison, do nothing.  */
                else if (op == 15 && dp && ((rn & 0x1c) == 0x18))
                    /* VCVT double to int: always integer result. */
                    gen_mov_vreg_F0(0, rd);
                else if (op == 15 && rn == 15)
                    /* conversion */
                    gen_mov_vreg_F0(!dp, rd);
                else
                    gen_mov_vreg_F0(dp, rd);

                /* break out of the loop if we have finished  */
                if (veclen == 0)
                    break;

                if (op == 15 && delta_m == 0) {
                    /* single source one-many */
                    while (veclen--) {
                        rd = ((rd + delta_d) & (bank_mask - 1))
                             | (rd & bank_mask);
                        gen_mov_vreg_F0(dp, rd);
                    }
                    break;
                }
                /* Setup the next operands.  */
                veclen--;
                rd = ((rd + delta_d) & (bank_mask - 1))
                     | (rd & bank_mask);

                if (op == 15) {
                    /* One source operand.  */
                    rm = ((rm + delta_m) & (bank_mask - 1))
                         | (rm & bank_mask);
                    gen_mov_F0_vreg(dp, rm);
                } else {
                    /* Two source operands.  */
                    rn = ((rn + delta_d) & (bank_mask - 1))
                         | (rn & bank_mask);
                    gen_mov_F0_vreg(dp, rn);
                    if (delta_m) {
                        rm = ((rm + delta_m) & (bank_mask - 1))
                             | (rm & bank_mask);
                        gen_mov_F1_vreg(dp, rm);
                    }
                }
            }
        }
        break;
    case 0xc:
    case 0xd:
        if ((insn & 0x03e00000) == 0x00400000) {
            /* two-register transfer */
            rn = (insn >> 16) & 0xf;
            rd = (insn >> 12) & 0xf;
            if (dp) {
                VFP_DREG_M(rm, insn);
            } else {
                rm = VFP_SREG_M(insn);
            }

            if (insn & ARM_CP_RW_BIT) {
                /* vfp->arm */
                if (dp) {
                    gen_mov_F0_vreg(0, rm * 2);
                    tmp = gen_vfp_mrs();
                    store_reg(s, rd, tmp);
                    gen_mov_F0_vreg(0, rm * 2 + 1);
                    tmp = gen_vfp_mrs();
                    store_reg(s, rn, tmp);
                } else {
                    gen_mov_F0_vreg(0, rm);
                    tmp = gen_vfp_mrs();
                    store_reg(s, rd, tmp);
                    gen_mov_F0_vreg(0, rm + 1);
                    tmp = gen_vfp_mrs();
                    store_reg(s, rn, tmp);
                }
            } else {
                /* arm->vfp */
                if (dp) {
                    tmp = load_reg(s, rd);
                    gen_vfp_msr(tmp);
                    gen_mov_vreg_F0(0, rm * 2);
                    tmp = load_reg(s, rn);
                    gen_vfp_msr(tmp);
                    gen_mov_vreg_F0(0, rm * 2 + 1);
                } else {
                    tmp = load_reg(s, rd);
                    gen_vfp_msr(tmp);
                    gen_mov_vreg_F0(0, rm);
                    tmp = load_reg(s, rn);
                    gen_vfp_msr(tmp);
                    gen_mov_vreg_F0(0, rm + 1);
                }
            }
        } else {
            /* Load/store */
            rn = (insn >> 16) & 0xf;
            if (dp)
                VFP_DREG_D(rd, insn);
            else
                rd = VFP_SREG_D(insn);
            if (s->thumb && rn == 15) {
                addr = tcg_temp_new_i32();
                tcg_gen_movi_i32(addr, s->pc & ~2);
            } else {
                addr = load_reg(s, rn);
            }
            if ((insn & 0x01200000) == 0x01000000) {
                /* Single load/store */
                offset = (insn & 0xff) << 2;
                if ((insn & (1 << 23)) == 0)
                    offset = -offset;
                tcg_gen_addi_i32(addr, addr, offset);
                if (insn & (1 << 20)) {
                    gen_vfp_ld(s, dp, addr);
                    gen_mov_vreg_F0(dp, rd);
                } else {
                    gen_mov_F0_vreg(dp, rd);
                    gen_vfp_st(s, dp, addr);
                }
                tcg_temp_free_i32(addr);
            } else {
                /* load/store multiple */
                if (dp)
                    n = (insn >> 1) & 0x7f;
                else
                    n = insn & 0xff;

                if (insn & (1 << 24)) /* pre-decrement */
                    tcg_gen_addi_i32(addr, addr, -((insn & 0xff) << 2));

                if (dp)
                    offset = 8;
                else
                    offset = 4;
                for (i = 0; i < n; i++) {
                    if (insn & ARM_CP_RW_BIT) {
                        /* load */
                        gen_vfp_ld(s, dp, addr);
                        gen_mov_vreg_F0(dp, rd + i);
                    } else {
                        /* store */
                        gen_mov_F0_vreg(dp, rd + i);
                        gen_vfp_st(s, dp, addr);
                    }
                    tcg_gen_addi_i32(addr, addr, offset);
                }
                if (insn & (1 << 21)) {
                    /* writeback */
                    if (insn & (1 << 24))
                        offset = -offset * n;
                    else if (dp && (insn & 1))
                        offset = 4;
                    else
                        offset = 0;

                    if (offset != 0)
                        tcg_gen_addi_i32(addr, addr, offset);
                    store_reg(s, rn, addr);
                } else {
                    tcg_temp_free_i32(addr);
                }
            }
        }
        break;
    default:
        /* Should never happen.  */
        return 1;
    }
    return 0;
}

static inline void gen_goto_tb(DisasContext *s, int n, uint32_t dest)
{
    TranslationBlock *tb;

    tb = s->tb;
    if ((tb->pc & TARGET_PAGE_MASK) == (dest & TARGET_PAGE_MASK)) {
        tcg_gen_goto_tb(n);
        gen_set_pc_im(dest);
        tcg_gen_exit_tb((tcg_target_long)tb + n);
    } else {
        gen_set_pc_im(dest);
        tcg_gen_exit_tb(0);
    }
}

static inline void gen_jmp (DisasContext *s, uint32_t dest)
{
    if (unlikely(s->singlestep_enabled)) {
        /* An indirect jump so that we still trigger the debug exception.  */
        if (s->thumb)
            dest |= 1;
        gen_bx_im(s, dest);
    } else {
        gen_goto_tb(s, 0, dest);
        s->is_jmp = DISAS_TB_JUMP;
    }
}

static inline void gen_mulxy(TCGv t0, TCGv t1, int x, int y)
{
    if (x)
        tcg_gen_sari_i32(t0, t0, 16);
    else
        gen_sxth(t0);
    if (y)
        tcg_gen_sari_i32(t1, t1, 16);
    else
        gen_sxth(t1);
    tcg_gen_mul_i32(t0, t0, t1);
}

/* Return the mask of PSR bits set by a MSR instruction.  */
static uint32_t msr_mask(CPUState *env, DisasContext *s, int flags, int spsr) {
    uint32_t mask;

    mask = 0;
    if (flags & (1 << 0))
        mask |= 0xff;
    if (flags & (1 << 1))
        mask |= 0xff00;
    if (flags & (1 << 2))
        mask |= 0xff0000;
    if (flags & (1 << 3))
        mask |= 0xff000000;

    /* Mask out undefined bits.  */
    mask &= ~CPSR_RESERVED;
    if (!arm_feature(env, ARM_FEATURE_V4T))
        mask &= ~CPSR_T;
    if (!arm_feature(env, ARM_FEATURE_V5))
        mask &= ~CPSR_Q; /* V5TE in reality*/
    if (!arm_feature(env, ARM_FEATURE_V6))
        mask &= ~(CPSR_E | CPSR_GE);
    if (!arm_feature(env, ARM_FEATURE_THUMB2))
        mask &= ~CPSR_IT;
    /* Mask out execution state bits.  */
    if (!spsr)
        mask &= ~CPSR_EXEC;
    /* Mask out privileged bits.  */
    if (IS_USER(s))
        mask &= CPSR_USER;
    return mask;
}

/* Returns nonzero if access to the PSR is not permitted. Marks t0 as dead. */
static int gen_set_psr(DisasContext *s, uint32_t mask, int spsr, TCGv t0)
{
    TCGv tmp;
    if (spsr) {
        /* ??? This is also undefined in system mode.  */
        if (IS_USER(s))
            return 1;

        tmp = load_cpu_field(spsr);
        tcg_gen_andi_i32(tmp, tmp, ~mask);
        tcg_gen_andi_i32(t0, t0, mask);
        tcg_gen_or_i32(tmp, tmp, t0);
        store_cpu_field(tmp, spsr);
    } else {
        gen_set_cpsr(t0, mask);
    }
    tcg_temp_free_i32(t0);
    gen_lookup_tb(s);
    return 0;
}

/* Returns nonzero if access to the PSR is not permitted.  */
static int gen_set_psr_im(DisasContext *s, uint32_t mask, int spsr, uint32_t val)
{
    TCGv tmp;
    tmp = tcg_temp_new_i32();
    tcg_gen_movi_i32(tmp, val);
    return gen_set_psr(s, mask, spsr, tmp);
}

/* Generate an old-style exception return. Marks pc as dead. */
static void gen_exception_return(DisasContext *s, TCGv pc)
{
    TCGv tmp;
    store_reg(s, 15, pc);
    tmp = load_cpu_field(spsr);
    gen_set_cpsr(tmp, 0xffffffff);
    tcg_temp_free_i32(tmp);
    s->is_jmp = DISAS_UPDATE;
}

/* Generate a v6 exception return.  Marks both values as dead.  */
static void gen_rfe(DisasContext *s, TCGv pc, TCGv cpsr)
{
    gen_set_cpsr(cpsr, 0xffffffff);
    tcg_temp_free_i32(cpsr);
    store_reg(s, 15, pc);
    s->is_jmp = DISAS_UPDATE;
}

static inline void
gen_set_condexec (DisasContext *s)
{
    if (s->condexec_mask) {
        uint32_t val = (s->condexec_cond << 4) | (s->condexec_mask >> 1);
        TCGv tmp = tcg_temp_new_i32();
        tcg_gen_movi_i32(tmp, val);
        store_cpu_field(tmp, condexec_bits);
    }
}

static void gen_exception_insn(DisasContext *s, int offset, int excp)
{
    gen_set_condexec(s);
    gen_set_pc_im(s->pc - offset);
    gen_exception(excp);
    s->is_jmp = DISAS_JUMP;
}

static void gen_nop_hint(DisasContext *s, int val)
{
    switch (val) {
    case 3: /* wfi */
        gen_set_pc_im(s->pc);
        s->is_jmp = DISAS_WFI;
        break;
    case 2: /* wfe */
    case 4: /* sev */
        /* TODO: Implement SEV and WFE.  May help SMP performance.  */
    default: /* nop */
        break;
    }
}

#define CPU_V001 cpu_V0, cpu_V0, cpu_V1

static inline int gen_neon_add(int size, TCGv t0, TCGv t1)
{
    switch (size) {
    case 0: gen_helper_neon_add_u8(t0, t0, t1); break;
    case 1: gen_helper_neon_add_u16(t0, t0, t1); break;
    case 2: tcg_gen_add_i32(t0, t0, t1); break;
    default: return 1;
    }
    return 0;
}

static inline void gen_neon_rsb(int size, TCGv t0, TCGv t1)
{
    switch (size) {
    case 0: gen_helper_neon_sub_u8(t0, t1, t0); break;
    case 1: gen_helper_neon_sub_u16(t0, t1, t0); break;
    case 2: tcg_gen_sub_i32(t0, t1, t0); break;
    default: return;
    }
}

/* 32-bit pairwise ops end up the same as the elementwise versions.  */
#define gen_helper_neon_pmax_s32  gen_helper_neon_max_s32
#define gen_helper_neon_pmax_u32  gen_helper_neon_max_u32
#define gen_helper_neon_pmin_s32  gen_helper_neon_min_s32
#define gen_helper_neon_pmin_u32  gen_helper_neon_min_u32

#define GEN_NEON_INTEGER_OP_ENV(name) do { \
    switch ((size << 1) | u) { \
    case 0: \
        gen_helper_neon_##name##_s8(tmp, cpu_env, tmp, tmp2); \
        break; \
    case 1: \
        gen_helper_neon_##name##_u8(tmp, cpu_env, tmp, tmp2); \
        break; \
    case 2: \
        gen_helper_neon_##name##_s16(tmp, cpu_env, tmp, tmp2); \
        break; \
    case 3: \
        gen_helper_neon_##name##_u16(tmp, cpu_env, tmp, tmp2); \
        break; \
    case 4: \
        gen_helper_neon_##name##_s32(tmp, cpu_env, tmp, tmp2); \
        break; \
    case 5: \
        gen_helper_neon_##name##_u32(tmp, cpu_env, tmp, tmp2); \
        break; \
    default: return 1; \
    }} while (0)

#define GEN_NEON_INTEGER_OP(name) do { \
    switch ((size << 1) | u) { \
    case 0: \
        gen_helper_neon_##name##_s8(tmp, tmp, tmp2); \
        break; \
    case 1: \
        gen_helper_neon_##name##_u8(tmp, tmp, tmp2); \
        break; \
    case 2: \
        gen_helper_neon_##name##_s16(tmp, tmp, tmp2); \
        break; \
    case 3: \
        gen_helper_neon_##name##_u16(tmp, tmp, tmp2); \
        break; \
    case 4: \
        gen_helper_neon_##name##_s32(tmp, tmp, tmp2); \
        break; \
    case 5: \
        gen_helper_neon_##name##_u32(tmp, tmp, tmp2); \
        break; \
    default: return 1; \
    }} while (0)

static TCGv neon_load_scratch(int scratch)
{
    TCGv tmp = tcg_temp_new_i32();
    tcg_gen_ld_i32(tmp, cpu_env, offsetof(CPUARMState, vfp.scratch[scratch]));
    return tmp;
}

static void neon_store_scratch(int scratch, TCGv var)
{
    tcg_gen_st_i32(var, cpu_env, offsetof(CPUARMState, vfp.scratch[scratch]));
    tcg_temp_free_i32(var);
}

static inline TCGv neon_get_scalar(int size, int reg)
{
    TCGv tmp;
    if (size == 1) {
        tmp = neon_load_reg(reg & 7, reg >> 4);
        if (reg & 8) {
            gen_neon_dup_high16(tmp);
        } else {
            gen_neon_dup_low16(tmp);
        }
    } else {
        tmp = neon_load_reg(reg & 15, reg >> 4);
    }
    return tmp;
}

static int gen_neon_unzip(int rd, int rm, int size, int q)
{
    TCGv tmp, tmp2;
    if (size == 3 || (!q && size == 2)) {
        return 1;
    }
    tmp = tcg_const_i32(rd);
    tmp2 = tcg_const_i32(rm);
    if (q) {
        switch (size) {
        case 0:
            gen_helper_neon_qunzip8(tmp, tmp2);
            break;
        case 1:
            gen_helper_neon_qunzip16(tmp, tmp2);
            break;
        case 2:
            gen_helper_neon_qunzip32(tmp, tmp2);
            break;
        default:
            abort();
        }
    } else {
        switch (size) {
        case 0:
            gen_helper_neon_unzip8(tmp, tmp2);
            break;
        case 1:
            gen_helper_neon_unzip16(tmp, tmp2);
            break;
        default:
            abort();
        }
    }
    tcg_temp_free_i32(tmp);
    tcg_temp_free_i32(tmp2);
    return 0;
}

static int gen_neon_zip(int rd, int rm, int size, int q)
{
    TCGv tmp, tmp2;
    if (size == 3 || (!q && size == 2)) {
        return 1;
    }
    tmp = tcg_const_i32(rd);
    tmp2 = tcg_const_i32(rm);
    if (q) {
        switch (size) {
        case 0:
            gen_helper_neon_qzip8(tmp, tmp2);
            break;
        case 1:
            gen_helper_neon_qzip16(tmp, tmp2);
            break;
        case 2:
            gen_helper_neon_qzip32(tmp, tmp2);
            break;
        default:
            abort();
        }
    } else {
        switch (size) {
        case 0:
            gen_helper_neon_zip8(tmp, tmp2);
            break;
        case 1:
            gen_helper_neon_zip16(tmp, tmp2);
            break;
        default:
            abort();
        }
    }
    tcg_temp_free_i32(tmp);
    tcg_temp_free_i32(tmp2);
    return 0;
}

static void gen_neon_trn_u8(TCGv t0, TCGv t1)
{
    TCGv rd, tmp;

    rd = tcg_temp_new_i32();
    tmp = tcg_temp_new_i32();

    tcg_gen_shli_i32(rd, t0, 8);
    tcg_gen_andi_i32(rd, rd, 0xff00ff00);
    tcg_gen_andi_i32(tmp, t1, 0x00ff00ff);
    tcg_gen_or_i32(rd, rd, tmp);

    tcg_gen_shri_i32(t1, t1, 8);
    tcg_gen_andi_i32(t1, t1, 0x00ff00ff);
    tcg_gen_andi_i32(tmp, t0, 0xff00ff00);
    tcg_gen_or_i32(t1, t1, tmp);
    tcg_gen_mov_i32(t0, rd);

    tcg_temp_free_i32(tmp);
    tcg_temp_free_i32(rd);
}

static void gen_neon_trn_u16(TCGv t0, TCGv t1)
{
    TCGv rd, tmp;

    rd = tcg_temp_new_i32();
    tmp = tcg_temp_new_i32();

    tcg_gen_shli_i32(rd, t0, 16);
    tcg_gen_andi_i32(tmp, t1, 0xffff);
    tcg_gen_or_i32(rd, rd, tmp);
    tcg_gen_shri_i32(t1, t1, 16);
    tcg_gen_andi_i32(tmp, t0, 0xffff0000);
    tcg_gen_or_i32(t1, t1, tmp);
    tcg_gen_mov_i32(t0, rd);

    tcg_temp_free_i32(tmp);
    tcg_temp_free_i32(rd);
}


static struct {
    int nregs;
    int interleave;
    int spacing;
} neon_ls_element_type[11] = {
    {4, 4, 1},
    {4, 4, 2},
    {4, 1, 1},
    {4, 2, 1},
    {3, 3, 1},
    {3, 3, 2},
    {3, 1, 1},
    {1, 1, 1},
    {2, 2, 1},
    {2, 2, 2},
    {2, 1, 1}
};

/* Translate a NEON load/store element instruction.  Return nonzero if the
   instruction is invalid.  */
static int disas_neon_ls_insn(CPUState * env, DisasContext *s, uint32_t insn)
{
    int rd, rn, rm;
    int op;
    int nregs;
    int interleave;
    int spacing;
    int stride;
    int size;
    int reg;
    int pass;
    int load;
    int shift;
    int n;
    TCGv addr;
    TCGv tmp;
    TCGv tmp2;
    TCGv_i64 tmp64;

    if (!s->vfp_enabled)
      return 1;
    VFP_DREG_D(rd, insn);
    rn = (insn >> 16) & 0xf;
    rm = insn & 0xf;
    load = (insn & (1 << 21)) != 0;
    if ((insn & (1 << 23)) == 0) {
        /* Load store all elements.  */
        op = (insn >> 8) & 0xf;
        size = (insn >> 6) & 3;
        if (op > 10)
            return 1;
        nregs = neon_ls_element_type[op].nregs;
        interleave = neon_ls_element_type[op].interleave;
        spacing = neon_ls_element_type[op].spacing;
        if (size == 3 && (interleave | spacing) != 1)
            return 1;
        addr = tcg_temp_new_i32();
        load_reg_var(s, addr, rn);
        stride = (1 << size) * interleave;
        for (reg = 0; reg < nregs; reg++) {
            if (interleave > 2 || (interleave == 2 && nregs == 2)) {
                load_reg_var(s, addr, rn);
                tcg_gen_addi_i32(addr, addr, (1 << size) * reg);
            } else if (interleave == 2 && nregs == 4 && reg == 2) {
                load_reg_var(s, addr, rn);
                tcg_gen_addi_i32(addr, addr, 1 << size);
            }
            if (size == 3) {
                if (load) {
                    tmp64 = gen_ld64(addr, IS_USER(s));
                    neon_store_reg64(tmp64, rd);
                    tcg_temp_free_i64(tmp64);
                } else {
                    tmp64 = tcg_temp_new_i64();
                    neon_load_reg64(tmp64, rd);
                    gen_st64(tmp64, addr, IS_USER(s));
                }
                tcg_gen_addi_i32(addr, addr, stride);
            } else {
                for (pass = 0; pass < 2; pass++) {
                    if (size == 2) {
                        if (load) {
                            tmp = gen_ld32(addr, IS_USER(s));
                            neon_store_reg(rd, pass, tmp);
                        } else {
                            tmp = neon_load_reg(rd, pass);
                            gen_st32(tmp, addr, IS_USER(s));
                        }
                        tcg_gen_addi_i32(addr, addr, stride);
                    } else if (size == 1) {
                        if (load) {
                            tmp = gen_ld16u(addr, IS_USER(s));
                            tcg_gen_addi_i32(addr, addr, stride);
                            tmp2 = gen_ld16u(addr, IS_USER(s));
                            tcg_gen_addi_i32(addr, addr, stride);
                            tcg_gen_shli_i32(tmp2, tmp2, 16);
                            tcg_gen_or_i32(tmp, tmp, tmp2);
                            tcg_temp_free_i32(tmp2);
                            neon_store_reg(rd, pass, tmp);
                        } else {
                            tmp = neon_load_reg(rd, pass);
                            tmp2 = tcg_temp_new_i32();
                            tcg_gen_shri_i32(tmp2, tmp, 16);
                            gen_st16(tmp, addr, IS_USER(s));
                            tcg_gen_addi_i32(addr, addr, stride);
                            gen_st16(tmp2, addr, IS_USER(s));
                            tcg_gen_addi_i32(addr, addr, stride);
                        }
                    } else /* size == 0 */ {
                        if (load) {
                            TCGV_UNUSED(tmp2);
                            for (n = 0; n < 4; n++) {
                                tmp = gen_ld8u(addr, IS_USER(s));
                                tcg_gen_addi_i32(addr, addr, stride);
                                if (n == 0) {
                                    tmp2 = tmp;
                                } else {
                                    tcg_gen_shli_i32(tmp, tmp, n * 8);
                                    tcg_gen_or_i32(tmp2, tmp2, tmp);
                                    tcg_temp_free_i32(tmp);
                                }
                            }
                            neon_store_reg(rd, pass, tmp2);
                        } else {
                            tmp2 = neon_load_reg(rd, pass);
                            for (n = 0; n < 4; n++) {
                                tmp = tcg_temp_new_i32();
                                if (n == 0) {
                                    tcg_gen_mov_i32(tmp, tmp2);
                                } else {
                                    tcg_gen_shri_i32(tmp, tmp2, n * 8);
                                }
                                gen_st8(tmp, addr, IS_USER(s));
                                tcg_gen_addi_i32(addr, addr, stride);
                            }
                            tcg_temp_free_i32(tmp2);
                        }
                    }
                }
            }
            rd += spacing;
        }
        tcg_temp_free_i32(addr);
        stride = nregs * 8;
    } else {
        size = (insn >> 10) & 3;
        if (size == 3) {
            /* Load single element to all lanes.  */
            int a = (insn >> 4) & 1;
            if (!load) {
                return 1;
            }
            size = (insn >> 6) & 3;
            nregs = ((insn >> 8) & 3) + 1;

            if (size == 3) {
                if (nregs != 4 || a == 0) {
                    return 1;
                }
                /* For VLD4 size==3 a == 1 means 32 bits at 16 byte alignment */
                size = 2;
            }
            if (nregs == 1 && a == 1 && size == 0) {
                return 1;
            }
            if (nregs == 3 && a == 1) {
                return 1;
            }
            addr = tcg_temp_new_i32();
            load_reg_var(s, addr, rn);
            if (nregs == 1) {
                /* VLD1 to all lanes: bit 5 indicates how many Dregs to write */
                tmp = gen_load_and_replicate(s, addr, size);
                tcg_gen_st_i32(tmp, cpu_env, neon_reg_offset(rd, 0));
                tcg_gen_st_i32(tmp, cpu_env, neon_reg_offset(rd, 1));
                if (insn & (1 << 5)) {
                    tcg_gen_st_i32(tmp, cpu_env, neon_reg_offset(rd + 1, 0));
                    tcg_gen_st_i32(tmp, cpu_env, neon_reg_offset(rd + 1, 1));
                }
                tcg_temp_free_i32(tmp);
            } else {
                /* VLD2/3/4 to all lanes: bit 5 indicates register stride */
                stride = (insn & (1 << 5)) ? 2 : 1;
                for (reg = 0; reg < nregs; reg++) {
                    tmp = gen_load_and_replicate(s, addr, size);
                    tcg_gen_st_i32(tmp, cpu_env, neon_reg_offset(rd, 0));
                    tcg_gen_st_i32(tmp, cpu_env, neon_reg_offset(rd, 1));
                    tcg_temp_free_i32(tmp);
                    tcg_gen_addi_i32(addr, addr, 1 << size);
                    rd += stride;
                }
            }
            tcg_temp_free_i32(addr);
            stride = (1 << size) * nregs;
        } else {
            /* Single element.  */
            pass = (insn >> 7) & 1;
            switch (size) {
            case 0:
                shift = ((insn >> 5) & 3) * 8;
                stride = 1;
                break;
            case 1:
                shift = ((insn >> 6) & 1) * 16;
                stride = (insn & (1 << 5)) ? 2 : 1;
                break;
            case 2:
                shift = 0;
                stride = (insn & (1 << 6)) ? 2 : 1;
                break;
            default:
                abort();
            }
            nregs = ((insn >> 8) & 3) + 1;
            addr = tcg_temp_new_i32();
            load_reg_var(s, addr, rn);
            for (reg = 0; reg < nregs; reg++) {
                if (load) {
                    switch (size) {
                    case 0:
                        tmp = gen_ld8u(addr, IS_USER(s));
                        break;
                    case 1:
                        tmp = gen_ld16u(addr, IS_USER(s));
                        break;
                    case 2:
                        tmp = gen_ld32(addr, IS_USER(s));
                        break;
                    default: /* Avoid compiler warnings.  */
                        abort();
                    }
                    if (size != 2) {
                        tmp2 = neon_load_reg(rd, pass);
                        gen_bfi(tmp, tmp2, tmp, shift, size ? 0xffff : 0xff);
                        tcg_temp_free_i32(tmp2);
                    }
                    neon_store_reg(rd, pass, tmp);
                } else { /* Store */
                    tmp = neon_load_reg(rd, pass);
                    if (shift)
                        tcg_gen_shri_i32(tmp, tmp, shift);
                    switch (size) {
                    case 0:
                        gen_st8(tmp, addr, IS_USER(s));
                        break;
                    case 1:
                        gen_st16(tmp, addr, IS_USER(s));
                        break;
                    case 2:
                        gen_st32(tmp, addr, IS_USER(s));
                        break;
                    }
                }
                rd += stride;
                tcg_gen_addi_i32(addr, addr, 1 << size);
            }
            tcg_temp_free_i32(addr);
            stride = nregs * (1 << size);
        }
    }
    if (rm != 15) {
        TCGv base;

        base = load_reg(s, rn);
        if (rm == 13) {
            tcg_gen_addi_i32(base, base, stride);
        } else {
            TCGv index;
            index = load_reg(s, rm);
            tcg_gen_add_i32(base, base, index);
            tcg_temp_free_i32(index);
        }
        store_reg(s, rn, base);
    }
    return 0;
}

/* Bitwise select.  dest = c ? t : f.  Clobbers T and F.  */
static void gen_neon_bsl(TCGv dest, TCGv t, TCGv f, TCGv c)
{
    tcg_gen_and_i32(t, t, c);
    tcg_gen_andc_i32(f, f, c);
    tcg_gen_or_i32(dest, t, f);
}

static inline void gen_neon_narrow(int size, TCGv dest, TCGv_i64 src)
{
    switch (size) {
    case 0: gen_helper_neon_narrow_u8(dest, src); break;
    case 1: gen_helper_neon_narrow_u16(dest, src); break;
    case 2: tcg_gen_trunc_i64_i32(dest, src); break;
    default: abort();
    }
}

static inline void gen_neon_narrow_sats(int size, TCGv dest, TCGv_i64 src)
{
    switch (size) {
    case 0: gen_helper_neon_narrow_sat_s8(dest, src); break;
    case 1: gen_helper_neon_narrow_sat_s16(dest, src); break;
    case 2: gen_helper_neon_narrow_sat_s32(dest, src); break;
    default: abort();
    }
}

static inline void gen_neon_narrow_satu(int size, TCGv dest, TCGv_i64 src)
{
    switch (size) {
    case 0: gen_helper_neon_narrow_sat_u8(dest, src); break;
    case 1: gen_helper_neon_narrow_sat_u16(dest, src); break;
    case 2: gen_helper_neon_narrow_sat_u32(dest, src); break;
    default: abort();
    }
}

static inline void gen_neon_unarrow_sats(int size, TCGv dest, TCGv_i64 src)
{
    switch (size) {
    case 0: gen_helper_neon_unarrow_sat8(dest, src); break;
    case 1: gen_helper_neon_unarrow_sat16(dest, src); break;
    case 2: gen_helper_neon_unarrow_sat32(dest, src); break;
    default: abort();
    }
}

static inline void gen_neon_shift_narrow(int size, TCGv var, TCGv shift,
                                         int q, int u)
{
    if (q) {
        if (u) {
            switch (size) {
            case 1: gen_helper_neon_rshl_u16(var, var, shift); break;
            case 2: gen_helper_neon_rshl_u32(var, var, shift); break;
            default: abort();
            }
        } else {
            switch (size) {
            case 1: gen_helper_neon_rshl_s16(var, var, shift); break;
            case 2: gen_helper_neon_rshl_s32(var, var, shift); break;
            default: abort();
            }
        }
    } else {
        if (u) {
            switch (size) {
            case 1: gen_helper_neon_shl_u16(var, var, shift); break;
            case 2: gen_helper_neon_shl_u32(var, var, shift); break;
            default: abort();
            }
        } else {
            switch (size) {
            case 1: gen_helper_neon_shl_s16(var, var, shift); break;
            case 2: gen_helper_neon_shl_s32(var, var, shift); break;
            default: abort();
            }
        }
    }
}

static inline void gen_neon_widen(TCGv_i64 dest, TCGv src, int size, int u)
{
    if (u) {
        switch (size) {
        case 0: gen_helper_neon_widen_u8(dest, src); break;
        case 1: gen_helper_neon_widen_u16(dest, src); break;
        case 2: tcg_gen_extu_i32_i64(dest, src); break;
        default: abort();
        }
    } else {
        switch (size) {
        case 0: gen_helper_neon_widen_s8(dest, src); break;
        case 1: gen_helper_neon_widen_s16(dest, src); break;
        case 2: tcg_gen_ext_i32_i64(dest, src); break;
        default: abort();
        }
    }
    tcg_temp_free_i32(src);
}

static inline void gen_neon_addl(int size)
{
    switch (size) {
    case 0: gen_helper_neon_addl_u16(CPU_V001); break;
    case 1: gen_helper_neon_addl_u32(CPU_V001); break;
    case 2: tcg_gen_add_i64(CPU_V001); break;
    default: abort();
    }
}

static inline void gen_neon_subl(int size)
{
    switch (size) {
    case 0: gen_helper_neon_subl_u16(CPU_V001); break;
    case 1: gen_helper_neon_subl_u32(CPU_V001); break;
    case 2: tcg_gen_sub_i64(CPU_V001); break;
    default: abort();
    }
}

static inline void gen_neon_negl(TCGv_i64 var, int size)
{
    switch (size) {
    case 0: gen_helper_neon_negl_u16(var, var); break;
    case 1: gen_helper_neon_negl_u32(var, var); break;
    case 2: gen_helper_neon_negl_u64(var, var); break;
    default: abort();
    }
}

static inline void gen_neon_addl_saturate(TCGv_i64 op0, TCGv_i64 op1, int size)
{
    switch (size) {
    case 1: gen_helper_neon_addl_saturate_s32(op0, op0, op1); break;
    case 2: gen_helper_neon_addl_saturate_s64(op0, op0, op1); break;
    default: abort();
    }
}

static inline void gen_neon_mull(TCGv_i64 dest, TCGv a, TCGv b, int size, int u)
{
    TCGv_i64 tmp;

    switch ((size << 1) | u) {
    case 0: gen_helper_neon_mull_s8(dest, a, b); break;
    case 1: gen_helper_neon_mull_u8(dest, a, b); break;
    case 2: gen_helper_neon_mull_s16(dest, a, b); break;
    case 3: gen_helper_neon_mull_u16(dest, a, b); break;
    case 4:
        tmp = gen_muls_i64_i32(a, b);
        tcg_gen_mov_i64(dest, tmp);
        tcg_temp_free_i64(tmp);
        break;
    case 5:
        tmp = gen_mulu_i64_i32(a, b);
        tcg_gen_mov_i64(dest, tmp);
        tcg_temp_free_i64(tmp);
        break;
    default: abort();
    }

    /* gen_helper_neon_mull_[su]{8|16} do not free their parameters.
       Don't forget to clean them now.  */
    if (size < 2) {
        tcg_temp_free_i32(a);
        tcg_temp_free_i32(b);
    }
}

static void gen_neon_narrow_op(int op, int u, int size, TCGv dest, TCGv_i64 src)
{
    if (op) {
        if (u) {
            gen_neon_unarrow_sats(size, dest, src);
        } else {
            gen_neon_narrow(size, dest, src);
        }
    } else {
        if (u) {
            gen_neon_narrow_satu(size, dest, src);
        } else {
            gen_neon_narrow_sats(size, dest, src);
        }
    }
}

/* Translate a NEON data processing instruction.  Return nonzero if the
   instruction is invalid.
   We process data in a mixture of 32-bit and 64-bit chunks.
   Mostly we use 32-bit chunks so we can use normal scalar instructions.  */

static int disas_neon_data_insn(CPUState * env, DisasContext *s, uint32_t insn)
{
    int op;
    int q;
    int rd, rn, rm;
    int size;
    int shift;
    int pass;
    int count;
    int pairwise;
    int u;
    int n;
    uint32_t imm, mask;
    TCGv tmp, tmp2, tmp3, tmp4, tmp5;
    TCGv_i64 tmp64;

    if (!s->vfp_enabled)
      return 1;
    q = (insn & (1 << 6)) != 0;
    u = (insn >> 24) & 1;
    VFP_DREG_D(rd, insn);
    VFP_DREG_N(rn, insn);
    VFP_DREG_M(rm, insn);
    size = (insn >> 20) & 3;
    if ((insn & (1 << 23)) == 0) {
        /* Three register same length.  */
        op = ((insn >> 7) & 0x1e) | ((insn >> 4) & 1);
        if (size == 3 && (op == 1 || op == 5 || op == 8 || op == 9
                          || op == 10 || op  == 11 || op == 16)) {
            /* 64-bit element instructions.  */
            for (pass = 0; pass < (q ? 2 : 1); pass++) {
                neon_load_reg64(cpu_V0, rn + pass);
                neon_load_reg64(cpu_V1, rm + pass);
                switch (op) {
                case 1: /* VQADD */
                    if (u) {
                        gen_helper_neon_qadd_u64(cpu_V0, cpu_V0, cpu_V1);
                    } else {
                        gen_helper_neon_qadd_s64(cpu_V0, cpu_V0, cpu_V1);
                    }
                    break;
                case 5: /* VQSUB */
                    if (u) {
                        gen_helper_neon_qsub_u64(cpu_V0, cpu_V0, cpu_V1);
                    } else {
                        gen_helper_neon_qsub_s64(cpu_V0, cpu_V0, cpu_V1);
                    }
                    break;
                case 8: /* VSHL */
                    if (u) {
                        gen_helper_neon_shl_u64(cpu_V0, cpu_V1, cpu_V0);
                    } else {
                        gen_helper_neon_shl_s64(cpu_V0, cpu_V1, cpu_V0);
                    }
                    break;
                case 9: /* VQSHL */
                    if (u) {
                        gen_helper_neon_qshl_u64(cpu_V0, cpu_V1, cpu_V0);
                    } else {
                        gen_helper_neon_qshl_s64(cpu_V0, cpu_V1, cpu_V0);
                    }
                    break;
                case 10: /* VRSHL */
                    if (u) {
                        gen_helper_neon_rshl_u64(cpu_V0, cpu_V1, cpu_V0);
                    } else {
                        gen_helper_neon_rshl_s64(cpu_V0, cpu_V1, cpu_V0);
                    }
                    break;
                case 11: /* VQRSHL */
                    if (u) {
                        gen_helper_neon_qrshl_u64(cpu_V0, cpu_V1, cpu_V0);
                    } else {
                        gen_helper_neon_qrshl_s64(cpu_V0, cpu_V1, cpu_V0);
                    }
                    break;
                case 16:
                    if (u) {
                        tcg_gen_sub_i64(CPU_V001);
                    } else {
                        tcg_gen_add_i64(CPU_V001);
                    }
                    break;
                default:
                    abort();
                }
                neon_store_reg64(cpu_V0, rd + pass);
            }
            return 0;
        }
        switch (op) {
        case 8: /* VSHL */
        case 9: /* VQSHL */
        case 10: /* VRSHL */
        case 11: /* VQRSHL */
            {
                int rtmp;
                /* Shift instruction operands are reversed.  */
                rtmp = rn;
                rn = rm;
                rm = rtmp;
                pairwise = 0;
            }
            break;
        case 20: /* VPMAX */
        case 21: /* VPMIN */
        case 23: /* VPADD */
            pairwise = 1;
            break;
        case 26: /* VPADD (float) */
            pairwise = (u && size < 2);
            break;
        case 30: /* VPMIN/VPMAX (float) */
            pairwise = u;
            break;
        default:
            pairwise = 0;
            break;
        }

        for (pass = 0; pass < (q ? 4 : 2); pass++) {

        if (pairwise) {
            /* Pairwise.  */
            if (q)
                n = (pass & 1) * 2;
            else
                n = 0;
            if (pass < q + 1) {
                tmp = neon_load_reg(rn, n);
                tmp2 = neon_load_reg(rn, n + 1);
            } else {
                tmp = neon_load_reg(rm, n);
                tmp2 = neon_load_reg(rm, n + 1);
            }
        } else {
            /* Elementwise.  */
            tmp = neon_load_reg(rn, pass);
            tmp2 = neon_load_reg(rm, pass);
        }
        switch (op) {
        case 0: /* VHADD */
            GEN_NEON_INTEGER_OP(hadd);
            break;
        case 1: /* VQADD */
            GEN_NEON_INTEGER_OP(qadd);
            break;
        case 2: /* VRHADD */
            GEN_NEON_INTEGER_OP(rhadd);
            break;
        case 3: /* Logic ops.  */
            switch ((u << 2) | size) {
            case 0: /* VAND */
                tcg_gen_and_i32(tmp, tmp, tmp2);
                break;
            case 1: /* BIC */
                tcg_gen_andc_i32(tmp, tmp, tmp2);
                break;
            case 2: /* VORR */
                tcg_gen_or_i32(tmp, tmp, tmp2);
                break;
            case 3: /* VORN */
                tcg_gen_orc_i32(tmp, tmp, tmp2);
                break;
            case 4: /* VEOR */
                tcg_gen_xor_i32(tmp, tmp, tmp2);
                break;
            case 5: /* VBSL */
                tmp3 = neon_load_reg(rd, pass);
                gen_neon_bsl(tmp, tmp, tmp2, tmp3);
                tcg_temp_free_i32(tmp3);
                break;
            case 6: /* VBIT */
                tmp3 = neon_load_reg(rd, pass);
                gen_neon_bsl(tmp, tmp, tmp3, tmp2);
                tcg_temp_free_i32(tmp3);
                break;
            case 7: /* VBIF */
                tmp3 = neon_load_reg(rd, pass);
                gen_neon_bsl(tmp, tmp3, tmp, tmp2);
                tcg_temp_free_i32(tmp3);
                break;
            }
            break;
        case 4: /* VHSUB */
            GEN_NEON_INTEGER_OP(hsub);
            break;
        case 5: /* VQSUB */
            GEN_NEON_INTEGER_OP(qsub);
            break;
        case 6: /* VCGT */
            GEN_NEON_INTEGER_OP(cgt);
            break;
        case 7: /* VCGE */
            GEN_NEON_INTEGER_OP(cge);
            break;
        case 8: /* VSHL */
            GEN_NEON_INTEGER_OP(shl);
            break;
        case 9: /* VQSHL */
            GEN_NEON_INTEGER_OP(qshl);
            break;
        case 10: /* VRSHL */
            GEN_NEON_INTEGER_OP(rshl);
            break;
        case 11: /* VQRSHL */
            GEN_NEON_INTEGER_OP(qrshl);
            break;
        case 12: /* VMAX */
            GEN_NEON_INTEGER_OP(max);
            break;
        case 13: /* VMIN */
            GEN_NEON_INTEGER_OP(min);
            break;
        case 14: /* VABD */
            GEN_NEON_INTEGER_OP(abd);
            break;
        case 15: /* VABA */
            GEN_NEON_INTEGER_OP(abd);
            tcg_temp_free_i32(tmp2);
            tmp2 = neon_load_reg(rd, pass);
            gen_neon_add(size, tmp, tmp2);
            break;
        case 16:
            if (!u) { /* VADD */
                if (gen_neon_add(size, tmp, tmp2))
                    return 1;
            } else { /* VSUB */
                switch (size) {
                case 0: gen_helper_neon_sub_u8(tmp, tmp, tmp2); break;
                case 1: gen_helper_neon_sub_u16(tmp, tmp, tmp2); break;
                case 2: tcg_gen_sub_i32(tmp, tmp, tmp2); break;
                default: return 1;
                }
            }
            break;
        case 17:
            if (!u) { /* VTST */
                switch (size) {
                case 0: gen_helper_neon_tst_u8(tmp, tmp, tmp2); break;
                case 1: gen_helper_neon_tst_u16(tmp, tmp, tmp2); break;
                case 2: gen_helper_neon_tst_u32(tmp, tmp, tmp2); break;
                default: return 1;
                }
            } else { /* VCEQ */
                switch (size) {
                case 0: gen_helper_neon_ceq_u8(tmp, tmp, tmp2); break;
                case 1: gen_helper_neon_ceq_u16(tmp, tmp, tmp2); break;
                case 2: gen_helper_neon_ceq_u32(tmp, tmp, tmp2); break;
                default: return 1;
                }
            }
            break;
        case 18: /* Multiply.  */
            switch (size) {
            case 0: gen_helper_neon_mul_u8(tmp, tmp, tmp2); break;
            case 1: gen_helper_neon_mul_u16(tmp, tmp, tmp2); break;
            case 2: tcg_gen_mul_i32(tmp, tmp, tmp2); break;
            default: return 1;
            }
            tcg_temp_free_i32(tmp2);
            tmp2 = neon_load_reg(rd, pass);
            if (u) { /* VMLS */
                gen_neon_rsb(size, tmp, tmp2);
            } else { /* VMLA */
                gen_neon_add(size, tmp, tmp2);
            }
            break;
        case 19: /* VMUL */
            if (u) { /* polynomial */
                gen_helper_neon_mul_p8(tmp, tmp, tmp2);
            } else { /* Integer */
                switch (size) {
                case 0: gen_helper_neon_mul_u8(tmp, tmp, tmp2); break;
                case 1: gen_helper_neon_mul_u16(tmp, tmp, tmp2); break;
                case 2: tcg_gen_mul_i32(tmp, tmp, tmp2); break;
                default: return 1;
                }
            }
            break;
        case 20: /* VPMAX */
            GEN_NEON_INTEGER_OP(pmax);
            break;
        case 21: /* VPMIN */
            GEN_NEON_INTEGER_OP(pmin);
            break;
        case 22: /* Hultiply high.  */
            if (!u) { /* VQDMULH */
                switch (size) {
                case 1: gen_helper_neon_qdmulh_s16(tmp, tmp, tmp2); break;
                case 2: gen_helper_neon_qdmulh_s32(tmp, tmp, tmp2); break;
                default: return 1;
                }
            } else { /* VQRDHMUL */
                switch (size) {
                case 1: gen_helper_neon_qrdmulh_s16(tmp, tmp, tmp2); break;
                case 2: gen_helper_neon_qrdmulh_s32(tmp, tmp, tmp2); break;
                default: return 1;
                }
            }
            break;
        case 23: /* VPADD */
            if (u)
                return 1;
            switch (size) {
            case 0: gen_helper_neon_padd_u8(tmp, tmp, tmp2); break;
            case 1: gen_helper_neon_padd_u16(tmp, tmp, tmp2); break;
            case 2: tcg_gen_add_i32(tmp, tmp, tmp2); break;
            default: return 1;
            }
            break;
        case 26: /* Floating point arithnetic.  */
            switch ((u << 2) | size) {
            case 0: /* VADD */
                gen_helper_neon_add_f32(tmp, tmp, tmp2);
                break;
            case 2: /* VSUB */
                gen_helper_neon_sub_f32(tmp, tmp, tmp2);
                break;
            case 4: /* VPADD */
                gen_helper_neon_add_f32(tmp, tmp, tmp2);
                break;
            case 6: /* VABD */
                gen_helper_neon_abd_f32(tmp, tmp, tmp2);
                break;
            default:
                return 1;
            }
            break;
        case 27: /* Float multiply.  */
            gen_helper_neon_mul_f32(tmp, tmp, tmp2);
            if (!u) {
                tcg_temp_free_i32(tmp2);
                tmp2 = neon_load_reg(rd, pass);
                if (size == 0) {
                    gen_helper_neon_add_f32(tmp, tmp, tmp2);
                } else {
                    gen_helper_neon_sub_f32(tmp, tmp2, tmp);
                }
            }
            break;
        case 28: /* Float compare.  */
            if (!u) {
                gen_helper_neon_ceq_f32(tmp, tmp, tmp2);
            } else {
                if (size == 0)
                    gen_helper_neon_cge_f32(tmp, tmp, tmp2);
                else
                    gen_helper_neon_cgt_f32(tmp, tmp, tmp2);
            }
            break;
        case 29: /* Float compare absolute.  */
            if (!u)
                return 1;
            if (size == 0)
                gen_helper_neon_acge_f32(tmp, tmp, tmp2);
            else
                gen_helper_neon_acgt_f32(tmp, tmp, tmp2);
            break;
        case 30: /* Float min/max.  */
            if (size == 0)
                gen_helper_neon_max_f32(tmp, tmp, tmp2);
            else
                gen_helper_neon_min_f32(tmp, tmp, tmp2);
            break;
        case 31:
            if (size == 0)
                gen_helper_recps_f32(tmp, tmp, tmp2, cpu_env);
            else
                gen_helper_rsqrts_f32(tmp, tmp, tmp2, cpu_env);
            break;
        default:
            abort();
        }
        tcg_temp_free_i32(tmp2);

        /* Save the result.  For elementwise operations we can put it
           straight into the destination register.  For pairwise operations
           we have to be careful to avoid clobbering the source operands.  */
        if (pairwise && rd == rm) {
            neon_store_scratch(pass, tmp);
        } else {
            neon_store_reg(rd, pass, tmp);
        }

        } /* for pass */
        if (pairwise && rd == rm) {
            for (pass = 0; pass < (q ? 4 : 2); pass++) {
                tmp = neon_load_scratch(pass);
                neon_store_reg(rd, pass, tmp);
            }
        }
        /* End of 3 register same size operations.  */
    } else if (insn & (1 << 4)) {
        if ((insn & 0x00380080) != 0) {
            /* Two registers and shift.  */
            op = (insn >> 8) & 0xf;
            if (insn & (1 << 7)) {
                /* 64-bit shift.   */
                size = 3;
            } else {
                size = 2;
                while ((insn & (1 << (size + 19))) == 0)
                    size--;
            }
            shift = (insn >> 16) & ((1 << (3 + size)) - 1);
            /* To avoid excessive dumplication of ops we implement shift
               by immediate using the variable shift operations.  */
            if (op < 8) {
                /* Shift by immediate:
                   VSHR, VSRA, VRSHR, VRSRA, VSRI, VSHL, VQSHL, VQSHLU.  */
                /* Right shifts are encoded as N - shift, where N is the
                   element size in bits.  */
                if (op <= 4)
                    shift = shift - (1 << (size + 3));
                if (size == 3) {
                    count = q + 1;
                } else {
                    count = q ? 4: 2;
                }
                switch (size) {
                case 0:
                    imm = (uint8_t) shift;
                    imm |= imm << 8;
                    imm |= imm << 16;
                    break;
                case 1:
                    imm = (uint16_t) shift;
                    imm |= imm << 16;
                    break;
                case 2:
                case 3:
                    imm = shift;
                    break;
                default:
                    abort();
                }

                for (pass = 0; pass < count; pass++) {
                    if (size == 3) {
                        neon_load_reg64(cpu_V0, rm + pass);
                        tcg_gen_movi_i64(cpu_V1, imm);
                        switch (op) {
                        case 0:  /* VSHR */
                        case 1:  /* VSRA */
                            if (u)
                                gen_helper_neon_shl_u64(cpu_V0, cpu_V0, cpu_V1);
                            else
                                gen_helper_neon_shl_s64(cpu_V0, cpu_V0, cpu_V1);
                            break;
                        case 2: /* VRSHR */
                        case 3: /* VRSRA */
                            if (u)
                                gen_helper_neon_rshl_u64(cpu_V0, cpu_V0, cpu_V1);
                            else
                                gen_helper_neon_rshl_s64(cpu_V0, cpu_V0, cpu_V1);
                            break;
                        case 4: /* VSRI */
                            if (!u)
                                return 1;
                            gen_helper_neon_shl_u64(cpu_V0, cpu_V0, cpu_V1);
                            break;
                        case 5: /* VSHL, VSLI */
                            gen_helper_neon_shl_u64(cpu_V0, cpu_V0, cpu_V1);
                            break;
                        case 6: /* VQSHLU */
                            if (u) {
                                gen_helper_neon_qshlu_s64(cpu_V0,
                                                          cpu_V0, cpu_V1);
                            } else {
                                return 1;
                            }
                            break;
                        case 7: /* VQSHL */
                            if (u) {
                                gen_helper_neon_qshl_u64(cpu_V0,
                                                         cpu_V0, cpu_V1);
                            } else {
                                gen_helper_neon_qshl_s64(cpu_V0,
                                                         cpu_V0, cpu_V1);
                            }
                            break;
                        }
                        if (op == 1 || op == 3) {
                            /* Accumulate.  */
                            neon_load_reg64(cpu_V1, rd + pass);
                            tcg_gen_add_i64(cpu_V0, cpu_V0, cpu_V1);
                        } else if (op == 4 || (op == 5 && u)) {
                            /* Insert */
                            neon_load_reg64(cpu_V1, rd + pass);
                            uint64_t mask;
                            if (shift < -63 || shift > 63) {
                                mask = 0;
                            } else {
                                if (op == 4) {
                                    mask = 0xffffffffffffffffull >> -shift;
                                } else {
                                    mask = 0xffffffffffffffffull << shift;
                                }
                            }
                            tcg_gen_andi_i64(cpu_V1, cpu_V1, ~mask);
                            tcg_gen_or_i64(cpu_V0, cpu_V0, cpu_V1);
                        }
                        neon_store_reg64(cpu_V0, rd + pass);
                    } else { /* size < 3 */
                        /* Operands in T0 and T1.  */
                        tmp = neon_load_reg(rm, pass);
                        tmp2 = tcg_temp_new_i32();
                        tcg_gen_movi_i32(tmp2, imm);
                        switch (op) {
                        case 0:  /* VSHR */
                        case 1:  /* VSRA */
                            GEN_NEON_INTEGER_OP(shl);
                            break;
                        case 2: /* VRSHR */
                        case 3: /* VRSRA */
                            GEN_NEON_INTEGER_OP(rshl);
                            break;
                        case 4: /* VSRI */
                            if (!u)
                                return 1;
                            GEN_NEON_INTEGER_OP(shl);
                            break;
                        case 5: /* VSHL, VSLI */
                            switch (size) {
                            case 0: gen_helper_neon_shl_u8(tmp, tmp, tmp2); break;
                            case 1: gen_helper_neon_shl_u16(tmp, tmp, tmp2); break;
                            case 2: gen_helper_neon_shl_u32(tmp, tmp, tmp2); break;
                            default: return 1;
                            }
                            break;
                        case 6: /* VQSHLU */
                            if (!u) {
                                return 1;
                            }
                            switch (size) {
                            case 0:
                                gen_helper_neon_qshlu_s8(tmp, tmp, tmp2);
                                break;
                            case 1:
                                gen_helper_neon_qshlu_s16(tmp, tmp, tmp2);
                                break;
                            case 2:
                                gen_helper_neon_qshlu_s32(tmp, tmp, tmp2);
                                break;
                            default:
                                return 1;
                            }
                            break;
                        case 7: /* VQSHL */
                            GEN_NEON_INTEGER_OP(qshl);
                            break;
                        }
                        tcg_temp_free_i32(tmp2);

                        if (op == 1 || op == 3) {
                            /* Accumulate.  */
                            tmp2 = neon_load_reg(rd, pass);
                            gen_neon_add(size, tmp, tmp2);
                            tcg_temp_free_i32(tmp2);
                        } else if (op == 4 || (op == 5 && u)) {
                            /* Insert */
                            switch (size) {
                            case 0:
                                if (op == 4)
                                    mask = 0xff >> -shift;
                                else
                                    mask = (uint8_t)(0xff << shift);
                                mask |= mask << 8;
                                mask |= mask << 16;
                                break;
                            case 1:
                                if (op == 4)
                                    mask = 0xffff >> -shift;
                                else
                                    mask = (uint16_t)(0xffff << shift);
                                mask |= mask << 16;
                                break;
                            case 2:
                                if (shift < -31 || shift > 31) {
                                    mask = 0;
                                } else {
                                    if (op == 4)
                                        mask = 0xffffffffu >> -shift;
                                    else
                                        mask = 0xffffffffu << shift;
                                }
                                break;
                            default:
                                abort();
                            }
                            tmp2 = neon_load_reg(rd, pass);
                            tcg_gen_andi_i32(tmp, tmp, mask);
                            tcg_gen_andi_i32(tmp2, tmp2, ~mask);
                            tcg_gen_or_i32(tmp, tmp, tmp2);
                            tcg_temp_free_i32(tmp2);
                        }
                        neon_store_reg(rd, pass, tmp);
                    }
                } /* for pass */
            } else if (op < 10) {
                /* Shift by immediate and narrow:
                   VSHRN, VRSHRN, VQSHRN, VQRSHRN.  */
                int input_unsigned = (op == 8) ? !u : u;

                shift = shift - (1 << (size + 3));
                size++;
                if (size == 3) {
                    tmp64 = tcg_const_i64(shift);
                    neon_load_reg64(cpu_V0, rm);
                    neon_load_reg64(cpu_V1, rm + 1);
                    for (pass = 0; pass < 2; pass++) {
                        TCGv_i64 in;
                        if (pass == 0) {
                            in = cpu_V0;
                        } else {
                            in = cpu_V1;
                        }
                        if (q) {
                            if (input_unsigned) {
                                gen_helper_neon_rshl_u64(cpu_V0, in, tmp64);
                            } else {
                                gen_helper_neon_rshl_s64(cpu_V0, in, tmp64);
                            }
                        } else {
                            if (input_unsigned) {
                                gen_helper_neon_shl_u64(cpu_V0, in, tmp64);
                            } else {
                                gen_helper_neon_shl_s64(cpu_V0, in, tmp64);
                            }
                        }
                        tmp = tcg_temp_new_i32();
                        gen_neon_narrow_op(op == 8, u, size - 1, tmp, cpu_V0);
                        neon_store_reg(rd, pass, tmp);
                    } /* for pass */
                    tcg_temp_free_i64(tmp64);
                } else {
                    if (size == 1) {
                        imm = (uint16_t)shift;
                        imm |= imm << 16;
                    } else {
                        /* size == 2 */
                        imm = (uint32_t)shift;
                    }
                    tmp2 = tcg_const_i32(imm);
                    tmp4 = neon_load_reg(rm + 1, 0);
                    tmp5 = neon_load_reg(rm + 1, 1);
                    for (pass = 0; pass < 2; pass++) {
                        if (pass == 0) {
                            tmp = neon_load_reg(rm, 0);
                        } else {
                            tmp = tmp4;
                        }
                        gen_neon_shift_narrow(size, tmp, tmp2, q,
                                              input_unsigned);
                        if (pass == 0) {
                            tmp3 = neon_load_reg(rm, 1);
                        } else {
                            tmp3 = tmp5;
                        }
                        gen_neon_shift_narrow(size, tmp3, tmp2, q,
                                              input_unsigned);
                        tcg_gen_concat_i32_i64(cpu_V0, tmp, tmp3);
                        tcg_temp_free_i32(tmp);
                        tcg_temp_free_i32(tmp3);
                        tmp = tcg_temp_new_i32();
                        gen_neon_narrow_op(op == 8, u, size - 1, tmp, cpu_V0);
                        neon_store_reg(rd, pass, tmp);
                    } /* for pass */
                    tcg_temp_free_i32(tmp2);
                }
            } else if (op == 10) {
                /* VSHLL */
                if (q || size == 3)
                    return 1;
                tmp = neon_load_reg(rm, 0);
                tmp2 = neon_load_reg(rm, 1);
                for (pass = 0; pass < 2; pass++) {
                    if (pass == 1)
                        tmp = tmp2;

                    gen_neon_widen(cpu_V0, tmp, size, u);

                    if (shift != 0) {
                        /* The shift is less than the width of the source
                           type, so we can just shift the whole register.  */
                        tcg_gen_shli_i64(cpu_V0, cpu_V0, shift);
                        /* Widen the result of shift: we need to clear
                         * the potential overflow bits resulting from
                         * left bits of the narrow input appearing as
                         * right bits of left the neighbour narrow
                         * input.  */
                        if (size < 2 || !u) {
                            uint64_t imm64;
                            if (size == 0) {
                                imm = (0xffu >> (8 - shift));
                                imm |= imm << 16;
                            } else if (size == 1) {
                                imm = 0xffff >> (16 - shift);
                            } else {
                                /* size == 2 */
                                imm = 0xffffffff >> (32 - shift);
                            }
                            if (size < 2) {
                                imm64 = imm | (((uint64_t)imm) << 32);
                            } else {
                                imm64 = imm;
                            }
                            tcg_gen_andi_i64(cpu_V0, cpu_V0, ~imm64);
                        }
                    }
                    neon_store_reg64(cpu_V0, rd + pass);
                }
            } else if (op >= 14) {
                /* VCVT fixed-point.  */
                /* We have already masked out the must-be-1 top bit of imm6,
                 * hence this 32-shift where the ARM ARM has 64-imm6.
                 */
                shift = 32 - shift;
                for (pass = 0; pass < (q ? 4 : 2); pass++) {
                    tcg_gen_ld_f32(cpu_F0s, cpu_env, neon_reg_offset(rm, pass));
                    if (!(op & 1)) {
                        if (u)
                            gen_vfp_ulto(0, shift);
                        else
                            gen_vfp_slto(0, shift);
                    } else {
                        if (u)
                            gen_vfp_toul(0, shift);
                        else
                            gen_vfp_tosl(0, shift);
                    }
                    tcg_gen_st_f32(cpu_F0s, cpu_env, neon_reg_offset(rd, pass));
                }
            } else {
                return 1;
            }
        } else { /* (insn & 0x00380080) == 0 */
            int invert;

            op = (insn >> 8) & 0xf;
            /* One register and immediate.  */
            imm = (u << 7) | ((insn >> 12) & 0x70) | (insn & 0xf);
            invert = (insn & (1 << 5)) != 0;
            switch (op) {
            case 0: case 1:
                /* no-op */
                break;
            case 2: case 3:
                imm <<= 8;
                break;
            case 4: case 5:
                imm <<= 16;
                break;
            case 6: case 7:
                imm <<= 24;
                break;
            case 8: case 9:
                imm |= imm << 16;
                break;
            case 10: case 11:
                imm = (imm << 8) | (imm << 24);
                break;
            case 12:
                imm = (imm << 8) | 0xff;
                break;
            case 13:
                imm = (imm << 16) | 0xffff;
                break;
            case 14:
                imm |= (imm << 8) | (imm << 16) | (imm << 24);
                if (invert)
                    imm = ~imm;
                break;
            case 15:
                imm = ((imm & 0x80) << 24) | ((imm & 0x3f) << 19)
                      | ((imm & 0x40) ? (0x1f << 25) : (1 << 30));
                break;
            }
            if (invert)
                imm = ~imm;

            for (pass = 0; pass < (q ? 4 : 2); pass++) {
                if (op & 1 && op < 12) {
                    tmp = neon_load_reg(rd, pass);
                    if (invert) {
                        /* The immediate value has already been inverted, so
                           BIC becomes AND.  */
                        tcg_gen_andi_i32(tmp, tmp, imm);
                    } else {
                        tcg_gen_ori_i32(tmp, tmp, imm);
                    }
                } else {
                    /* VMOV, VMVN.  */
                    tmp = tcg_temp_new_i32();
                    if (op == 14 && invert) {
                        uint32_t val;
                        val = 0;
                        for (n = 0; n < 4; n++) {
                            if (imm & (1 << (n + (pass & 1) * 4)))
                                val |= 0xff << (n * 8);
                        }
                        tcg_gen_movi_i32(tmp, val);
                    } else {
                        tcg_gen_movi_i32(tmp, imm);
                    }
                }
                neon_store_reg(rd, pass, tmp);
            }
        }
    } else { /* (insn & 0x00800010 == 0x00800000) */
        if (size != 3) {
            op = (insn >> 8) & 0xf;
            if ((insn & (1 << 6)) == 0) {
                /* Three registers of different lengths.  */
                int src1_wide;
                int src2_wide;
                int prewiden;
                /* prewiden, src1_wide, src2_wide */
                static const int neon_3reg_wide[16][3] = {
                    {1, 0, 0}, /* VADDL */
                    {1, 1, 0}, /* VADDW */
                    {1, 0, 0}, /* VSUBL */
                    {1, 1, 0}, /* VSUBW */
                    {0, 1, 1}, /* VADDHN */
                    {0, 0, 0}, /* VABAL */
                    {0, 1, 1}, /* VSUBHN */
                    {0, 0, 0}, /* VABDL */
                    {0, 0, 0}, /* VMLAL */
                    {0, 0, 0}, /* VQDMLAL */
                    {0, 0, 0}, /* VMLSL */
                    {0, 0, 0}, /* VQDMLSL */
                    {0, 0, 0}, /* Integer VMULL */
                    {0, 0, 0}, /* VQDMULL */
                    {0, 0, 0}  /* Polynomial VMULL */
                };

                prewiden = neon_3reg_wide[op][0];
                src1_wide = neon_3reg_wide[op][1];
                src2_wide = neon_3reg_wide[op][2];

                if (size == 0 && (op == 9 || op == 11 || op == 13))
                    return 1;

                /* Avoid overlapping operands.  Wide source operands are
                   always aligned so will never overlap with wide
                   destinations in problematic ways.  */
                if (rd == rm && !src2_wide) {
                    tmp = neon_load_reg(rm, 1);
                    neon_store_scratch(2, tmp);
                } else if (rd == rn && !src1_wide) {
                    tmp = neon_load_reg(rn, 1);
                    neon_store_scratch(2, tmp);
                }
                TCGV_UNUSED(tmp3);
                for (pass = 0; pass < 2; pass++) {
                    if (src1_wide) {
                        neon_load_reg64(cpu_V0, rn + pass);
                        TCGV_UNUSED(tmp);
                    } else {
                        if (pass == 1 && rd == rn) {
                            tmp = neon_load_scratch(2);
                        } else {
                            tmp = neon_load_reg(rn, pass);
                        }
                        if (prewiden) {
                            gen_neon_widen(cpu_V0, tmp, size, u);
                        }
                    }
                    if (src2_wide) {
                        neon_load_reg64(cpu_V1, rm + pass);
                        TCGV_UNUSED(tmp2);
                    } else {
                        if (pass == 1 && rd == rm) {
                            tmp2 = neon_load_scratch(2);
                        } else {
                            tmp2 = neon_load_reg(rm, pass);
                        }
                        if (prewiden) {
                            gen_neon_widen(cpu_V1, tmp2, size, u);
                        }
                    }
                    switch (op) {
                    case 0: case 1: case 4: /* VADDL, VADDW, VADDHN, VRADDHN */
                        gen_neon_addl(size);
                        break;
                    case 2: case 3: case 6: /* VSUBL, VSUBW, VSUBHN, VRSUBHN */
                        gen_neon_subl(size);
                        break;
                    case 5: case 7: /* VABAL, VABDL */
                        switch ((size << 1) | u) {
                        case 0:
                            gen_helper_neon_abdl_s16(cpu_V0, tmp, tmp2);
                            break;
                        case 1:
                            gen_helper_neon_abdl_u16(cpu_V0, tmp, tmp2);
                            break;
                        case 2:
                            gen_helper_neon_abdl_s32(cpu_V0, tmp, tmp2);
                            break;
                        case 3:
                            gen_helper_neon_abdl_u32(cpu_V0, tmp, tmp2);
                            break;
                        case 4:
                            gen_helper_neon_abdl_s64(cpu_V0, tmp, tmp2);
                            break;
                        case 5:
                            gen_helper_neon_abdl_u64(cpu_V0, tmp, tmp2);
                            break;
                        default: abort();
                        }
                        tcg_temp_free_i32(tmp2);
                        tcg_temp_free_i32(tmp);
                        break;
                    case 8: case 9: case 10: case 11: case 12: case 13:
                        /* VMLAL, VQDMLAL, VMLSL, VQDMLSL, VMULL, VQDMULL */
                        gen_neon_mull(cpu_V0, tmp, tmp2, size, u);
                        break;
                    case 14: /* Polynomial VMULL */
                        gen_helper_neon_mull_p8(cpu_V0, tmp, tmp2);
                        tcg_temp_free_i32(tmp2);
                        tcg_temp_free_i32(tmp);
                        break;
                    default: /* 15 is RESERVED.  */
                        return 1;
                    }
                    if (op == 13) {
                        /* VQDMULL */
                        gen_neon_addl_saturate(cpu_V0, cpu_V0, size);
                        neon_store_reg64(cpu_V0, rd + pass);
                    } else if (op == 5 || (op >= 8 && op <= 11)) {
                        /* Accumulate.  */
                        neon_load_reg64(cpu_V1, rd + pass);
                        switch (op) {
                        case 10: /* VMLSL */
                            gen_neon_negl(cpu_V0, size);
                            /* Fall through */
                        case 5: case 8: /* VABAL, VMLAL */
                            gen_neon_addl(size);
                            break;
                        case 9: case 11: /* VQDMLAL, VQDMLSL */
                            gen_neon_addl_saturate(cpu_V0, cpu_V0, size);
                            if (op == 11) {
                                gen_neon_negl(cpu_V0, size);
                            }
                            gen_neon_addl_saturate(cpu_V0, cpu_V1, size);
                            break;
                        default:
                            abort();
                        }
                        neon_store_reg64(cpu_V0, rd + pass);
                    } else if (op == 4 || op == 6) {
                        /* Narrowing operation.  */
                        tmp = tcg_temp_new_i32();
                        if (!u) {
                            switch (size) {
                            case 0:
                                gen_helper_neon_narrow_high_u8(tmp, cpu_V0);
                                break;
                            case 1:
                                gen_helper_neon_narrow_high_u16(tmp, cpu_V0);
                                break;
                            case 2:
                                tcg_gen_shri_i64(cpu_V0, cpu_V0, 32);
                                tcg_gen_trunc_i64_i32(tmp, cpu_V0);
                                break;
                            default: abort();
                            }
                        } else {
                            switch (size) {
                            case 0:
                                gen_helper_neon_narrow_round_high_u8(tmp, cpu_V0);
                                break;
                            case 1:
                                gen_helper_neon_narrow_round_high_u16(tmp, cpu_V0);
                                break;
                            case 2:
                                tcg_gen_addi_i64(cpu_V0, cpu_V0, 1u << 31);
                                tcg_gen_shri_i64(cpu_V0, cpu_V0, 32);
                                tcg_gen_trunc_i64_i32(tmp, cpu_V0);
                                break;
                            default: abort();
                            }
                        }
                        if (pass == 0) {
                            tmp3 = tmp;
                        } else {
                            neon_store_reg(rd, 0, tmp3);
                            neon_store_reg(rd, 1, tmp);
                        }
                    } else {
                        /* Write back the result.  */
                        neon_store_reg64(cpu_V0, rd + pass);
                    }
                }
            } else {
                /* Two registers and a scalar.  */
                switch (op) {
                case 0: /* Integer VMLA scalar */
                case 1: /* Float VMLA scalar */
                case 4: /* Integer VMLS scalar */
                case 5: /* Floating point VMLS scalar */
                case 8: /* Integer VMUL scalar */
                case 9: /* Floating point VMUL scalar */
                case 12: /* VQDMULH scalar */
                case 13: /* VQRDMULH scalar */
                    tmp = neon_get_scalar(size, rm);
                    neon_store_scratch(0, tmp);
                    for (pass = 0; pass < (u ? 4 : 2); pass++) {
                        tmp = neon_load_scratch(0);
                        tmp2 = neon_load_reg(rn, pass);
                        if (op == 12) {
                            if (size == 1) {
                                gen_helper_neon_qdmulh_s16(tmp, tmp, tmp2);
                            } else {
                                gen_helper_neon_qdmulh_s32(tmp, tmp, tmp2);
                            }
                        } else if (op == 13) {
                            if (size == 1) {
                                gen_helper_neon_qrdmulh_s16(tmp, tmp, tmp2);
                            } else {
                                gen_helper_neon_qrdmulh_s32(tmp, tmp, tmp2);
                            }
                        } else if (op & 1) {
                            gen_helper_neon_mul_f32(tmp, tmp, tmp2);
                        } else {
                            switch (size) {
                            case 0: gen_helper_neon_mul_u8(tmp, tmp, tmp2); break;
                            case 1: gen_helper_neon_mul_u16(tmp, tmp, tmp2); break;
                            case 2: tcg_gen_mul_i32(tmp, tmp, tmp2); break;
                            default: return 1;
                            }
                        }
                        tcg_temp_free_i32(tmp2);
                        if (op < 8) {
                            /* Accumulate.  */
                            tmp2 = neon_load_reg(rd, pass);
                            switch (op) {
                            case 0:
                                gen_neon_add(size, tmp, tmp2);
                                break;
                            case 1:
                                gen_helper_neon_add_f32(tmp, tmp, tmp2);
                                break;
                            case 4:
                                gen_neon_rsb(size, tmp, tmp2);
                                break;
                            case 5:
                                gen_helper_neon_sub_f32(tmp, tmp2, tmp);
                                break;
                            default:
                                abort();
                            }
                            tcg_temp_free_i32(tmp2);
                        }
                        neon_store_reg(rd, pass, tmp);
                    }
                    break;
                case 2: /* VMLAL sclar */
                case 3: /* VQDMLAL scalar */
                case 6: /* VMLSL scalar */
                case 7: /* VQDMLSL scalar */
                case 10: /* VMULL scalar */
                case 11: /* VQDMULL scalar */
                    if (size == 0 && (op == 3 || op == 7 || op == 11))
                        return 1;

                    tmp2 = neon_get_scalar(size, rm);
                    /* We need a copy of tmp2 because gen_neon_mull
                     * deletes it during pass 0.  */
                    tmp4 = tcg_temp_new_i32();
                    tcg_gen_mov_i32(tmp4, tmp2);
                    tmp3 = neon_load_reg(rn, 1);

                    for (pass = 0; pass < 2; pass++) {
                        if (pass == 0) {
                            tmp = neon_load_reg(rn, 0);
                        } else {
                            tmp = tmp3;
                            tmp2 = tmp4;
                        }
                        gen_neon_mull(cpu_V0, tmp, tmp2, size, u);
                        if (op != 11) {
                            neon_load_reg64(cpu_V1, rd + pass);
                        }
                        switch (op) {
                        case 6:
                            gen_neon_negl(cpu_V0, size);
                            /* Fall through */
                        case 2:
                            gen_neon_addl(size);
                            break;
                        case 3: case 7:
                            gen_neon_addl_saturate(cpu_V0, cpu_V0, size);
                            if (op == 7) {
                                gen_neon_negl(cpu_V0, size);
                            }
                            gen_neon_addl_saturate(cpu_V0, cpu_V1, size);
                            break;
                        case 10:
                            /* no-op */
                            break;
                        case 11:
                            gen_neon_addl_saturate(cpu_V0, cpu_V0, size);
                            break;
                        default:
                            abort();
                        }
                        neon_store_reg64(cpu_V0, rd + pass);
                    }


                    break;
                default: /* 14 and 15 are RESERVED */
                    return 1;
                }
            }
        } else { /* size == 3 */
            if (!u) {
                /* Extract.  */
                imm = (insn >> 8) & 0xf;

                if (imm > 7 && !q)
                    return 1;

                if (imm == 0) {
                    neon_load_reg64(cpu_V0, rn);
                    if (q) {
                        neon_load_reg64(cpu_V1, rn + 1);
                    }
                } else if (imm == 8) {
                    neon_load_reg64(cpu_V0, rn + 1);
                    if (q) {
                        neon_load_reg64(cpu_V1, rm);
                    }
                } else if (q) {
                    tmp64 = tcg_temp_new_i64();
                    if (imm < 8) {
                        neon_load_reg64(cpu_V0, rn);
                        neon_load_reg64(tmp64, rn + 1);
                    } else {
                        neon_load_reg64(cpu_V0, rn + 1);
                        neon_load_reg64(tmp64, rm);
                    }
                    tcg_gen_shri_i64(cpu_V0, cpu_V0, (imm & 7) * 8);
                    tcg_gen_shli_i64(cpu_V1, tmp64, 64 - ((imm & 7) * 8));
                    tcg_gen_or_i64(cpu_V0, cpu_V0, cpu_V1);
                    if (imm < 8) {
                        neon_load_reg64(cpu_V1, rm);
                    } else {
                        neon_load_reg64(cpu_V1, rm + 1);
                        imm -= 8;
                    }
                    tcg_gen_shli_i64(cpu_V1, cpu_V1, 64 - (imm * 8));
                    tcg_gen_shri_i64(tmp64, tmp64, imm * 8);
                    tcg_gen_or_i64(cpu_V1, cpu_V1, tmp64);
                    tcg_temp_free_i64(tmp64);
                } else {
                    /* BUGFIX */
                    neon_load_reg64(cpu_V0, rn);
                    tcg_gen_shri_i64(cpu_V0, cpu_V0, imm * 8);
                    neon_load_reg64(cpu_V1, rm);
                    tcg_gen_shli_i64(cpu_V1, cpu_V1, 64 - (imm * 8));
                    tcg_gen_or_i64(cpu_V0, cpu_V0, cpu_V1);
                }
                neon_store_reg64(cpu_V0, rd);
                if (q) {
                    neon_store_reg64(cpu_V1, rd + 1);
                }
            } else if ((insn & (1 << 11)) == 0) {
                /* Two register misc.  */
                op = ((insn >> 12) & 0x30) | ((insn >> 7) & 0xf);
                size = (insn >> 18) & 3;
                switch (op) {
                case 0: /* VREV64 */
                    if (size == 3)
                        return 1;
                    for (pass = 0; pass < (q ? 2 : 1); pass++) {
                        tmp = neon_load_reg(rm, pass * 2);
                        tmp2 = neon_load_reg(rm, pass * 2 + 1);
                        switch (size) {
                        case 0: tcg_gen_bswap32_i32(tmp, tmp); break;
                        case 1: gen_swap_half(tmp); break;
                        case 2: /* no-op */ break;
                        default: abort();
                        }
                        neon_store_reg(rd, pass * 2 + 1, tmp);
                        if (size == 2) {
                            neon_store_reg(rd, pass * 2, tmp2);
                        } else {
                            switch (size) {
                            case 0: tcg_gen_bswap32_i32(tmp2, tmp2); break;
                            case 1: gen_swap_half(tmp2); break;
                            default: abort();
                            }
                            neon_store_reg(rd, pass * 2, tmp2);
                        }
                    }
                    break;
                case 4: case 5: /* VPADDL */
                case 12: case 13: /* VPADAL */
                    if (size == 3)
                        return 1;
                    for (pass = 0; pass < q + 1; pass++) {
                        tmp = neon_load_reg(rm, pass * 2);
                        gen_neon_widen(cpu_V0, tmp, size, op & 1);
                        tmp = neon_load_reg(rm, pass * 2 + 1);
                        gen_neon_widen(cpu_V1, tmp, size, op & 1);
                        switch (size) {
                        case 0: gen_helper_neon_paddl_u16(CPU_V001); break;
                        case 1: gen_helper_neon_paddl_u32(CPU_V001); break;
                        case 2: tcg_gen_add_i64(CPU_V001); break;
                        default: abort();
                        }
                        if (op >= 12) {
                            /* Accumulate.  */
                            neon_load_reg64(cpu_V1, rd + pass);
                            gen_neon_addl(size);
                        }
                        neon_store_reg64(cpu_V0, rd + pass);
                    }
                    break;
                case 33: /* VTRN */
                    if (size == 2) {
                        for (n = 0; n < (q ? 4 : 2); n += 2) {
                            tmp = neon_load_reg(rm, n);
                            tmp2 = neon_load_reg(rd, n + 1);
                            neon_store_reg(rm, n, tmp2);
                            neon_store_reg(rd, n + 1, tmp);
                        }
                    } else {
                        goto elementwise;
                    }
                    break;
                case 34: /* VUZP */
                    if (gen_neon_unzip(rd, rm, size, q)) {
                        return 1;
                    }
                    break;
                case 35: /* VZIP */
                    if (gen_neon_zip(rd, rm, size, q)) {
                        return 1;
                    }
                    break;
                case 36: case 37: /* VMOVN, VQMOVUN, VQMOVN */
                    if (size == 3)
                        return 1;
                    TCGV_UNUSED(tmp2);
                    for (pass = 0; pass < 2; pass++) {
                        neon_load_reg64(cpu_V0, rm + pass);
                        tmp = tcg_temp_new_i32();
                        gen_neon_narrow_op(op == 36, q, size, tmp, cpu_V0);
                        if (pass == 0) {
                            tmp2 = tmp;
                        } else {
                            neon_store_reg(rd, 0, tmp2);
                            neon_store_reg(rd, 1, tmp);
                        }
                    }
                    break;
                case 38: /* VSHLL */
                    if (q || size == 3)
                        return 1;
                    tmp = neon_load_reg(rm, 0);
                    tmp2 = neon_load_reg(rm, 1);
                    for (pass = 0; pass < 2; pass++) {
                        if (pass == 1)
                            tmp = tmp2;
                        gen_neon_widen(cpu_V0, tmp, size, 1);
                        tcg_gen_shli_i64(cpu_V0, cpu_V0, 8 << size);
                        neon_store_reg64(cpu_V0, rd + pass);
                    }
                    break;
                case 44: /* VCVT.F16.F32 */
                    if (!arm_feature(env, ARM_FEATURE_VFP_FP16))
                      return 1;
                    tmp = tcg_temp_new_i32();
                    tmp2 = tcg_temp_new_i32();
                    tcg_gen_ld_f32(cpu_F0s, cpu_env, neon_reg_offset(rm, 0));
                    gen_helper_neon_fcvt_f32_to_f16(tmp, cpu_F0s, cpu_env);
                    tcg_gen_ld_f32(cpu_F0s, cpu_env, neon_reg_offset(rm, 1));
                    gen_helper_neon_fcvt_f32_to_f16(tmp2, cpu_F0s, cpu_env);
                    tcg_gen_shli_i32(tmp2, tmp2, 16);
                    tcg_gen_or_i32(tmp2, tmp2, tmp);
                    tcg_gen_ld_f32(cpu_F0s, cpu_env, neon_reg_offset(rm, 2));
                    gen_helper_neon_fcvt_f32_to_f16(tmp, cpu_F0s, cpu_env);
                    tcg_gen_ld_f32(cpu_F0s, cpu_env, neon_reg_offset(rm, 3));
                    neon_store_reg(rd, 0, tmp2);
                    tmp2 = tcg_temp_new_i32();
                    gen_helper_neon_fcvt_f32_to_f16(tmp2, cpu_F0s, cpu_env);
                    tcg_gen_shli_i32(tmp2, tmp2, 16);
                    tcg_gen_or_i32(tmp2, tmp2, tmp);
                    neon_store_reg(rd, 1, tmp2);
                    tcg_temp_free_i32(tmp);
                    break;
                case 46: /* VCVT.F32.F16 */
                    if (!arm_feature(env, ARM_FEATURE_VFP_FP16))
                      return 1;
                    tmp3 = tcg_temp_new_i32();
                    tmp = neon_load_reg(rm, 0);
                    tmp2 = neon_load_reg(rm, 1);
                    tcg_gen_ext16u_i32(tmp3, tmp);
                    gen_helper_neon_fcvt_f16_to_f32(cpu_F0s, tmp3, cpu_env);
                    tcg_gen_st_f32(cpu_F0s, cpu_env, neon_reg_offset(rd, 0));
                    tcg_gen_shri_i32(tmp3, tmp, 16);
                    gen_helper_neon_fcvt_f16_to_f32(cpu_F0s, tmp3, cpu_env);
                    tcg_gen_st_f32(cpu_F0s, cpu_env, neon_reg_offset(rd, 1));
                    tcg_temp_free_i32(tmp);
                    tcg_gen_ext16u_i32(tmp3, tmp2);
                    gen_helper_neon_fcvt_f16_to_f32(cpu_F0s, tmp3, cpu_env);
                    tcg_gen_st_f32(cpu_F0s, cpu_env, neon_reg_offset(rd, 2));
                    tcg_gen_shri_i32(tmp3, tmp2, 16);
                    gen_helper_neon_fcvt_f16_to_f32(cpu_F0s, tmp3, cpu_env);
                    tcg_gen_st_f32(cpu_F0s, cpu_env, neon_reg_offset(rd, 3));
                    tcg_temp_free_i32(tmp2);
                    tcg_temp_free_i32(tmp3);
                    break;
                default:
                elementwise:
                    for (pass = 0; pass < (q ? 4 : 2); pass++) {
                        if (op == 30 || op == 31 || op >= 58) {
                            tcg_gen_ld_f32(cpu_F0s, cpu_env,
                                           neon_reg_offset(rm, pass));
                            TCGV_UNUSED(tmp);
                        } else {
                            tmp = neon_load_reg(rm, pass);
                        }
                        switch (op) {
                        case 1: /* VREV32 */
                            switch (size) {
                            case 0: tcg_gen_bswap32_i32(tmp, tmp); break;
                            case 1: gen_swap_half(tmp); break;
                            default: return 1;
                            }
                            break;
                        case 2: /* VREV16 */
                            if (size != 0)
                                return 1;
                            gen_rev16(tmp);
                            break;
                        case 8: /* CLS */
                            switch (size) {
                            case 0: gen_helper_neon_cls_s8(tmp, tmp); break;
                            case 1: gen_helper_neon_cls_s16(tmp, tmp); break;
                            case 2: gen_helper_neon_cls_s32(tmp, tmp); break;
                            default: return 1;
                            }
                            break;
                        case 9: /* CLZ */
                            switch (size) {
                            case 0: gen_helper_neon_clz_u8(tmp, tmp); break;
                            case 1: gen_helper_neon_clz_u16(tmp, tmp); break;
                            case 2: gen_helper_clz(tmp, tmp); break;
                            default: return 1;
                            }
                            break;
                        case 10: /* CNT */
                            if (size != 0)
                                return 1;
                            gen_helper_neon_cnt_u8(tmp, tmp);
                            break;
                        case 11: /* VNOT */
                            if (size != 0)
                                return 1;
                            tcg_gen_not_i32(tmp, tmp);
                            break;
                        case 14: /* VQABS */
                            switch (size) {
                            case 0: gen_helper_neon_qabs_s8(tmp, tmp); break;
                            case 1: gen_helper_neon_qabs_s16(tmp, tmp); break;
                            case 2: gen_helper_neon_qabs_s32(tmp, tmp); break;
                            default: return 1;
                            }
                            break;
                        case 15: /* VQNEG */
                            switch (size) {
                            case 0: gen_helper_neon_qneg_s8(tmp, tmp); break;
                            case 1: gen_helper_neon_qneg_s16(tmp, tmp); break;
                            case 2: gen_helper_neon_qneg_s32(tmp, tmp); break;
                            default: return 1;
                            }
                            break;
                        case 16: case 19: /* VCGT #0, VCLE #0 */
                            tmp2 = tcg_const_i32(0);
                            switch(size) {
                            case 0: gen_helper_neon_cgt_s8(tmp, tmp, tmp2); break;
                            case 1: gen_helper_neon_cgt_s16(tmp, tmp, tmp2); break;
                            case 2: gen_helper_neon_cgt_s32(tmp, tmp, tmp2); break;
                            default: return 1;
                            }
                            tcg_temp_free(tmp2);
                            if (op == 19)
                                tcg_gen_not_i32(tmp, tmp);
                            break;
                        case 17: case 20: /* VCGE #0, VCLT #0 */
                            tmp2 = tcg_const_i32(0);
                            switch(size) {
                            case 0: gen_helper_neon_cge_s8(tmp, tmp, tmp2); break;
                            case 1: gen_helper_neon_cge_s16(tmp, tmp, tmp2); break;
                            case 2: gen_helper_neon_cge_s32(tmp, tmp, tmp2); break;
                            default: return 1;
                            }
                            tcg_temp_free(tmp2);
                            if (op == 20)
                                tcg_gen_not_i32(tmp, tmp);
                            break;
                        case 18: /* VCEQ #0 */
                            tmp2 = tcg_const_i32(0);
                            switch(size) {
                            case 0: gen_helper_neon_ceq_u8(tmp, tmp, tmp2); break;
                            case 1: gen_helper_neon_ceq_u16(tmp, tmp, tmp2); break;
                            case 2: gen_helper_neon_ceq_u32(tmp, tmp, tmp2); break;
                            default: return 1;
                            }
                            tcg_temp_free(tmp2);
                            break;
                        case 22: /* VABS */
                            switch(size) {
                            case 0: gen_helper_neon_abs_s8(tmp, tmp); break;
                            case 1: gen_helper_neon_abs_s16(tmp, tmp); break;
                            case 2: tcg_gen_abs_i32(tmp, tmp); break;
                            default: return 1;
                            }
                            break;
                        case 23: /* VNEG */
                            if (size == 3)
                                return 1;
                            tmp2 = tcg_const_i32(0);
                            gen_neon_rsb(size, tmp, tmp2);
                            tcg_temp_free(tmp2);
                            break;
                        case 24: /* Float VCGT #0 */
                            tmp2 = tcg_const_i32(0);
                            gen_helper_neon_cgt_f32(tmp, tmp, tmp2);
                            tcg_temp_free(tmp2);
                            break;
                        case 25: /* Float VCGE #0 */
                            tmp2 = tcg_const_i32(0);
                            gen_helper_neon_cge_f32(tmp, tmp, tmp2);
                            tcg_temp_free(tmp2);
                            break;
                        case 26: /* Float VCEQ #0 */
                            tmp2 = tcg_const_i32(0);
                            gen_helper_neon_ceq_f32(tmp, tmp, tmp2);
                            tcg_temp_free(tmp2);
                            break;
                        case 27: /* Float VCLE #0 */
                            tmp2 = tcg_const_i32(0);
                            gen_helper_neon_cge_f32(tmp, tmp2, tmp);
                            tcg_temp_free(tmp2);
                            break;
                        case 28: /* Float VCLT #0 */
                            tmp2 = tcg_const_i32(0);
                            gen_helper_neon_cgt_f32(tmp, tmp2, tmp);
                            tcg_temp_free(tmp2);
                            break;
                        case 30: /* Float VABS */
                            gen_vfp_abs(0);
                            break;
                        case 31: /* Float VNEG */
                            gen_vfp_neg(0);
                            break;
                        case 32: /* VSWP */
                            tmp2 = neon_load_reg(rd, pass);
                            neon_store_reg(rm, pass, tmp2);
                            break;
                        case 33: /* VTRN */
                            tmp2 = neon_load_reg(rd, pass);
                            switch (size) {
                            case 0: gen_neon_trn_u8(tmp, tmp2); break;
                            case 1: gen_neon_trn_u16(tmp, tmp2); break;
                            case 2: abort();
                            default: return 1;
                            }
                            neon_store_reg(rm, pass, tmp2);
                            break;
                        case 56: /* Integer VRECPE */
                            gen_helper_recpe_u32(tmp, tmp, cpu_env);
                            break;
                        case 57: /* Integer VRSQRTE */
                            gen_helper_rsqrte_u32(tmp, tmp, cpu_env);
                            break;
                        case 58: /* Float VRECPE */
                            gen_helper_recpe_f32(cpu_F0s, cpu_F0s, cpu_env);
                            break;
                        case 59: /* Float VRSQRTE */
                            gen_helper_rsqrte_f32(cpu_F0s, cpu_F0s, cpu_env);
                            break;
                        case 60: /* VCVT.F32.S32 */
                            gen_vfp_sito(0);
                            break;
                        case 61: /* VCVT.F32.U32 */
                            gen_vfp_uito(0);
                            break;
                        case 62: /* VCVT.S32.F32 */
                            gen_vfp_tosiz(0);
                            break;
                        case 63: /* VCVT.U32.F32 */
                            gen_vfp_touiz(0);
                            break;
                        default:
                            /* Reserved: 21, 29, 39-56 */
                            return 1;
                        }
                        if (op == 30 || op == 31 || op >= 58) {
                            tcg_gen_st_f32(cpu_F0s, cpu_env,
                                           neon_reg_offset(rd, pass));
                        } else {
                            neon_store_reg(rd, pass, tmp);
                        }
                    }
                    break;
                }
            } else if ((insn & (1 << 10)) == 0) {
                /* VTBL, VTBX.  */
                n = ((insn >> 5) & 0x18) + 8;
                if (insn & (1 << 6)) {
                    tmp = neon_load_reg(rd, 0);
                } else {
                    tmp = tcg_temp_new_i32();
                    tcg_gen_movi_i32(tmp, 0);
                }
                tmp2 = neon_load_reg(rm, 0);
                tmp4 = tcg_const_i32(rn);
                tmp5 = tcg_const_i32(n);
                gen_helper_neon_tbl(tmp2, tmp2, tmp, tmp4, tmp5);
                tcg_temp_free_i32(tmp);
                if (insn & (1 << 6)) {
                    tmp = neon_load_reg(rd, 1);
                } else {
                    tmp = tcg_temp_new_i32();
                    tcg_gen_movi_i32(tmp, 0);
                }
                tmp3 = neon_load_reg(rm, 1);
                gen_helper_neon_tbl(tmp3, tmp3, tmp, tmp4, tmp5);
                tcg_temp_free_i32(tmp5);
                tcg_temp_free_i32(tmp4);
                neon_store_reg(rd, 0, tmp2);
                neon_store_reg(rd, 1, tmp3);
                tcg_temp_free_i32(tmp);
            } else if ((insn & 0x380) == 0) {
                /* VDUP */
                if (insn & (1 << 19)) {
                    tmp = neon_load_reg(rm, 1);
                } else {
                    tmp = neon_load_reg(rm, 0);
                }
                if (insn & (1 << 16)) {
                    gen_neon_dup_u8(tmp, ((insn >> 17) & 3) * 8);
                } else if (insn & (1 << 17)) {
                    if ((insn >> 18) & 1)
                        gen_neon_dup_high16(tmp);
                    else
                        gen_neon_dup_low16(tmp);
                }
                for (pass = 0; pass < (q ? 4 : 2); pass++) {
                    tmp2 = tcg_temp_new_i32();
                    tcg_gen_mov_i32(tmp2, tmp);
                    neon_store_reg(rd, pass, tmp2);
                }
                tcg_temp_free_i32(tmp);
            } else {
                return 1;
            }
        }
    }
    return 0;
}

static int disas_cp14_read(CPUState * env, DisasContext *s, uint32_t insn)
{
    int crn = (insn >> 16) & 0xf;
    int crm = insn & 0xf;
    int op1 = (insn >> 21) & 7;
    int op2 = (insn >> 5) & 7;
    int rt = (insn >> 12) & 0xf;
    TCGv tmp;

    /* Minimal set of debug registers, since we don't support debug */
    if (op1 == 0 && crn == 0 && op2 == 0) {
        switch (crm) {
        case 0:
            /* DBGDIDR: just RAZ. In particular this means the
             * "debug architecture version" bits will read as
             * a reserved value, which should cause Linux to
             * not try to use the debug hardware.
             */
            tmp = tcg_const_i32(0);
            store_reg(s, rt, tmp);
            return 0;
        case 1:
        case 2:
            /* DBGDRAR and DBGDSAR: v7 only. Always RAZ since we
             * don't implement memory mapped debug components
             */
            if (ENABLE_ARCH_7) {
                tmp = tcg_const_i32(0);
                store_reg(s, rt, tmp);
                return 0;
            }
            break;
        default:
            break;
        }
    }

    if (arm_feature(env, ARM_FEATURE_THUMB2EE)) {
        if (op1 == 6 && crn == 0 && crm == 0 && op2 == 0) {
            /* TEECR */
            if (IS_USER(s))
                return 1;
            tmp = load_cpu_field(teecr);
            store_reg(s, rt, tmp);
            return 0;
        }
        if (op1 == 6 && crn == 1 && crm == 0 && op2 == 0) {
            /* TEEHBR */
            if (IS_USER(s) && (env->teecr & 1))
                return 1;
            tmp = load_cpu_field(teehbr);
            store_reg(s, rt, tmp);
            return 0;
        }
    }
    fprintf(stderr, "Unknown cp14 read op1:%d crn:%d crm:%d op2:%d\n",
            op1, crn, crm, op2);
    return 1;
}

static int disas_cp14_write(CPUState * env, DisasContext *s, uint32_t insn)
{
    int crn = (insn >> 16) & 0xf;
    int crm = insn & 0xf;
    int op1 = (insn >> 21) & 7;
    int op2 = (insn >> 5) & 7;
    int rt = (insn >> 12) & 0xf;
    TCGv tmp;

    if (arm_feature(env, ARM_FEATURE_THUMB2EE)) {
        if (op1 == 6 && crn == 0 && crm == 0 && op2 == 0) {
            /* TEECR */
            if (IS_USER(s))
                return 1;
            tmp = load_reg(s, rt);
            gen_helper_set_teecr(cpu_env, tmp);
            tcg_temp_free_i32(tmp);
            return 0;
        }
        if (op1 == 6 && crn == 1 && crm == 0 && op2 == 0) {
            /* TEEHBR */
            if (IS_USER(s) && (env->teecr & 1))
                return 1;
            tmp = load_reg(s, rt);
            store_cpu_field(tmp, teehbr);
            return 0;
        }
    }
    fprintf(stderr, "Unknown cp14 write op1:%d crn:%d crm:%d op2:%d\n",
            op1, crn, crm, op2);
    return 1;
}

static int disas_coproc_insn(CPUState * env, DisasContext *s, uint32_t insn)
{
    int cpnum;

    cpnum = (insn >> 8) & 0xf;
    if (arm_feature(env, ARM_FEATURE_XSCALE)
	    && ((env->cp15.c15_cpar ^ 0x3fff) & (1 << cpnum)))
	return 1;

    switch (cpnum) {
      case 0:
      case 1:
	if (arm_feature(env, ARM_FEATURE_IWMMXT)) {
	    return disas_iwmmxt_insn(env, s, insn);
	} else if (arm_feature(env, ARM_FEATURE_XSCALE)) {
	    return disas_dsp_insn(env, s, insn);
	}
	return 1;
    case 10:
    case 11:
	return disas_vfp_insn (env, s, insn);
    case 14:
        /* Coprocessors 7-15 are architecturally reserved by ARM.
           Unfortunately Intel decided to ignore this.  */
        if (arm_feature(env, ARM_FEATURE_XSCALE))
            goto board;
        if (insn & (1 << 20))
            return disas_cp14_read(env, s, insn);
        else
            return disas_cp14_write(env, s, insn);
    case 15:
	return disas_cp15_insn (env, s, insn);
    default:
    board:
	/* Unknown coprocessor.  See if the board has hooked it.  */
	return disas_cp_insn (env, s, insn);
    }
}


/* Store a 64-bit value to a register pair.  Clobbers val.  */
static void gen_storeq_reg(DisasContext *s, int rlow, int rhigh, TCGv_i64 val)
{
    TCGv tmp;
    tmp = tcg_temp_new_i32();
    tcg_gen_trunc_i64_i32(tmp, val);
    store_reg(s, rlow, tmp);
    tmp = tcg_temp_new_i32();
    tcg_gen_shri_i64(val, val, 32);
    tcg_gen_trunc_i64_i32(tmp, val);
    store_reg(s, rhigh, tmp);
}

/* load a 32-bit value from a register and perform a 64-bit accumulate.  */
static void gen_addq_lo(DisasContext *s, TCGv_i64 val, int rlow)
{
    TCGv_i64 tmp;
    TCGv tmp2;

    /* Load value and extend to 64 bits.  */
    tmp = tcg_temp_new_i64();
    tmp2 = load_reg(s, rlow);
    tcg_gen_extu_i32_i64(tmp, tmp2);
    tcg_temp_free_i32(tmp2);
    tcg_gen_add_i64(val, val, tmp);
    tcg_temp_free_i64(tmp);
}

/* load and add a 64-bit value from a register pair.  */
static void gen_addq(DisasContext *s, TCGv_i64 val, int rlow, int rhigh)
{
    TCGv_i64 tmp;
    TCGv tmpl;
    TCGv tmph;

    /* Load 64-bit value rd:rn.  */
    tmpl = load_reg(s, rlow);
    tmph = load_reg(s, rhigh);
    tmp = tcg_temp_new_i64();
    tcg_gen_concat_i32_i64(tmp, tmpl, tmph);
    tcg_temp_free_i32(tmpl);
    tcg_temp_free_i32(tmph);
    tcg_gen_add_i64(val, val, tmp);
    tcg_temp_free_i64(tmp);
}

/* Set N and Z flags from a 64-bit value.  */
static void gen_logicq_cc(TCGv_i64 val)
{
    TCGv tmp = tcg_temp_new_i32();
    gen_helper_logicq_cc(tmp, val);
    gen_logic_CC(tmp);
    tcg_temp_free_i32(tmp);
}

/* Load/Store exclusive instructions are implemented by remembering
   the value/address loaded, and seeing if these are the same
   when the store is performed. This should be is sufficient to implement
   the architecturally mandated semantics, and avoids having to monitor
   regular stores.

   In system emulation mode only one CPU will be running at once, so
   this sequence is effectively atomic.  In user emulation mode we
   throw an exception and handle the atomic operation elsewhere.  */
static void gen_load_exclusive(DisasContext *s, int rt, int rt2,
                               TCGv addr, int size)
{
    TCGv tmp;

    switch (size) {
    case 0:
        tmp = gen_ld8u(addr, IS_USER(s));
        break;
    case 1:
        tmp = gen_ld16u(addr, IS_USER(s));
        break;
    case 2:
    case 3:
        tmp = gen_ld32(addr, IS_USER(s));
        break;
    default:
        abort();
    }
    tcg_gen_mov_i32(cpu_exclusive_val, tmp);
    store_reg(s, rt, tmp);
    if (size == 3) {
        TCGv tmp2 = tcg_temp_new_i32();
        tcg_gen_addi_i32(tmp2, addr, 4);
        tmp = gen_ld32(tmp2, IS_USER(s));
        tcg_temp_free_i32(tmp2);
        tcg_gen_mov_i32(cpu_exclusive_high, tmp);
        store_reg(s, rt2, tmp);
    }
    tcg_gen_mov_i32(cpu_exclusive_addr, addr);
}

static void gen_clrex(DisasContext *s)
{
    tcg_gen_movi_i32(cpu_exclusive_addr, -1);
}

#ifdef CONFIG_USER_ONLY
static void gen_store_exclusive(DisasContext *s, int rd, int rt, int rt2,
                                TCGv addr, int size)
{
    tcg_gen_mov_i32(cpu_exclusive_test, addr);
    tcg_gen_movi_i32(cpu_exclusive_info,
                     size | (rd << 4) | (rt << 8) | (rt2 << 12));
    gen_exception_insn(s, 4, EXCP_STREX);
}
#else
static void gen_store_exclusive(DisasContext *s, int rd, int rt, int rt2,
                                TCGv addr, int size)
{
    TCGv tmp;
    int done_label;
    int fail_label;

    /* if (env->exclusive_addr == addr && env->exclusive_val == [addr]) {
         [addr] = {Rt};
         {Rd} = 0;
       } else {
         {Rd} = 1;
       } */
    fail_label = gen_new_label();
    done_label = gen_new_label();
    tcg_gen_brcond_i32(TCG_COND_NE, addr, cpu_exclusive_addr, fail_label);
    switch (size) {
    case 0:
        tmp = gen_ld8u(addr, IS_USER(s));
        break;
    case 1:
        tmp = gen_ld16u(addr, IS_USER(s));
        break;
    case 2:
    case 3:
        tmp = gen_ld32(addr, IS_USER(s));
        break;
    default:
        abort();
    }
    tcg_gen_brcond_i32(TCG_COND_NE, tmp, cpu_exclusive_val, fail_label);
    tcg_temp_free_i32(tmp);
    if (size == 3) {
        TCGv tmp2 = tcg_temp_new_i32();
        tcg_gen_addi_i32(tmp2, addr, 4);
        tmp = gen_ld32(tmp2, IS_USER(s));
        tcg_temp_free_i32(tmp2);
        tcg_gen_brcond_i32(TCG_COND_NE, tmp, cpu_exclusive_high, fail_label);
        tcg_temp_free_i32(tmp);
    }
    tmp = load_reg(s, rt);
    switch (size) {
    case 0:
        gen_st8(tmp, addr, IS_USER(s));
        break;
    case 1:
        gen_st16(tmp, addr, IS_USER(s));
        break;
    case 2:
    case 3:
        gen_st32(tmp, addr, IS_USER(s));
        break;
    default:
        abort();
    }
    if (size == 3) {
        tcg_gen_addi_i32(addr, addr, 4);
        tmp = load_reg(s, rt2);
        gen_st32(tmp, addr, IS_USER(s));
    }
    tcg_gen_movi_i32(cpu_R[rd], 0);
    tcg_gen_br(done_label);
    gen_set_label(fail_label);
    tcg_gen_movi_i32(cpu_R[rd], 1);
    gen_set_label(done_label);
    tcg_gen_movi_i32(cpu_exclusive_addr, -1);
}
#endif

static void disas_arm_insn(CPUState * env, DisasContext *s)
{
    unsigned int cond, insn, val, op1, i, shift, rm, rs, rn, rd, sh;
    TCGv tmp;
    TCGv tmp2;
    TCGv tmp3;
    TCGv addr;
    TCGv_i64 tmp64;

    insn = ldl_code(s->pc);
    s->pc += 4;

    /* M variants do not implement ARM mode.  */
    if (IS_M(env))
        goto illegal_op;
    cond = insn >> 28;
    if (cond == 0xf){
        /* In ARMv3 and v4 the NV condition is UNPREDICTABLE; we
         * choose to UNDEF. In ARMv5 and above the space is used
         * for miscellaneous unconditional instructions.
         */
        ARCH(5);

        /* Unconditional instructions.  */
        if (((insn >> 25) & 7) == 1) {
            /* NEON Data processing.  */
            if (!arm_feature(env, ARM_FEATURE_NEON))
                goto illegal_op;

            if (disas_neon_data_insn(env, s, insn))
                goto illegal_op;
            return;
        }
        if ((insn & 0x0f100000) == 0x04000000) {
            /* NEON load/store.  */
            if (!arm_feature(env, ARM_FEATURE_NEON))
                goto illegal_op;

            if (disas_neon_ls_insn(env, s, insn))
                goto illegal_op;
            return;
        }
        if (((insn & 0x0f30f000) == 0x0510f000) ||
            ((insn & 0x0f30f010) == 0x0710f000)) {
            if ((insn & (1 << 22)) == 0) {
                /* PLDW; v7MP */
                if (!arm_feature(env, ARM_FEATURE_V7MP)) {
                    goto illegal_op;
                }
            }
            /* Otherwise PLD; v5TE+ */
            ARCH(5TE);
            return;
        }
        if (((insn & 0x0f70f000) == 0x0450f000) ||
            ((insn & 0x0f70f010) == 0x0650f000)) {
            ARCH(7);
            return; /* PLI; V7 */
        }
        if (((insn & 0x0f700000) == 0x04100000) ||
            ((insn & 0x0f700010) == 0x06100000)) {
            if (!arm_feature(env, ARM_FEATURE_V7MP)) {
                goto illegal_op;
            }
            return; /* v7MP: Unallocated memory hint: must NOP */
        }

        if ((insn & 0x0ffffdff) == 0x01010000) {
            ARCH(6);
            /* setend */
            if (insn & (1 << 9)) {
                /* BE8 mode not implemented.  */
                goto illegal_op;
            }
            return;
        } else if ((insn & 0x0fffff00) == 0x057ff000) {
            switch ((insn >> 4) & 0xf) {
            case 1: /* clrex */
                ARCH(6K);
                gen_clrex(s);
                return;
            case 4: /* dsb */
            case 5: /* dmb */
            case 6: /* isb */
                ARCH(7);
                /* We don't emulate caches so these are a no-op.  */
                return;
            default:
                goto illegal_op;
            }
        } else if ((insn & 0x0e5fffe0) == 0x084d0500) {
            /* srs */
            int32_t offset;
            if (IS_USER(s))
                goto illegal_op;
            ARCH(6);
            op1 = (insn & 0x1f);
            addr = tcg_temp_new_i32();
            tmp = tcg_const_i32(op1);
            gen_helper_get_r13_banked(addr, cpu_env, tmp);
            tcg_temp_free_i32(tmp);
            i = (insn >> 23) & 3;
            switch (i) {
            case 0: offset = -4; break; /* DA */
            case 1: offset = 0; break; /* IA */
            case 2: offset = -8; break; /* DB */
            case 3: offset = 4; break; /* IB */
            default: abort();
            }
            if (offset)
                tcg_gen_addi_i32(addr, addr, offset);
            tmp = load_reg(s, 14);
            gen_st32(tmp, addr, 0);
            tmp = load_cpu_field(spsr);
            tcg_gen_addi_i32(addr, addr, 4);
            gen_st32(tmp, addr, 0);
            if (insn & (1 << 21)) {
                /* Base writeback.  */
                switch (i) {
                case 0: offset = -8; break;
                case 1: offset = 4; break;
                case 2: offset = -4; break;
                case 3: offset = 0; break;
                default: abort();
                }
                if (offset)
                    tcg_gen_addi_i32(addr, addr, offset);
                tmp = tcg_const_i32(op1);
                gen_helper_set_r13_banked(cpu_env, tmp, addr);
                tcg_temp_free_i32(tmp);
                tcg_temp_free_i32(addr);
            } else {
                tcg_temp_free_i32(addr);
            }
            return;
        } else if ((insn & 0x0e50ffe0) == 0x08100a00) {
            /* rfe */
            int32_t offset;
            if (IS_USER(s))
                goto illegal_op;
            ARCH(6);
            rn = (insn >> 16) & 0xf;
            addr = load_reg(s, rn);
            i = (insn >> 23) & 3;
            switch (i) {
            case 0: offset = -4; break; /* DA */
            case 1: offset = 0; break; /* IA */
            case 2: offset = -8; break; /* DB */
            case 3: offset = 4; break; /* IB */
            default: abort();
            }
            if (offset)
                tcg_gen_addi_i32(addr, addr, offset);
            /* Load PC into tmp and CPSR into tmp2.  */
            tmp = gen_ld32(addr, 0);
            tcg_gen_addi_i32(addr, addr, 4);
            tmp2 = gen_ld32(addr, 0);
            if (insn & (1 << 21)) {
                /* Base writeback.  */
                switch (i) {
                case 0: offset = -8; break;
                case 1: offset = 4; break;
                case 2: offset = -4; break;
                case 3: offset = 0; break;
                default: abort();
                }
                if (offset)
                    tcg_gen_addi_i32(addr, addr, offset);
                store_reg(s, rn, addr);
            } else {
                tcg_temp_free_i32(addr);
            }
            gen_rfe(s, tmp, tmp2);
            return;
        } else if ((insn & 0x0e000000) == 0x0a000000) {
            /* branch link and change to thumb (blx <offset>) */
            int32_t offset;

            val = (uint32_t)s->pc;
            tmp = tcg_temp_new_i32();
            tcg_gen_movi_i32(tmp, val);
            store_reg(s, 14, tmp);
            /* Sign-extend the 24-bit offset */
            offset = (((int32_t)insn) << 8) >> 8;
            /* offset * 4 + bit24 * 2 + (thumb bit) */
            val += (offset << 2) | ((insn >> 23) & 2) | 1;
            /* pipeline offset */
            val += 4;
            /* protected by ARCH(5); above, near the start of uncond block */
            gen_bx_im(s, val);
            return;
        } else if ((insn & 0x0e000f00) == 0x0c000100) {
            if (arm_feature(env, ARM_FEATURE_IWMMXT)) {
                /* iWMMXt register transfer.  */
                if (env->cp15.c15_cpar & (1 << 1))
                    if (!disas_iwmmxt_insn(env, s, insn))
                        return;
            }
        } else if ((insn & 0x0fe00000) == 0x0c400000) {
            /* Coprocessor double register transfer.  */
            ARCH(5TE);
        } else if ((insn & 0x0f000010) == 0x0e000010) {
            /* Additional coprocessor register transfer.  */
        } else if ((insn & 0x0ff10020) == 0x01000000) {
            uint32_t mask;
            uint32_t val;
            /* cps (privileged) */
            if (IS_USER(s))
                return;
            mask = val = 0;
            if (insn & (1 << 19)) {
                if (insn & (1 << 8))
                    mask |= CPSR_A;
                if (insn & (1 << 7))
                    mask |= CPSR_I;
                if (insn & (1 << 6))
                    mask |= CPSR_F;
                if (insn & (1 << 18))
                    val |= mask;
            }
            if (insn & (1 << 17)) {
                mask |= CPSR_M;
                val |= (insn & 0x1f);
            }
            if (mask) {
                gen_set_psr_im(s, mask, 0, val);
            }
            return;
        }
        goto illegal_op;
    }
    if (cond != 0xe) {
        /* if not always execute, we generate a conditional jump to
           next instruction */
        s->condlabel = gen_new_label();
        gen_test_cc(cond ^ 1, s->condlabel);
        s->condjmp = 1;
    }
    if ((insn & 0x0f900000) == 0x03000000) {
        if ((insn & (1 << 21)) == 0) {
            ARCH(6T2);
            rd = (insn >> 12) & 0xf;
            val = ((insn >> 4) & 0xf000) | (insn & 0xfff);
            if ((insn & (1 << 22)) == 0) {
                /* MOVW */
                tmp = tcg_temp_new_i32();
                tcg_gen_movi_i32(tmp, val);
            } else {
                /* MOVT */
                tmp = load_reg(s, rd);
                tcg_gen_ext16u_i32(tmp, tmp);
                tcg_gen_ori_i32(tmp, tmp, val << 16);
            }
            store_reg(s, rd, tmp);
        } else {
            if (((insn >> 12) & 0xf) != 0xf)
                goto illegal_op;
            if (((insn >> 16) & 0xf) == 0) {
                gen_nop_hint(s, insn & 0xff);
            } else {
                /* CPSR = immediate */
                val = insn & 0xff;
                shift = ((insn >> 8) & 0xf) * 2;
                if (shift)
                    val = (val >> shift) | (val << (32 - shift));
                i = ((insn & (1 << 22)) != 0);
                if (gen_set_psr_im(s, msr_mask(env, s, (insn >> 16) & 0xf, i), i, val))
                    goto illegal_op;
            }
        }
    } else if ((insn & 0x0f900000) == 0x01000000
               && (insn & 0x00000090) != 0x00000090) {
        /* miscellaneous instructions */
        op1 = (insn >> 21) & 3;
        sh = (insn >> 4) & 0xf;
        rm = insn & 0xf;
        switch (sh) {
        case 0x0: /* move program status register */
            if (op1 & 1) {
                /* PSR = reg */
                tmp = load_reg(s, rm);
                i = ((op1 & 2) != 0);
                if (gen_set_psr(s, msr_mask(env, s, (insn >> 16) & 0xf, i), i, tmp))
                    goto illegal_op;
            } else {
                /* reg = PSR */
                rd = (insn >> 12) & 0xf;
                if (op1 & 2) {
                    if (IS_USER(s))
                        goto illegal_op;
                    tmp = load_cpu_field(spsr);
                } else {
                    tmp = tcg_temp_new_i32();
                    gen_helper_cpsr_read(tmp);
                }
                store_reg(s, rd, tmp);
            }
            break;
        case 0x1:
            if (op1 == 1) {
                /* branch/exchange thumb (bx).  */
                ARCH(4T);
                tmp = load_reg(s, rm);
                gen_bx(s, tmp);
            } else if (op1 == 3) {
<<<<<<< HEAD
                ARCH(5); /* clz */
=======
                /* clz */
                ARCH(5);
>>>>>>> d04fba94
                rd = (insn >> 12) & 0xf;
                tmp = load_reg(s, rm);
                gen_helper_clz(tmp, tmp);
                store_reg(s, rd, tmp);
            } else {
                goto illegal_op;
            }
            break;
        case 0x2:
            if (op1 == 1) {
                ARCH(5J); /* bxj */
                /* Trivial implementation equivalent to bx.  */
                tmp = load_reg(s, rm);
                gen_bx(s, tmp);
            } else {
                goto illegal_op;
            }
            break;
        case 0x3:
            if (op1 != 1)
              goto illegal_op;

<<<<<<< HEAD
            ARCH(5); /* branch link/exchange thumb (blx) */
=======
            ARCH(5);
            /* branch link/exchange thumb (blx) */
>>>>>>> d04fba94
            tmp = load_reg(s, rm);
            tmp2 = tcg_temp_new_i32();
            tcg_gen_movi_i32(tmp2, s->pc);
            store_reg(s, 14, tmp2);
            gen_bx(s, tmp);
            break;
<<<<<<< HEAD
        case 0x5:
            ARCH(5); /* saturating add/subtract */
=======
        case 0x5: /* saturating add/subtract */
            ARCH(5TE);
>>>>>>> d04fba94
            rd = (insn >> 12) & 0xf;
            rn = (insn >> 16) & 0xf;
            tmp = load_reg(s, rm);
            tmp2 = load_reg(s, rn);
            if (op1 & 2)
                gen_helper_double_saturate(tmp2, tmp2);
            if (op1 & 1)
                gen_helper_sub_saturate(tmp, tmp, tmp2);
            else
                gen_helper_add_saturate(tmp, tmp, tmp2);
            tcg_temp_free_i32(tmp2);
            store_reg(s, rd, tmp);
            break;
        case 7:
            /* SMC instruction (op1 == 3)
               and undefined instructions (op1 == 0 || op1 == 2)
               will trap */
            if (op1 != 1) {
                goto illegal_op;
            }
            /* bkpt */
            ARCH(5);
            gen_exception_insn(s, 4, EXCP_BKPT);
            break;
        case 0x8:
        case 0xa:
        case 0xc:
        case 0xe:
<<<<<<< HEAD
            ARCH(5); /* signed multiply */
=======
            ARCH(5TE);
>>>>>>> d04fba94
            rs = (insn >> 8) & 0xf;
            rn = (insn >> 12) & 0xf;
            rd = (insn >> 16) & 0xf;
            if (op1 == 1) {
                /* (32 * 16) >> 16 */
                tmp = load_reg(s, rm);
                tmp2 = load_reg(s, rs);
                if (sh & 4)
                    tcg_gen_sari_i32(tmp2, tmp2, 16);
                else
                    gen_sxth(tmp2);
                tmp64 = gen_muls_i64_i32(tmp, tmp2);
                tcg_gen_shri_i64(tmp64, tmp64, 16);
                tmp = tcg_temp_new_i32();
                tcg_gen_trunc_i64_i32(tmp, tmp64);
                tcg_temp_free_i64(tmp64);
                if ((sh & 2) == 0) {
                    tmp2 = load_reg(s, rn);
                    gen_helper_add_setq(tmp, tmp, tmp2);
                    tcg_temp_free_i32(tmp2);
                }
                store_reg(s, rd, tmp);
            } else {
                /* 16 * 16 */
                tmp = load_reg(s, rm);
                tmp2 = load_reg(s, rs);
                gen_mulxy(tmp, tmp2, sh & 2, sh & 4);
                tcg_temp_free_i32(tmp2);
                if (op1 == 2) {
                    tmp64 = tcg_temp_new_i64();
                    tcg_gen_ext_i32_i64(tmp64, tmp);
                    tcg_temp_free_i32(tmp);
                    gen_addq(s, tmp64, rn, rd);
                    gen_storeq_reg(s, rn, rd, tmp64);
                    tcg_temp_free_i64(tmp64);
                } else {
                    if (op1 == 0) {
                        tmp2 = load_reg(s, rn);
                        gen_helper_add_setq(tmp, tmp, tmp2);
                        tcg_temp_free_i32(tmp2);
                    }
                    store_reg(s, rd, tmp);
                }
            }
            break;
        default:
            goto illegal_op;
        }
    } else if (((insn & 0x0e000000) == 0 &&
                (insn & 0x00000090) != 0x90) ||
               ((insn & 0x0e000000) == (1 << 25))) {
        int set_cc, logic_cc, shiftop;

        op1 = (insn >> 21) & 0xf;
        set_cc = (insn >> 20) & 1;
        logic_cc = table_logic_cc[op1] & set_cc;

        /* data processing instruction */
        if (insn & (1 << 25)) {
            /* immediate operand */
            val = insn & 0xff;
            shift = ((insn >> 8) & 0xf) * 2;
            if (shift) {
                val = (val >> shift) | (val << (32 - shift));
            }
            tmp2 = tcg_temp_new_i32();
            tcg_gen_movi_i32(tmp2, val);
            if (logic_cc && shift) {
                gen_set_CF_bit31(tmp2);
            }
        } else {
            /* register */
            rm = (insn) & 0xf;
            tmp2 = load_reg(s, rm);
            shiftop = (insn >> 5) & 3;
            if (!(insn & (1 << 4))) {
                shift = (insn >> 7) & 0x1f;
                gen_arm_shift_im(tmp2, shiftop, shift, logic_cc);
            } else {
                rs = (insn >> 8) & 0xf;
                tmp = load_reg(s, rs);
                gen_arm_shift_reg(tmp2, shiftop, tmp, logic_cc);
            }
        }
        if (op1 != 0x0f && op1 != 0x0d) {
            rn = (insn >> 16) & 0xf;
            tmp = load_reg(s, rn);
        } else {
            TCGV_UNUSED(tmp);
        }
        rd = (insn >> 12) & 0xf;
        switch(op1) {
        case 0x00:
            tcg_gen_and_i32(tmp, tmp, tmp2);
            if (logic_cc) {
                gen_logic_CC(tmp);
            }
            store_reg_bx(env, s, rd, tmp);
            break;
        case 0x01:
            tcg_gen_xor_i32(tmp, tmp, tmp2);
            if (logic_cc) {
                gen_logic_CC(tmp);
            }
            store_reg_bx(env, s, rd, tmp);
            break;
        case 0x02:
            if (set_cc && rd == 15) {
                /* SUBS r15, ... is used for exception return.  */
                if (IS_USER(s)) {
                    goto illegal_op;
                }
                gen_helper_sub_cc(tmp, tmp, tmp2);
                gen_exception_return(s, tmp);
            } else {
                if (set_cc) {
                    gen_helper_sub_cc(tmp, tmp, tmp2);
                } else {
                    tcg_gen_sub_i32(tmp, tmp, tmp2);
                }
                store_reg_bx(env, s, rd, tmp);
            }
            break;
        case 0x03:
            if (set_cc) {
                gen_helper_sub_cc(tmp, tmp2, tmp);
            } else {
                tcg_gen_sub_i32(tmp, tmp2, tmp);
            }
            store_reg_bx(env, s, rd, tmp);
            break;
        case 0x04:
            if (set_cc) {
                gen_helper_add_cc(tmp, tmp, tmp2);
            } else {
                tcg_gen_add_i32(tmp, tmp, tmp2);
            }
            store_reg_bx(env, s, rd, tmp);
            break;
        case 0x05:
            if (set_cc) {
                gen_helper_adc_cc(tmp, tmp, tmp2);
            } else {
                gen_add_carry(tmp, tmp, tmp2);
            }
            store_reg_bx(env, s, rd, tmp);
            break;
        case 0x06:
            if (set_cc) {
                gen_helper_sbc_cc(tmp, tmp, tmp2);
            } else {
                gen_sub_carry(tmp, tmp, tmp2);
            }
            store_reg_bx(env, s, rd, tmp);
            break;
        case 0x07:
            if (set_cc) {
                gen_helper_sbc_cc(tmp, tmp2, tmp);
            } else {
                gen_sub_carry(tmp, tmp2, tmp);
            }
            store_reg_bx(env, s, rd, tmp);
            break;
        case 0x08:
            if (set_cc) {
                tcg_gen_and_i32(tmp, tmp, tmp2);
                gen_logic_CC(tmp);
            }
            tcg_temp_free_i32(tmp);
            break;
        case 0x09:
            if (set_cc) {
                tcg_gen_xor_i32(tmp, tmp, tmp2);
                gen_logic_CC(tmp);
            }
            tcg_temp_free_i32(tmp);
            break;
        case 0x0a:
            if (set_cc) {
                gen_helper_sub_cc(tmp, tmp, tmp2);
            }
            tcg_temp_free_i32(tmp);
            break;
        case 0x0b:
            if (set_cc) {
                gen_helper_add_cc(tmp, tmp, tmp2);
            }
            tcg_temp_free_i32(tmp);
            break;
        case 0x0c:
            tcg_gen_or_i32(tmp, tmp, tmp2);
            if (logic_cc) {
                gen_logic_CC(tmp);
            }
            store_reg_bx(env, s, rd, tmp);
            break;
        case 0x0d:
            if (logic_cc && rd == 15) {
                /* MOVS r15, ... is used for exception return.  */
                if (IS_USER(s)) {
                    goto illegal_op;
                }
                gen_exception_return(s, tmp2);
            } else {
                if (logic_cc) {
                    gen_logic_CC(tmp2);
                }
                store_reg_bx(env, s, rd, tmp2);
            }
            break;
        case 0x0e:
            tcg_gen_andc_i32(tmp, tmp, tmp2);
            if (logic_cc) {
                gen_logic_CC(tmp);
            }
            store_reg_bx(env, s, rd, tmp);
            break;
        default:
        case 0x0f:
            tcg_gen_not_i32(tmp2, tmp2);
            if (logic_cc) {
                gen_logic_CC(tmp2);
            }
            store_reg_bx(env, s, rd, tmp2);
            break;
        }
        if (op1 != 0x0f && op1 != 0x0d) {
            tcg_temp_free_i32(tmp2);
        }
    } else {
        /* other instructions */
        op1 = (insn >> 24) & 0xf;
        switch(op1) {
        case 0x0:
        case 0x1:
            /* multiplies, extra load/stores */
            sh = (insn >> 5) & 3;
            if (sh == 0) {
                if (op1 == 0x0) {
                    rd = (insn >> 16) & 0xf;
                    rn = (insn >> 12) & 0xf;
                    rs = (insn >> 8) & 0xf;
                    rm = (insn) & 0xf;
                    op1 = (insn >> 20) & 0xf;
                    switch (op1) {
                    case 0: case 1: case 2: case 3: case 6:
                        /* 32 bit mul */
                        tmp = load_reg(s, rs);
                        tmp2 = load_reg(s, rm);
                        tcg_gen_mul_i32(tmp, tmp, tmp2);
                        tcg_temp_free_i32(tmp2);
                        if (insn & (1 << 22)) {
                            /* Subtract (mls) */
                            ARCH(6T2);
                            tmp2 = load_reg(s, rn);
                            tcg_gen_sub_i32(tmp, tmp2, tmp);
                            tcg_temp_free_i32(tmp2);
                        } else if (insn & (1 << 21)) {
                            /* Add */
                            tmp2 = load_reg(s, rn);
                            tcg_gen_add_i32(tmp, tmp, tmp2);
                            tcg_temp_free_i32(tmp2);
                        }
                        if (insn & (1 << 20))
                            gen_logic_CC(tmp);
                        store_reg(s, rd, tmp);
                        break;
                    case 4:
                        /* 64 bit mul double accumulate (UMAAL) */
                        ARCH(6);
                        tmp = load_reg(s, rs);
                        tmp2 = load_reg(s, rm);
                        tmp64 = gen_mulu_i64_i32(tmp, tmp2);
                        gen_addq_lo(s, tmp64, rn);
                        gen_addq_lo(s, tmp64, rd);
                        gen_storeq_reg(s, rn, rd, tmp64);
                        tcg_temp_free_i64(tmp64);
                        break;
                    case 8: case 9: case 10: case 11:
                    case 12: case 13: case 14: case 15:
                        /* 64 bit mul: UMULL, UMLAL, SMULL, SMLAL. */
                        tmp = load_reg(s, rs);
                        tmp2 = load_reg(s, rm);
                        if (insn & (1 << 22)) {
                            tmp64 = gen_muls_i64_i32(tmp, tmp2);
                        } else {
                            tmp64 = gen_mulu_i64_i32(tmp, tmp2);
                        }
                        if (insn & (1 << 21)) { /* mult accumulate */
                            gen_addq(s, tmp64, rn, rd);
                        }
                        if (insn & (1 << 20)) {
                            gen_logicq_cc(tmp64);
                        }
                        gen_storeq_reg(s, rn, rd, tmp64);
                        tcg_temp_free_i64(tmp64);
                        break;
                    default:
                        goto illegal_op;
                    }
                } else {
                    rn = (insn >> 16) & 0xf;
                    rd = (insn >> 12) & 0xf;
                    if (insn & (1 << 23)) {
                        /* load/store exclusive */
                        op1 = (insn >> 21) & 0x3;
                        if (op1)
                            ARCH(6K);
                        else
                            ARCH(6);
                        addr = tcg_temp_local_new_i32();
                        load_reg_var(s, addr, rn);
                        if (insn & (1 << 20)) {
                            switch (op1) {
                            case 0: /* ldrex */
                                gen_load_exclusive(s, rd, 15, addr, 2);
                                break;
                            case 1: /* ldrexd */
                                gen_load_exclusive(s, rd, rd + 1, addr, 3);
                                break;
                            case 2: /* ldrexb */
                                gen_load_exclusive(s, rd, 15, addr, 0);
                                break;
                            case 3: /* ldrexh */
                                gen_load_exclusive(s, rd, 15, addr, 1);
                                break;
                            default:
                                abort();
                            }
                        } else {
                            rm = insn & 0xf;
                            switch (op1) {
                            case 0:  /*  strex */
                                gen_store_exclusive(s, rd, rm, 15, addr, 2);
                                break;
                            case 1: /*  strexd */
                                gen_store_exclusive(s, rd, rm, rm + 1, addr, 3);
                                break;
                            case 2: /*  strexb */
                                gen_store_exclusive(s, rd, rm, 15, addr, 0);
                                break;
                            case 3: /* strexh */
                                gen_store_exclusive(s, rd, rm, 15, addr, 1);
                                break;
                            default:
                                abort();
                            }
                        }
                        tcg_temp_free(addr);
                    } else {
                        /* SWP instruction */
                        rm = (insn) & 0xf;

                        /* ??? This is not really atomic.  However we know
                           we never have multiple CPUs running in parallel,
                           so it is good enough.  */
                        addr = load_reg(s, rn);
                        tmp = load_reg(s, rm);
                        if (insn & (1 << 22)) {
                            tmp2 = gen_ld8u(addr, IS_USER(s));
                            gen_st8(tmp, addr, IS_USER(s));
                        } else {
                            tmp2 = gen_ld32(addr, IS_USER(s));
                            gen_st32(tmp, addr, IS_USER(s));
                        }
                        tcg_temp_free_i32(addr);
                        store_reg(s, rd, tmp2);
                    }
                }
            } else {
                int address_offset;
                int load;
                /* Misc load/store */
                rn = (insn >> 16) & 0xf;
                rd = (insn >> 12) & 0xf;
                addr = load_reg(s, rn);
                if (insn & (1 << 24))
                    gen_add_datah_offset(s, insn, 0, addr);
                address_offset = 0;
                if (insn & (1 << 20)) {
                    /* load */
                    switch(sh) {
                    case 1:
                        tmp = gen_ld16u(addr, IS_USER(s));
                        break;
                    case 2:
                        tmp = gen_ld8s(addr, IS_USER(s));
                        break;
                    default:
                    case 3:
                        tmp = gen_ld16s(addr, IS_USER(s));
                        break;
                    }
                    load = 1;
                } else if (sh & 2) {
                    ARCH(5TE);
                    /* doubleword */
                    if (sh & 1) {
                        /* store */
                        tmp = load_reg(s, rd);
                        gen_st32(tmp, addr, IS_USER(s));
                        tcg_gen_addi_i32(addr, addr, 4);
                        tmp = load_reg(s, rd + 1);
                        gen_st32(tmp, addr, IS_USER(s));
                        load = 0;
                    } else {
                        /* load */
                        tmp = gen_ld32(addr, IS_USER(s));
                        store_reg(s, rd, tmp);
                        tcg_gen_addi_i32(addr, addr, 4);
                        tmp = gen_ld32(addr, IS_USER(s));
                        rd++;
                        load = 1;
                    }
                    address_offset = -4;
                } else {
                    /* store */
                    tmp = load_reg(s, rd);
                    gen_st16(tmp, addr, IS_USER(s));
                    load = 0;
                }
                /* Perform base writeback before the loaded value to
                   ensure correct behavior with overlapping index registers.
                   ldrd with base writeback is is undefined if the
                   destination and index registers overlap.  */
                if (!(insn & (1 << 24))) {
                    gen_add_datah_offset(s, insn, address_offset, addr);
                    store_reg(s, rn, addr);
                } else if (insn & (1 << 21)) {
                    if (address_offset)
                        tcg_gen_addi_i32(addr, addr, address_offset);
                    store_reg(s, rn, addr);
                } else {
                    tcg_temp_free_i32(addr);
                }
                if (load) {
                    /* Complete the load.  */
                    store_reg(s, rd, tmp);
                }
            }
            break;
        case 0x4:
        case 0x5:
            goto do_ldst;
        case 0x6:
        case 0x7:
            if (insn & (1 << 4)) {
                ARCH(6);
                /* Armv6 Media instructions.  */
                rm = insn & 0xf;
                rn = (insn >> 16) & 0xf;
                rd = (insn >> 12) & 0xf;
                rs = (insn >> 8) & 0xf;
                switch ((insn >> 23) & 3) {
                case 0: /* Parallel add/subtract.  */
                    op1 = (insn >> 20) & 7;
                    tmp = load_reg(s, rn);
                    tmp2 = load_reg(s, rm);
                    sh = (insn >> 5) & 7;
                    if ((op1 & 3) == 0 || sh == 5 || sh == 6)
                        goto illegal_op;
                    gen_arm_parallel_addsub(op1, sh, tmp, tmp2);
                    tcg_temp_free_i32(tmp2);
                    store_reg(s, rd, tmp);
                    break;
                case 1:
                    if ((insn & 0x00700020) == 0) {
                        /* Halfword pack.  */
                        tmp = load_reg(s, rn);
                        tmp2 = load_reg(s, rm);
                        shift = (insn >> 7) & 0x1f;
                        if (insn & (1 << 6)) {
                            /* pkhtb */
                            if (shift == 0)
                                shift = 31;
                            tcg_gen_sari_i32(tmp2, tmp2, shift);
                            tcg_gen_andi_i32(tmp, tmp, 0xffff0000);
                            tcg_gen_ext16u_i32(tmp2, tmp2);
                        } else {
                            /* pkhbt */
                            if (shift)
                                tcg_gen_shli_i32(tmp2, tmp2, shift);
                            tcg_gen_ext16u_i32(tmp, tmp);
                            tcg_gen_andi_i32(tmp2, tmp2, 0xffff0000);
                        }
                        tcg_gen_or_i32(tmp, tmp, tmp2);
                        tcg_temp_free_i32(tmp2);
                        store_reg(s, rd, tmp);
                    } else if ((insn & 0x00200020) == 0x00200000) {
                        /* [us]sat */
                        tmp = load_reg(s, rm);
                        shift = (insn >> 7) & 0x1f;
                        if (insn & (1 << 6)) {
                            if (shift == 0)
                                shift = 31;
                            tcg_gen_sari_i32(tmp, tmp, shift);
                        } else {
                            tcg_gen_shli_i32(tmp, tmp, shift);
                        }
                        sh = (insn >> 16) & 0x1f;
                        tmp2 = tcg_const_i32(sh);
                        if (insn & (1 << 22))
                          gen_helper_usat(tmp, tmp, tmp2);
                        else
                          gen_helper_ssat(tmp, tmp, tmp2);
                        tcg_temp_free_i32(tmp2);
                        store_reg(s, rd, tmp);
                    } else if ((insn & 0x00300fe0) == 0x00200f20) {
                        /* [us]sat16 */
                        tmp = load_reg(s, rm);
                        sh = (insn >> 16) & 0x1f;
                        tmp2 = tcg_const_i32(sh);
                        if (insn & (1 << 22))
                          gen_helper_usat16(tmp, tmp, tmp2);
                        else
                          gen_helper_ssat16(tmp, tmp, tmp2);
                        tcg_temp_free_i32(tmp2);
                        store_reg(s, rd, tmp);
                    } else if ((insn & 0x00700fe0) == 0x00000fa0) {
                        /* Select bytes.  */
                        tmp = load_reg(s, rn);
                        tmp2 = load_reg(s, rm);
                        tmp3 = tcg_temp_new_i32();
                        tcg_gen_ld_i32(tmp3, cpu_env, offsetof(CPUState, GE));
                        gen_helper_sel_flags(tmp, tmp3, tmp, tmp2);
                        tcg_temp_free_i32(tmp3);
                        tcg_temp_free_i32(tmp2);
                        store_reg(s, rd, tmp);
                    } else if ((insn & 0x000003e0) == 0x00000060) {
                        tmp = load_reg(s, rm);
                        shift = (insn >> 10) & 3;
                        /* ??? In many cases it's not neccessary to do a
                           rotate, a shift is sufficient.  */
                        if (shift != 0)
                            tcg_gen_rotri_i32(tmp, tmp, shift * 8);
                        op1 = (insn >> 20) & 7;
                        switch (op1) {
                        case 0: gen_sxtb16(tmp);  break;
                        case 2: gen_sxtb(tmp);    break;
                        case 3: gen_sxth(tmp);    break;
                        case 4: gen_uxtb16(tmp);  break;
                        case 6: gen_uxtb(tmp);    break;
                        case 7: gen_uxth(tmp);    break;
                        default: goto illegal_op;
                        }
                        if (rn != 15) {
                            tmp2 = load_reg(s, rn);
                            if ((op1 & 3) == 0) {
                                gen_add16(tmp, tmp2);
                            } else {
                                tcg_gen_add_i32(tmp, tmp, tmp2);
                                tcg_temp_free_i32(tmp2);
                            }
                        }
                        store_reg(s, rd, tmp);
                    } else if ((insn & 0x003f0f60) == 0x003f0f20) {
                        /* rev */
                        tmp = load_reg(s, rm);
                        if (insn & (1 << 22)) {
                            if (insn & (1 << 7)) {
                                gen_revsh(tmp);
                            } else {
                                ARCH(6T2);
                                gen_helper_rbit(tmp, tmp);
                            }
                        } else {
                            if (insn & (1 << 7))
                                gen_rev16(tmp);
                            else
                                tcg_gen_bswap32_i32(tmp, tmp);
                        }
                        store_reg(s, rd, tmp);
                    } else {
                        goto illegal_op;
                    }
                    break;
                case 2: /* Multiplies (Type 3).  */
                    tmp = load_reg(s, rm);
                    tmp2 = load_reg(s, rs);
                    if (insn & (1 << 20)) {
                        /* Signed multiply most significant [accumulate].
                           (SMMUL, SMMLA, SMMLS) */
                        tmp64 = gen_muls_i64_i32(tmp, tmp2);

                        if (rd != 15) {
                            tmp = load_reg(s, rd);
                            if (insn & (1 << 6)) {
                                tmp64 = gen_subq_msw(tmp64, tmp);
                            } else {
                                tmp64 = gen_addq_msw(tmp64, tmp);
                            }
                        }
                        if (insn & (1 << 5)) {
                            tcg_gen_addi_i64(tmp64, tmp64, 0x80000000u);
                        }
                        tcg_gen_shri_i64(tmp64, tmp64, 32);
                        tmp = tcg_temp_new_i32();
                        tcg_gen_trunc_i64_i32(tmp, tmp64);
                        tcg_temp_free_i64(tmp64);
                        store_reg(s, rn, tmp);
                    } else {
                        if (insn & (1 << 5))
                            gen_swap_half(tmp2);
                        gen_smul_dual(tmp, tmp2);
                        if (insn & (1 << 6)) {
                            /* This subtraction cannot overflow. */
                            tcg_gen_sub_i32(tmp, tmp, tmp2);
                        } else {
                            /* This addition cannot overflow 32 bits;
                             * however it may overflow considered as a signed
                             * operation, in which case we must set the Q flag.
                             */
                            gen_helper_add_setq(tmp, tmp, tmp2);
                        }
                        tcg_temp_free_i32(tmp2);
                        if (insn & (1 << 22)) {
                            /* smlald, smlsld */
                            tmp64 = tcg_temp_new_i64();
                            tcg_gen_ext_i32_i64(tmp64, tmp);
                            tcg_temp_free_i32(tmp);
                            gen_addq(s, tmp64, rd, rn);
                            gen_storeq_reg(s, rd, rn, tmp64);
                            tcg_temp_free_i64(tmp64);
                        } else {
                            /* smuad, smusd, smlad, smlsd */
                            if (rd != 15)
                              {
                                tmp2 = load_reg(s, rd);
                                gen_helper_add_setq(tmp, tmp, tmp2);
                                tcg_temp_free_i32(tmp2);
                              }
                            store_reg(s, rn, tmp);
                        }
                    }
                    break;
                case 3:
                    op1 = ((insn >> 17) & 0x38) | ((insn >> 5) & 7);
                    switch (op1) {
                    case 0: /* Unsigned sum of absolute differences.  */
                        ARCH(6);
                        tmp = load_reg(s, rm);
                        tmp2 = load_reg(s, rs);
                        gen_helper_usad8(tmp, tmp, tmp2);
                        tcg_temp_free_i32(tmp2);
                        if (rd != 15) {
                            tmp2 = load_reg(s, rd);
                            tcg_gen_add_i32(tmp, tmp, tmp2);
                            tcg_temp_free_i32(tmp2);
                        }
                        store_reg(s, rn, tmp);
                        break;
                    case 0x20: case 0x24: case 0x28: case 0x2c:
                        /* Bitfield insert/clear.  */
                        ARCH(6T2);
                        shift = (insn >> 7) & 0x1f;
                        i = (insn >> 16) & 0x1f;
                        i = i + 1 - shift;
                        if (rm == 15) {
                            tmp = tcg_temp_new_i32();
                            tcg_gen_movi_i32(tmp, 0);
                        } else {
                            tmp = load_reg(s, rm);
                        }
                        if (i != 32) {
                            tmp2 = load_reg(s, rd);
                            gen_bfi(tmp, tmp2, tmp, shift, (1u << i) - 1);
                            tcg_temp_free_i32(tmp2);
                        }
                        store_reg(s, rd, tmp);
                        break;
                    case 0x12: case 0x16: case 0x1a: case 0x1e: /* sbfx */
                    case 0x32: case 0x36: case 0x3a: case 0x3e: /* ubfx */
                        ARCH(6T2);
                        tmp = load_reg(s, rm);
                        shift = (insn >> 7) & 0x1f;
                        i = ((insn >> 16) & 0x1f) + 1;
                        if (shift + i > 32)
                            goto illegal_op;
                        if (i < 32) {
                            if (op1 & 0x20) {
                                gen_ubfx(tmp, shift, (1u << i) - 1);
                            } else {
                                gen_sbfx(tmp, shift, i);
                            }
                        }
                        store_reg(s, rd, tmp);
                        break;
                    default:
                        goto illegal_op;
                    }
                    break;
                }
                break;
            }
        do_ldst:
            /* Check for undefined extension instructions
             * per the ARM Bible IE:
             * xxxx 0111 1111 xxxx  xxxx xxxx 1111 xxxx
             */
            sh = (0xf << 20) | (0xf << 4);
            if (op1 == 0x7 && ((insn & sh) == sh))
            {
                goto illegal_op;
            }
            /* load/store byte/word */
            rn = (insn >> 16) & 0xf;
            rd = (insn >> 12) & 0xf;
            tmp2 = load_reg(s, rn);
            i = (IS_USER(s) || (insn & 0x01200000) == 0x00200000);
            if (insn & (1 << 24))
                gen_add_data_offset(s, insn, tmp2);
            if (insn & (1 << 20)) {
                /* load */
                if (insn & (1 << 22)) {
                    tmp = gen_ld8u(tmp2, i);
                } else {
                    tmp = gen_ld32(tmp2, i);
                }
            } else {
                /* store */
                tmp = load_reg(s, rd);
                if (insn & (1 << 22))
                    gen_st8(tmp, tmp2, i);
                else
                    gen_st32(tmp, tmp2, i);
            }
            if (!(insn & (1 << 24))) {
                gen_add_data_offset(s, insn, tmp2);
                store_reg(s, rn, tmp2);
            } else if (insn & (1 << 21)) {
                store_reg(s, rn, tmp2);
            } else {
                tcg_temp_free_i32(tmp2);
            }
            if (insn & (1 << 20)) {
                /* Complete the load.  */
                store_reg_from_load(env, s, rd, tmp);
            }
            break;
        case 0x08:
        case 0x09:
            {
                int j, n, user, loaded_base;
                TCGv loaded_var;
                /* load/store multiple words */
                /* XXX: store correct base if write back */
                user = 0;
                if (insn & (1 << 22)) {
                    if (IS_USER(s))
                        goto illegal_op; /* only usable in supervisor mode */

                    if ((insn & (1 << 15)) == 0)
                        user = 1;
                }
                rn = (insn >> 16) & 0xf;
                addr = load_reg(s, rn);

                /* compute total size */
                loaded_base = 0;
                TCGV_UNUSED(loaded_var);
                n = 0;
                for(i=0;i<16;i++) {
                    if (insn & (1 << i))
                        n++;
                }
                /* XXX: test invalid n == 0 case ? */
                if (insn & (1 << 23)) {
                    if (insn & (1 << 24)) {
                        /* pre increment */
                        tcg_gen_addi_i32(addr, addr, 4);
                    } else {
                        /* post increment */
                    }
                } else {
                    if (insn & (1 << 24)) {
                        /* pre decrement */
                        tcg_gen_addi_i32(addr, addr, -(n * 4));
                    } else {
                        /* post decrement */
                        if (n != 1)
                        tcg_gen_addi_i32(addr, addr, -((n - 1) * 4));
                    }
                }
                j = 0;
                for(i=0;i<16;i++) {
                    if (insn & (1 << i)) {
                        if (insn & (1 << 20)) {
                            /* load */
                            tmp = gen_ld32(addr, IS_USER(s));
<<<<<<< HEAD
                            if (i == 15) {
                                if (ENABLE_ARCH_5) {
                                    gen_bx(s, tmp);
                                } else {
                                    store_reg(s, i, tmp);
                                }
                            } else if (user) {
=======
                            if (user) {
>>>>>>> d04fba94
                                tmp2 = tcg_const_i32(i);
                                gen_helper_set_user_reg(tmp2, tmp);
                                tcg_temp_free_i32(tmp2);
                                tcg_temp_free_i32(tmp);
                            } else if (i == rn) {
                                loaded_var = tmp;
                                loaded_base = 1;
                            } else {
                                store_reg_from_load(env, s, i, tmp);
                            }
                        } else {
                            /* store */
                            if (i == 15) {
                                /* special case: r15 = PC + 8 */
                                val = (long)s->pc + 4;
                                tmp = tcg_temp_new_i32();
                                tcg_gen_movi_i32(tmp, val);
                            } else if (user) {
                                tmp = tcg_temp_new_i32();
                                tmp2 = tcg_const_i32(i);
                                gen_helper_get_user_reg(tmp, tmp2);
                                tcg_temp_free_i32(tmp2);
                            } else {
                                tmp = load_reg(s, i);
                            }
                            gen_st32(tmp, addr, IS_USER(s));
                        }
                        j++;
                        /* no need to add after the last transfer */
                        if (j != n)
                            tcg_gen_addi_i32(addr, addr, 4);
                    }
                }
                if (insn & (1 << 21)) {
                    /* write back */
                    if (insn & (1 << 23)) {
                        if (insn & (1 << 24)) {
                            /* pre increment */
                        } else {
                            /* post increment */
                            tcg_gen_addi_i32(addr, addr, 4);
                        }
                    } else {
                        if (insn & (1 << 24)) {
                            /* pre decrement */
                            if (n != 1)
                                tcg_gen_addi_i32(addr, addr, -((n - 1) * 4));
                        } else {
                            /* post decrement */
                            tcg_gen_addi_i32(addr, addr, -(n * 4));
                        }
                    }
                    store_reg(s, rn, addr);
                } else {
                    tcg_temp_free_i32(addr);
                }
                if (loaded_base) {
                    store_reg(s, rn, loaded_var);
                }
                if ((insn & (1 << 22)) && !user) {
                    /* Restore CPSR from SPSR.  */
                    tmp = load_cpu_field(spsr);
                    gen_set_cpsr(tmp, 0xffffffff);
                    tcg_temp_free_i32(tmp);
                    s->is_jmp = DISAS_UPDATE;
                }
            }
            break;
        case 0xa:
        case 0xb:
            {
                int32_t offset;

                /* branch (and link) */
                val = (int32_t)s->pc;
                if (insn & (1 << 24)) {
                    tmp = tcg_temp_new_i32();
                    tcg_gen_movi_i32(tmp, val);
                    store_reg(s, 14, tmp);
                }
                offset = (((int32_t)insn << 8) >> 8);
                val += (offset << 2) + 4;
                gen_jmp(s, val);
            }
            break;
        case 0xc:
        case 0xd:
        case 0xe:
            /* Coprocessor.  */
            if (disas_coproc_insn(env, s, insn))
                goto illegal_op;
            break;
        case 0xf:
            /* swi */
            gen_set_pc_im(s->pc);
            s->is_jmp = DISAS_SWI;
            break;
        default:
        illegal_op:
            gen_exception_insn(s, 4, EXCP_UDEF);
            break;
        }
    }
}

/* Return true if this is a Thumb-2 logical op.  */
static int
thumb2_logic_op(int op)
{
    return (op < 8);
}

/* Generate code for a Thumb-2 data processing operation.  If CONDS is nonzero
   then set condition code flags based on the result of the operation.
   If SHIFTER_OUT is nonzero then set the carry flag for logical operations
   to the high bit of T1.
   Returns zero if the opcode is valid.  */

static int
gen_thumb2_data_op(DisasContext *s, int op, int conds, uint32_t shifter_out, TCGv t0, TCGv t1)
{
    int logic_cc;

    logic_cc = 0;
    switch (op) {
    case 0: /* and */
        tcg_gen_and_i32(t0, t0, t1);
        logic_cc = conds;
        break;
    case 1: /* bic */
        tcg_gen_andc_i32(t0, t0, t1);
        logic_cc = conds;
        break;
    case 2: /* orr */
        tcg_gen_or_i32(t0, t0, t1);
        logic_cc = conds;
        break;
    case 3: /* orn */
        tcg_gen_orc_i32(t0, t0, t1);
        logic_cc = conds;
        break;
    case 4: /* eor */
        tcg_gen_xor_i32(t0, t0, t1);
        logic_cc = conds;
        break;
    case 8: /* add */
        if (conds)
            gen_helper_add_cc(t0, t0, t1);
        else
            tcg_gen_add_i32(t0, t0, t1);
        break;
    case 10: /* adc */
        if (conds)
            gen_helper_adc_cc(t0, t0, t1);
        else
            gen_adc(t0, t1);
        break;
    case 11: /* sbc */
        if (conds)
            gen_helper_sbc_cc(t0, t0, t1);
        else
            gen_sub_carry(t0, t0, t1);
        break;
    case 13: /* sub */
        if (conds)
            gen_helper_sub_cc(t0, t0, t1);
        else
            tcg_gen_sub_i32(t0, t0, t1);
        break;
    case 14: /* rsb */
        if (conds)
            gen_helper_sub_cc(t0, t1, t0);
        else
            tcg_gen_sub_i32(t0, t1, t0);
        break;
    default: /* 5, 6, 7, 9, 12, 15. */
        return 1;
    }
    if (logic_cc) {
        gen_logic_CC(t0);
        if (shifter_out)
            gen_set_CF_bit31(t1);
    }
    return 0;
}

/* Translate a 32-bit thumb instruction.  Returns nonzero if the instruction
   is not legal.  */
static int disas_thumb2_insn(CPUState *env, DisasContext *s, uint16_t insn_hw1)
{
    uint32_t insn, imm, shift, offset;
    uint32_t rd, rn, rm, rs;
    TCGv tmp;
    TCGv tmp2;
    TCGv tmp3;
    TCGv addr;
    TCGv_i64 tmp64;
    int op;
    int shiftop;
    int conds;
    int logic_cc;

    if (!(arm_feature(env, ARM_FEATURE_THUMB2)
          || arm_feature (env, ARM_FEATURE_M))) {
        /* Thumb-1 cores may need to treat bl and blx as a pair of
           16-bit instructions to get correct prefetch abort behavior.  */
        insn = insn_hw1;
        if ((insn & (1 << 12)) == 0) {
            ARCH(5);
            /* Second half of blx.  */
            offset = ((insn & 0x7ff) << 1);
            tmp = load_reg(s, 14);
            tcg_gen_addi_i32(tmp, tmp, offset);
            tcg_gen_andi_i32(tmp, tmp, 0xfffffffc);

            tmp2 = tcg_temp_new_i32();
            tcg_gen_movi_i32(tmp2, s->pc | 1);
            store_reg(s, 14, tmp2);
            gen_bx(s, tmp);
            return 0;
        }
        if (insn & (1 << 11)) {
            /* Second half of bl.  */
            offset = ((insn & 0x7ff) << 1) | 1;
            tmp = load_reg(s, 14);
            tcg_gen_addi_i32(tmp, tmp, offset);

            tmp2 = tcg_temp_new_i32();
            tcg_gen_movi_i32(tmp2, s->pc | 1);
            store_reg(s, 14, tmp2);
            gen_bx(s, tmp);
            return 0;
        }
        if ((s->pc & ~TARGET_PAGE_MASK) == 0) {
            /* Instruction spans a page boundary.  Implement it as two
               16-bit instructions in case the second half causes an
               prefetch abort.  */
            offset = ((int32_t)insn << 21) >> 9;
            tcg_gen_movi_i32(cpu_R[14], s->pc + 2 + offset);
            return 0;
        }
        /* Fall through to 32-bit decode.  */
    }

    insn = lduw_code(s->pc);
    s->pc += 2;
    insn |= (uint32_t)insn_hw1 << 16;

    if ((insn & 0xf800e800) != 0xf000e800) {
        ARCH(6T2);
    }

    rn = (insn >> 16) & 0xf;
    rs = (insn >> 12) & 0xf;
    rd = (insn >> 8) & 0xf;
    rm = insn & 0xf;
    switch ((insn >> 25) & 0xf) {
    case 0: case 1: case 2: case 3:
        /* 16-bit instructions.  Should never happen.  */
        abort();
    case 4:
        if (insn & (1 << 22)) {
            /* Other load/store, table branch.  */
            if (insn & 0x01200000) {
                ARCH(5); /* Load/store doubleword.  */
                if (rn == 15) {
                    addr = tcg_temp_new_i32();
                    tcg_gen_movi_i32(addr, s->pc & ~3);
                } else {
                    addr = load_reg(s, rn);
                }
                offset = (insn & 0xff) * 4;
                if ((insn & (1 << 23)) == 0)
                    offset = -offset;
                if (insn & (1 << 24)) {
                    tcg_gen_addi_i32(addr, addr, offset);
                    offset = 0;
                }
                if (insn & (1 << 20)) {
                    /* ldrd */
                    tmp = gen_ld32(addr, IS_USER(s));
                    store_reg(s, rs, tmp);
                    tcg_gen_addi_i32(addr, addr, 4);
                    tmp = gen_ld32(addr, IS_USER(s));
                    store_reg(s, rd, tmp);
                } else {
                    /* strd */
                    tmp = load_reg(s, rs);
                    gen_st32(tmp, addr, IS_USER(s));
                    tcg_gen_addi_i32(addr, addr, 4);
                    tmp = load_reg(s, rd);
                    gen_st32(tmp, addr, IS_USER(s));
                }
                if (insn & (1 << 21)) {
                    /* Base writeback.  */
                    if (rn == 15)
                        goto illegal_op;
                    tcg_gen_addi_i32(addr, addr, offset - 4);
                    store_reg(s, rn, addr);
                } else {
                    tcg_temp_free_i32(addr);
                }
            } else if ((insn & (1 << 23)) == 0) {
                /* Load/store exclusive word.  */
                addr = tcg_temp_local_new();
                load_reg_var(s, addr, rn);
                tcg_gen_addi_i32(addr, addr, (insn & 0xff) << 2);
                if (insn & (1 << 20)) {
                    gen_load_exclusive(s, rs, 15, addr, 2);
                } else {
                    gen_store_exclusive(s, rd, rs, 15, addr, 2);
                }
                tcg_temp_free(addr);
            } else if ((insn & (1 << 6)) == 0) {
                /* Table Branch.  */
                if (rn == 15) {
                    addr = tcg_temp_new_i32();
                    tcg_gen_movi_i32(addr, s->pc);
                } else {
                    addr = load_reg(s, rn);
                }
                tmp = load_reg(s, rm);
                tcg_gen_add_i32(addr, addr, tmp);
                if (insn & (1 << 4)) {
                    /* tbh */
                    tcg_gen_add_i32(addr, addr, tmp);
                    tcg_temp_free_i32(tmp);
                    tmp = gen_ld16u(addr, IS_USER(s));
                } else { /* tbb */
                    tcg_temp_free_i32(tmp);
                    tmp = gen_ld8u(addr, IS_USER(s));
                }
                tcg_temp_free_i32(addr);
                tcg_gen_shli_i32(tmp, tmp, 1);
                tcg_gen_addi_i32(tmp, tmp, s->pc);
                store_reg(s, 15, tmp);
            } else {
                /* Load/store exclusive byte/halfword/doubleword.  */
                ARCH(7);
                op = (insn >> 4) & 0x3;
                if (op == 2) {
                    goto illegal_op;
                }
                addr = tcg_temp_local_new();
                load_reg_var(s, addr, rn);
                if (insn & (1 << 20)) {
                    gen_load_exclusive(s, rs, rd, addr, op);
                } else {
                    gen_store_exclusive(s, rm, rs, rd, addr, op);
                }
                tcg_temp_free(addr);
            }
        } else {
            /* Load/store multiple, RFE, SRS.  */
            if (((insn >> 23) & 1) == ((insn >> 24) & 1)) {
                /* Not available in user mode.  */
                if (IS_USER(s))
                    goto illegal_op;
                if (insn & (1 << 20)) {
                    /* rfe */
                    addr = load_reg(s, rn);
                    if ((insn & (1 << 24)) == 0)
                        tcg_gen_addi_i32(addr, addr, -8);
                    /* Load PC into tmp and CPSR into tmp2.  */
                    tmp = gen_ld32(addr, 0);
                    tcg_gen_addi_i32(addr, addr, 4);
                    tmp2 = gen_ld32(addr, 0);
                    if (insn & (1 << 21)) {
                        /* Base writeback.  */
                        if (insn & (1 << 24)) {
                            tcg_gen_addi_i32(addr, addr, 4);
                        } else {
                            tcg_gen_addi_i32(addr, addr, -4);
                        }
                        store_reg(s, rn, addr);
                    } else {
                        tcg_temp_free_i32(addr);
                    }
                    gen_rfe(s, tmp, tmp2);
                } else {
                    /* srs */
                    op = (insn & 0x1f);
                    addr = tcg_temp_new_i32();
                    tmp = tcg_const_i32(op);
                    gen_helper_get_r13_banked(addr, cpu_env, tmp);
                    tcg_temp_free_i32(tmp);
                    if ((insn & (1 << 24)) == 0) {
                        tcg_gen_addi_i32(addr, addr, -8);
                    }
                    tmp = load_reg(s, 14);
                    gen_st32(tmp, addr, 0);
                    tcg_gen_addi_i32(addr, addr, 4);
                    tmp = tcg_temp_new_i32();
                    gen_helper_cpsr_read(tmp);
                    gen_st32(tmp, addr, 0);
                    if (insn & (1 << 21)) {
                        if ((insn & (1 << 24)) == 0) {
                            tcg_gen_addi_i32(addr, addr, -4);
                        } else {
                            tcg_gen_addi_i32(addr, addr, 4);
                        }
                        tmp = tcg_const_i32(op);
                        gen_helper_set_r13_banked(cpu_env, tmp, addr);
                        tcg_temp_free_i32(tmp);
                    } else {
                        tcg_temp_free_i32(addr);
                    }
                }
            } else {
                int i;
                /* Load/store multiple.  */
                addr = load_reg(s, rn);
                offset = 0;
                for (i = 0; i < 16; i++) {
                    if (insn & (1 << i))
                        offset += 4;
                }
                if (insn & (1 << 24)) {
                    tcg_gen_addi_i32(addr, addr, -offset);
                }

                for (i = 0; i < 16; i++) {
                    if ((insn & (1 << i)) == 0)
                        continue;
                    if (insn & (1 << 20)) {
                        /* Load.  */
                        tmp = gen_ld32(addr, IS_USER(s));
                        if (i == 15) {
                            gen_bx(s, tmp);
                        } else {
                            store_reg(s, i, tmp);
                        }
                    } else {
                        /* Store.  */
                        tmp = load_reg(s, i);
                        gen_st32(tmp, addr, IS_USER(s));
                    }
                    tcg_gen_addi_i32(addr, addr, 4);
                }
                if (insn & (1 << 21)) {
                    /* Base register writeback.  */
                    if (insn & (1 << 24)) {
                        tcg_gen_addi_i32(addr, addr, -offset);
                    }
                    /* Fault if writeback register is in register list.  */
                    if (insn & (1 << rn))
                        goto illegal_op;
                    store_reg(s, rn, addr);
                } else {
                    tcg_temp_free_i32(addr);
                }
            }
        }
        break;
    case 5:

        op = (insn >> 21) & 0xf;
        if (op == 6) {
            /* Halfword pack.  */
            tmp = load_reg(s, rn);
            tmp2 = load_reg(s, rm);
            shift = ((insn >> 10) & 0x1c) | ((insn >> 6) & 0x3);
            if (insn & (1 << 5)) {
                /* pkhtb */
                if (shift == 0)
                    shift = 31;
                tcg_gen_sari_i32(tmp2, tmp2, shift);
                tcg_gen_andi_i32(tmp, tmp, 0xffff0000);
                tcg_gen_ext16u_i32(tmp2, tmp2);
            } else {
                /* pkhbt */
                if (shift)
                    tcg_gen_shli_i32(tmp2, tmp2, shift);
                tcg_gen_ext16u_i32(tmp, tmp);
                tcg_gen_andi_i32(tmp2, tmp2, 0xffff0000);
            }
            tcg_gen_or_i32(tmp, tmp, tmp2);
            tcg_temp_free_i32(tmp2);
            store_reg(s, rd, tmp);
        } else {
            /* Data processing register constant shift.  */
            if (rn == 15) {
                tmp = tcg_temp_new_i32();
                tcg_gen_movi_i32(tmp, 0);
            } else {
                tmp = load_reg(s, rn);
            }
            tmp2 = load_reg(s, rm);

            shiftop = (insn >> 4) & 3;
            shift = ((insn >> 6) & 3) | ((insn >> 10) & 0x1c);
            conds = (insn & (1 << 20)) != 0;
            logic_cc = (conds && thumb2_logic_op(op));
            gen_arm_shift_im(tmp2, shiftop, shift, logic_cc);
            if (gen_thumb2_data_op(s, op, conds, 0, tmp, tmp2))
                goto illegal_op;
            tcg_temp_free_i32(tmp2);
            if (rd != 15) {
                store_reg(s, rd, tmp);
            } else {
                tcg_temp_free_i32(tmp);
            }
        }
        break;
    case 13: /* Misc data processing.  */
        op = ((insn >> 22) & 6) | ((insn >> 7) & 1);
        if (op < 4 && (insn & 0xf000) != 0xf000)
            goto illegal_op;
        switch (op) {
        case 0: /* Register controlled shift.  */
            tmp = load_reg(s, rn);
            tmp2 = load_reg(s, rm);
            if ((insn & 0x70) != 0)
                goto illegal_op;
            op = (insn >> 21) & 3;
            logic_cc = (insn & (1 << 20)) != 0;
            gen_arm_shift_reg(tmp, op, tmp2, logic_cc);
            if (logic_cc)
                gen_logic_CC(tmp);
            store_reg_bx(env, s, rd, tmp);
            break;
        case 1: /* Sign/zero extend.  */
            tmp = load_reg(s, rm);
            shift = (insn >> 4) & 3;
            /* ??? In many cases it's not neccessary to do a
               rotate, a shift is sufficient.  */
            if (shift != 0)
                tcg_gen_rotri_i32(tmp, tmp, shift * 8);
            op = (insn >> 20) & 7;
            switch (op) {
            case 0: gen_sxth(tmp);   break;
            case 1: gen_uxth(tmp);   break;
            case 2: gen_sxtb16(tmp); break;
            case 3: gen_uxtb16(tmp); break;
            case 4: gen_sxtb(tmp);   break;
            case 5: gen_uxtb(tmp);   break;
            default: goto illegal_op;
            }
            if (rn != 15) {
                tmp2 = load_reg(s, rn);
                if ((op >> 1) == 1) {
                    gen_add16(tmp, tmp2);
                } else {
                    tcg_gen_add_i32(tmp, tmp, tmp2);
                    tcg_temp_free_i32(tmp2);
                }
            }
            store_reg(s, rd, tmp);
            break;
        case 2: /* SIMD add/subtract.  */
            op = (insn >> 20) & 7;
            shift = (insn >> 4) & 7;
            if ((op & 3) == 3 || (shift & 3) == 3)
                goto illegal_op;
            tmp = load_reg(s, rn);
            tmp2 = load_reg(s, rm);
            gen_thumb2_parallel_addsub(op, shift, tmp, tmp2);
            tcg_temp_free_i32(tmp2);
            store_reg(s, rd, tmp);
            break;
        case 3: /* Other data processing.  */
            op = ((insn >> 17) & 0x38) | ((insn >> 4) & 7);
            if (op < 4) {
                /* Saturating add/subtract.  */
                tmp = load_reg(s, rn);
                tmp2 = load_reg(s, rm);
                if (op & 1)
                    gen_helper_double_saturate(tmp, tmp);
                if (op & 2)
                    gen_helper_sub_saturate(tmp, tmp2, tmp);
                else
                    gen_helper_add_saturate(tmp, tmp, tmp2);
                tcg_temp_free_i32(tmp2);
            } else {
                tmp = load_reg(s, rn);
                switch (op) {
                case 0x0a: /* rbit */
                    gen_helper_rbit(tmp, tmp);
                    break;
                case 0x08: /* rev */
                    tcg_gen_bswap32_i32(tmp, tmp);
                    break;
                case 0x09: /* rev16 */
                    gen_rev16(tmp);
                    break;
                case 0x0b: /* revsh */
                    gen_revsh(tmp);
                    break;
                case 0x10: /* sel */
                    tmp2 = load_reg(s, rm);
                    tmp3 = tcg_temp_new_i32();
                    tcg_gen_ld_i32(tmp3, cpu_env, offsetof(CPUState, GE));
                    gen_helper_sel_flags(tmp, tmp3, tmp, tmp2);
                    tcg_temp_free_i32(tmp3);
                    tcg_temp_free_i32(tmp2);
                    break;
                case 0x18: /* clz */
                    gen_helper_clz(tmp, tmp);
                    break;
                default:
                    goto illegal_op;
                }
            }
            store_reg(s, rd, tmp);
            break;
        case 4: case 5: /* 32-bit multiply.  Sum of absolute differences.  */
            op = (insn >> 4) & 0xf;
            tmp = load_reg(s, rn);
            tmp2 = load_reg(s, rm);
            switch ((insn >> 20) & 7) {
            case 0: /* 32 x 32 -> 32 */
                tcg_gen_mul_i32(tmp, tmp, tmp2);
                tcg_temp_free_i32(tmp2);
                if (rs != 15) {
                    tmp2 = load_reg(s, rs);
                    if (op)
                        tcg_gen_sub_i32(tmp, tmp2, tmp);
                    else
                        tcg_gen_add_i32(tmp, tmp, tmp2);
                    tcg_temp_free_i32(tmp2);
                }
                break;
            case 1: /* 16 x 16 -> 32 */
                gen_mulxy(tmp, tmp2, op & 2, op & 1);
                tcg_temp_free_i32(tmp2);
                if (rs != 15) {
                    tmp2 = load_reg(s, rs);
                    gen_helper_add_setq(tmp, tmp, tmp2);
                    tcg_temp_free_i32(tmp2);
                }
                break;
            case 2: /* Dual multiply add.  */
            case 4: /* Dual multiply subtract.  */
                if (op)
                    gen_swap_half(tmp2);
                gen_smul_dual(tmp, tmp2);
                if (insn & (1 << 22)) {
                    /* This subtraction cannot overflow. */
                    tcg_gen_sub_i32(tmp, tmp, tmp2);
                } else {
                    /* This addition cannot overflow 32 bits;
                     * however it may overflow considered as a signed
                     * operation, in which case we must set the Q flag.
                     */
                    gen_helper_add_setq(tmp, tmp, tmp2);
                }
                tcg_temp_free_i32(tmp2);
                if (rs != 15)
                  {
                    tmp2 = load_reg(s, rs);
                    gen_helper_add_setq(tmp, tmp, tmp2);
                    tcg_temp_free_i32(tmp2);
                  }
                break;
            case 3: /* 32 * 16 -> 32msb */
                if (op)
                    tcg_gen_sari_i32(tmp2, tmp2, 16);
                else
                    gen_sxth(tmp2);
                tmp64 = gen_muls_i64_i32(tmp, tmp2);
                tcg_gen_shri_i64(tmp64, tmp64, 16);
                tmp = tcg_temp_new_i32();
                tcg_gen_trunc_i64_i32(tmp, tmp64);
                tcg_temp_free_i64(tmp64);
                if (rs != 15)
                  {
                    tmp2 = load_reg(s, rs);
                    gen_helper_add_setq(tmp, tmp, tmp2);
                    tcg_temp_free_i32(tmp2);
                  }
                break;
            case 5: case 6: /* 32 * 32 -> 32msb (SMMUL, SMMLA, SMMLS) */
                tmp64 = gen_muls_i64_i32(tmp, tmp2);
                if (rs != 15) {
                    tmp = load_reg(s, rs);
                    if (insn & (1 << 20)) {
                        tmp64 = gen_addq_msw(tmp64, tmp);
                    } else {
                        tmp64 = gen_subq_msw(tmp64, tmp);
                    }
                }
                if (insn & (1 << 4)) {
                    tcg_gen_addi_i64(tmp64, tmp64, 0x80000000u);
                }
                tcg_gen_shri_i64(tmp64, tmp64, 32);
                tmp = tcg_temp_new_i32();
                tcg_gen_trunc_i64_i32(tmp, tmp64);
                tcg_temp_free_i64(tmp64);
                break;
            case 7: /* Unsigned sum of absolute differences.  */
                gen_helper_usad8(tmp, tmp, tmp2);
                tcg_temp_free_i32(tmp2);
                if (rs != 15) {
                    tmp2 = load_reg(s, rs);
                    tcg_gen_add_i32(tmp, tmp, tmp2);
                    tcg_temp_free_i32(tmp2);
                }
                break;
            }
            store_reg(s, rd, tmp);
            break;
        case 6: case 7: /* 64-bit multiply, Divide.  */
            op = ((insn >> 4) & 0xf) | ((insn >> 16) & 0x70);
            tmp = load_reg(s, rn);
            tmp2 = load_reg(s, rm);
            if ((op & 0x50) == 0x10) {
                /* sdiv, udiv */
                if (!arm_feature(env, ARM_FEATURE_DIV))
                    goto illegal_op;
                if (op & 0x20)
                    gen_helper_udiv(tmp, tmp, tmp2);
                else
                    gen_helper_sdiv(tmp, tmp, tmp2);
                tcg_temp_free_i32(tmp2);
                store_reg(s, rd, tmp);
            } else if ((op & 0xe) == 0xc) {
                /* Dual multiply accumulate long.  */
                if (op & 1)
                    gen_swap_half(tmp2);
                gen_smul_dual(tmp, tmp2);
                if (op & 0x10) {
                    tcg_gen_sub_i32(tmp, tmp, tmp2);
                } else {
                    tcg_gen_add_i32(tmp, tmp, tmp2);
                }
                tcg_temp_free_i32(tmp2);
                /* BUGFIX */
                tmp64 = tcg_temp_new_i64();
                tcg_gen_ext_i32_i64(tmp64, tmp);
                tcg_temp_free_i32(tmp);
                gen_addq(s, tmp64, rs, rd);
                gen_storeq_reg(s, rs, rd, tmp64);
                tcg_temp_free_i64(tmp64);
            } else {
                if (op & 0x20) {
                    /* Unsigned 64-bit multiply  */
                    tmp64 = gen_mulu_i64_i32(tmp, tmp2);
                } else {
                    if (op & 8) {
                        /* smlalxy */
                        gen_mulxy(tmp, tmp2, op & 2, op & 1);
                        tcg_temp_free_i32(tmp2);
                        tmp64 = tcg_temp_new_i64();
                        tcg_gen_ext_i32_i64(tmp64, tmp);
                        tcg_temp_free_i32(tmp);
                    } else {
                        /* Signed 64-bit multiply  */
                        tmp64 = gen_muls_i64_i32(tmp, tmp2);
                    }
                }
                if (op & 4) {
                    /* umaal */
                    gen_addq_lo(s, tmp64, rs);
                    gen_addq_lo(s, tmp64, rd);
                } else if (op & 0x40) {
                    /* 64-bit accumulate.  */
                    gen_addq(s, tmp64, rs, rd);
                }
                gen_storeq_reg(s, rs, rd, tmp64);
                tcg_temp_free_i64(tmp64);
            }
            break;
        }
        break;
    case 6: case 7: case 14: case 15:
        /* Coprocessor.  */
        if (((insn >> 24) & 3) == 3) {
            /* Translate into the equivalent ARM encoding.  */
            insn = (insn & 0xe2ffffff) | ((insn & (1 << 28)) >> 4) | (1 << 28);
            if (disas_neon_data_insn(env, s, insn))
                goto illegal_op;
        } else {
            if (insn & (1 << 28))
                goto illegal_op;
            if (disas_coproc_insn (env, s, insn))
                goto illegal_op;
        }
        break;
    case 8: case 9: case 10: case 11:
        if (insn & (1 << 15)) {
            /* Branches, misc control.  */
            if (insn & 0x5000) {
                /* Unconditional branch.  */
                /* signextend(hw1[10:0]) -> offset[:12].  */
                offset = ((int32_t)insn << 5) >> 9 & ~(int32_t)0xfff;
                /* hw1[10:0] -> offset[11:1].  */
                offset |= (insn & 0x7ff) << 1;
                /* (~hw2[13, 11] ^ offset[24]) -> offset[23,22]
                   offset[24:22] already have the same value because of the
                   sign extension above.  */
                offset ^= ((~insn) & (1 << 13)) << 10;
                offset ^= ((~insn) & (1 << 11)) << 11;

                if (insn & (1 << 14)) {
                    /* Branch and link.  */
                    tcg_gen_movi_i32(cpu_R[14], s->pc | 1);
                }

                offset += s->pc;
                if (insn & (1 << 12)) {
                    /* b/bl */
                    gen_jmp(s, offset);
                } else {
                    /* blx */
                    offset &= ~(uint32_t)2;
                    /* thumb2 bx, no need to check */
                    gen_bx_im(s, offset);
                }
            } else if (((insn >> 23) & 7) == 7) {
                /* Misc control */
                if (insn & (1 << 13))
                    goto illegal_op;

                if (insn & (1 << 26)) {
                    /* Secure monitor call (v6Z) */
                    goto illegal_op; /* not implemented.  */
                } else {
                    op = (insn >> 20) & 7;
                    switch (op) {
                    case 0: /* msr cpsr.  */
                        if (IS_M(env)) {
                            tmp = load_reg(s, rn);
                            addr = tcg_const_i32(insn & 0xff);
                            gen_helper_v7m_msr(cpu_env, addr, tmp);
                            tcg_temp_free_i32(addr);
                            tcg_temp_free_i32(tmp);
                            gen_lookup_tb(s);
                            break;
                        }
                        /* fall through */
                    case 1: /* msr spsr.  */
                        if (IS_M(env))
                            goto illegal_op;
                        tmp = load_reg(s, rn);
                        if (gen_set_psr(s,
                              msr_mask(env, s, (insn >> 8) & 0xf, op == 1),
                              op == 1, tmp))
                            goto illegal_op;
                        break;
                    case 2: /* cps, nop-hint.  */
                        if (((insn >> 8) & 7) == 0) {
                            gen_nop_hint(s, insn & 0xff);
                        }
                        /* Implemented as NOP in user mode.  */
                        if (IS_USER(s))
                            break;
                        offset = 0;
                        imm = 0;
                        if (insn & (1 << 10)) {
                            if (insn & (1 << 7))
                                offset |= CPSR_A;
                            if (insn & (1 << 6))
                                offset |= CPSR_I;
                            if (insn & (1 << 5))
                                offset |= CPSR_F;
                            if (insn & (1 << 9))
                                imm = CPSR_A | CPSR_I | CPSR_F;
                        }
                        if (insn & (1 << 8)) {
                            offset |= 0x1f;
                            imm |= (insn & 0x1f);
                        }
                        if (offset) {
                            gen_set_psr_im(s, offset, 0, imm);
                        }
                        break;
                    case 3: /* Special control operations.  */
                        ARCH(7);
                        op = (insn >> 4) & 0xf;
                        switch (op) {
                        case 2: /* clrex */
                            gen_clrex(s);
                            break;
                        case 4: /* dsb */
                        case 5: /* dmb */
                        case 6: /* isb */
                            /* These execute as NOPs.  */
                            break;
                        default:
                            goto illegal_op;
                        }
                        break;
                    case 4: /* bxj */
                        /* Trivial implementation equivalent to bx.  */
                        tmp = load_reg(s, rn);
                        gen_bx(s, tmp);
                        break;
                    case 5: /* Exception return.  */
                        if (IS_USER(s)) {
                            goto illegal_op;
                        }
                        if (rn != 14 || rd != 15) {
                            goto illegal_op;
                        }
                        tmp = load_reg(s, rn);
                        tcg_gen_subi_i32(tmp, tmp, insn & 0xff);
                        gen_exception_return(s, tmp);
                        break;
                    case 6: /* mrs cpsr.  */
                        tmp = tcg_temp_new_i32();
                        if (IS_M(env)) {
                            addr = tcg_const_i32(insn & 0xff);
                            gen_helper_v7m_mrs(tmp, cpu_env, addr);
                            tcg_temp_free_i32(addr);
                        } else {
                            gen_helper_cpsr_read(tmp);
                        }
                        store_reg(s, rd, tmp);
                        break;
                    case 7: /* mrs spsr.  */
                        /* Not accessible in user mode.  */
                        if (IS_USER(s) || IS_M(env))
                            goto illegal_op;
                        tmp = load_cpu_field(spsr);
                        store_reg(s, rd, tmp);
                        break;
                    }
                }
            } else {
                /* Conditional branch.  */
                op = (insn >> 22) & 0xf;
                /* Generate a conditional jump to next instruction.  */
                s->condlabel = gen_new_label();
                gen_test_cc(op ^ 1, s->condlabel);
                s->condjmp = 1;

                /* offset[11:1] = insn[10:0] */
                offset = (insn & 0x7ff) << 1;
                /* offset[17:12] = insn[21:16].  */
                offset |= (insn & 0x003f0000) >> 4;
                /* offset[31:20] = insn[26].  */
                offset |= ((int32_t)((insn << 5) & 0x80000000)) >> 11;
                /* offset[18] = insn[13].  */
                offset |= (insn & (1 << 13)) << 5;
                /* offset[19] = insn[11].  */
                offset |= (insn & (1 << 11)) << 8;

                /* jump to the offset */
                gen_jmp(s, s->pc + offset);
            }
        } else {
            /* Data processing immediate.  */
            if (insn & (1 << 25)) {
                if (insn & (1 << 24)) {
                    if (insn & (1 << 20))
                        goto illegal_op;
                    /* Bitfield/Saturate.  */
                    op = (insn >> 21) & 7;
                    imm = insn & 0x1f;
                    shift = ((insn >> 6) & 3) | ((insn >> 10) & 0x1c);
                    if (rn == 15) {
                        tmp = tcg_temp_new_i32();
                        tcg_gen_movi_i32(tmp, 0);
                    } else {
                        tmp = load_reg(s, rn);
                    }
                    switch (op) {
                    case 2: /* Signed bitfield extract.  */
                        imm++;
                        if (shift + imm > 32)
                            goto illegal_op;
                        if (imm < 32)
                            gen_sbfx(tmp, shift, imm);
                        break;
                    case 6: /* Unsigned bitfield extract.  */
                        imm++;
                        if (shift + imm > 32)
                            goto illegal_op;
                        if (imm < 32)
                            gen_ubfx(tmp, shift, (1u << imm) - 1);
                        break;
                    case 3: /* Bitfield insert/clear.  */
                        if (imm < shift)
                            goto illegal_op;
                        imm = imm + 1 - shift;
                        if (imm != 32) {
                            tmp2 = load_reg(s, rd);
                            gen_bfi(tmp, tmp2, tmp, shift, (1u << imm) - 1);
                            tcg_temp_free_i32(tmp2);
                        }
                        break;
                    case 7:
                        goto illegal_op;
                    default: /* Saturate.  */
                        if (shift) {
                            if (op & 1)
                                tcg_gen_sari_i32(tmp, tmp, shift);
                            else
                                tcg_gen_shli_i32(tmp, tmp, shift);
                        }
                        tmp2 = tcg_const_i32(imm);
                        if (op & 4) {
                            /* Unsigned.  */
                            if ((op & 1) && shift == 0)
                                gen_helper_usat16(tmp, tmp, tmp2);
                            else
                                gen_helper_usat(tmp, tmp, tmp2);
                        } else {
                            /* Signed.  */
                            if ((op & 1) && shift == 0)
                                gen_helper_ssat16(tmp, tmp, tmp2);
                            else
                                gen_helper_ssat(tmp, tmp, tmp2);
                        }
                        tcg_temp_free_i32(tmp2);
                        break;
                    }
                    store_reg(s, rd, tmp);
                } else {
                    imm = ((insn & 0x04000000) >> 15)
                          | ((insn & 0x7000) >> 4) | (insn & 0xff);
                    if (insn & (1 << 22)) {
                        /* 16-bit immediate.  */
                        imm |= (insn >> 4) & 0xf000;
                        if (insn & (1 << 23)) {
                            /* movt */
                            tmp = load_reg(s, rd);
                            tcg_gen_ext16u_i32(tmp, tmp);
                            tcg_gen_ori_i32(tmp, tmp, imm << 16);
                        } else {
                            /* movw */
                            tmp = tcg_temp_new_i32();
                            tcg_gen_movi_i32(tmp, imm);
                        }
                    } else {
                        /* Add/sub 12-bit immediate.  */
                        if (rn == 15) {
                            offset = s->pc & ~(uint32_t)3;
                            if (insn & (1 << 23))
                                offset -= imm;
                            else
                                offset += imm;
                            tmp = tcg_temp_new_i32();
                            tcg_gen_movi_i32(tmp, offset);
                        } else {
                            tmp = load_reg(s, rn);
                            if (insn & (1 << 23))
                                tcg_gen_subi_i32(tmp, tmp, imm);
                            else
                                tcg_gen_addi_i32(tmp, tmp, imm);
                        }
                    }
                    store_reg(s, rd, tmp);
                }
            } else {
                int shifter_out = 0;
                /* modified 12-bit immediate.  */
                shift = ((insn & 0x04000000) >> 23) | ((insn & 0x7000) >> 12);
                imm = (insn & 0xff);
                switch (shift) {
                case 0: /* XY */
                    /* Nothing to do.  */
                    break;
                case 1: /* 00XY00XY */
                    imm |= imm << 16;
                    break;
                case 2: /* XY00XY00 */
                    imm |= imm << 16;
                    imm <<= 8;
                    break;
                case 3: /* XYXYXYXY */
                    imm |= imm << 16;
                    imm |= imm << 8;
                    break;
                default: /* Rotated constant.  */
                    shift = (shift << 1) | (imm >> 7);
                    imm |= 0x80;
                    imm = imm << (32 - shift);
                    shifter_out = 1;
                    break;
                }
                tmp2 = tcg_temp_new_i32();
                tcg_gen_movi_i32(tmp2, imm);
                rn = (insn >> 16) & 0xf;
                if (rn == 15) {
                    tmp = tcg_temp_new_i32();
                    tcg_gen_movi_i32(tmp, 0);
                } else {
                    tmp = load_reg(s, rn);
                }
                op = (insn >> 21) & 0xf;
                if (gen_thumb2_data_op(s, op, (insn & (1 << 20)) != 0,
                                       shifter_out, tmp, tmp2))
                    goto illegal_op;
                tcg_temp_free_i32(tmp2);
                rd = (insn >> 8) & 0xf;
                if (rd != 15) {
                    store_reg(s, rd, tmp);
                } else {
                    tcg_temp_free_i32(tmp);
                }
            }
        }
        break;
    case 12: /* Load/store single data item.  */
        {
        int postinc = 0;
        int writeback = 0;
        int user;
        if ((insn & 0x01100000) == 0x01000000) {
            if (disas_neon_ls_insn(env, s, insn))
                goto illegal_op;
            break;
        }
        op = ((insn >> 21) & 3) | ((insn >> 22) & 4);
        if (rs == 15) {
            if (!(insn & (1 << 20))) {
                goto illegal_op;
            }
            if (op != 2) {
                /* Byte or halfword load space with dest == r15 : memory hints.
                 * Catch them early so we don't emit pointless addressing code.
                 * This space is a mix of:
                 *  PLD/PLDW/PLI,  which we implement as NOPs (note that unlike
                 *     the ARM encodings, PLDW space doesn't UNDEF for non-v7MP
                 *     cores)
                 *  unallocated hints, which must be treated as NOPs
                 *  UNPREDICTABLE space, which we NOP or UNDEF depending on
                 *     which is easiest for the decoding logic
                 *  Some space which must UNDEF
                 */
                int op1 = (insn >> 23) & 3;
                int op2 = (insn >> 6) & 0x3f;
                if (op & 2) {
                    goto illegal_op;
                }
                if (rn == 15) {
                    /* UNPREDICTABLE or unallocated hint */
                    return 0;
                }
                if (op1 & 1) {
                    return 0; /* PLD* or unallocated hint */
                }
                if ((op2 == 0) || ((op2 & 0x3c) == 0x30)) {
                    return 0; /* PLD* or unallocated hint */
                }
                /* UNDEF space, or an UNPREDICTABLE */
                return 1;
            }
        }
        user = IS_USER(s);
        if (rn == 15) {
            addr = tcg_temp_new_i32();
            /* PC relative.  */
            /* s->pc has already been incremented by 4.  */
            imm = s->pc & 0xfffffffc;
            if (insn & (1 << 23))
                imm += insn & 0xfff;
            else
                imm -= insn & 0xfff;
            tcg_gen_movi_i32(addr, imm);
        } else {
            addr = load_reg(s, rn);
            if (insn & (1 << 23)) {
                /* Positive offset.  */
                imm = insn & 0xfff;
                tcg_gen_addi_i32(addr, addr, imm);
            } else {
                imm = insn & 0xff;
                switch ((insn >> 8) & 0xf) {
                case 0x0: /* Shifted Register.  */
                    shift = (insn >> 4) & 0xf;
                    if (shift > 3) {
                        tcg_temp_free_i32(addr);
                        goto illegal_op;
                    }
                    tmp = load_reg(s, rm);
                    if (shift)
                        tcg_gen_shli_i32(tmp, tmp, shift);
                    tcg_gen_add_i32(addr, addr, tmp);
                    tcg_temp_free_i32(tmp);
                    break;
                case 0xc: /* Negative offset.  */
                    tcg_gen_addi_i32(addr, addr, -imm);
                    break;
                case 0xe: /* User privilege.  */
                    tcg_gen_addi_i32(addr, addr, imm);
                    user = 1;
                    break;
                case 0x9: /* Post-decrement.  */
                    imm = -imm;
                    /* Fall through.  */
                case 0xb: /* Post-increment.  */
                    postinc = 1;
                    writeback = 1;
                    break;
                case 0xd: /* Pre-decrement.  */
                    imm = -imm;
                    /* Fall through.  */
                case 0xf: /* Pre-increment.  */
                    tcg_gen_addi_i32(addr, addr, imm);
                    writeback = 1;
                    break;
                default:
                    tcg_temp_free_i32(addr);
                    goto illegal_op;
                }
            }
        }
        if (insn & (1 << 20)) {
            /* Load.  */
            switch (op) {
            case 0: tmp = gen_ld8u(addr, user); break;
            case 4: tmp = gen_ld8s(addr, user); break;
            case 1: tmp = gen_ld16u(addr, user); break;
            case 5: tmp = gen_ld16s(addr, user); break;
            case 2: tmp = gen_ld32(addr, user); break;
            default:
                tcg_temp_free_i32(addr);
                goto illegal_op;
            }
            if (rs == 15) {
                gen_bx(s, tmp);
            } else {
                store_reg(s, rs, tmp);
            }
        } else {
            /* Store.  */
            tmp = load_reg(s, rs);
            switch (op) {
            case 0: gen_st8(tmp, addr, user); break;
            case 1: gen_st16(tmp, addr, user); break;
            case 2: gen_st32(tmp, addr, user); break;
            default:
                tcg_temp_free_i32(addr);
                goto illegal_op;
            }
        }
        if (postinc)
            tcg_gen_addi_i32(addr, addr, imm);
        if (writeback) {
            store_reg(s, rn, addr);
        } else {
            tcg_temp_free_i32(addr);
        }
        }
        break;
    default:
        goto illegal_op;
    }
    return 0;
illegal_op:
    return 1;
}

static void disas_thumb_insn(CPUState *env, DisasContext *s)
{
    uint32_t val, insn, op, rm, rn, rd, shift, cond;
    int32_t offset;
    int i;
    TCGv tmp;
    TCGv tmp2;
    TCGv addr;

    if (s->condexec_mask) {
        cond = s->condexec_cond;
        if (cond != 0x0e) {     /* Skip conditional when condition is AL. */
          s->condlabel = gen_new_label();
          gen_test_cc(cond ^ 1, s->condlabel);
          s->condjmp = 1;
        }
    }

    insn = lduw_code(s->pc);
    s->pc += 2;

    switch (insn >> 12) {
    case 0: case 1:

        rd = insn & 7;
        op = (insn >> 11) & 3;
        if (op == 3) {
            /* add/subtract */
            rn = (insn >> 3) & 7;
            tmp = load_reg(s, rn);
            if (insn & (1 << 10)) {
                /* immediate */
                tmp2 = tcg_temp_new_i32();
                tcg_gen_movi_i32(tmp2, (insn >> 6) & 7);
            } else {
                /* reg */
                rm = (insn >> 6) & 7;
                tmp2 = load_reg(s, rm);
            }
            if (insn & (1 << 9)) {
                if (s->condexec_mask)
                    tcg_gen_sub_i32(tmp, tmp, tmp2);
                else
                    gen_helper_sub_cc(tmp, tmp, tmp2);
            } else {
                if (s->condexec_mask)
                    tcg_gen_add_i32(tmp, tmp, tmp2);
                else
                    gen_helper_add_cc(tmp, tmp, tmp2);
            }
            tcg_temp_free_i32(tmp2);
            store_reg(s, rd, tmp);
        } else {
            /* shift immediate */
            rm = (insn >> 3) & 7;
            shift = (insn >> 6) & 0x1f;
            tmp = load_reg(s, rm);
            gen_arm_shift_im(tmp, op, shift, s->condexec_mask == 0);
            if (!s->condexec_mask)
                gen_logic_CC(tmp);
            store_reg(s, rd, tmp);
        }
        break;
    case 2: case 3:
        /* arithmetic large immediate */
        op = (insn >> 11) & 3;
        rd = (insn >> 8) & 0x7;
        if (op == 0) { /* mov */
            tmp = tcg_temp_new_i32();
            tcg_gen_movi_i32(tmp, insn & 0xff);
            if (!s->condexec_mask)
                gen_logic_CC(tmp);
            store_reg(s, rd, tmp);
        } else {
            tmp = load_reg(s, rd);
            tmp2 = tcg_temp_new_i32();
            tcg_gen_movi_i32(tmp2, insn & 0xff);
            switch (op) {
            case 1: /* cmp */
                gen_helper_sub_cc(tmp, tmp, tmp2);
                tcg_temp_free_i32(tmp);
                tcg_temp_free_i32(tmp2);
                break;
            case 2: /* add */
                if (s->condexec_mask)
                    tcg_gen_add_i32(tmp, tmp, tmp2);
                else
                    gen_helper_add_cc(tmp, tmp, tmp2);
                tcg_temp_free_i32(tmp2);
                store_reg(s, rd, tmp);
                break;
            case 3: /* sub */
                if (s->condexec_mask)
                    tcg_gen_sub_i32(tmp, tmp, tmp2);
                else
                    gen_helper_sub_cc(tmp, tmp, tmp2);
                tcg_temp_free_i32(tmp2);
                store_reg(s, rd, tmp);
                break;
            }
        }
        break;
    case 4:
        if (insn & (1 << 11)) {
            rd = (insn >> 8) & 7;
            /* load pc-relative.  Bit 1 of PC is ignored.  */
            val = s->pc + 2 + ((insn & 0xff) * 4);
            val &= ~(uint32_t)2;
            addr = tcg_temp_new_i32();
            tcg_gen_movi_i32(addr, val);
            tmp = gen_ld32(addr, IS_USER(s));
            tcg_temp_free_i32(addr);
            store_reg(s, rd, tmp);
            break;
        }
        if (insn & (1 << 10)) {
            /* data processing extended or blx */
            rd = (insn & 7) | ((insn >> 4) & 8);
            rm = (insn >> 3) & 0xf;
            op = (insn >> 8) & 3;
            switch (op) {
            case 0: /* add */
                tmp = load_reg(s, rd);
                tmp2 = load_reg(s, rm);
                tcg_gen_add_i32(tmp, tmp, tmp2);
                tcg_temp_free_i32(tmp2);
                store_reg(s, rd, tmp);
                break;
            case 1: /* cmp */
                tmp = load_reg(s, rd);
                tmp2 = load_reg(s, rm);
                gen_helper_sub_cc(tmp, tmp, tmp2);
                tcg_temp_free_i32(tmp2);
                tcg_temp_free_i32(tmp);
                break;
            case 2: /* mov/cpy */
                tmp = load_reg(s, rm);
                store_reg(s, rd, tmp);
                break;
            case 3:/* branch [and link] exchange thumb register */
                tmp = load_reg(s, rm);
                if (insn & (1 << 7)) {
                    ARCH(5);
                    val = (uint32_t)s->pc | 1;
                    tmp2 = tcg_temp_new_i32();
                    tcg_gen_movi_i32(tmp2, val);
                    store_reg(s, 14, tmp2);
                }
                /* already thumb, no need to check */
                gen_bx(s, tmp);
                break;
            }
            break;
        }

        /* data processing register */
        rd = insn & 7;
        rm = (insn >> 3) & 7;
        op = (insn >> 6) & 0xf;
        if (op == 2 || op == 3 || op == 4 || op == 7) {
            /* the shift/rotate ops want the operands backwards */
            val = rm;
            rm = rd;
            rd = val;
            val = 1;
        } else {
            val = 0;
        }

        if (op == 9) { /* neg */
            tmp = tcg_temp_new_i32();
            tcg_gen_movi_i32(tmp, 0);
        } else if (op != 0xf) { /* mvn doesn't read its first operand */
            tmp = load_reg(s, rd);
        } else {
            TCGV_UNUSED(tmp);
        }

        tmp2 = load_reg(s, rm);
        switch (op) {
        case 0x0: /* and */
            tcg_gen_and_i32(tmp, tmp, tmp2);
            if (!s->condexec_mask)
                gen_logic_CC(tmp);
            break;
        case 0x1: /* eor */
            tcg_gen_xor_i32(tmp, tmp, tmp2);
            if (!s->condexec_mask)
                gen_logic_CC(tmp);
            break;
        case 0x2: /* lsl */
            if (s->condexec_mask) {
                gen_helper_shl(tmp2, tmp2, tmp);
            } else {
                gen_helper_shl_cc(tmp2, tmp2, tmp);
                gen_logic_CC(tmp2);
            }
            break;
        case 0x3: /* lsr */
            if (s->condexec_mask) {
                gen_helper_shr(tmp2, tmp2, tmp);
            } else {
                gen_helper_shr_cc(tmp2, tmp2, tmp);
                gen_logic_CC(tmp2);
            }
            break;
        case 0x4: /* asr */
            if (s->condexec_mask) {
                gen_helper_sar(tmp2, tmp2, tmp);
            } else {
                gen_helper_sar_cc(tmp2, tmp2, tmp);
                gen_logic_CC(tmp2);
            }
            break;
        case 0x5: /* adc */
            if (s->condexec_mask)
                gen_adc(tmp, tmp2);
            else
                gen_helper_adc_cc(tmp, tmp, tmp2);
            break;
        case 0x6: /* sbc */
            if (s->condexec_mask)
                gen_sub_carry(tmp, tmp, tmp2);
            else
                gen_helper_sbc_cc(tmp, tmp, tmp2);
            break;
        case 0x7: /* ror */
            if (s->condexec_mask) {
                tcg_gen_andi_i32(tmp, tmp, 0x1f);
                tcg_gen_rotr_i32(tmp2, tmp2, tmp);
            } else {
                gen_helper_ror_cc(tmp2, tmp2, tmp);
                gen_logic_CC(tmp2);
            }
            break;
        case 0x8: /* tst */
            tcg_gen_and_i32(tmp, tmp, tmp2);
            gen_logic_CC(tmp);
            rd = 16;
            break;
        case 0x9: /* neg */
            if (s->condexec_mask)
                tcg_gen_neg_i32(tmp, tmp2);
            else
                gen_helper_sub_cc(tmp, tmp, tmp2);
            break;
        case 0xa: /* cmp */
            gen_helper_sub_cc(tmp, tmp, tmp2);
            rd = 16;
            break;
        case 0xb: /* cmn */
            gen_helper_add_cc(tmp, tmp, tmp2);
            rd = 16;
            break;
        case 0xc: /* orr */
            tcg_gen_or_i32(tmp, tmp, tmp2);
            if (!s->condexec_mask)
                gen_logic_CC(tmp);
            break;
        case 0xd: /* mul */
            tcg_gen_mul_i32(tmp, tmp, tmp2);
            if (!s->condexec_mask)
                gen_logic_CC(tmp);
            break;
        case 0xe: /* bic */
            tcg_gen_andc_i32(tmp, tmp, tmp2);
            if (!s->condexec_mask)
                gen_logic_CC(tmp);
            break;
        case 0xf: /* mvn */
            tcg_gen_not_i32(tmp2, tmp2);
            if (!s->condexec_mask)
                gen_logic_CC(tmp2);
            val = 1;
            rm = rd;
            break;
        }
        if (rd != 16) {
            if (val) {
                store_reg(s, rm, tmp2);
                if (op != 0xf)
                    tcg_temp_free_i32(tmp);
            } else {
                store_reg(s, rd, tmp);
                tcg_temp_free_i32(tmp2);
            }
        } else {
            tcg_temp_free_i32(tmp);
            tcg_temp_free_i32(tmp2);
        }
        break;

    case 5:
        /* load/store register offset.  */
        rd = insn & 7;
        rn = (insn >> 3) & 7;
        rm = (insn >> 6) & 7;
        op = (insn >> 9) & 7;
        addr = load_reg(s, rn);
        tmp = load_reg(s, rm);
        tcg_gen_add_i32(addr, addr, tmp);
        tcg_temp_free_i32(tmp);

        if (op < 3) /* store */
            tmp = load_reg(s, rd);

        switch (op) {
        case 0: /* str */
            gen_st32(tmp, addr, IS_USER(s));
            break;
        case 1: /* strh */
            gen_st16(tmp, addr, IS_USER(s));
            break;
        case 2: /* strb */
            gen_st8(tmp, addr, IS_USER(s));
            break;
        case 3: /* ldrsb */
            tmp = gen_ld8s(addr, IS_USER(s));
            break;
        case 4: /* ldr */
            tmp = gen_ld32(addr, IS_USER(s));
            break;
        case 5: /* ldrh */
            tmp = gen_ld16u(addr, IS_USER(s));
            break;
        case 6: /* ldrb */
            tmp = gen_ld8u(addr, IS_USER(s));
            break;
        case 7: /* ldrsh */
            tmp = gen_ld16s(addr, IS_USER(s));
            break;
        }
        if (op >= 3) /* load */
            store_reg(s, rd, tmp);
        tcg_temp_free_i32(addr);
        break;

    case 6:
        /* load/store word immediate offset */
        rd = insn & 7;
        rn = (insn >> 3) & 7;
        addr = load_reg(s, rn);
        val = (insn >> 4) & 0x7c;
        tcg_gen_addi_i32(addr, addr, val);

        if (insn & (1 << 11)) {
            /* load */
            tmp = gen_ld32(addr, IS_USER(s));
            store_reg(s, rd, tmp);
        } else {
            /* store */
            tmp = load_reg(s, rd);
            gen_st32(tmp, addr, IS_USER(s));
        }
        tcg_temp_free_i32(addr);
        break;

    case 7:
        /* load/store byte immediate offset */
        rd = insn & 7;
        rn = (insn >> 3) & 7;
        addr = load_reg(s, rn);
        val = (insn >> 6) & 0x1f;
        tcg_gen_addi_i32(addr, addr, val);

        if (insn & (1 << 11)) {
            /* load */
            tmp = gen_ld8u(addr, IS_USER(s));
            store_reg(s, rd, tmp);
        } else {
            /* store */
            tmp = load_reg(s, rd);
            gen_st8(tmp, addr, IS_USER(s));
        }
        tcg_temp_free_i32(addr);
        break;

    case 8:
        /* load/store halfword immediate offset */
        rd = insn & 7;
        rn = (insn >> 3) & 7;
        addr = load_reg(s, rn);
        val = (insn >> 5) & 0x3e;
        tcg_gen_addi_i32(addr, addr, val);

        if (insn & (1 << 11)) {
            /* load */
            tmp = gen_ld16u(addr, IS_USER(s));
            store_reg(s, rd, tmp);
        } else {
            /* store */
            tmp = load_reg(s, rd);
            gen_st16(tmp, addr, IS_USER(s));
        }
        tcg_temp_free_i32(addr);
        break;

    case 9:
        /* load/store from stack */
        rd = (insn >> 8) & 7;
        addr = load_reg(s, 13);
        val = (insn & 0xff) * 4;
        tcg_gen_addi_i32(addr, addr, val);

        if (insn & (1 << 11)) {
            /* load */
            tmp = gen_ld32(addr, IS_USER(s));
            store_reg(s, rd, tmp);
        } else {
            /* store */
            tmp = load_reg(s, rd);
            gen_st32(tmp, addr, IS_USER(s));
        }
        tcg_temp_free_i32(addr);
        break;

    case 10:
        /* add to high reg */
        rd = (insn >> 8) & 7;
        if (insn & (1 << 11)) {
            /* SP */
            tmp = load_reg(s, 13);
        } else {
            /* PC. bit 1 is ignored.  */
            tmp = tcg_temp_new_i32();
            tcg_gen_movi_i32(tmp, (s->pc + 2) & ~(uint32_t)2);
        }
        val = (insn & 0xff) * 4;
        tcg_gen_addi_i32(tmp, tmp, val);
        store_reg(s, rd, tmp);
        break;

    case 11:
        /* misc */
        op = (insn >> 8) & 0xf;
        switch (op) {
        case 0:
            /* adjust stack pointer */
            tmp = load_reg(s, 13);
            val = (insn & 0x7f) * 4;
            if (insn & (1 << 7))
                val = -(int32_t)val;
            tcg_gen_addi_i32(tmp, tmp, val);
            store_reg(s, 13, tmp);
            break;

        case 2: /* sign/zero extend.  */
            ARCH(6);
            rd = insn & 7;
            rm = (insn >> 3) & 7;
            tmp = load_reg(s, rm);
            switch ((insn >> 6) & 3) {
            case 0: gen_sxth(tmp); break;
            case 1: gen_sxtb(tmp); break;
            case 2: gen_uxth(tmp); break;
            case 3: gen_uxtb(tmp); break;
            }
            store_reg(s, rd, tmp);
            break;
        case 4: case 5: case 0xc: case 0xd:
            /* push/pop */
            addr = load_reg(s, 13);
            if (insn & (1 << 8))
                offset = 4;
            else
                offset = 0;
            for (i = 0; i < 8; i++) {
                if (insn & (1 << i))
                    offset += 4;
            }
            if ((insn & (1 << 11)) == 0) {
                tcg_gen_addi_i32(addr, addr, -offset);
            }
            for (i = 0; i < 8; i++) {
                if (insn & (1 << i)) {
                    if (insn & (1 << 11)) {
                        /* pop */
                        tmp = gen_ld32(addr, IS_USER(s));
                        store_reg(s, i, tmp);
                    } else {
                        /* push */
                        tmp = load_reg(s, i);
                        gen_st32(tmp, addr, IS_USER(s));
                    }
                    /* advance to the next address.  */
                    tcg_gen_addi_i32(addr, addr, 4);
                }
            }
            TCGV_UNUSED(tmp);
            if (insn & (1 << 8)) {
                if (insn & (1 << 11)) {
                    /* pop pc */
                    tmp = gen_ld32(addr, IS_USER(s));
                    /* don't set the pc until the rest of the instruction
                       has completed */
                } else {
                    /* push lr */
                    tmp = load_reg(s, 14);
                    gen_st32(tmp, addr, IS_USER(s));
                }
                tcg_gen_addi_i32(addr, addr, 4);
            }
            if ((insn & (1 << 11)) == 0) {
                tcg_gen_addi_i32(addr, addr, -offset);
            }
            /* write back the new stack pointer */
            store_reg(s, 13, addr);
            /* set the new PC value */
            if ((insn & 0x0900) == 0x0900) {
                store_reg_from_load(env, s, 15, tmp);
            }
            break;

        case 1: case 3: case 9: case 11: /* czb */
            rm = insn & 7;
            tmp = load_reg(s, rm);
            s->condlabel = gen_new_label();
            s->condjmp = 1;
            if (insn & (1 << 11))
                tcg_gen_brcondi_i32(TCG_COND_EQ, tmp, 0, s->condlabel);
            else
                tcg_gen_brcondi_i32(TCG_COND_NE, tmp, 0, s->condlabel);
            tcg_temp_free_i32(tmp);
            offset = ((insn & 0xf8) >> 2) | (insn & 0x200) >> 3;
            val = (uint32_t)s->pc + 2;
            val += offset;
            gen_jmp(s, val);
            break;

        case 15: /* IT, nop-hint.  */
            if ((insn & 0xf) == 0) {
                gen_nop_hint(s, (insn >> 4) & 0xf);
                break;
            }
            /* If Then.  */
            s->condexec_cond = (insn >> 4) & 0xe;
            s->condexec_mask = insn & 0x1f;
            /* No actual code generated for this insn, just setup state.  */
            break;

        case 0xe: /* bkpt */
            ARCH(5);
            gen_exception_insn(s, 2, EXCP_BKPT);
            break;

        case 0xa: /* rev */
            ARCH(6);
            rn = (insn >> 3) & 0x7;
            rd = insn & 0x7;
            tmp = load_reg(s, rn);
            switch ((insn >> 6) & 3) {
            case 0: tcg_gen_bswap32_i32(tmp, tmp); break;
            case 1: gen_rev16(tmp); break;
            case 3: gen_revsh(tmp); break;
            default: goto illegal_op;
            }
            store_reg(s, rd, tmp);
            break;

        case 6: /* cps */
            ARCH(6);
            if (IS_USER(s))
                break;
            if (IS_M(env)) {
                tmp = tcg_const_i32((insn & (1 << 4)) != 0);
                /* PRIMASK */
                if (insn & 1) {
                    addr = tcg_const_i32(16);
                    gen_helper_v7m_msr(cpu_env, addr, tmp);
                    tcg_temp_free_i32(addr);
                }
                /* FAULTMASK */
                if (insn & 2) {
                    addr = tcg_const_i32(17);
                    gen_helper_v7m_msr(cpu_env, addr, tmp);
                    tcg_temp_free_i32(addr);
                }
                tcg_temp_free_i32(tmp);
                gen_lookup_tb(s);
            } else {
                if (insn & (1 << 4))
                    shift = CPSR_A | CPSR_I | CPSR_F;
                else
                    shift = 0;
                gen_set_psr_im(s, ((insn & 7) << 6), 0, shift);
            }
            break;

        default:
            goto undef;
        }
        break;

    case 12:
        /* load/store multiple */
        rn = (insn >> 8) & 0x7;
        addr = load_reg(s, rn);
        for (i = 0; i < 8; i++) {
            if (insn & (1 << i)) {
                if (insn & (1 << 11)) {
                    /* load */
                    tmp = gen_ld32(addr, IS_USER(s));
                    store_reg(s, i, tmp);
                } else {
                    /* store */
                    tmp = load_reg(s, i);
                    gen_st32(tmp, addr, IS_USER(s));
                }
                /* advance to the next address */
                tcg_gen_addi_i32(addr, addr, 4);
            }
        }
        /* Base register writeback.  */
        if ((insn & (1 << rn)) == 0) {
            store_reg(s, rn, addr);
        } else {
            tcg_temp_free_i32(addr);
        }
        break;

    case 13:
        /* conditional branch or swi */
        cond = (insn >> 8) & 0xf;
        if (cond == 0xe)
            goto undef;

        if (cond == 0xf) {
            /* swi */
            gen_set_pc_im(s->pc);
            s->is_jmp = DISAS_SWI;
            break;
        }
        /* generate a conditional jump to next instruction */
        s->condlabel = gen_new_label();
        gen_test_cc(cond ^ 1, s->condlabel);
        s->condjmp = 1;

        /* jump to the offset */
        val = (uint32_t)s->pc + 2;
        offset = ((int32_t)insn << 24) >> 24;
        val += offset << 1;
        gen_jmp(s, val);
        break;

    case 14:
        if (insn & (1 << 11)) {
            if (disas_thumb2_insn(env, s, insn))
              goto undef32;
            break;
        }
        /* unconditional branch */
        val = (uint32_t)s->pc;
        offset = ((int32_t)insn << 21) >> 21;
        val += (offset << 1) + 2;
        gen_jmp(s, val);
        break;

    case 15:
        if (disas_thumb2_insn(env, s, insn))
            goto undef32;
        break;
    }
    return;
undef32:
    gen_exception_insn(s, 4, EXCP_UDEF);
    return;
illegal_op:
undef:
    gen_exception_insn(s, 2, EXCP_UDEF);
}

/* generate intermediate code in gen_opc_buf and gen_opparam_buf for
   basic block 'tb'. If search_pc is TRUE, also generate PC
   information for each intermediate instruction. */
static inline void gen_intermediate_code_internal(CPUState *env,
                                                  TranslationBlock *tb,
                                                  int search_pc)
{
    DisasContext dc1, *dc = &dc1;
    CPUBreakpoint *bp;
    uint16_t *gen_opc_end;
    int j, lj;
    target_ulong pc_start;
    uint32_t next_page_start;
    int num_insns;
    int max_insns;

    /* generate intermediate code */
    pc_start = tb->pc;

    dc->tb = tb;

    gen_opc_end = gen_opc_buf + OPC_MAX_SIZE;

    dc->is_jmp = DISAS_NEXT;
    dc->pc = pc_start;
    dc->singlestep_enabled = env->singlestep_enabled;
    dc->condjmp = 0;
    dc->thumb = ARM_TBFLAG_THUMB(tb->flags);
    dc->condexec_mask = (ARM_TBFLAG_CONDEXEC(tb->flags) & 0xf) << 1;
    dc->condexec_cond = ARM_TBFLAG_CONDEXEC(tb->flags) >> 4;
#if !defined(CONFIG_USER_ONLY)
    dc->user = (ARM_TBFLAG_PRIV(tb->flags) == 0);
#endif
    dc->vfp_enabled = ARM_TBFLAG_VFPEN(tb->flags);
    dc->vec_len = ARM_TBFLAG_VECLEN(tb->flags);
    dc->vec_stride = ARM_TBFLAG_VECSTRIDE(tb->flags);
    cpu_F0s = tcg_temp_new_i32();
    cpu_F1s = tcg_temp_new_i32();
    cpu_F0d = tcg_temp_new_i64();
    cpu_F1d = tcg_temp_new_i64();
    cpu_V0 = cpu_F0d;
    cpu_V1 = cpu_F1d;
    /* FIXME: cpu_M0 can probably be the same as cpu_V0.  */
    cpu_M0 = tcg_temp_new_i64();
    next_page_start = (pc_start & TARGET_PAGE_MASK) + TARGET_PAGE_SIZE;
    lj = -1;
    num_insns = 0;
    max_insns = tb->cflags & CF_COUNT_MASK;
    if (max_insns == 0)
        max_insns = CF_COUNT_MASK;

    gen_icount_start();

    tcg_clear_temp_count();

    /* A note on handling of the condexec (IT) bits:
     *
     * We want to avoid the overhead of having to write the updated condexec
     * bits back to the CPUState for every instruction in an IT block. So:
     * (1) if the condexec bits are not already zero then we write
     * zero back into the CPUState now. This avoids complications trying
     * to do it at the end of the block. (For example if we don't do this
     * it's hard to identify whether we can safely skip writing condexec
     * at the end of the TB, which we definitely want to do for the case
     * where a TB doesn't do anything with the IT state at all.)
     * (2) if we are going to leave the TB then we call gen_set_condexec()
     * which will write the correct value into CPUState if zero is wrong.
     * This is done both for leaving the TB at the end, and for leaving
     * it because of an exception we know will happen, which is done in
     * gen_exception_insn(). The latter is necessary because we need to
     * leave the TB with the PC/IT state just prior to execution of the
     * instruction which caused the exception.
     * (3) if we leave the TB unexpectedly (eg a data abort on a load)
     * then the CPUState will be wrong and we need to reset it.
     * This is handled in the same way as restoration of the
     * PC in these situations: we will be called again with search_pc=1
     * and generate a mapping of the condexec bits for each PC in
     * gen_opc_condexec_bits[]. gen_pc_load[] then uses this to restore
     * the condexec bits.
     *
     * Note that there are no instructions which can read the condexec
     * bits, and none which can write non-static values to them, so
     * we don't need to care about whether CPUState is correct in the
     * middle of a TB.
     */

    /* Reset the conditional execution bits immediately. This avoids
       complications trying to do it at the end of the block.  */
    if (dc->condexec_mask || dc->condexec_cond)
      {
        TCGv tmp = tcg_temp_new_i32();
        tcg_gen_movi_i32(tmp, 0);
        store_cpu_field(tmp, condexec_bits);
      }
    do {
#ifdef CONFIG_USER_ONLY
        /* Intercept jump to the magic kernel page.  */
        if (dc->pc >= 0xffff0000) {
            /* We always get here via a jump, so know we are not in a
               conditional execution block.  */
            gen_exception(EXCP_KERNEL_TRAP);
            dc->is_jmp = DISAS_UPDATE;
            break;
        }
#else
        if (dc->pc >= 0xfffffff0 && IS_M(env)) {
            /* We always get here via a jump, so know we are not in a
               conditional execution block.  */
            gen_exception(EXCP_EXCEPTION_EXIT);
            dc->is_jmp = DISAS_UPDATE;
            break;
        }
#endif

        if (unlikely(!QTAILQ_EMPTY(&env->breakpoints))) {
            QTAILQ_FOREACH(bp, &env->breakpoints, entry) {
                if (bp->pc == dc->pc) {
                    gen_exception_insn(dc, 0, EXCP_DEBUG);
                    /* Advance PC so that clearing the breakpoint will
                       invalidate this TB.  */
                    dc->pc += 2;
                    goto done_generating;
                    break;
                }
            }
        }
        if (search_pc) {
            j = gen_opc_ptr - gen_opc_buf;
            if (lj < j) {
                lj++;
                while (lj < j)
                    gen_opc_instr_start[lj++] = 0;
            }
            gen_opc_pc[lj] = dc->pc;
            gen_opc_condexec_bits[lj] = (dc->condexec_cond << 4) | (dc->condexec_mask >> 1);
            gen_opc_instr_start[lj] = 1;
            gen_opc_icount[lj] = num_insns;
        }

        if (num_insns + 1 == max_insns && (tb->cflags & CF_LAST_IO))
            gen_io_start();

        if (unlikely(qemu_loglevel_mask(CPU_LOG_TB_OP))) {
            tcg_gen_debug_insn_start(dc->pc);
        }

        if (dc->thumb) {
            disas_thumb_insn(env, dc);
            if (dc->condexec_mask) {
                dc->condexec_cond = (dc->condexec_cond & 0xe)
                                   | ((dc->condexec_mask >> 4) & 1);
                dc->condexec_mask = (dc->condexec_mask << 1) & 0x1f;
                if (dc->condexec_mask == 0) {
                    dc->condexec_cond = 0;
                }
            }
        } else {
            disas_arm_insn(env, dc);
        }

        if (dc->condjmp && !dc->is_jmp) {
            gen_set_label(dc->condlabel);
            dc->condjmp = 0;
        }

        if (tcg_check_temp_count()) {
            fprintf(stderr, "TCG temporary leak before %08x\n", dc->pc);
        }

        /* Translation stops when a conditional branch is encountered.
         * Otherwise the subsequent code could get translated several times.
         * Also stop translation when a page boundary is reached.  This
         * ensures prefetch aborts occur at the right place.  */
        num_insns ++;
    } while (!dc->is_jmp && gen_opc_ptr < gen_opc_end &&
             !env->singlestep_enabled &&
             !singlestep &&
             dc->pc < next_page_start &&
             num_insns < max_insns);

    if (tb->cflags & CF_LAST_IO) {
        if (dc->condjmp) {
            /* FIXME:  This can theoretically happen with self-modifying
               code.  */
            cpu_abort(env, "IO on conditional branch instruction");
        }
        gen_io_end();
    }

    /* At this stage dc->condjmp will only be set when the skipped
       instruction was a conditional branch or trap, and the PC has
       already been written.  */
    if (unlikely(env->singlestep_enabled)) {
        /* Make sure the pc is updated, and raise a debug exception.  */
        if (dc->condjmp) {
            gen_set_condexec(dc);
            if (dc->is_jmp == DISAS_SWI) {
                gen_exception(EXCP_SWI);
            } else {
                gen_exception(EXCP_DEBUG);
            }
            gen_set_label(dc->condlabel);
        }
        if (dc->condjmp || !dc->is_jmp) {
            gen_set_pc_im(dc->pc);
            dc->condjmp = 0;
        }
        gen_set_condexec(dc);
        if (dc->is_jmp == DISAS_SWI && !dc->condjmp) {
            gen_exception(EXCP_SWI);
        } else {
            /* FIXME: Single stepping a WFI insn will not halt
               the CPU.  */
            gen_exception(EXCP_DEBUG);
        }
    } else {
        /* While branches must always occur at the end of an IT block,
           there are a few other things that can cause us to terminate
           the TB in the middel of an IT block:
            - Exception generating instructions (bkpt, swi, undefined).
            - Page boundaries.
            - Hardware watchpoints.
           Hardware breakpoints have already been handled and skip this code.
         */
        gen_set_condexec(dc);
        switch(dc->is_jmp) {
        case DISAS_NEXT:
            gen_goto_tb(dc, 1, dc->pc);
            break;
        default:
        case DISAS_JUMP:
        case DISAS_UPDATE:
            /* indicate that the hash table must be used to find the next TB */
            tcg_gen_exit_tb(0);
            break;
        case DISAS_TB_JUMP:
            /* nothing more to generate */
            break;
        case DISAS_WFI:
            gen_helper_wfi();
            break;
        case DISAS_SWI:
            gen_exception(EXCP_SWI);
            break;
        }
        if (dc->condjmp) {
            gen_set_label(dc->condlabel);
            gen_set_condexec(dc);
            gen_goto_tb(dc, 1, dc->pc);
            dc->condjmp = 0;
        }
    }

done_generating:
    gen_icount_end(tb, num_insns);
    *gen_opc_ptr = INDEX_op_end;

#ifdef DEBUG_DISAS
    if (qemu_loglevel_mask(CPU_LOG_TB_IN_ASM)) {
        qemu_log("----------------\n");
        qemu_log("IN: %s\n", lookup_symbol(pc_start));
        log_target_disas(pc_start, dc->pc - pc_start, dc->thumb);
        qemu_log("\n");
    }
#endif
    if (search_pc) {
        j = gen_opc_ptr - gen_opc_buf;
        lj++;
        while (lj <= j)
            gen_opc_instr_start[lj++] = 0;
    } else {
        tb->size = dc->pc - pc_start;
        tb->icount = num_insns;
    }
}

void gen_intermediate_code(CPUState *env, TranslationBlock *tb)
{
    gen_intermediate_code_internal(env, tb, 0);
}

void gen_intermediate_code_pc(CPUState *env, TranslationBlock *tb)
{
    gen_intermediate_code_internal(env, tb, 1);
}

static const char *cpu_mode_names[16] = {
  "usr", "fiq", "irq", "svc", "???", "???", "???", "abt",
  "???", "???", "???", "und", "???", "???", "???", "sys"
};

void cpu_dump_state(CPUState *env, FILE *f, fprintf_function cpu_fprintf,
                    int flags)
{
    int i;
#if 0
    union {
        uint32_t i;
        float s;
    } s0, s1;
    CPU_DoubleU d;
    /* ??? This assumes float64 and double have the same layout.
       Oh well, it's only debug dumps.  */
    union {
        float64 f64;
        double d;
    } d0;
#endif
    uint32_t psr;

    for(i=0;i<16;i++) {
        cpu_fprintf(f, "R%02d=%08x", i, env->regs[i]);
        if ((i % 4) == 3)
            cpu_fprintf(f, "\n");
        else
            cpu_fprintf(f, " ");
    }
    psr = cpsr_read(env);
    cpu_fprintf(f, "PSR=%08x %c%c%c%c %c %s%d\n",
                psr,
                psr & (1 << 31) ? 'N' : '-',
                psr & (1 << 30) ? 'Z' : '-',
                psr & (1 << 29) ? 'C' : '-',
                psr & (1 << 28) ? 'V' : '-',
                psr & CPSR_T ? 'T' : 'A',
                cpu_mode_names[psr & 0xf], (psr & 0x10) ? 32 : 26);

#if 0
    for (i = 0; i < 16; i++) {
        d.d = env->vfp.regs[i];
        s0.i = d.l.lower;
        s1.i = d.l.upper;
        d0.f64 = d.d;
        cpu_fprintf(f, "s%02d=%08x(%8g) s%02d=%08x(%8g) d%02d=%08x%08x(%8g)\n",
                    i * 2, (int)s0.i, s0.s,
                    i * 2 + 1, (int)s1.i, s1.s,
                    i, (int)(uint32_t)d.l.upper, (int)(uint32_t)d.l.lower,
                    d0.d);
    }
    cpu_fprintf(f, "FPSCR: %08x\n", (int)env->vfp.xregs[ARM_VFP_FPSCR]);
#endif
}

void gen_pc_load(CPUState *env, TranslationBlock *tb,
                unsigned long searched_pc, int pc_pos, void *puc)
{
    env->regs[15] = gen_opc_pc[pc_pos];
    env->condexec_bits = gen_opc_condexec_bits[pc_pos];
}<|MERGE_RESOLUTION|>--- conflicted
+++ resolved
@@ -30,14 +30,10 @@
 #define GEN_HELPER 1
 #include "helpers.h"
 
-<<<<<<< HEAD
-#define ENABLE_ARCH_5     arm_feature(env, ARM_FEATURE_V5)
-=======
 #define ENABLE_ARCH_4T    arm_feature(env, ARM_FEATURE_V4T)
 #define ENABLE_ARCH_5     arm_feature(env, ARM_FEATURE_V5)
 /* currently all emulated v5 cores are also v5TE, so don't bother */
 #define ENABLE_ARCH_5TE   arm_feature(env, ARM_FEATURE_V5)
->>>>>>> d04fba94
 #define ENABLE_ARCH_5J    0
 #define ENABLE_ARCH_6     arm_feature(env, ARM_FEATURE_V6)
 #define ENABLE_ARCH_6K   arm_feature(env, ARM_FEATURE_V6K)
@@ -6437,12 +6433,8 @@
                 tmp = load_reg(s, rm);
                 gen_bx(s, tmp);
             } else if (op1 == 3) {
-<<<<<<< HEAD
-                ARCH(5); /* clz */
-=======
                 /* clz */
                 ARCH(5);
->>>>>>> d04fba94
                 rd = (insn >> 12) & 0xf;
                 tmp = load_reg(s, rm);
                 gen_helper_clz(tmp, tmp);
@@ -6465,25 +6457,16 @@
             if (op1 != 1)
               goto illegal_op;
 
-<<<<<<< HEAD
-            ARCH(5); /* branch link/exchange thumb (blx) */
-=======
             ARCH(5);
             /* branch link/exchange thumb (blx) */
->>>>>>> d04fba94
             tmp = load_reg(s, rm);
             tmp2 = tcg_temp_new_i32();
             tcg_gen_movi_i32(tmp2, s->pc);
             store_reg(s, 14, tmp2);
             gen_bx(s, tmp);
             break;
-<<<<<<< HEAD
-        case 0x5:
-            ARCH(5); /* saturating add/subtract */
-=======
         case 0x5: /* saturating add/subtract */
             ARCH(5TE);
->>>>>>> d04fba94
             rd = (insn >> 12) & 0xf;
             rn = (insn >> 16) & 0xf;
             tmp = load_reg(s, rm);
@@ -6508,15 +6491,11 @@
             ARCH(5);
             gen_exception_insn(s, 4, EXCP_BKPT);
             break;
-        case 0x8:
+        case 0x8: /* signed multiply */
         case 0xa:
         case 0xc:
         case 0xe:
-<<<<<<< HEAD
-            ARCH(5); /* signed multiply */
-=======
             ARCH(5TE);
->>>>>>> d04fba94
             rs = (insn >> 8) & 0xf;
             rn = (insn >> 12) & 0xf;
             rd = (insn >> 16) & 0xf;
@@ -7306,17 +7285,7 @@
                         if (insn & (1 << 20)) {
                             /* load */
                             tmp = gen_ld32(addr, IS_USER(s));
-<<<<<<< HEAD
-                            if (i == 15) {
-                                if (ENABLE_ARCH_5) {
-                                    gen_bx(s, tmp);
-                                } else {
-                                    store_reg(s, i, tmp);
-                                }
-                            } else if (user) {
-=======
                             if (user) {
->>>>>>> d04fba94
                                 tmp2 = tcg_const_i32(i);
                                 gen_helper_set_user_reg(tmp2, tmp);
                                 tcg_temp_free_i32(tmp2);
