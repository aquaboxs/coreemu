--- conflicted
+++ resolved
@@ -66,13 +66,7 @@
  *
  * Undefined if no set bit exists, so code should check against 0 first.
  */
-<<<<<<< HEAD
-#define __always_inline
-#define inline
-static __always_inline unsigned long bitops_flsl(unsigned long word)
-=======
 static inline unsigned long bitops_flsl(unsigned long word)
->>>>>>> 30faaf70
 {
 	int num = BITS_PER_LONG - 1;
 
