/* alpha-dis.c -- Disassemble Alpha AXP instructions
   Copyright 1996, 1998, 1999, 2000, 2001 Free Software Foundation, Inc.
   Contributed by Richard Henderson <rth@tamu.edu>,
   patterned after the PPC opcode handling written by Ian Lance Taylor.

This file is part of GDB, GAS, and the GNU binutils.

GDB, GAS, and the GNU binutils are free software; you can redistribute
them and/or modify them under the terms of the GNU General Public
License as published by the Free Software Foundation; either version
2, or (at your option) any later version.

GDB, GAS, and the GNU binutils are distributed in the hope that they
will be useful, but WITHOUT ANY WARRANTY; without even the implied
warranty of MERCHANTABILITY or FITNESS FOR A PARTICULAR PURPOSE.  See
the GNU General Public License for more details.

You should have received a copy of the GNU General Public License
along with this file; see the file COPYING.  If not, see
<http://www.gnu.org/licenses/>. */

#include "dis-asm.h"

<<<<<<< HEAD
=======
/* MAX is redefined below, so remove any previous definition. */
>>>>>>> 2847e9d8
#undef MAX

/* The opcode table is an array of struct alpha_opcode.  */

struct alpha_opcode
{
  /* The opcode name.  */
  const char *name;

  /* The opcode itself.  Those bits which will be filled in with
     operands are zeroes.  */
  unsigned opcode;

  /* The opcode mask.  This is used by the disassembler.  This is a
     mask containing ones indicating those bits which must match the
     opcode field, and zeroes indicating those bits which need not
     match (and are presumably filled in by operands).  */
  unsigned mask;

  /* One bit flags for the opcode.  These are primarily used to
     indicate specific processors and environments support the
     instructions.  The defined values are listed below. */
  unsigned flags;

  /* An array of operand codes.  Each code is an index into the
     operand table.  They appear in the order which the operands must
     appear in assembly code, and are terminated by a zero.  */
  unsigned char operands[4];
};

/* The table itself is sorted by major opcode number, and is otherwise
   in the order in which the disassembler should consider
   instructions.  */
extern const struct alpha_opcode alpha_opcodes[];
extern const unsigned alpha_num_opcodes;

/* Values defined for the flags field of a struct alpha_opcode.  */

/* CPU Availability */
#define AXP_OPCODE_BASE  0x0001  /* Base architecture -- all cpus.  */
#define AXP_OPCODE_EV4   0x0002  /* EV4 specific PALcode insns.  */
#define AXP_OPCODE_EV5   0x0004  /* EV5 specific PALcode insns.  */
#define AXP_OPCODE_EV6   0x0008  /* EV6 specific PALcode insns.  */
#define AXP_OPCODE_BWX   0x0100  /* Byte/word extension (amask bit 0).  */
#define AXP_OPCODE_CIX   0x0200  /* "Count" extension (amask bit 1).  */
#define AXP_OPCODE_MAX   0x0400  /* Multimedia extension (amask bit 8).  */

#define AXP_OPCODE_NOPAL (~(AXP_OPCODE_EV4|AXP_OPCODE_EV5|AXP_OPCODE_EV6))

/* A macro to extract the major opcode from an instruction.  */
#define AXP_OP(i)	(((i) >> 26) & 0x3F)

/* The total number of major opcodes. */
#define AXP_NOPS	0x40


/* The operands table is an array of struct alpha_operand.  */

struct alpha_operand
{
  /* The number of bits in the operand.  */
  unsigned int bits : 5;

  /* How far the operand is left shifted in the instruction.  */
  unsigned int shift : 5;

  /* The default relocation type for this operand.  */
  signed int default_reloc : 16;

  /* One bit syntax flags.  */
  unsigned int flags : 16;

  /* Insertion function.  This is used by the assembler.  To insert an
     operand value into an instruction, check this field.

     If it is NULL, execute
         i |= (op & ((1 << o->bits) - 1)) << o->shift;
     (i is the instruction which we are filling in, o is a pointer to
     this structure, and op is the opcode value; this assumes twos
     complement arithmetic).

     If this field is not NULL, then simply call it with the
     instruction and the operand value.  It will return the new value
     of the instruction.  If the ERRMSG argument is not NULL, then if
     the operand value is illegal, *ERRMSG will be set to a warning
     string (the operand will be inserted in any case).  If the
     operand value is legal, *ERRMSG will be unchanged (most operands
     can accept any value).  */
  unsigned (*insert) (unsigned instruction, int op,
                      const char **errmsg);

  /* Extraction function.  This is used by the disassembler.  To
     extract this operand type from an instruction, check this field.

     If it is NULL, compute
         op = ((i) >> o->shift) & ((1 << o->bits) - 1);
	 if ((o->flags & AXP_OPERAND_SIGNED) != 0
	     && (op & (1 << (o->bits - 1))) != 0)
	   op -= 1 << o->bits;
     (i is the instruction, o is a pointer to this structure, and op
     is the result; this assumes twos complement arithmetic).

     If this field is not NULL, then simply call it with the
     instruction value.  It will return the value of the operand.  If
     the INVALID argument is not NULL, *INVALID will be set to
     non-zero if this operand type can not actually be extracted from
     this operand (i.e., the instruction does not match).  If the
     operand is valid, *INVALID will not be changed.  */
  int (*extract) (unsigned instruction, int *invalid);
};

/* Elements in the table are retrieved by indexing with values from
   the operands field of the alpha_opcodes table.  */

extern const struct alpha_operand alpha_operands[];
extern const unsigned alpha_num_operands;

/* Values defined for the flags field of a struct alpha_operand.  */

/* Mask for selecting the type for typecheck purposes */
#define AXP_OPERAND_TYPECHECK_MASK					\
  (AXP_OPERAND_PARENS | AXP_OPERAND_COMMA | AXP_OPERAND_IR |		\
   AXP_OPERAND_FPR | AXP_OPERAND_RELATIVE | AXP_OPERAND_SIGNED | 	\
   AXP_OPERAND_UNSIGNED)

/* This operand does not actually exist in the assembler input.  This
   is used to support extended mnemonics, for which two operands fields
   are identical.  The assembler should call the insert function with
   any op value.  The disassembler should call the extract function,
   ignore the return value, and check the value placed in the invalid
   argument.  */
#define AXP_OPERAND_FAKE	01

/* The operand should be wrapped in parentheses rather than separated
   from the previous by a comma.  This is used for the load and store
   instructions which want their operands to look like "Ra,disp(Rb)".  */
#define AXP_OPERAND_PARENS	02

/* Used in combination with PARENS, this suppresses the suppression of
   the comma.  This is used for "jmp Ra,(Rb),hint".  */
#define AXP_OPERAND_COMMA	04

/* This operand names an integer register.  */
#define AXP_OPERAND_IR		010

/* This operand names a floating point register.  */
#define AXP_OPERAND_FPR		020

/* This operand is a relative branch displacement.  The disassembler
   prints these symbolically if possible.  */
#define AXP_OPERAND_RELATIVE	040

/* This operand takes signed values.  */
#define AXP_OPERAND_SIGNED	0100

/* This operand takes unsigned values.  This exists primarily so that
   a flags value of 0 can be treated as end-of-arguments.  */
#define AXP_OPERAND_UNSIGNED	0200

/* Suppress overflow detection on this field.  This is used for hints. */
#define AXP_OPERAND_NOOVERFLOW	0400

/* Mask for optional argument default value.  */
#define AXP_OPERAND_OPTIONAL_MASK 07000

/* This operand defaults to zero.  This is used for jump hints.  */
#define AXP_OPERAND_DEFAULT_ZERO 01000

/* This operand should default to the first (real) operand and is used
   in conjunction with AXP_OPERAND_OPTIONAL.  This allows
   "and $0,3,$0" to be written as "and $0,3", etc.  I don't like
   it, but it's what DEC does.  */
#define AXP_OPERAND_DEFAULT_FIRST 02000

/* Similarly, this operand should default to the second (real) operand.
   This allows "negl $0" instead of "negl $0,$0".  */
#define AXP_OPERAND_DEFAULT_SECOND 04000


/* Register common names */

#define AXP_REG_V0	0
#define AXP_REG_T0	1
#define AXP_REG_T1	2
#define AXP_REG_T2	3
#define AXP_REG_T3	4
#define AXP_REG_T4	5
#define AXP_REG_T5	6
#define AXP_REG_T6	7
#define AXP_REG_T7	8
#define AXP_REG_S0	9
#define AXP_REG_S1	10
#define AXP_REG_S2	11
#define AXP_REG_S3	12
#define AXP_REG_S4	13
#define AXP_REG_S5	14
#define AXP_REG_FP	15
#define AXP_REG_A0	16
#define AXP_REG_A1	17
#define AXP_REG_A2	18
#define AXP_REG_A3	19
#define AXP_REG_A4	20
#define AXP_REG_A5	21
#define AXP_REG_T8	22
#define AXP_REG_T9	23
#define AXP_REG_T10	24
#define AXP_REG_T11	25
#define AXP_REG_RA	26
#define AXP_REG_PV	27
#define AXP_REG_T12	27
#define AXP_REG_AT	28
#define AXP_REG_GP	29
#define AXP_REG_SP	30
#define AXP_REG_ZERO	31

#define bfd_mach_alpha_ev4  0x10
#define bfd_mach_alpha_ev5  0x20
#define bfd_mach_alpha_ev6  0x30

enum bfd_reloc_code_real {
    BFD_RELOC_23_PCREL_S2,
    BFD_RELOC_ALPHA_HINT
};

/* This file holds the Alpha AXP opcode table.  The opcode table includes
   almost all of the extended instruction mnemonics.  This permits the
   disassembler to use them, and simplifies the assembler logic, at the
   cost of increasing the table size.  The table is strictly constant
   data, so the compiler should be able to put it in the text segment.

   This file also holds the operand table.  All knowledge about inserting
   and extracting operands from instructions is kept in this file.

   The information for the base instruction set was compiled from the
   _Alpha Architecture Handbook_, Digital Order Number EC-QD2KB-TE,
   version 2.

   The information for the post-ev5 architecture extensions BWX, CIX and
   MAX came from version 3 of this same document, which is also available
   on-line at http://ftp.digital.com/pub/Digital/info/semiconductor
   /literature/alphahb2.pdf

   The information for the EV4 PALcode instructions was compiled from
   _DECchip 21064 and DECchip 21064A Alpha AXP Microprocessors Hardware
   Reference Manual_, Digital Order Number EC-Q9ZUA-TE, preliminary
   revision dated June 1994.

   The information for the EV5 PALcode instructions was compiled from
   _Alpha 21164 Microprocessor Hardware Reference Manual_, Digital
   Order Number EC-QAEQB-TE, preliminary revision dated April 1995.  */

/* Local insertion and extraction functions */

static unsigned insert_rba (unsigned, int, const char **);
static unsigned insert_rca (unsigned, int, const char **);
static unsigned insert_za (unsigned, int, const char **);
static unsigned insert_zb (unsigned, int, const char **);
static unsigned insert_zc (unsigned, int, const char **);
static unsigned insert_bdisp (unsigned, int, const char **);
static unsigned insert_jhint (unsigned, int, const char **);
static unsigned insert_ev6hwjhint (unsigned, int, const char **);

static int extract_rba (unsigned, int *);
static int extract_rca (unsigned, int *);
static int extract_za (unsigned, int *);
static int extract_zb (unsigned, int *);
static int extract_zc (unsigned, int *);
static int extract_bdisp (unsigned, int *);
static int extract_jhint (unsigned, int *);
static int extract_ev6hwjhint (unsigned, int *);


/* The operands table  */

const struct alpha_operand alpha_operands[] =
{
  /* The fields are bits, shift, insert, extract, flags */
  /* The zero index is used to indicate end-of-list */
#define UNUSED		0
  { 0, 0, 0, 0, 0, 0 },

  /* The plain integer register fields */
#define RA		(UNUSED + 1)
  { 5, 21, 0, AXP_OPERAND_IR, 0, 0 },
#define RB		(RA + 1)
  { 5, 16, 0, AXP_OPERAND_IR, 0, 0 },
#define RC		(RB + 1)
  { 5, 0, 0, AXP_OPERAND_IR, 0, 0 },

  /* The plain fp register fields */
#define FA		(RC + 1)
  { 5, 21, 0, AXP_OPERAND_FPR, 0, 0 },
#define FB		(FA + 1)
  { 5, 16, 0, AXP_OPERAND_FPR, 0, 0 },
#define FC		(FB + 1)
  { 5, 0, 0, AXP_OPERAND_FPR, 0, 0 },

  /* The integer registers when they are ZERO */
#define ZA		(FC + 1)
  { 5, 21, 0, AXP_OPERAND_FAKE, insert_za, extract_za },
#define ZB		(ZA + 1)
  { 5, 16, 0, AXP_OPERAND_FAKE, insert_zb, extract_zb },
#define ZC		(ZB + 1)
  { 5, 0, 0, AXP_OPERAND_FAKE, insert_zc, extract_zc },

  /* The RB field when it needs parentheses */
#define PRB		(ZC + 1)
  { 5, 16, 0, AXP_OPERAND_IR|AXP_OPERAND_PARENS, 0, 0 },

  /* The RB field when it needs parentheses _and_ a preceding comma */
#define CPRB		(PRB + 1)
  { 5, 16, 0,
    AXP_OPERAND_IR|AXP_OPERAND_PARENS|AXP_OPERAND_COMMA, 0, 0 },

  /* The RB field when it must be the same as the RA field */
#define RBA		(CPRB + 1)
  { 5, 16, 0, AXP_OPERAND_FAKE, insert_rba, extract_rba },

  /* The RC field when it must be the same as the RB field */
#define RCA		(RBA + 1)
  { 5, 0, 0, AXP_OPERAND_FAKE, insert_rca, extract_rca },

  /* The RC field when it can *default* to RA */
#define DRC1		(RCA + 1)
  { 5, 0, 0,
    AXP_OPERAND_IR|AXP_OPERAND_DEFAULT_FIRST, 0, 0 },

  /* The RC field when it can *default* to RB */
#define DRC2		(DRC1 + 1)
  { 5, 0, 0,
    AXP_OPERAND_IR|AXP_OPERAND_DEFAULT_SECOND, 0, 0 },

  /* The FC field when it can *default* to RA */
#define DFC1		(DRC2 + 1)
  { 5, 0, 0,
    AXP_OPERAND_FPR|AXP_OPERAND_DEFAULT_FIRST, 0, 0 },

  /* The FC field when it can *default* to RB */
#define DFC2		(DFC1 + 1)
  { 5, 0, 0,
    AXP_OPERAND_FPR|AXP_OPERAND_DEFAULT_SECOND, 0, 0 },

  /* The unsigned 8-bit literal of Operate format insns */
#define LIT		(DFC2 + 1)
  { 8, 13, -LIT, AXP_OPERAND_UNSIGNED, 0, 0 },

  /* The signed 16-bit displacement of Memory format insns.  From here
     we can't tell what relocation should be used, so don't use a default. */
#define MDISP		(LIT + 1)
  { 16, 0, -MDISP, AXP_OPERAND_SIGNED, 0, 0 },

  /* The signed "23-bit" aligned displacement of Branch format insns */
#define BDISP		(MDISP + 1)
  { 21, 0, BFD_RELOC_23_PCREL_S2,
    AXP_OPERAND_RELATIVE, insert_bdisp, extract_bdisp },

  /* The 26-bit PALcode function */
#define PALFN		(BDISP + 1)
  { 26, 0, -PALFN, AXP_OPERAND_UNSIGNED, 0, 0 },

  /* The optional signed "16-bit" aligned displacement of the JMP/JSR hint */
#define JMPHINT		(PALFN + 1)
  { 14, 0, BFD_RELOC_ALPHA_HINT,
    AXP_OPERAND_RELATIVE|AXP_OPERAND_DEFAULT_ZERO|AXP_OPERAND_NOOVERFLOW,
    insert_jhint, extract_jhint },

  /* The optional hint to RET/JSR_COROUTINE */
#define RETHINT		(JMPHINT + 1)
  { 14, 0, -RETHINT,
    AXP_OPERAND_UNSIGNED|AXP_OPERAND_DEFAULT_ZERO, 0, 0 },

  /* The 12-bit displacement for the ev[46] hw_{ld,st} (pal1b/pal1f) insns */
#define EV4HWDISP	(RETHINT + 1)
#define EV6HWDISP	(EV4HWDISP)
  { 12, 0, -EV4HWDISP, AXP_OPERAND_SIGNED, 0, 0 },

  /* The 5-bit index for the ev4 hw_m[ft]pr (pal19/pal1d) insns */
#define EV4HWINDEX	(EV4HWDISP + 1)
  { 5, 0, -EV4HWINDEX, AXP_OPERAND_UNSIGNED, 0, 0 },

  /* The 8-bit index for the oddly unqualified hw_m[tf]pr insns
     that occur in DEC PALcode.  */
#define EV4EXTHWINDEX	(EV4HWINDEX + 1)
  { 8, 0, -EV4EXTHWINDEX, AXP_OPERAND_UNSIGNED, 0, 0 },

  /* The 10-bit displacement for the ev5 hw_{ld,st} (pal1b/pal1f) insns */
#define EV5HWDISP	(EV4EXTHWINDEX + 1)
  { 10, 0, -EV5HWDISP, AXP_OPERAND_SIGNED, 0, 0 },

  /* The 16-bit index for the ev5 hw_m[ft]pr (pal19/pal1d) insns */
#define EV5HWINDEX	(EV5HWDISP + 1)
  { 16, 0, -EV5HWINDEX, AXP_OPERAND_UNSIGNED, 0, 0 },

  /* The 16-bit combined index/scoreboard mask for the ev6
     hw_m[ft]pr (pal19/pal1d) insns */
#define EV6HWINDEX	(EV5HWINDEX + 1)
  { 16, 0, -EV6HWINDEX, AXP_OPERAND_UNSIGNED, 0, 0 },

  /* The 13-bit branch hint for the ev6 hw_jmp/jsr (pal1e) insn */
#define EV6HWJMPHINT	(EV6HWINDEX+ 1)
  { 8, 0, -EV6HWJMPHINT,
    AXP_OPERAND_RELATIVE|AXP_OPERAND_DEFAULT_ZERO|AXP_OPERAND_NOOVERFLOW,
    insert_ev6hwjhint, extract_ev6hwjhint }
};

const unsigned alpha_num_operands = sizeof(alpha_operands)/sizeof(*alpha_operands);

/* The RB field when it is the same as the RA field in the same insn.
   This operand is marked fake.  The insertion function just copies
   the RA field into the RB field, and the extraction function just
   checks that the fields are the same. */

/*ARGSUSED*/
static unsigned
insert_rba(unsigned insn, int value ATTRIBUTE_UNUSED, const char **errmsg ATTRIBUTE_UNUSED)
{
  return insn | (((insn >> 21) & 0x1f) << 16);
}

static int
extract_rba(unsigned insn, int *invalid)
{
  if (invalid != (int *) NULL
      && ((insn >> 21) & 0x1f) != ((insn >> 16) & 0x1f))
    *invalid = 1;
  return 0;
}


/* The same for the RC field */

/*ARGSUSED*/
static unsigned
insert_rca(unsigned insn, int value ATTRIBUTE_UNUSED, const char **errmsg ATTRIBUTE_UNUSED)
{
  return insn | ((insn >> 21) & 0x1f);
}

static int
extract_rca(unsigned insn, int *invalid)
{
  if (invalid != (int *) NULL
      && ((insn >> 21) & 0x1f) != (insn & 0x1f))
    *invalid = 1;
  return 0;
}


/* Fake arguments in which the registers must be set to ZERO */

/*ARGSUSED*/
static unsigned
insert_za(unsigned insn, int value ATTRIBUTE_UNUSED, const char **errmsg ATTRIBUTE_UNUSED)
{
  return insn | (31 << 21);
}

static int
extract_za(unsigned insn, int *invalid)
{
  if (invalid != (int *) NULL && ((insn >> 21) & 0x1f) != 31)
    *invalid = 1;
  return 0;
}

/*ARGSUSED*/
static unsigned
insert_zb(unsigned insn, int value ATTRIBUTE_UNUSED, const char **errmsg ATTRIBUTE_UNUSED)
{
  return insn | (31 << 16);
}

static int
extract_zb(unsigned insn, int *invalid)
{
  if (invalid != (int *) NULL && ((insn >> 16) & 0x1f) != 31)
    *invalid = 1;
  return 0;
}

/*ARGSUSED*/
static unsigned
insert_zc(unsigned insn, int value ATTRIBUTE_UNUSED, const char **errmsg ATTRIBUTE_UNUSED)
{
  return insn | 31;
}

static int
extract_zc(unsigned insn, int *invalid)
{
  if (invalid != (int *) NULL && (insn & 0x1f) != 31)
    *invalid = 1;
  return 0;
}


/* The displacement field of a Branch format insn.  */

static unsigned
insert_bdisp(unsigned insn, int value, const char **errmsg)
{
  if (errmsg != (const char **)NULL && (value & 3))
    *errmsg = _("branch operand unaligned");
  return insn | ((value / 4) & 0x1FFFFF);
}

/*ARGSUSED*/
static int
extract_bdisp(unsigned insn, int *invalid ATTRIBUTE_UNUSED)
{
  return 4 * (((insn & 0x1FFFFF) ^ 0x100000) - 0x100000);
}


/* The hint field of a JMP/JSR insn.  */

static unsigned
insert_jhint(unsigned insn, int value, const char **errmsg)
{
  if (errmsg != (const char **)NULL && (value & 3))
    *errmsg = _("jump hint unaligned");
  return insn | ((value / 4) & 0x3FFF);
}

/*ARGSUSED*/
static int
extract_jhint(unsigned insn, int *invalid ATTRIBUTE_UNUSED)
{
  return 4 * (((insn & 0x3FFF) ^ 0x2000) - 0x2000);
}

/* The hint field of an EV6 HW_JMP/JSR insn.  */

static unsigned
insert_ev6hwjhint(unsigned insn, int value, const char **errmsg)
{
  if (errmsg != (const char **)NULL && (value & 3))
    *errmsg = _("jump hint unaligned");
  return insn | ((value / 4) & 0x1FFF);
}

/*ARGSUSED*/
static int
extract_ev6hwjhint(unsigned insn, int *invalid ATTRIBUTE_UNUSED)
{
  return 4 * (((insn & 0x1FFF) ^ 0x1000) - 0x1000);
}


/* Macros used to form opcodes */

/* The main opcode */
#define OP(x)		(((x) & 0x3F) << 26)
#define OP_MASK		0xFC000000

/* Branch format instructions */
#define BRA_(oo)	OP(oo)
#define BRA_MASK	OP_MASK
#define BRA(oo)		BRA_(oo), BRA_MASK

/* Floating point format instructions */
#define FP_(oo,fff)	(OP(oo) | (((fff) & 0x7FF) << 5))
#define FP_MASK		(OP_MASK | 0xFFE0)
#define FP(oo,fff)	FP_(oo,fff), FP_MASK

/* Memory format instructions */
#define MEM_(oo)	OP(oo)
#define MEM_MASK	OP_MASK
#define MEM(oo)		MEM_(oo), MEM_MASK

/* Memory/Func Code format instructions */
#define MFC_(oo,ffff)	(OP(oo) | ((ffff) & 0xFFFF))
#define MFC_MASK	(OP_MASK | 0xFFFF)
#define MFC(oo,ffff)	MFC_(oo,ffff), MFC_MASK

/* Memory/Branch format instructions */
#define MBR_(oo,h)	(OP(oo) | (((h) & 3) << 14))
#define MBR_MASK	(OP_MASK | 0xC000)
#define MBR(oo,h)	MBR_(oo,h), MBR_MASK

/* Operate format instructions.  The OPRL variant specifies a
   literal second argument. */
#define OPR_(oo,ff)	(OP(oo) | (((ff) & 0x7F) << 5))
#define OPRL_(oo,ff)	(OPR_((oo),(ff)) | 0x1000)
#define OPR_MASK	(OP_MASK | 0x1FE0)
#define OPR(oo,ff)	OPR_(oo,ff), OPR_MASK
#define OPRL(oo,ff)	OPRL_(oo,ff), OPR_MASK

/* Generic PALcode format instructions */
#define PCD_(oo)	OP(oo)
#define PCD_MASK	OP_MASK
#define PCD(oo)		PCD_(oo), PCD_MASK

/* Specific PALcode instructions */
#define SPCD_(oo,ffff)	(OP(oo) | ((ffff) & 0x3FFFFFF))
#define SPCD_MASK	0xFFFFFFFF
#define SPCD(oo,ffff)	SPCD_(oo,ffff), SPCD_MASK

/* Hardware memory (hw_{ld,st}) instructions */
#define EV4HWMEM_(oo,f)	(OP(oo) | (((f) & 0xF) << 12))
#define EV4HWMEM_MASK	(OP_MASK | 0xF000)
#define EV4HWMEM(oo,f)	EV4HWMEM_(oo,f), EV4HWMEM_MASK

#define EV5HWMEM_(oo,f)	(OP(oo) | (((f) & 0x3F) << 10))
#define EV5HWMEM_MASK	(OP_MASK | 0xF800)
#define EV5HWMEM(oo,f)	EV5HWMEM_(oo,f), EV5HWMEM_MASK

#define EV6HWMEM_(oo,f)	(OP(oo) | (((f) & 0xF) << 12))
#define EV6HWMEM_MASK	(OP_MASK | 0xF000)
#define EV6HWMEM(oo,f)	EV6HWMEM_(oo,f), EV6HWMEM_MASK

#define EV6HWMBR_(oo,h)	(OP(oo) | (((h) & 7) << 13))
#define EV6HWMBR_MASK	(OP_MASK | 0xE000)
#define EV6HWMBR(oo,h)	EV6HWMBR_(oo,h), EV6HWMBR_MASK

/* Abbreviations for instruction subsets.  */
#define BASE			AXP_OPCODE_BASE
#define EV4			AXP_OPCODE_EV4
#define EV5			AXP_OPCODE_EV5
#define EV6			AXP_OPCODE_EV6
#define BWX			AXP_OPCODE_BWX
#define CIX			AXP_OPCODE_CIX
#define MAX			AXP_OPCODE_MAX

/* Common combinations of arguments */
#define ARG_NONE		{ 0 }
#define ARG_BRA			{ RA, BDISP }
#define ARG_FBRA		{ FA, BDISP }
#define ARG_FP			{ FA, FB, DFC1 }
#define ARG_FPZ1		{ ZA, FB, DFC1 }
#define ARG_MEM			{ RA, MDISP, PRB }
#define ARG_FMEM		{ FA, MDISP, PRB }
#define ARG_OPR			{ RA, RB, DRC1 }
#define ARG_OPRL		{ RA, LIT, DRC1 }
#define ARG_OPRZ1		{ ZA, RB, DRC1 }
#define ARG_OPRLZ1		{ ZA, LIT, RC }
#define ARG_PCD			{ PALFN }
#define ARG_EV4HWMEM		{ RA, EV4HWDISP, PRB }
#define ARG_EV4HWMPR		{ RA, RBA, EV4HWINDEX }
#define ARG_EV5HWMEM		{ RA, EV5HWDISP, PRB }
#define ARG_EV6HWMEM		{ RA, EV6HWDISP, PRB }

/* The opcode table.

   The format of the opcode table is:

   NAME OPCODE MASK { OPERANDS }

   NAME		is the name of the instruction.

   OPCODE	is the instruction opcode.

   MASK		is the opcode mask; this is used to tell the disassembler
            	which bits in the actual opcode must match OPCODE.

   OPERANDS	is the list of operands.

   The preceding macros merge the text of the OPCODE and MASK fields.

   The disassembler reads the table in order and prints the first
   instruction which matches, so this table is sorted to put more
   specific instructions before more general instructions.

   Otherwise, it is sorted by major opcode and minor function code.

   There are three classes of not-really-instructions in this table:

   ALIAS	is another name for another instruction.  Some of
		these come from the Architecture Handbook, some
		come from the original gas opcode tables.  In all
		cases, the functionality of the opcode is unchanged.

   PSEUDO	a stylized code form endorsed by Chapter A.4 of the
		Architecture Handbook.

   EXTRA	a stylized code form found in the original gas tables.

   And two annotations:

   EV56 BUT	opcodes that are officially introduced as of the ev56,
   		but with defined results on previous implementations.

   EV56 UNA	opcodes that were introduced as of the ev56 with
   		presumably undefined results on previous implementations
		that were not assigned to a particular extension.
*/

const struct alpha_opcode alpha_opcodes[] = {
  { "halt",		SPCD(0x00,0x0000), BASE, ARG_NONE },
  { "draina",		SPCD(0x00,0x0002), BASE, ARG_NONE },
  { "bpt",		SPCD(0x00,0x0080), BASE, ARG_NONE },
  { "bugchk",		SPCD(0x00,0x0081), BASE, ARG_NONE },
  { "callsys",		SPCD(0x00,0x0083), BASE, ARG_NONE },
  { "chmk", 		SPCD(0x00,0x0083), BASE, ARG_NONE },
  { "imb",		SPCD(0x00,0x0086), BASE, ARG_NONE },
  { "rduniq",		SPCD(0x00,0x009e), BASE, ARG_NONE },
  { "wruniq",		SPCD(0x00,0x009f), BASE, ARG_NONE },
  { "gentrap",		SPCD(0x00,0x00aa), BASE, ARG_NONE },
  { "call_pal",		PCD(0x00), BASE, ARG_PCD },
  { "pal",		PCD(0x00), BASE, ARG_PCD },		/* alias */

  { "lda",		MEM(0x08), BASE, { RA, MDISP, ZB } },	/* pseudo */
  { "lda",		MEM(0x08), BASE, ARG_MEM },
  { "ldah",		MEM(0x09), BASE, { RA, MDISP, ZB } },	/* pseudo */
  { "ldah",		MEM(0x09), BASE, ARG_MEM },
  { "ldbu",		MEM(0x0A), BWX, ARG_MEM },
  { "unop",		MEM_(0x0B) | (30 << 16),
			MEM_MASK, BASE, { ZA } },		/* pseudo */
  { "ldq_u",		MEM(0x0B), BASE, ARG_MEM },
  { "ldwu",		MEM(0x0C), BWX, ARG_MEM },
  { "stw",		MEM(0x0D), BWX, ARG_MEM },
  { "stb",		MEM(0x0E), BWX, ARG_MEM },
  { "stq_u",		MEM(0x0F), BASE, ARG_MEM },

  { "sextl",		OPR(0x10,0x00), BASE, ARG_OPRZ1 },	/* pseudo */
  { "sextl",		OPRL(0x10,0x00), BASE, ARG_OPRLZ1 },	/* pseudo */
  { "addl",		OPR(0x10,0x00), BASE, ARG_OPR },
  { "addl",		OPRL(0x10,0x00), BASE, ARG_OPRL },
  { "s4addl",		OPR(0x10,0x02), BASE, ARG_OPR },
  { "s4addl",		OPRL(0x10,0x02), BASE, ARG_OPRL },
  { "negl",		OPR(0x10,0x09), BASE, ARG_OPRZ1 },	/* pseudo */
  { "negl",		OPRL(0x10,0x09), BASE, ARG_OPRLZ1 },	/* pseudo */
  { "subl",		OPR(0x10,0x09), BASE, ARG_OPR },
  { "subl",		OPRL(0x10,0x09), BASE, ARG_OPRL },
  { "s4subl",		OPR(0x10,0x0B), BASE, ARG_OPR },
  { "s4subl",		OPRL(0x10,0x0B), BASE, ARG_OPRL },
  { "cmpbge",		OPR(0x10,0x0F), BASE, ARG_OPR },
  { "cmpbge",		OPRL(0x10,0x0F), BASE, ARG_OPRL },
  { "s8addl",		OPR(0x10,0x12), BASE, ARG_OPR },
  { "s8addl",		OPRL(0x10,0x12), BASE, ARG_OPRL },
  { "s8subl",		OPR(0x10,0x1B), BASE, ARG_OPR },
  { "s8subl",		OPRL(0x10,0x1B), BASE, ARG_OPRL },
  { "cmpult",		OPR(0x10,0x1D), BASE, ARG_OPR },
  { "cmpult",		OPRL(0x10,0x1D), BASE, ARG_OPRL },
  { "addq",		OPR(0x10,0x20), BASE, ARG_OPR },
  { "addq",		OPRL(0x10,0x20), BASE, ARG_OPRL },
  { "s4addq",		OPR(0x10,0x22), BASE, ARG_OPR },
  { "s4addq",		OPRL(0x10,0x22), BASE, ARG_OPRL },
  { "negq", 		OPR(0x10,0x29), BASE, ARG_OPRZ1 },	/* pseudo */
  { "negq", 		OPRL(0x10,0x29), BASE, ARG_OPRLZ1 },	/* pseudo */
  { "subq",		OPR(0x10,0x29), BASE, ARG_OPR },
  { "subq",		OPRL(0x10,0x29), BASE, ARG_OPRL },
  { "s4subq",		OPR(0x10,0x2B), BASE, ARG_OPR },
  { "s4subq",		OPRL(0x10,0x2B), BASE, ARG_OPRL },
  { "cmpeq",		OPR(0x10,0x2D), BASE, ARG_OPR },
  { "cmpeq",		OPRL(0x10,0x2D), BASE, ARG_OPRL },
  { "s8addq",		OPR(0x10,0x32), BASE, ARG_OPR },
  { "s8addq",		OPRL(0x10,0x32), BASE, ARG_OPRL },
  { "s8subq",		OPR(0x10,0x3B), BASE, ARG_OPR },
  { "s8subq",		OPRL(0x10,0x3B), BASE, ARG_OPRL },
  { "cmpule",		OPR(0x10,0x3D), BASE, ARG_OPR },
  { "cmpule",		OPRL(0x10,0x3D), BASE, ARG_OPRL },
  { "addl/v",		OPR(0x10,0x40), BASE, ARG_OPR },
  { "addl/v",		OPRL(0x10,0x40), BASE, ARG_OPRL },
  { "negl/v",		OPR(0x10,0x49), BASE, ARG_OPRZ1 },	/* pseudo */
  { "negl/v",		OPRL(0x10,0x49), BASE, ARG_OPRLZ1 },	/* pseudo */
  { "subl/v",		OPR(0x10,0x49), BASE, ARG_OPR },
  { "subl/v",		OPRL(0x10,0x49), BASE, ARG_OPRL },
  { "cmplt",		OPR(0x10,0x4D), BASE, ARG_OPR },
  { "cmplt",		OPRL(0x10,0x4D), BASE, ARG_OPRL },
  { "addq/v",		OPR(0x10,0x60), BASE, ARG_OPR },
  { "addq/v",		OPRL(0x10,0x60), BASE, ARG_OPRL },
  { "negq/v",		OPR(0x10,0x69), BASE, ARG_OPRZ1 },	/* pseudo */
  { "negq/v",		OPRL(0x10,0x69), BASE, ARG_OPRLZ1 },	/* pseudo */
  { "subq/v",		OPR(0x10,0x69), BASE, ARG_OPR },
  { "subq/v",		OPRL(0x10,0x69), BASE, ARG_OPRL },
  { "cmple",		OPR(0x10,0x6D), BASE, ARG_OPR },
  { "cmple",		OPRL(0x10,0x6D), BASE, ARG_OPRL },

  { "and",		OPR(0x11,0x00), BASE, ARG_OPR },
  { "and",		OPRL(0x11,0x00), BASE, ARG_OPRL },
  { "andnot",		OPR(0x11,0x08), BASE, ARG_OPR },	/* alias */
  { "andnot",		OPRL(0x11,0x08), BASE, ARG_OPRL },	/* alias */
  { "bic",		OPR(0x11,0x08), BASE, ARG_OPR },
  { "bic",		OPRL(0x11,0x08), BASE, ARG_OPRL },
  { "cmovlbs",		OPR(0x11,0x14), BASE, ARG_OPR },
  { "cmovlbs",		OPRL(0x11,0x14), BASE, ARG_OPRL },
  { "cmovlbc",		OPR(0x11,0x16), BASE, ARG_OPR },
  { "cmovlbc",		OPRL(0x11,0x16), BASE, ARG_OPRL },
  { "nop",		OPR(0x11,0x20), BASE, { ZA, ZB, ZC } }, /* pseudo */
  { "clr",		OPR(0x11,0x20), BASE, { ZA, ZB, RC } }, /* pseudo */
  { "mov",		OPR(0x11,0x20), BASE, { ZA, RB, RC } }, /* pseudo */
  { "mov",		OPR(0x11,0x20), BASE, { RA, RBA, RC } }, /* pseudo */
  { "mov",		OPRL(0x11,0x20), BASE, { ZA, LIT, RC } }, /* pseudo */
  { "or",		OPR(0x11,0x20), BASE, ARG_OPR },	/* alias */
  { "or",		OPRL(0x11,0x20), BASE, ARG_OPRL },	/* alias */
  { "bis",		OPR(0x11,0x20), BASE, ARG_OPR },
  { "bis",		OPRL(0x11,0x20), BASE, ARG_OPRL },
  { "cmoveq",		OPR(0x11,0x24), BASE, ARG_OPR },
  { "cmoveq",		OPRL(0x11,0x24), BASE, ARG_OPRL },
  { "cmovne",		OPR(0x11,0x26), BASE, ARG_OPR },
  { "cmovne",		OPRL(0x11,0x26), BASE, ARG_OPRL },
  { "not",		OPR(0x11,0x28), BASE, ARG_OPRZ1 },	/* pseudo */
  { "not",		OPRL(0x11,0x28), BASE, ARG_OPRLZ1 },	/* pseudo */
  { "ornot",		OPR(0x11,0x28), BASE, ARG_OPR },
  { "ornot",		OPRL(0x11,0x28), BASE, ARG_OPRL },
  { "xor",		OPR(0x11,0x40), BASE, ARG_OPR },
  { "xor",		OPRL(0x11,0x40), BASE, ARG_OPRL },
  { "cmovlt",		OPR(0x11,0x44), BASE, ARG_OPR },
  { "cmovlt",		OPRL(0x11,0x44), BASE, ARG_OPRL },
  { "cmovge",		OPR(0x11,0x46), BASE, ARG_OPR },
  { "cmovge",		OPRL(0x11,0x46), BASE, ARG_OPRL },
  { "eqv",		OPR(0x11,0x48), BASE, ARG_OPR },
  { "eqv",		OPRL(0x11,0x48), BASE, ARG_OPRL },
  { "xornot",		OPR(0x11,0x48), BASE, ARG_OPR },	/* alias */
  { "xornot",		OPRL(0x11,0x48), BASE, ARG_OPRL },	/* alias */
  { "amask",		OPR(0x11,0x61), BASE, ARG_OPRZ1 },	/* ev56 but */
  { "amask",		OPRL(0x11,0x61), BASE, ARG_OPRLZ1 },	/* ev56 but */
  { "cmovle",		OPR(0x11,0x64), BASE, ARG_OPR },
  { "cmovle",		OPRL(0x11,0x64), BASE, ARG_OPRL },
  { "cmovgt",		OPR(0x11,0x66), BASE, ARG_OPR },
  { "cmovgt",		OPRL(0x11,0x66), BASE, ARG_OPRL },
  { "implver",		OPRL_(0x11,0x6C)|(31<<21)|(1<<13),
    			0xFFFFFFE0, BASE, { RC } },		/* ev56 but */

  { "mskbl",		OPR(0x12,0x02), BASE, ARG_OPR },
  { "mskbl",		OPRL(0x12,0x02), BASE, ARG_OPRL },
  { "extbl",		OPR(0x12,0x06), BASE, ARG_OPR },
  { "extbl",		OPRL(0x12,0x06), BASE, ARG_OPRL },
  { "insbl",		OPR(0x12,0x0B), BASE, ARG_OPR },
  { "insbl",		OPRL(0x12,0x0B), BASE, ARG_OPRL },
  { "mskwl",		OPR(0x12,0x12), BASE, ARG_OPR },
  { "mskwl",		OPRL(0x12,0x12), BASE, ARG_OPRL },
  { "extwl",		OPR(0x12,0x16), BASE, ARG_OPR },
  { "extwl",		OPRL(0x12,0x16), BASE, ARG_OPRL },
  { "inswl",		OPR(0x12,0x1B), BASE, ARG_OPR },
  { "inswl",		OPRL(0x12,0x1B), BASE, ARG_OPRL },
  { "mskll",		OPR(0x12,0x22), BASE, ARG_OPR },
  { "mskll",		OPRL(0x12,0x22), BASE, ARG_OPRL },
  { "extll",		OPR(0x12,0x26), BASE, ARG_OPR },
  { "extll",		OPRL(0x12,0x26), BASE, ARG_OPRL },
  { "insll",		OPR(0x12,0x2B), BASE, ARG_OPR },
  { "insll",		OPRL(0x12,0x2B), BASE, ARG_OPRL },
  { "zap",		OPR(0x12,0x30), BASE, ARG_OPR },
  { "zap",		OPRL(0x12,0x30), BASE, ARG_OPRL },
  { "zapnot",		OPR(0x12,0x31), BASE, ARG_OPR },
  { "zapnot",		OPRL(0x12,0x31), BASE, ARG_OPRL },
  { "mskql",		OPR(0x12,0x32), BASE, ARG_OPR },
  { "mskql",		OPRL(0x12,0x32), BASE, ARG_OPRL },
  { "srl",		OPR(0x12,0x34), BASE, ARG_OPR },
  { "srl",		OPRL(0x12,0x34), BASE, ARG_OPRL },
  { "extql",		OPR(0x12,0x36), BASE, ARG_OPR },
  { "extql",		OPRL(0x12,0x36), BASE, ARG_OPRL },
  { "sll",		OPR(0x12,0x39), BASE, ARG_OPR },
  { "sll",		OPRL(0x12,0x39), BASE, ARG_OPRL },
  { "insql",		OPR(0x12,0x3B), BASE, ARG_OPR },
  { "insql",		OPRL(0x12,0x3B), BASE, ARG_OPRL },
  { "sra",		OPR(0x12,0x3C), BASE, ARG_OPR },
  { "sra",		OPRL(0x12,0x3C), BASE, ARG_OPRL },
  { "mskwh",		OPR(0x12,0x52), BASE, ARG_OPR },
  { "mskwh",		OPRL(0x12,0x52), BASE, ARG_OPRL },
  { "inswh",		OPR(0x12,0x57), BASE, ARG_OPR },
  { "inswh",		OPRL(0x12,0x57), BASE, ARG_OPRL },
  { "extwh",		OPR(0x12,0x5A), BASE, ARG_OPR },
  { "extwh",		OPRL(0x12,0x5A), BASE, ARG_OPRL },
  { "msklh",		OPR(0x12,0x62), BASE, ARG_OPR },
  { "msklh",		OPRL(0x12,0x62), BASE, ARG_OPRL },
  { "inslh",		OPR(0x12,0x67), BASE, ARG_OPR },
  { "inslh",		OPRL(0x12,0x67), BASE, ARG_OPRL },
  { "extlh",		OPR(0x12,0x6A), BASE, ARG_OPR },
  { "extlh",		OPRL(0x12,0x6A), BASE, ARG_OPRL },
  { "mskqh",		OPR(0x12,0x72), BASE, ARG_OPR },
  { "mskqh",		OPRL(0x12,0x72), BASE, ARG_OPRL },
  { "insqh",		OPR(0x12,0x77), BASE, ARG_OPR },
  { "insqh",		OPRL(0x12,0x77), BASE, ARG_OPRL },
  { "extqh",		OPR(0x12,0x7A), BASE, ARG_OPR },
  { "extqh",		OPRL(0x12,0x7A), BASE, ARG_OPRL },

  { "mull",		OPR(0x13,0x00), BASE, ARG_OPR },
  { "mull",		OPRL(0x13,0x00), BASE, ARG_OPRL },
  { "mulq",		OPR(0x13,0x20), BASE, ARG_OPR },
  { "mulq",		OPRL(0x13,0x20), BASE, ARG_OPRL },
  { "umulh",		OPR(0x13,0x30), BASE, ARG_OPR },
  { "umulh",		OPRL(0x13,0x30), BASE, ARG_OPRL },
  { "mull/v",		OPR(0x13,0x40), BASE, ARG_OPR },
  { "mull/v",		OPRL(0x13,0x40), BASE, ARG_OPRL },
  { "mulq/v",		OPR(0x13,0x60), BASE, ARG_OPR },
  { "mulq/v",		OPRL(0x13,0x60), BASE, ARG_OPRL },

  { "itofs",		FP(0x14,0x004), CIX, { RA, ZB, FC } },
  { "sqrtf/c",		FP(0x14,0x00A), CIX, ARG_FPZ1 },
  { "sqrts/c",		FP(0x14,0x00B), CIX, ARG_FPZ1 },
  { "itoff",		FP(0x14,0x014), CIX, { RA, ZB, FC } },
  { "itoft",		FP(0x14,0x024), CIX, { RA, ZB, FC } },
  { "sqrtg/c",		FP(0x14,0x02A), CIX, ARG_FPZ1 },
  { "sqrtt/c",		FP(0x14,0x02B), CIX, ARG_FPZ1 },
  { "sqrts/m",		FP(0x14,0x04B), CIX, ARG_FPZ1 },
  { "sqrtt/m",		FP(0x14,0x06B), CIX, ARG_FPZ1 },
  { "sqrtf",		FP(0x14,0x08A), CIX, ARG_FPZ1 },
  { "sqrts",		FP(0x14,0x08B), CIX, ARG_FPZ1 },
  { "sqrtg",		FP(0x14,0x0AA), CIX, ARG_FPZ1 },
  { "sqrtt",		FP(0x14,0x0AB), CIX, ARG_FPZ1 },
  { "sqrts/d",		FP(0x14,0x0CB), CIX, ARG_FPZ1 },
  { "sqrtt/d",		FP(0x14,0x0EB), CIX, ARG_FPZ1 },
  { "sqrtf/uc",		FP(0x14,0x10A), CIX, ARG_FPZ1 },
  { "sqrts/uc",		FP(0x14,0x10B), CIX, ARG_FPZ1 },
  { "sqrtg/uc",		FP(0x14,0x12A), CIX, ARG_FPZ1 },
  { "sqrtt/uc",		FP(0x14,0x12B), CIX, ARG_FPZ1 },
  { "sqrts/um",		FP(0x14,0x14B), CIX, ARG_FPZ1 },
  { "sqrtt/um",		FP(0x14,0x16B), CIX, ARG_FPZ1 },
  { "sqrtf/u",		FP(0x14,0x18A), CIX, ARG_FPZ1 },
  { "sqrts/u",		FP(0x14,0x18B), CIX, ARG_FPZ1 },
  { "sqrtg/u",		FP(0x14,0x1AA), CIX, ARG_FPZ1 },
  { "sqrtt/u",		FP(0x14,0x1AB), CIX, ARG_FPZ1 },
  { "sqrts/ud",		FP(0x14,0x1CB), CIX, ARG_FPZ1 },
  { "sqrtt/ud",		FP(0x14,0x1EB), CIX, ARG_FPZ1 },
  { "sqrtf/sc",		FP(0x14,0x40A), CIX, ARG_FPZ1 },
  { "sqrtg/sc",		FP(0x14,0x42A), CIX, ARG_FPZ1 },
  { "sqrtf/s",		FP(0x14,0x48A), CIX, ARG_FPZ1 },
  { "sqrtg/s",		FP(0x14,0x4AA), CIX, ARG_FPZ1 },
  { "sqrtf/suc",	FP(0x14,0x50A), CIX, ARG_FPZ1 },
  { "sqrts/suc",	FP(0x14,0x50B), CIX, ARG_FPZ1 },
  { "sqrtg/suc",	FP(0x14,0x52A), CIX, ARG_FPZ1 },
  { "sqrtt/suc",	FP(0x14,0x52B), CIX, ARG_FPZ1 },
  { "sqrts/sum",	FP(0x14,0x54B), CIX, ARG_FPZ1 },
  { "sqrtt/sum",	FP(0x14,0x56B), CIX, ARG_FPZ1 },
  { "sqrtf/su",		FP(0x14,0x58A), CIX, ARG_FPZ1 },
  { "sqrts/su",		FP(0x14,0x58B), CIX, ARG_FPZ1 },
  { "sqrtg/su",		FP(0x14,0x5AA), CIX, ARG_FPZ1 },
  { "sqrtt/su",		FP(0x14,0x5AB), CIX, ARG_FPZ1 },
  { "sqrts/sud",	FP(0x14,0x5CB), CIX, ARG_FPZ1 },
  { "sqrtt/sud",	FP(0x14,0x5EB), CIX, ARG_FPZ1 },
  { "sqrts/suic",	FP(0x14,0x70B), CIX, ARG_FPZ1 },
  { "sqrtt/suic",	FP(0x14,0x72B), CIX, ARG_FPZ1 },
  { "sqrts/suim",	FP(0x14,0x74B), CIX, ARG_FPZ1 },
  { "sqrtt/suim",	FP(0x14,0x76B), CIX, ARG_FPZ1 },
  { "sqrts/sui",	FP(0x14,0x78B), CIX, ARG_FPZ1 },
  { "sqrtt/sui",	FP(0x14,0x7AB), CIX, ARG_FPZ1 },
  { "sqrts/suid",	FP(0x14,0x7CB), CIX, ARG_FPZ1 },
  { "sqrtt/suid",	FP(0x14,0x7EB), CIX, ARG_FPZ1 },

  { "addf/c",		FP(0x15,0x000), BASE, ARG_FP },
  { "subf/c",		FP(0x15,0x001), BASE, ARG_FP },
  { "mulf/c",		FP(0x15,0x002), BASE, ARG_FP },
  { "divf/c",		FP(0x15,0x003), BASE, ARG_FP },
  { "cvtdg/c",		FP(0x15,0x01E), BASE, ARG_FPZ1 },
  { "addg/c",		FP(0x15,0x020), BASE, ARG_FP },
  { "subg/c",		FP(0x15,0x021), BASE, ARG_FP },
  { "mulg/c",		FP(0x15,0x022), BASE, ARG_FP },
  { "divg/c",		FP(0x15,0x023), BASE, ARG_FP },
  { "cvtgf/c",		FP(0x15,0x02C), BASE, ARG_FPZ1 },
  { "cvtgd/c",		FP(0x15,0x02D), BASE, ARG_FPZ1 },
  { "cvtgq/c",		FP(0x15,0x02F), BASE, ARG_FPZ1 },
  { "cvtqf/c",		FP(0x15,0x03C), BASE, ARG_FPZ1 },
  { "cvtqg/c",		FP(0x15,0x03E), BASE, ARG_FPZ1 },
  { "addf",		FP(0x15,0x080), BASE, ARG_FP },
  { "negf",		FP(0x15,0x081), BASE, ARG_FPZ1 },	/* pseudo */
  { "subf",		FP(0x15,0x081), BASE, ARG_FP },
  { "mulf",		FP(0x15,0x082), BASE, ARG_FP },
  { "divf",		FP(0x15,0x083), BASE, ARG_FP },
  { "cvtdg",		FP(0x15,0x09E), BASE, ARG_FPZ1 },
  { "addg",		FP(0x15,0x0A0), BASE, ARG_FP },
  { "negg",		FP(0x15,0x0A1), BASE, ARG_FPZ1 },	/* pseudo */
  { "subg",		FP(0x15,0x0A1), BASE, ARG_FP },
  { "mulg",		FP(0x15,0x0A2), BASE, ARG_FP },
  { "divg",		FP(0x15,0x0A3), BASE, ARG_FP },
  { "cmpgeq",		FP(0x15,0x0A5), BASE, ARG_FP },
  { "cmpglt",		FP(0x15,0x0A6), BASE, ARG_FP },
  { "cmpgle",		FP(0x15,0x0A7), BASE, ARG_FP },
  { "cvtgf",		FP(0x15,0x0AC), BASE, ARG_FPZ1 },
  { "cvtgd",		FP(0x15,0x0AD), BASE, ARG_FPZ1 },
  { "cvtgq",		FP(0x15,0x0AF), BASE, ARG_FPZ1 },
  { "cvtqf",		FP(0x15,0x0BC), BASE, ARG_FPZ1 },
  { "cvtqg",		FP(0x15,0x0BE), BASE, ARG_FPZ1 },
  { "addf/uc",		FP(0x15,0x100), BASE, ARG_FP },
  { "subf/uc",		FP(0x15,0x101), BASE, ARG_FP },
  { "mulf/uc",		FP(0x15,0x102), BASE, ARG_FP },
  { "divf/uc",		FP(0x15,0x103), BASE, ARG_FP },
  { "cvtdg/uc",		FP(0x15,0x11E), BASE, ARG_FPZ1 },
  { "addg/uc",		FP(0x15,0x120), BASE, ARG_FP },
  { "subg/uc",		FP(0x15,0x121), BASE, ARG_FP },
  { "mulg/uc",		FP(0x15,0x122), BASE, ARG_FP },
  { "divg/uc",		FP(0x15,0x123), BASE, ARG_FP },
  { "cvtgf/uc",		FP(0x15,0x12C), BASE, ARG_FPZ1 },
  { "cvtgd/uc",		FP(0x15,0x12D), BASE, ARG_FPZ1 },
  { "cvtgq/vc",		FP(0x15,0x12F), BASE, ARG_FPZ1 },
  { "addf/u",		FP(0x15,0x180), BASE, ARG_FP },
  { "subf/u",		FP(0x15,0x181), BASE, ARG_FP },
  { "mulf/u",		FP(0x15,0x182), BASE, ARG_FP },
  { "divf/u",		FP(0x15,0x183), BASE, ARG_FP },
  { "cvtdg/u",		FP(0x15,0x19E), BASE, ARG_FPZ1 },
  { "addg/u",		FP(0x15,0x1A0), BASE, ARG_FP },
  { "subg/u",		FP(0x15,0x1A1), BASE, ARG_FP },
  { "mulg/u",		FP(0x15,0x1A2), BASE, ARG_FP },
  { "divg/u",		FP(0x15,0x1A3), BASE, ARG_FP },
  { "cvtgf/u",		FP(0x15,0x1AC), BASE, ARG_FPZ1 },
  { "cvtgd/u",		FP(0x15,0x1AD), BASE, ARG_FPZ1 },
  { "cvtgq/v",		FP(0x15,0x1AF), BASE, ARG_FPZ1 },
  { "addf/sc",		FP(0x15,0x400), BASE, ARG_FP },
  { "subf/sc",		FP(0x15,0x401), BASE, ARG_FP },
  { "mulf/sc",		FP(0x15,0x402), BASE, ARG_FP },
  { "divf/sc",		FP(0x15,0x403), BASE, ARG_FP },
  { "cvtdg/sc",		FP(0x15,0x41E), BASE, ARG_FPZ1 },
  { "addg/sc",		FP(0x15,0x420), BASE, ARG_FP },
  { "subg/sc",		FP(0x15,0x421), BASE, ARG_FP },
  { "mulg/sc",		FP(0x15,0x422), BASE, ARG_FP },
  { "divg/sc",		FP(0x15,0x423), BASE, ARG_FP },
  { "cvtgf/sc",		FP(0x15,0x42C), BASE, ARG_FPZ1 },
  { "cvtgd/sc",		FP(0x15,0x42D), BASE, ARG_FPZ1 },
  { "cvtgq/sc",		FP(0x15,0x42F), BASE, ARG_FPZ1 },
  { "addf/s",		FP(0x15,0x480), BASE, ARG_FP },
  { "negf/s",		FP(0x15,0x481), BASE, ARG_FPZ1 },	/* pseudo */
  { "subf/s",		FP(0x15,0x481), BASE, ARG_FP },
  { "mulf/s",		FP(0x15,0x482), BASE, ARG_FP },
  { "divf/s",		FP(0x15,0x483), BASE, ARG_FP },
  { "cvtdg/s",		FP(0x15,0x49E), BASE, ARG_FPZ1 },
  { "addg/s",		FP(0x15,0x4A0), BASE, ARG_FP },
  { "negg/s",		FP(0x15,0x4A1), BASE, ARG_FPZ1 },	/* pseudo */
  { "subg/s",		FP(0x15,0x4A1), BASE, ARG_FP },
  { "mulg/s",		FP(0x15,0x4A2), BASE, ARG_FP },
  { "divg/s",		FP(0x15,0x4A3), BASE, ARG_FP },
  { "cmpgeq/s",		FP(0x15,0x4A5), BASE, ARG_FP },
  { "cmpglt/s",		FP(0x15,0x4A6), BASE, ARG_FP },
  { "cmpgle/s",		FP(0x15,0x4A7), BASE, ARG_FP },
  { "cvtgf/s",		FP(0x15,0x4AC), BASE, ARG_FPZ1 },
  { "cvtgd/s",		FP(0x15,0x4AD), BASE, ARG_FPZ1 },
  { "cvtgq/s",		FP(0x15,0x4AF), BASE, ARG_FPZ1 },
  { "addf/suc",		FP(0x15,0x500), BASE, ARG_FP },
  { "subf/suc",		FP(0x15,0x501), BASE, ARG_FP },
  { "mulf/suc",		FP(0x15,0x502), BASE, ARG_FP },
  { "divf/suc",		FP(0x15,0x503), BASE, ARG_FP },
  { "cvtdg/suc",	FP(0x15,0x51E), BASE, ARG_FPZ1 },
  { "addg/suc",		FP(0x15,0x520), BASE, ARG_FP },
  { "subg/suc",		FP(0x15,0x521), BASE, ARG_FP },
  { "mulg/suc",		FP(0x15,0x522), BASE, ARG_FP },
  { "divg/suc",		FP(0x15,0x523), BASE, ARG_FP },
  { "cvtgf/suc",	FP(0x15,0x52C), BASE, ARG_FPZ1 },
  { "cvtgd/suc",	FP(0x15,0x52D), BASE, ARG_FPZ1 },
  { "cvtgq/svc",	FP(0x15,0x52F), BASE, ARG_FPZ1 },
  { "addf/su",		FP(0x15,0x580), BASE, ARG_FP },
  { "subf/su",		FP(0x15,0x581), BASE, ARG_FP },
  { "mulf/su",		FP(0x15,0x582), BASE, ARG_FP },
  { "divf/su",		FP(0x15,0x583), BASE, ARG_FP },
  { "cvtdg/su",		FP(0x15,0x59E), BASE, ARG_FPZ1 },
  { "addg/su",		FP(0x15,0x5A0), BASE, ARG_FP },
  { "subg/su",		FP(0x15,0x5A1), BASE, ARG_FP },
  { "mulg/su",		FP(0x15,0x5A2), BASE, ARG_FP },
  { "divg/su",		FP(0x15,0x5A3), BASE, ARG_FP },
  { "cvtgf/su",		FP(0x15,0x5AC), BASE, ARG_FPZ1 },
  { "cvtgd/su",		FP(0x15,0x5AD), BASE, ARG_FPZ1 },
  { "cvtgq/sv",		FP(0x15,0x5AF), BASE, ARG_FPZ1 },

  { "adds/c",		FP(0x16,0x000), BASE, ARG_FP },
  { "subs/c",		FP(0x16,0x001), BASE, ARG_FP },
  { "muls/c",		FP(0x16,0x002), BASE, ARG_FP },
  { "divs/c",		FP(0x16,0x003), BASE, ARG_FP },
  { "addt/c",		FP(0x16,0x020), BASE, ARG_FP },
  { "subt/c",		FP(0x16,0x021), BASE, ARG_FP },
  { "mult/c",		FP(0x16,0x022), BASE, ARG_FP },
  { "divt/c",		FP(0x16,0x023), BASE, ARG_FP },
  { "cvtts/c",		FP(0x16,0x02C), BASE, ARG_FPZ1 },
  { "cvttq/c",		FP(0x16,0x02F), BASE, ARG_FPZ1 },
  { "cvtqs/c",		FP(0x16,0x03C), BASE, ARG_FPZ1 },
  { "cvtqt/c",		FP(0x16,0x03E), BASE, ARG_FPZ1 },
  { "adds/m",		FP(0x16,0x040), BASE, ARG_FP },
  { "subs/m",		FP(0x16,0x041), BASE, ARG_FP },
  { "muls/m",		FP(0x16,0x042), BASE, ARG_FP },
  { "divs/m",		FP(0x16,0x043), BASE, ARG_FP },
  { "addt/m",		FP(0x16,0x060), BASE, ARG_FP },
  { "subt/m",		FP(0x16,0x061), BASE, ARG_FP },
  { "mult/m",		FP(0x16,0x062), BASE, ARG_FP },
  { "divt/m",		FP(0x16,0x063), BASE, ARG_FP },
  { "cvtts/m",		FP(0x16,0x06C), BASE, ARG_FPZ1 },
  { "cvttq/m",		FP(0x16,0x06F), BASE, ARG_FPZ1 },
  { "cvtqs/m",		FP(0x16,0x07C), BASE, ARG_FPZ1 },
  { "cvtqt/m",		FP(0x16,0x07E), BASE, ARG_FPZ1 },
  { "adds",		FP(0x16,0x080), BASE, ARG_FP },
  { "negs", 		FP(0x16,0x081), BASE, ARG_FPZ1 },	/* pseudo */
  { "subs",		FP(0x16,0x081), BASE, ARG_FP },
  { "muls",		FP(0x16,0x082), BASE, ARG_FP },
  { "divs",		FP(0x16,0x083), BASE, ARG_FP },
  { "addt",		FP(0x16,0x0A0), BASE, ARG_FP },
  { "negt", 		FP(0x16,0x0A1), BASE, ARG_FPZ1 },	/* pseudo */
  { "subt",		FP(0x16,0x0A1), BASE, ARG_FP },
  { "mult",		FP(0x16,0x0A2), BASE, ARG_FP },
  { "divt",		FP(0x16,0x0A3), BASE, ARG_FP },
  { "cmptun",		FP(0x16,0x0A4), BASE, ARG_FP },
  { "cmpteq",		FP(0x16,0x0A5), BASE, ARG_FP },
  { "cmptlt",		FP(0x16,0x0A6), BASE, ARG_FP },
  { "cmptle",		FP(0x16,0x0A7), BASE, ARG_FP },
  { "cvtts",		FP(0x16,0x0AC), BASE, ARG_FPZ1 },
  { "cvttq",		FP(0x16,0x0AF), BASE, ARG_FPZ1 },
  { "cvtqs",		FP(0x16,0x0BC), BASE, ARG_FPZ1 },
  { "cvtqt",		FP(0x16,0x0BE), BASE, ARG_FPZ1 },
  { "adds/d",		FP(0x16,0x0C0), BASE, ARG_FP },
  { "subs/d",		FP(0x16,0x0C1), BASE, ARG_FP },
  { "muls/d",		FP(0x16,0x0C2), BASE, ARG_FP },
  { "divs/d",		FP(0x16,0x0C3), BASE, ARG_FP },
  { "addt/d",		FP(0x16,0x0E0), BASE, ARG_FP },
  { "subt/d",		FP(0x16,0x0E1), BASE, ARG_FP },
  { "mult/d",		FP(0x16,0x0E2), BASE, ARG_FP },
  { "divt/d",		FP(0x16,0x0E3), BASE, ARG_FP },
  { "cvtts/d",		FP(0x16,0x0EC), BASE, ARG_FPZ1 },
  { "cvttq/d",		FP(0x16,0x0EF), BASE, ARG_FPZ1 },
  { "cvtqs/d",		FP(0x16,0x0FC), BASE, ARG_FPZ1 },
  { "cvtqt/d",		FP(0x16,0x0FE), BASE, ARG_FPZ1 },
  { "adds/uc",		FP(0x16,0x100), BASE, ARG_FP },
  { "subs/uc",		FP(0x16,0x101), BASE, ARG_FP },
  { "muls/uc",		FP(0x16,0x102), BASE, ARG_FP },
  { "divs/uc",		FP(0x16,0x103), BASE, ARG_FP },
  { "addt/uc",		FP(0x16,0x120), BASE, ARG_FP },
  { "subt/uc",		FP(0x16,0x121), BASE, ARG_FP },
  { "mult/uc",		FP(0x16,0x122), BASE, ARG_FP },
  { "divt/uc",		FP(0x16,0x123), BASE, ARG_FP },
  { "cvtts/uc",		FP(0x16,0x12C), BASE, ARG_FPZ1 },
  { "cvttq/vc",		FP(0x16,0x12F), BASE, ARG_FPZ1 },
  { "adds/um",		FP(0x16,0x140), BASE, ARG_FP },
  { "subs/um",		FP(0x16,0x141), BASE, ARG_FP },
  { "muls/um",		FP(0x16,0x142), BASE, ARG_FP },
  { "divs/um",		FP(0x16,0x143), BASE, ARG_FP },
  { "addt/um",		FP(0x16,0x160), BASE, ARG_FP },
  { "subt/um",		FP(0x16,0x161), BASE, ARG_FP },
  { "mult/um",		FP(0x16,0x162), BASE, ARG_FP },
  { "divt/um",		FP(0x16,0x163), BASE, ARG_FP },
  { "cvtts/um",		FP(0x16,0x16C), BASE, ARG_FPZ1 },
  { "cvttq/vm",		FP(0x16,0x16F), BASE, ARG_FPZ1 },
  { "adds/u",		FP(0x16,0x180), BASE, ARG_FP },
  { "subs/u",		FP(0x16,0x181), BASE, ARG_FP },
  { "muls/u",		FP(0x16,0x182), BASE, ARG_FP },
  { "divs/u",		FP(0x16,0x183), BASE, ARG_FP },
  { "addt/u",		FP(0x16,0x1A0), BASE, ARG_FP },
  { "subt/u",		FP(0x16,0x1A1), BASE, ARG_FP },
  { "mult/u",		FP(0x16,0x1A2), BASE, ARG_FP },
  { "divt/u",		FP(0x16,0x1A3), BASE, ARG_FP },
  { "cvtts/u",		FP(0x16,0x1AC), BASE, ARG_FPZ1 },
  { "cvttq/v",		FP(0x16,0x1AF), BASE, ARG_FPZ1 },
  { "adds/ud",		FP(0x16,0x1C0), BASE, ARG_FP },
  { "subs/ud",		FP(0x16,0x1C1), BASE, ARG_FP },
  { "muls/ud",		FP(0x16,0x1C2), BASE, ARG_FP },
  { "divs/ud",		FP(0x16,0x1C3), BASE, ARG_FP },
  { "addt/ud",		FP(0x16,0x1E0), BASE, ARG_FP },
  { "subt/ud",		FP(0x16,0x1E1), BASE, ARG_FP },
  { "mult/ud",		FP(0x16,0x1E2), BASE, ARG_FP },
  { "divt/ud",		FP(0x16,0x1E3), BASE, ARG_FP },
  { "cvtts/ud",		FP(0x16,0x1EC), BASE, ARG_FPZ1 },
  { "cvttq/vd",		FP(0x16,0x1EF), BASE, ARG_FPZ1 },
  { "cvtst",		FP(0x16,0x2AC), BASE, ARG_FPZ1 },
  { "adds/suc",		FP(0x16,0x500), BASE, ARG_FP },
  { "subs/suc",		FP(0x16,0x501), BASE, ARG_FP },
  { "muls/suc",		FP(0x16,0x502), BASE, ARG_FP },
  { "divs/suc",		FP(0x16,0x503), BASE, ARG_FP },
  { "addt/suc",		FP(0x16,0x520), BASE, ARG_FP },
  { "subt/suc",		FP(0x16,0x521), BASE, ARG_FP },
  { "mult/suc",		FP(0x16,0x522), BASE, ARG_FP },
  { "divt/suc",		FP(0x16,0x523), BASE, ARG_FP },
  { "cvtts/suc",	FP(0x16,0x52C), BASE, ARG_FPZ1 },
  { "cvttq/svc",	FP(0x16,0x52F), BASE, ARG_FPZ1 },
  { "adds/sum",		FP(0x16,0x540), BASE, ARG_FP },
  { "subs/sum",		FP(0x16,0x541), BASE, ARG_FP },
  { "muls/sum",		FP(0x16,0x542), BASE, ARG_FP },
  { "divs/sum",		FP(0x16,0x543), BASE, ARG_FP },
  { "addt/sum",		FP(0x16,0x560), BASE, ARG_FP },
  { "subt/sum",		FP(0x16,0x561), BASE, ARG_FP },
  { "mult/sum",		FP(0x16,0x562), BASE, ARG_FP },
  { "divt/sum",		FP(0x16,0x563), BASE, ARG_FP },
  { "cvtts/sum",	FP(0x16,0x56C), BASE, ARG_FPZ1 },
  { "cvttq/svm",	FP(0x16,0x56F), BASE, ARG_FPZ1 },
  { "adds/su",		FP(0x16,0x580), BASE, ARG_FP },
  { "negs/su",		FP(0x16,0x581), BASE, ARG_FPZ1 },	/* pseudo */
  { "subs/su",		FP(0x16,0x581), BASE, ARG_FP },
  { "muls/su",		FP(0x16,0x582), BASE, ARG_FP },
  { "divs/su",		FP(0x16,0x583), BASE, ARG_FP },
  { "addt/su",		FP(0x16,0x5A0), BASE, ARG_FP },
  { "negt/su",		FP(0x16,0x5A1), BASE, ARG_FPZ1 },	/* pseudo */
  { "subt/su",		FP(0x16,0x5A1), BASE, ARG_FP },
  { "mult/su",		FP(0x16,0x5A2), BASE, ARG_FP },
  { "divt/su",		FP(0x16,0x5A3), BASE, ARG_FP },
  { "cmptun/su",	FP(0x16,0x5A4), BASE, ARG_FP },
  { "cmpteq/su",	FP(0x16,0x5A5), BASE, ARG_FP },
  { "cmptlt/su",	FP(0x16,0x5A6), BASE, ARG_FP },
  { "cmptle/su",	FP(0x16,0x5A7), BASE, ARG_FP },
  { "cvtts/su",		FP(0x16,0x5AC), BASE, ARG_FPZ1 },
  { "cvttq/sv",		FP(0x16,0x5AF), BASE, ARG_FPZ1 },
  { "adds/sud",		FP(0x16,0x5C0), BASE, ARG_FP },
  { "subs/sud",		FP(0x16,0x5C1), BASE, ARG_FP },
  { "muls/sud",		FP(0x16,0x5C2), BASE, ARG_FP },
  { "divs/sud",		FP(0x16,0x5C3), BASE, ARG_FP },
  { "addt/sud",		FP(0x16,0x5E0), BASE, ARG_FP },
  { "subt/sud",		FP(0x16,0x5E1), BASE, ARG_FP },
  { "mult/sud",		FP(0x16,0x5E2), BASE, ARG_FP },
  { "divt/sud",		FP(0x16,0x5E3), BASE, ARG_FP },
  { "cvtts/sud",	FP(0x16,0x5EC), BASE, ARG_FPZ1 },
  { "cvttq/svd",	FP(0x16,0x5EF), BASE, ARG_FPZ1 },
  { "cvtst/s",		FP(0x16,0x6AC), BASE, ARG_FPZ1 },
  { "adds/suic",	FP(0x16,0x700), BASE, ARG_FP },
  { "subs/suic",	FP(0x16,0x701), BASE, ARG_FP },
  { "muls/suic",	FP(0x16,0x702), BASE, ARG_FP },
  { "divs/suic",	FP(0x16,0x703), BASE, ARG_FP },
  { "addt/suic",	FP(0x16,0x720), BASE, ARG_FP },
  { "subt/suic",	FP(0x16,0x721), BASE, ARG_FP },
  { "mult/suic",	FP(0x16,0x722), BASE, ARG_FP },
  { "divt/suic",	FP(0x16,0x723), BASE, ARG_FP },
  { "cvtts/suic",	FP(0x16,0x72C), BASE, ARG_FPZ1 },
  { "cvttq/svic",	FP(0x16,0x72F), BASE, ARG_FPZ1 },
  { "cvtqs/suic",	FP(0x16,0x73C), BASE, ARG_FPZ1 },
  { "cvtqt/suic",	FP(0x16,0x73E), BASE, ARG_FPZ1 },
  { "adds/suim",	FP(0x16,0x740), BASE, ARG_FP },
  { "subs/suim",	FP(0x16,0x741), BASE, ARG_FP },
  { "muls/suim",	FP(0x16,0x742), BASE, ARG_FP },
  { "divs/suim",	FP(0x16,0x743), BASE, ARG_FP },
  { "addt/suim",	FP(0x16,0x760), BASE, ARG_FP },
  { "subt/suim",	FP(0x16,0x761), BASE, ARG_FP },
  { "mult/suim",	FP(0x16,0x762), BASE, ARG_FP },
  { "divt/suim",	FP(0x16,0x763), BASE, ARG_FP },
  { "cvtts/suim",	FP(0x16,0x76C), BASE, ARG_FPZ1 },
  { "cvttq/svim",	FP(0x16,0x76F), BASE, ARG_FPZ1 },
  { "cvtqs/suim",	FP(0x16,0x77C), BASE, ARG_FPZ1 },
  { "cvtqt/suim",	FP(0x16,0x77E), BASE, ARG_FPZ1 },
  { "adds/sui",		FP(0x16,0x780), BASE, ARG_FP },
  { "negs/sui", 	FP(0x16,0x781), BASE, ARG_FPZ1 },	/* pseudo */
  { "subs/sui",		FP(0x16,0x781), BASE, ARG_FP },
  { "muls/sui",		FP(0x16,0x782), BASE, ARG_FP },
  { "divs/sui",		FP(0x16,0x783), BASE, ARG_FP },
  { "addt/sui",		FP(0x16,0x7A0), BASE, ARG_FP },
  { "negt/sui", 	FP(0x16,0x7A1), BASE, ARG_FPZ1 },	/* pseudo */
  { "subt/sui",		FP(0x16,0x7A1), BASE, ARG_FP },
  { "mult/sui",		FP(0x16,0x7A2), BASE, ARG_FP },
  { "divt/sui",		FP(0x16,0x7A3), BASE, ARG_FP },
  { "cvtts/sui",	FP(0x16,0x7AC), BASE, ARG_FPZ1 },
  { "cvttq/svi",	FP(0x16,0x7AF), BASE, ARG_FPZ1 },
  { "cvtqs/sui",	FP(0x16,0x7BC), BASE, ARG_FPZ1 },
  { "cvtqt/sui",	FP(0x16,0x7BE), BASE, ARG_FPZ1 },
  { "adds/suid",	FP(0x16,0x7C0), BASE, ARG_FP },
  { "subs/suid",	FP(0x16,0x7C1), BASE, ARG_FP },
  { "muls/suid",	FP(0x16,0x7C2), BASE, ARG_FP },
  { "divs/suid",	FP(0x16,0x7C3), BASE, ARG_FP },
  { "addt/suid",	FP(0x16,0x7E0), BASE, ARG_FP },
  { "subt/suid",	FP(0x16,0x7E1), BASE, ARG_FP },
  { "mult/suid",	FP(0x16,0x7E2), BASE, ARG_FP },
  { "divt/suid",	FP(0x16,0x7E3), BASE, ARG_FP },
  { "cvtts/suid",	FP(0x16,0x7EC), BASE, ARG_FPZ1 },
  { "cvttq/svid",	FP(0x16,0x7EF), BASE, ARG_FPZ1 },
  { "cvtqs/suid",	FP(0x16,0x7FC), BASE, ARG_FPZ1 },
  { "cvtqt/suid",	FP(0x16,0x7FE), BASE, ARG_FPZ1 },

  { "cvtlq",		FP(0x17,0x010), BASE, ARG_FPZ1 },
  { "fnop",		FP(0x17,0x020), BASE, { ZA, ZB, ZC } },	/* pseudo */
  { "fclr",		FP(0x17,0x020), BASE, { ZA, ZB, FC } },	/* pseudo */
  { "fabs",		FP(0x17,0x020), BASE, ARG_FPZ1 },	/* pseudo */
  { "fmov",		FP(0x17,0x020), BASE, { FA, RBA, FC } }, /* pseudo */
  { "cpys",		FP(0x17,0x020), BASE, ARG_FP },
  { "fneg",		FP(0x17,0x021), BASE, { FA, RBA, FC } }, /* pseudo */
  { "cpysn",		FP(0x17,0x021), BASE, ARG_FP },
  { "cpyse",		FP(0x17,0x022), BASE, ARG_FP },
  { "mt_fpcr",		FP(0x17,0x024), BASE, { FA, RBA, RCA } },
  { "mf_fpcr",		FP(0x17,0x025), BASE, { FA, RBA, RCA } },
  { "fcmoveq",		FP(0x17,0x02A), BASE, ARG_FP },
  { "fcmovne",		FP(0x17,0x02B), BASE, ARG_FP },
  { "fcmovlt",		FP(0x17,0x02C), BASE, ARG_FP },
  { "fcmovge",		FP(0x17,0x02D), BASE, ARG_FP },
  { "fcmovle",		FP(0x17,0x02E), BASE, ARG_FP },
  { "fcmovgt",		FP(0x17,0x02F), BASE, ARG_FP },
  { "cvtql",		FP(0x17,0x030), BASE, ARG_FPZ1 },
  { "cvtql/v",		FP(0x17,0x130), BASE, ARG_FPZ1 },
  { "cvtql/sv",		FP(0x17,0x530), BASE, ARG_FPZ1 },

  { "trapb",		MFC(0x18,0x0000), BASE, ARG_NONE },
  { "draint",		MFC(0x18,0x0000), BASE, ARG_NONE },	/* alias */
  { "excb",		MFC(0x18,0x0400), BASE, ARG_NONE },
  { "mb",		MFC(0x18,0x4000), BASE, ARG_NONE },
  { "wmb",		MFC(0x18,0x4400), BASE, ARG_NONE },
  { "fetch",		MFC(0x18,0x8000), BASE, { ZA, PRB } },
  { "fetch_m",		MFC(0x18,0xA000), BASE, { ZA, PRB } },
  { "rpcc",		MFC(0x18,0xC000), BASE, { RA } },
  { "rc",		MFC(0x18,0xE000), BASE, { RA } },
  { "ecb",		MFC(0x18,0xE800), BASE, { ZA, PRB } },	/* ev56 una */
  { "rs",		MFC(0x18,0xF000), BASE, { RA } },
  { "wh64",		MFC(0x18,0xF800), BASE, { ZA, PRB } },	/* ev56 una */
  { "wh64en",		MFC(0x18,0xFC00), BASE, { ZA, PRB } },	/* ev7 una */

  { "hw_mfpr",		OPR(0x19,0x00), EV4, { RA, RBA, EV4EXTHWINDEX } },
  { "hw_mfpr",		OP(0x19), OP_MASK, EV5, { RA, RBA, EV5HWINDEX } },
  { "hw_mfpr",		OP(0x19), OP_MASK, EV6, { RA, ZB, EV6HWINDEX } },
  { "hw_mfpr/i",	OPR(0x19,0x01), EV4, ARG_EV4HWMPR },
  { "hw_mfpr/a",	OPR(0x19,0x02), EV4, ARG_EV4HWMPR },
  { "hw_mfpr/ai",	OPR(0x19,0x03), EV4, ARG_EV4HWMPR },
  { "hw_mfpr/p",	OPR(0x19,0x04), EV4, ARG_EV4HWMPR },
  { "hw_mfpr/pi",	OPR(0x19,0x05), EV4, ARG_EV4HWMPR },
  { "hw_mfpr/pa",	OPR(0x19,0x06), EV4, ARG_EV4HWMPR },
  { "hw_mfpr/pai",	OPR(0x19,0x07), EV4, ARG_EV4HWMPR },
  { "pal19",		PCD(0x19), BASE, ARG_PCD },

  { "jmp",		MBR_(0x1A,0), MBR_MASK | 0x3FFF,	/* pseudo */
			BASE, { ZA, CPRB } },
  { "jmp",		MBR(0x1A,0), BASE, { RA, CPRB, JMPHINT } },
  { "jsr",		MBR(0x1A,1), BASE, { RA, CPRB, JMPHINT } },
  { "ret",		MBR_(0x1A,2) | (31 << 21) | (26 << 16) | 1,/* pseudo */
			0xFFFFFFFF, BASE, { 0 } },
  { "ret",		MBR(0x1A,2), BASE, { RA, CPRB, RETHINT } },
  { "jcr",		MBR(0x1A,3), BASE, { RA, CPRB, RETHINT } }, /* alias */
  { "jsr_coroutine",	MBR(0x1A,3), BASE, { RA, CPRB, RETHINT } },

  { "hw_ldl",		EV4HWMEM(0x1B,0x0), EV4, ARG_EV4HWMEM },
  { "hw_ldl",		EV5HWMEM(0x1B,0x00), EV5, ARG_EV5HWMEM },
  { "hw_ldl",		EV6HWMEM(0x1B,0x8), EV6, ARG_EV6HWMEM },
  { "hw_ldl/a",		EV4HWMEM(0x1B,0x4), EV4, ARG_EV4HWMEM },
  { "hw_ldl/a",		EV5HWMEM(0x1B,0x10), EV5, ARG_EV5HWMEM },
  { "hw_ldl/a",		EV6HWMEM(0x1B,0xC), EV6, ARG_EV6HWMEM },
  { "hw_ldl/al",	EV5HWMEM(0x1B,0x11), EV5, ARG_EV5HWMEM },
  { "hw_ldl/ar",	EV4HWMEM(0x1B,0x6), EV4, ARG_EV4HWMEM },
  { "hw_ldl/av",	EV5HWMEM(0x1B,0x12), EV5, ARG_EV5HWMEM },
  { "hw_ldl/avl",	EV5HWMEM(0x1B,0x13), EV5, ARG_EV5HWMEM },
  { "hw_ldl/aw",	EV5HWMEM(0x1B,0x18), EV5, ARG_EV5HWMEM },
  { "hw_ldl/awl",	EV5HWMEM(0x1B,0x19), EV5, ARG_EV5HWMEM },
  { "hw_ldl/awv",	EV5HWMEM(0x1B,0x1a), EV5, ARG_EV5HWMEM },
  { "hw_ldl/awvl",	EV5HWMEM(0x1B,0x1b), EV5, ARG_EV5HWMEM },
  { "hw_ldl/l",		EV5HWMEM(0x1B,0x01), EV5, ARG_EV5HWMEM },
  { "hw_ldl/p",		EV4HWMEM(0x1B,0x8), EV4, ARG_EV4HWMEM },
  { "hw_ldl/p",		EV5HWMEM(0x1B,0x20), EV5, ARG_EV5HWMEM },
  { "hw_ldl/p",		EV6HWMEM(0x1B,0x0), EV6, ARG_EV6HWMEM },
  { "hw_ldl/pa",	EV4HWMEM(0x1B,0xC), EV4, ARG_EV4HWMEM },
  { "hw_ldl/pa",	EV5HWMEM(0x1B,0x30), EV5, ARG_EV5HWMEM },
  { "hw_ldl/pal",	EV5HWMEM(0x1B,0x31), EV5, ARG_EV5HWMEM },
  { "hw_ldl/par",	EV4HWMEM(0x1B,0xE), EV4, ARG_EV4HWMEM },
  { "hw_ldl/pav",	EV5HWMEM(0x1B,0x32), EV5, ARG_EV5HWMEM },
  { "hw_ldl/pavl",	EV5HWMEM(0x1B,0x33), EV5, ARG_EV5HWMEM },
  { "hw_ldl/paw",	EV5HWMEM(0x1B,0x38), EV5, ARG_EV5HWMEM },
  { "hw_ldl/pawl",	EV5HWMEM(0x1B,0x39), EV5, ARG_EV5HWMEM },
  { "hw_ldl/pawv",	EV5HWMEM(0x1B,0x3a), EV5, ARG_EV5HWMEM },
  { "hw_ldl/pawvl",	EV5HWMEM(0x1B,0x3b), EV5, ARG_EV5HWMEM },
  { "hw_ldl/pl",	EV5HWMEM(0x1B,0x21), EV5, ARG_EV5HWMEM },
  { "hw_ldl/pr",	EV4HWMEM(0x1B,0xA), EV4, ARG_EV4HWMEM },
  { "hw_ldl/pv",	EV5HWMEM(0x1B,0x22), EV5, ARG_EV5HWMEM },
  { "hw_ldl/pvl",	EV5HWMEM(0x1B,0x23), EV5, ARG_EV5HWMEM },
  { "hw_ldl/pw",	EV5HWMEM(0x1B,0x28), EV5, ARG_EV5HWMEM },
  { "hw_ldl/pwl",	EV5HWMEM(0x1B,0x29), EV5, ARG_EV5HWMEM },
  { "hw_ldl/pwv",	EV5HWMEM(0x1B,0x2a), EV5, ARG_EV5HWMEM },
  { "hw_ldl/pwvl",	EV5HWMEM(0x1B,0x2b), EV5, ARG_EV5HWMEM },
  { "hw_ldl/r",		EV4HWMEM(0x1B,0x2), EV4, ARG_EV4HWMEM },
  { "hw_ldl/v",		EV5HWMEM(0x1B,0x02), EV5, ARG_EV5HWMEM },
  { "hw_ldl/v",		EV6HWMEM(0x1B,0x4), EV6, ARG_EV6HWMEM },
  { "hw_ldl/vl",	EV5HWMEM(0x1B,0x03), EV5, ARG_EV5HWMEM },
  { "hw_ldl/w",		EV5HWMEM(0x1B,0x08), EV5, ARG_EV5HWMEM },
  { "hw_ldl/w",		EV6HWMEM(0x1B,0xA), EV6, ARG_EV6HWMEM },
  { "hw_ldl/wa",	EV6HWMEM(0x1B,0xE), EV6, ARG_EV6HWMEM },
  { "hw_ldl/wl",	EV5HWMEM(0x1B,0x09), EV5, ARG_EV5HWMEM },
  { "hw_ldl/wv",	EV5HWMEM(0x1B,0x0a), EV5, ARG_EV5HWMEM },
  { "hw_ldl/wvl",	EV5HWMEM(0x1B,0x0b), EV5, ARG_EV5HWMEM },
  { "hw_ldl_l",		EV5HWMEM(0x1B,0x01), EV5, ARG_EV5HWMEM },
  { "hw_ldl_l/a",	EV5HWMEM(0x1B,0x11), EV5, ARG_EV5HWMEM },
  { "hw_ldl_l/av",	EV5HWMEM(0x1B,0x13), EV5, ARG_EV5HWMEM },
  { "hw_ldl_l/aw",	EV5HWMEM(0x1B,0x19), EV5, ARG_EV5HWMEM },
  { "hw_ldl_l/awv",	EV5HWMEM(0x1B,0x1b), EV5, ARG_EV5HWMEM },
  { "hw_ldl_l/p",	EV5HWMEM(0x1B,0x21), EV5, ARG_EV5HWMEM },
  { "hw_ldl_l/p",	EV6HWMEM(0x1B,0x2), EV6, ARG_EV6HWMEM },
  { "hw_ldl_l/pa",	EV5HWMEM(0x1B,0x31), EV5, ARG_EV5HWMEM },
  { "hw_ldl_l/pav",	EV5HWMEM(0x1B,0x33), EV5, ARG_EV5HWMEM },
  { "hw_ldl_l/paw",	EV5HWMEM(0x1B,0x39), EV5, ARG_EV5HWMEM },
  { "hw_ldl_l/pawv",	EV5HWMEM(0x1B,0x3b), EV5, ARG_EV5HWMEM },
  { "hw_ldl_l/pv",	EV5HWMEM(0x1B,0x23), EV5, ARG_EV5HWMEM },
  { "hw_ldl_l/pw",	EV5HWMEM(0x1B,0x29), EV5, ARG_EV5HWMEM },
  { "hw_ldl_l/pwv",	EV5HWMEM(0x1B,0x2b), EV5, ARG_EV5HWMEM },
  { "hw_ldl_l/v",	EV5HWMEM(0x1B,0x03), EV5, ARG_EV5HWMEM },
  { "hw_ldl_l/w",	EV5HWMEM(0x1B,0x09), EV5, ARG_EV5HWMEM },
  { "hw_ldl_l/wv",	EV5HWMEM(0x1B,0x0b), EV5, ARG_EV5HWMEM },
  { "hw_ldq",		EV4HWMEM(0x1B,0x1), EV4, ARG_EV4HWMEM },
  { "hw_ldq",		EV5HWMEM(0x1B,0x04), EV5, ARG_EV5HWMEM },
  { "hw_ldq",		EV6HWMEM(0x1B,0x9), EV6, ARG_EV6HWMEM },
  { "hw_ldq/a",		EV4HWMEM(0x1B,0x5), EV4, ARG_EV4HWMEM },
  { "hw_ldq/a",		EV5HWMEM(0x1B,0x14), EV5, ARG_EV5HWMEM },
  { "hw_ldq/a",		EV6HWMEM(0x1B,0xD), EV6, ARG_EV6HWMEM },
  { "hw_ldq/al",	EV5HWMEM(0x1B,0x15), EV5, ARG_EV5HWMEM },
  { "hw_ldq/ar",	EV4HWMEM(0x1B,0x7), EV4, ARG_EV4HWMEM },
  { "hw_ldq/av",	EV5HWMEM(0x1B,0x16), EV5, ARG_EV5HWMEM },
  { "hw_ldq/avl",	EV5HWMEM(0x1B,0x17), EV5, ARG_EV5HWMEM },
  { "hw_ldq/aw",	EV5HWMEM(0x1B,0x1c), EV5, ARG_EV5HWMEM },
  { "hw_ldq/awl",	EV5HWMEM(0x1B,0x1d), EV5, ARG_EV5HWMEM },
  { "hw_ldq/awv",	EV5HWMEM(0x1B,0x1e), EV5, ARG_EV5HWMEM },
  { "hw_ldq/awvl",	EV5HWMEM(0x1B,0x1f), EV5, ARG_EV5HWMEM },
  { "hw_ldq/l",		EV5HWMEM(0x1B,0x05), EV5, ARG_EV5HWMEM },
  { "hw_ldq/p",		EV4HWMEM(0x1B,0x9), EV4, ARG_EV4HWMEM },
  { "hw_ldq/p",		EV5HWMEM(0x1B,0x24), EV5, ARG_EV5HWMEM },
  { "hw_ldq/p",		EV6HWMEM(0x1B,0x1), EV6, ARG_EV6HWMEM },
  { "hw_ldq/pa",	EV4HWMEM(0x1B,0xD), EV4, ARG_EV4HWMEM },
  { "hw_ldq/pa",	EV5HWMEM(0x1B,0x34), EV5, ARG_EV5HWMEM },
  { "hw_ldq/pal",	EV5HWMEM(0x1B,0x35), EV5, ARG_EV5HWMEM },
  { "hw_ldq/par",	EV4HWMEM(0x1B,0xF), EV4, ARG_EV4HWMEM },
  { "hw_ldq/pav",	EV5HWMEM(0x1B,0x36), EV5, ARG_EV5HWMEM },
  { "hw_ldq/pavl",	EV5HWMEM(0x1B,0x37), EV5, ARG_EV5HWMEM },
  { "hw_ldq/paw",	EV5HWMEM(0x1B,0x3c), EV5, ARG_EV5HWMEM },
  { "hw_ldq/pawl",	EV5HWMEM(0x1B,0x3d), EV5, ARG_EV5HWMEM },
  { "hw_ldq/pawv",	EV5HWMEM(0x1B,0x3e), EV5, ARG_EV5HWMEM },
  { "hw_ldq/pawvl",	EV5HWMEM(0x1B,0x3f), EV5, ARG_EV5HWMEM },
  { "hw_ldq/pl",	EV5HWMEM(0x1B,0x25), EV5, ARG_EV5HWMEM },
  { "hw_ldq/pr",	EV4HWMEM(0x1B,0xB), EV4, ARG_EV4HWMEM },
  { "hw_ldq/pv",	EV5HWMEM(0x1B,0x26), EV5, ARG_EV5HWMEM },
  { "hw_ldq/pvl",	EV5HWMEM(0x1B,0x27), EV5, ARG_EV5HWMEM },
  { "hw_ldq/pw",	EV5HWMEM(0x1B,0x2c), EV5, ARG_EV5HWMEM },
  { "hw_ldq/pwl",	EV5HWMEM(0x1B,0x2d), EV5, ARG_EV5HWMEM },
  { "hw_ldq/pwv",	EV5HWMEM(0x1B,0x2e), EV5, ARG_EV5HWMEM },
  { "hw_ldq/pwvl",	EV5HWMEM(0x1B,0x2f), EV5, ARG_EV5HWMEM },
  { "hw_ldq/r",		EV4HWMEM(0x1B,0x3), EV4, ARG_EV4HWMEM },
  { "hw_ldq/v",		EV5HWMEM(0x1B,0x06), EV5, ARG_EV5HWMEM },
  { "hw_ldq/v",		EV6HWMEM(0x1B,0x5), EV6, ARG_EV6HWMEM },
  { "hw_ldq/vl",	EV5HWMEM(0x1B,0x07), EV5, ARG_EV5HWMEM },
  { "hw_ldq/w",		EV5HWMEM(0x1B,0x0c), EV5, ARG_EV5HWMEM },
  { "hw_ldq/w",		EV6HWMEM(0x1B,0xB), EV6, ARG_EV6HWMEM },
  { "hw_ldq/wa",	EV6HWMEM(0x1B,0xF), EV6, ARG_EV6HWMEM },
  { "hw_ldq/wl",	EV5HWMEM(0x1B,0x0d), EV5, ARG_EV5HWMEM },
  { "hw_ldq/wv",	EV5HWMEM(0x1B,0x0e), EV5, ARG_EV5HWMEM },
  { "hw_ldq/wvl",	EV5HWMEM(0x1B,0x0f), EV5, ARG_EV5HWMEM },
  { "hw_ldq_l",		EV5HWMEM(0x1B,0x05), EV5, ARG_EV5HWMEM },
  { "hw_ldq_l/a",	EV5HWMEM(0x1B,0x15), EV5, ARG_EV5HWMEM },
  { "hw_ldq_l/av",	EV5HWMEM(0x1B,0x17), EV5, ARG_EV5HWMEM },
  { "hw_ldq_l/aw",	EV5HWMEM(0x1B,0x1d), EV5, ARG_EV5HWMEM },
  { "hw_ldq_l/awv",	EV5HWMEM(0x1B,0x1f), EV5, ARG_EV5HWMEM },
  { "hw_ldq_l/p",	EV5HWMEM(0x1B,0x25), EV5, ARG_EV5HWMEM },
  { "hw_ldq_l/p",	EV6HWMEM(0x1B,0x3), EV6, ARG_EV6HWMEM },
  { "hw_ldq_l/pa",	EV5HWMEM(0x1B,0x35), EV5, ARG_EV5HWMEM },
  { "hw_ldq_l/pav",	EV5HWMEM(0x1B,0x37), EV5, ARG_EV5HWMEM },
  { "hw_ldq_l/paw",	EV5HWMEM(0x1B,0x3d), EV5, ARG_EV5HWMEM },
  { "hw_ldq_l/pawv",	EV5HWMEM(0x1B,0x3f), EV5, ARG_EV5HWMEM },
  { "hw_ldq_l/pv",	EV5HWMEM(0x1B,0x27), EV5, ARG_EV5HWMEM },
  { "hw_ldq_l/pw",	EV5HWMEM(0x1B,0x2d), EV5, ARG_EV5HWMEM },
  { "hw_ldq_l/pwv",	EV5HWMEM(0x1B,0x2f), EV5, ARG_EV5HWMEM },
  { "hw_ldq_l/v",	EV5HWMEM(0x1B,0x07), EV5, ARG_EV5HWMEM },
  { "hw_ldq_l/w",	EV5HWMEM(0x1B,0x0d), EV5, ARG_EV5HWMEM },
  { "hw_ldq_l/wv",	EV5HWMEM(0x1B,0x0f), EV5, ARG_EV5HWMEM },
  { "hw_ld",		EV4HWMEM(0x1B,0x0), EV4, ARG_EV4HWMEM },
  { "hw_ld",		EV5HWMEM(0x1B,0x00), EV5, ARG_EV5HWMEM },
  { "hw_ld/a",		EV4HWMEM(0x1B,0x4), EV4, ARG_EV4HWMEM },
  { "hw_ld/a",		EV5HWMEM(0x1B,0x10), EV5, ARG_EV5HWMEM },
  { "hw_ld/al",		EV5HWMEM(0x1B,0x11), EV5, ARG_EV5HWMEM },
  { "hw_ld/aq",		EV4HWMEM(0x1B,0x5), EV4, ARG_EV4HWMEM },
  { "hw_ld/aq",		EV5HWMEM(0x1B,0x14), EV5, ARG_EV5HWMEM },
  { "hw_ld/aql",	EV5HWMEM(0x1B,0x15), EV5, ARG_EV5HWMEM },
  { "hw_ld/aqv",	EV5HWMEM(0x1B,0x16), EV5, ARG_EV5HWMEM },
  { "hw_ld/aqvl",	EV5HWMEM(0x1B,0x17), EV5, ARG_EV5HWMEM },
  { "hw_ld/ar",		EV4HWMEM(0x1B,0x6), EV4, ARG_EV4HWMEM },
  { "hw_ld/arq",	EV4HWMEM(0x1B,0x7), EV4, ARG_EV4HWMEM },
  { "hw_ld/av",		EV5HWMEM(0x1B,0x12), EV5, ARG_EV5HWMEM },
  { "hw_ld/avl",	EV5HWMEM(0x1B,0x13), EV5, ARG_EV5HWMEM },
  { "hw_ld/aw",		EV5HWMEM(0x1B,0x18), EV5, ARG_EV5HWMEM },
  { "hw_ld/awl",	EV5HWMEM(0x1B,0x19), EV5, ARG_EV5HWMEM },
  { "hw_ld/awq",	EV5HWMEM(0x1B,0x1c), EV5, ARG_EV5HWMEM },
  { "hw_ld/awql",	EV5HWMEM(0x1B,0x1d), EV5, ARG_EV5HWMEM },
  { "hw_ld/awqv",	EV5HWMEM(0x1B,0x1e), EV5, ARG_EV5HWMEM },
  { "hw_ld/awqvl",	EV5HWMEM(0x1B,0x1f), EV5, ARG_EV5HWMEM },
  { "hw_ld/awv",	EV5HWMEM(0x1B,0x1a), EV5, ARG_EV5HWMEM },
  { "hw_ld/awvl",	EV5HWMEM(0x1B,0x1b), EV5, ARG_EV5HWMEM },
  { "hw_ld/l",		EV5HWMEM(0x1B,0x01), EV5, ARG_EV5HWMEM },
  { "hw_ld/p",		EV4HWMEM(0x1B,0x8), EV4, ARG_EV4HWMEM },
  { "hw_ld/p",		EV5HWMEM(0x1B,0x20), EV5, ARG_EV5HWMEM },
  { "hw_ld/pa",		EV4HWMEM(0x1B,0xC), EV4, ARG_EV4HWMEM },
  { "hw_ld/pa",		EV5HWMEM(0x1B,0x30), EV5, ARG_EV5HWMEM },
  { "hw_ld/pal",	EV5HWMEM(0x1B,0x31), EV5, ARG_EV5HWMEM },
  { "hw_ld/paq",	EV4HWMEM(0x1B,0xD), EV4, ARG_EV4HWMEM },
  { "hw_ld/paq",	EV5HWMEM(0x1B,0x34), EV5, ARG_EV5HWMEM },
  { "hw_ld/paql",	EV5HWMEM(0x1B,0x35), EV5, ARG_EV5HWMEM },
  { "hw_ld/paqv",	EV5HWMEM(0x1B,0x36), EV5, ARG_EV5HWMEM },
  { "hw_ld/paqvl",	EV5HWMEM(0x1B,0x37), EV5, ARG_EV5HWMEM },
  { "hw_ld/par",	EV4HWMEM(0x1B,0xE), EV4, ARG_EV4HWMEM },
  { "hw_ld/parq",	EV4HWMEM(0x1B,0xF), EV4, ARG_EV4HWMEM },
  { "hw_ld/pav",	EV5HWMEM(0x1B,0x32), EV5, ARG_EV5HWMEM },
  { "hw_ld/pavl",	EV5HWMEM(0x1B,0x33), EV5, ARG_EV5HWMEM },
  { "hw_ld/paw",	EV5HWMEM(0x1B,0x38), EV5, ARG_EV5HWMEM },
  { "hw_ld/pawl",	EV5HWMEM(0x1B,0x39), EV5, ARG_EV5HWMEM },
  { "hw_ld/pawq",	EV5HWMEM(0x1B,0x3c), EV5, ARG_EV5HWMEM },
  { "hw_ld/pawql",	EV5HWMEM(0x1B,0x3d), EV5, ARG_EV5HWMEM },
  { "hw_ld/pawqv",	EV5HWMEM(0x1B,0x3e), EV5, ARG_EV5HWMEM },
  { "hw_ld/pawqvl",	EV5HWMEM(0x1B,0x3f), EV5, ARG_EV5HWMEM },
  { "hw_ld/pawv",	EV5HWMEM(0x1B,0x3a), EV5, ARG_EV5HWMEM },
  { "hw_ld/pawvl",	EV5HWMEM(0x1B,0x3b), EV5, ARG_EV5HWMEM },
  { "hw_ld/pl",		EV5HWMEM(0x1B,0x21), EV5, ARG_EV5HWMEM },
  { "hw_ld/pq",		EV4HWMEM(0x1B,0x9), EV4, ARG_EV4HWMEM },
  { "hw_ld/pq",		EV5HWMEM(0x1B,0x24), EV5, ARG_EV5HWMEM },
  { "hw_ld/pql",	EV5HWMEM(0x1B,0x25), EV5, ARG_EV5HWMEM },
  { "hw_ld/pqv",	EV5HWMEM(0x1B,0x26), EV5, ARG_EV5HWMEM },
  { "hw_ld/pqvl",	EV5HWMEM(0x1B,0x27), EV5, ARG_EV5HWMEM },
  { "hw_ld/pr",		EV4HWMEM(0x1B,0xA), EV4, ARG_EV4HWMEM },
  { "hw_ld/prq",	EV4HWMEM(0x1B,0xB), EV4, ARG_EV4HWMEM },
  { "hw_ld/pv",		EV5HWMEM(0x1B,0x22), EV5, ARG_EV5HWMEM },
  { "hw_ld/pvl",	EV5HWMEM(0x1B,0x23), EV5, ARG_EV5HWMEM },
  { "hw_ld/pw",		EV5HWMEM(0x1B,0x28), EV5, ARG_EV5HWMEM },
  { "hw_ld/pwl",	EV5HWMEM(0x1B,0x29), EV5, ARG_EV5HWMEM },
  { "hw_ld/pwq",	EV5HWMEM(0x1B,0x2c), EV5, ARG_EV5HWMEM },
  { "hw_ld/pwql",	EV5HWMEM(0x1B,0x2d), EV5, ARG_EV5HWMEM },
  { "hw_ld/pwqv",	EV5HWMEM(0x1B,0x2e), EV5, ARG_EV5HWMEM },
  { "hw_ld/pwqvl",	EV5HWMEM(0x1B,0x2f), EV5, ARG_EV5HWMEM },
  { "hw_ld/pwv",	EV5HWMEM(0x1B,0x2a), EV5, ARG_EV5HWMEM },
  { "hw_ld/pwvl",	EV5HWMEM(0x1B,0x2b), EV5, ARG_EV5HWMEM },
  { "hw_ld/q",		EV4HWMEM(0x1B,0x1), EV4, ARG_EV4HWMEM },
  { "hw_ld/q",		EV5HWMEM(0x1B,0x04), EV5, ARG_EV5HWMEM },
  { "hw_ld/ql",		EV5HWMEM(0x1B,0x05), EV5, ARG_EV5HWMEM },
  { "hw_ld/qv",		EV5HWMEM(0x1B,0x06), EV5, ARG_EV5HWMEM },
  { "hw_ld/qvl",	EV5HWMEM(0x1B,0x07), EV5, ARG_EV5HWMEM },
  { "hw_ld/r",		EV4HWMEM(0x1B,0x2), EV4, ARG_EV4HWMEM },
  { "hw_ld/rq",		EV4HWMEM(0x1B,0x3), EV4, ARG_EV4HWMEM },
  { "hw_ld/v",		EV5HWMEM(0x1B,0x02), EV5, ARG_EV5HWMEM },
  { "hw_ld/vl",		EV5HWMEM(0x1B,0x03), EV5, ARG_EV5HWMEM },
  { "hw_ld/w",		EV5HWMEM(0x1B,0x08), EV5, ARG_EV5HWMEM },
  { "hw_ld/wl",		EV5HWMEM(0x1B,0x09), EV5, ARG_EV5HWMEM },
  { "hw_ld/wq",		EV5HWMEM(0x1B,0x0c), EV5, ARG_EV5HWMEM },
  { "hw_ld/wql",	EV5HWMEM(0x1B,0x0d), EV5, ARG_EV5HWMEM },
  { "hw_ld/wqv",	EV5HWMEM(0x1B,0x0e), EV5, ARG_EV5HWMEM },
  { "hw_ld/wqvl",	EV5HWMEM(0x1B,0x0f), EV5, ARG_EV5HWMEM },
  { "hw_ld/wv",		EV5HWMEM(0x1B,0x0a), EV5, ARG_EV5HWMEM },
  { "hw_ld/wvl",	EV5HWMEM(0x1B,0x0b), EV5, ARG_EV5HWMEM },
  { "pal1b",		PCD(0x1B), BASE, ARG_PCD },

  { "sextb",		OPR(0x1C, 0x00), BWX, ARG_OPRZ1 },
  { "sextw",		OPR(0x1C, 0x01), BWX, ARG_OPRZ1 },
  { "ctpop",		OPR(0x1C, 0x30), CIX, ARG_OPRZ1 },
  { "perr",		OPR(0x1C, 0x31), MAX, ARG_OPR },
  { "ctlz",		OPR(0x1C, 0x32), CIX, ARG_OPRZ1 },
  { "cttz",		OPR(0x1C, 0x33), CIX, ARG_OPRZ1 },
  { "unpkbw",		OPR(0x1C, 0x34), MAX, ARG_OPRZ1 },
  { "unpkbl",		OPR(0x1C, 0x35), MAX, ARG_OPRZ1 },
  { "pkwb",		OPR(0x1C, 0x36), MAX, ARG_OPRZ1 },
  { "pklb",		OPR(0x1C, 0x37), MAX, ARG_OPRZ1 },
  { "minsb8", 		OPR(0x1C, 0x38), MAX, ARG_OPR },
  { "minsb8", 		OPRL(0x1C, 0x38), MAX, ARG_OPRL },
  { "minsw4", 		OPR(0x1C, 0x39), MAX, ARG_OPR },
  { "minsw4", 		OPRL(0x1C, 0x39), MAX, ARG_OPRL },
  { "minub8", 		OPR(0x1C, 0x3A), MAX, ARG_OPR },
  { "minub8", 		OPRL(0x1C, 0x3A), MAX, ARG_OPRL },
  { "minuw4", 		OPR(0x1C, 0x3B), MAX, ARG_OPR },
  { "minuw4", 		OPRL(0x1C, 0x3B), MAX, ARG_OPRL },
  { "maxub8",		OPR(0x1C, 0x3C), MAX, ARG_OPR },
  { "maxub8",		OPRL(0x1C, 0x3C), MAX, ARG_OPRL },
  { "maxuw4",		OPR(0x1C, 0x3D), MAX, ARG_OPR },
  { "maxuw4",		OPRL(0x1C, 0x3D), MAX, ARG_OPRL },
  { "maxsb8",		OPR(0x1C, 0x3E), MAX, ARG_OPR },
  { "maxsb8",		OPRL(0x1C, 0x3E), MAX, ARG_OPRL },
  { "maxsw4",		OPR(0x1C, 0x3F), MAX, ARG_OPR },
  { "maxsw4",		OPRL(0x1C, 0x3F), MAX, ARG_OPRL },
  { "ftoit",		FP(0x1C, 0x70), CIX, { FA, ZB, RC } },
  { "ftois",		FP(0x1C, 0x78), CIX, { FA, ZB, RC } },

  { "hw_mtpr",		OPR(0x1D,0x00), EV4, { RA, RBA, EV4EXTHWINDEX } },
  { "hw_mtpr",		OP(0x1D), OP_MASK, EV5, { RA, RBA, EV5HWINDEX } },
  { "hw_mtpr",		OP(0x1D), OP_MASK, EV6, { ZA, RB, EV6HWINDEX } },
  { "hw_mtpr/i", 	OPR(0x1D,0x01), EV4, ARG_EV4HWMPR },
  { "hw_mtpr/a", 	OPR(0x1D,0x02), EV4, ARG_EV4HWMPR },
  { "hw_mtpr/ai",	OPR(0x1D,0x03), EV4, ARG_EV4HWMPR },
  { "hw_mtpr/p", 	OPR(0x1D,0x04), EV4, ARG_EV4HWMPR },
  { "hw_mtpr/pi",	OPR(0x1D,0x05), EV4, ARG_EV4HWMPR },
  { "hw_mtpr/pa",	OPR(0x1D,0x06), EV4, ARG_EV4HWMPR },
  { "hw_mtpr/pai",	OPR(0x1D,0x07), EV4, ARG_EV4HWMPR },
  { "pal1d",		PCD(0x1D), BASE, ARG_PCD },

  { "hw_rei",		SPCD(0x1E,0x3FF8000), EV4|EV5, ARG_NONE },
  { "hw_rei_stall",	SPCD(0x1E,0x3FFC000), EV5, ARG_NONE },
  { "hw_jmp", 		EV6HWMBR(0x1E,0x0), EV6, { ZA, PRB, EV6HWJMPHINT } },
  { "hw_jsr", 		EV6HWMBR(0x1E,0x2), EV6, { ZA, PRB, EV6HWJMPHINT } },
  { "hw_ret", 		EV6HWMBR(0x1E,0x4), EV6, { ZA, PRB } },
  { "hw_jcr", 		EV6HWMBR(0x1E,0x6), EV6, { ZA, PRB } },
  { "hw_coroutine",	EV6HWMBR(0x1E,0x6), EV6, { ZA, PRB } }, /* alias */
  { "hw_jmp/stall",	EV6HWMBR(0x1E,0x1), EV6, { ZA, PRB, EV6HWJMPHINT } },
  { "hw_jsr/stall", 	EV6HWMBR(0x1E,0x3), EV6, { ZA, PRB, EV6HWJMPHINT } },
  { "hw_ret/stall",	EV6HWMBR(0x1E,0x5), EV6, { ZA, PRB } },
  { "hw_jcr/stall", 	EV6HWMBR(0x1E,0x7), EV6, { ZA, PRB } },
  { "hw_coroutine/stall", EV6HWMBR(0x1E,0x7), EV6, { ZA, PRB } }, /* alias */
  { "pal1e",		PCD(0x1E), BASE, ARG_PCD },

  { "hw_stl",		EV4HWMEM(0x1F,0x0), EV4, ARG_EV4HWMEM },
  { "hw_stl",		EV5HWMEM(0x1F,0x00), EV5, ARG_EV5HWMEM },
  { "hw_stl",		EV6HWMEM(0x1F,0x4), EV6, ARG_EV6HWMEM }, /* ??? 8 */
  { "hw_stl/a",		EV4HWMEM(0x1F,0x4), EV4, ARG_EV4HWMEM },
  { "hw_stl/a",		EV5HWMEM(0x1F,0x10), EV5, ARG_EV5HWMEM },
  { "hw_stl/a",		EV6HWMEM(0x1F,0xC), EV6, ARG_EV6HWMEM },
  { "hw_stl/ac",	EV5HWMEM(0x1F,0x11), EV5, ARG_EV5HWMEM },
  { "hw_stl/ar",	EV4HWMEM(0x1F,0x6), EV4, ARG_EV4HWMEM },
  { "hw_stl/av",	EV5HWMEM(0x1F,0x12), EV5, ARG_EV5HWMEM },
  { "hw_stl/avc",	EV5HWMEM(0x1F,0x13), EV5, ARG_EV5HWMEM },
  { "hw_stl/c",		EV5HWMEM(0x1F,0x01), EV5, ARG_EV5HWMEM },
  { "hw_stl/p",		EV4HWMEM(0x1F,0x8), EV4, ARG_EV4HWMEM },
  { "hw_stl/p",		EV5HWMEM(0x1F,0x20), EV5, ARG_EV5HWMEM },
  { "hw_stl/p",		EV6HWMEM(0x1F,0x0), EV6, ARG_EV6HWMEM },
  { "hw_stl/pa",	EV4HWMEM(0x1F,0xC), EV4, ARG_EV4HWMEM },
  { "hw_stl/pa",	EV5HWMEM(0x1F,0x30), EV5, ARG_EV5HWMEM },
  { "hw_stl/pac",	EV5HWMEM(0x1F,0x31), EV5, ARG_EV5HWMEM },
  { "hw_stl/pav",	EV5HWMEM(0x1F,0x32), EV5, ARG_EV5HWMEM },
  { "hw_stl/pavc",	EV5HWMEM(0x1F,0x33), EV5, ARG_EV5HWMEM },
  { "hw_stl/pc",	EV5HWMEM(0x1F,0x21), EV5, ARG_EV5HWMEM },
  { "hw_stl/pr",	EV4HWMEM(0x1F,0xA), EV4, ARG_EV4HWMEM },
  { "hw_stl/pv",	EV5HWMEM(0x1F,0x22), EV5, ARG_EV5HWMEM },
  { "hw_stl/pvc",	EV5HWMEM(0x1F,0x23), EV5, ARG_EV5HWMEM },
  { "hw_stl/r",		EV4HWMEM(0x1F,0x2), EV4, ARG_EV4HWMEM },
  { "hw_stl/v",		EV5HWMEM(0x1F,0x02), EV5, ARG_EV5HWMEM },
  { "hw_stl/vc",	EV5HWMEM(0x1F,0x03), EV5, ARG_EV5HWMEM },
  { "hw_stl_c",		EV5HWMEM(0x1F,0x01), EV5, ARG_EV5HWMEM },
  { "hw_stl_c/a",	EV5HWMEM(0x1F,0x11), EV5, ARG_EV5HWMEM },
  { "hw_stl_c/av",	EV5HWMEM(0x1F,0x13), EV5, ARG_EV5HWMEM },
  { "hw_stl_c/p",	EV5HWMEM(0x1F,0x21), EV5, ARG_EV5HWMEM },
  { "hw_stl_c/p",	EV6HWMEM(0x1F,0x2), EV6, ARG_EV6HWMEM },
  { "hw_stl_c/pa",	EV5HWMEM(0x1F,0x31), EV5, ARG_EV5HWMEM },
  { "hw_stl_c/pav",	EV5HWMEM(0x1F,0x33), EV5, ARG_EV5HWMEM },
  { "hw_stl_c/pv",	EV5HWMEM(0x1F,0x23), EV5, ARG_EV5HWMEM },
  { "hw_stl_c/v",	EV5HWMEM(0x1F,0x03), EV5, ARG_EV5HWMEM },
  { "hw_stq",		EV4HWMEM(0x1F,0x1), EV4, ARG_EV4HWMEM },
  { "hw_stq",		EV5HWMEM(0x1F,0x04), EV5, ARG_EV5HWMEM },
  { "hw_stq",		EV6HWMEM(0x1F,0x5), EV6, ARG_EV6HWMEM }, /* ??? 9 */
  { "hw_stq/a",		EV4HWMEM(0x1F,0x5), EV4, ARG_EV4HWMEM },
  { "hw_stq/a",		EV5HWMEM(0x1F,0x14), EV5, ARG_EV5HWMEM },
  { "hw_stq/a",		EV6HWMEM(0x1F,0xD), EV6, ARG_EV6HWMEM },
  { "hw_stq/ac",	EV5HWMEM(0x1F,0x15), EV5, ARG_EV5HWMEM },
  { "hw_stq/ar",	EV4HWMEM(0x1F,0x7), EV4, ARG_EV4HWMEM },
  { "hw_stq/av",	EV5HWMEM(0x1F,0x16), EV5, ARG_EV5HWMEM },
  { "hw_stq/avc",	EV5HWMEM(0x1F,0x17), EV5, ARG_EV5HWMEM },
  { "hw_stq/c",		EV5HWMEM(0x1F,0x05), EV5, ARG_EV5HWMEM },
  { "hw_stq/p",		EV4HWMEM(0x1F,0x9), EV4, ARG_EV4HWMEM },
  { "hw_stq/p",		EV5HWMEM(0x1F,0x24), EV5, ARG_EV5HWMEM },
  { "hw_stq/p",		EV6HWMEM(0x1F,0x1), EV6, ARG_EV6HWMEM },
  { "hw_stq/pa",	EV4HWMEM(0x1F,0xD), EV4, ARG_EV4HWMEM },
  { "hw_stq/pa",	EV5HWMEM(0x1F,0x34), EV5, ARG_EV5HWMEM },
  { "hw_stq/pac",	EV5HWMEM(0x1F,0x35), EV5, ARG_EV5HWMEM },
  { "hw_stq/par",	EV4HWMEM(0x1F,0xE), EV4, ARG_EV4HWMEM },
  { "hw_stq/par",	EV4HWMEM(0x1F,0xF), EV4, ARG_EV4HWMEM },
  { "hw_stq/pav",	EV5HWMEM(0x1F,0x36), EV5, ARG_EV5HWMEM },
  { "hw_stq/pavc",	EV5HWMEM(0x1F,0x37), EV5, ARG_EV5HWMEM },
  { "hw_stq/pc",	EV5HWMEM(0x1F,0x25), EV5, ARG_EV5HWMEM },
  { "hw_stq/pr",	EV4HWMEM(0x1F,0xB), EV4, ARG_EV4HWMEM },
  { "hw_stq/pv",	EV5HWMEM(0x1F,0x26), EV5, ARG_EV5HWMEM },
  { "hw_stq/pvc",	EV5HWMEM(0x1F,0x27), EV5, ARG_EV5HWMEM },
  { "hw_stq/r",		EV4HWMEM(0x1F,0x3), EV4, ARG_EV4HWMEM },
  { "hw_stq/v",		EV5HWMEM(0x1F,0x06), EV5, ARG_EV5HWMEM },
  { "hw_stq/vc",	EV5HWMEM(0x1F,0x07), EV5, ARG_EV5HWMEM },
  { "hw_stq_c",		EV5HWMEM(0x1F,0x05), EV5, ARG_EV5HWMEM },
  { "hw_stq_c/a",	EV5HWMEM(0x1F,0x15), EV5, ARG_EV5HWMEM },
  { "hw_stq_c/av",	EV5HWMEM(0x1F,0x17), EV5, ARG_EV5HWMEM },
  { "hw_stq_c/p",	EV5HWMEM(0x1F,0x25), EV5, ARG_EV5HWMEM },
  { "hw_stq_c/p",	EV6HWMEM(0x1F,0x3), EV6, ARG_EV6HWMEM },
  { "hw_stq_c/pa",	EV5HWMEM(0x1F,0x35), EV5, ARG_EV5HWMEM },
  { "hw_stq_c/pav",	EV5HWMEM(0x1F,0x37), EV5, ARG_EV5HWMEM },
  { "hw_stq_c/pv",	EV5HWMEM(0x1F,0x27), EV5, ARG_EV5HWMEM },
  { "hw_stq_c/v",	EV5HWMEM(0x1F,0x07), EV5, ARG_EV5HWMEM },
  { "hw_st",		EV4HWMEM(0x1F,0x0), EV4, ARG_EV4HWMEM },
  { "hw_st",		EV5HWMEM(0x1F,0x00), EV5, ARG_EV5HWMEM },
  { "hw_st/a",		EV4HWMEM(0x1F,0x4), EV4, ARG_EV4HWMEM },
  { "hw_st/a",		EV5HWMEM(0x1F,0x10), EV5, ARG_EV5HWMEM },
  { "hw_st/ac",		EV5HWMEM(0x1F,0x11), EV5, ARG_EV5HWMEM },
  { "hw_st/aq",		EV4HWMEM(0x1F,0x5), EV4, ARG_EV4HWMEM },
  { "hw_st/aq",		EV5HWMEM(0x1F,0x14), EV5, ARG_EV5HWMEM },
  { "hw_st/aqc",	EV5HWMEM(0x1F,0x15), EV5, ARG_EV5HWMEM },
  { "hw_st/aqv",	EV5HWMEM(0x1F,0x16), EV5, ARG_EV5HWMEM },
  { "hw_st/aqvc",	EV5HWMEM(0x1F,0x17), EV5, ARG_EV5HWMEM },
  { "hw_st/ar",		EV4HWMEM(0x1F,0x6), EV4, ARG_EV4HWMEM },
  { "hw_st/arq",	EV4HWMEM(0x1F,0x7), EV4, ARG_EV4HWMEM },
  { "hw_st/av",		EV5HWMEM(0x1F,0x12), EV5, ARG_EV5HWMEM },
  { "hw_st/avc",	EV5HWMEM(0x1F,0x13), EV5, ARG_EV5HWMEM },
  { "hw_st/c",		EV5HWMEM(0x1F,0x01), EV5, ARG_EV5HWMEM },
  { "hw_st/p",		EV4HWMEM(0x1F,0x8), EV4, ARG_EV4HWMEM },
  { "hw_st/p",		EV5HWMEM(0x1F,0x20), EV5, ARG_EV5HWMEM },
  { "hw_st/pa",		EV4HWMEM(0x1F,0xC), EV4, ARG_EV4HWMEM },
  { "hw_st/pa",		EV5HWMEM(0x1F,0x30), EV5, ARG_EV5HWMEM },
  { "hw_st/pac",	EV5HWMEM(0x1F,0x31), EV5, ARG_EV5HWMEM },
  { "hw_st/paq",	EV4HWMEM(0x1F,0xD), EV4, ARG_EV4HWMEM },
  { "hw_st/paq",	EV5HWMEM(0x1F,0x34), EV5, ARG_EV5HWMEM },
  { "hw_st/paqc",	EV5HWMEM(0x1F,0x35), EV5, ARG_EV5HWMEM },
  { "hw_st/paqv",	EV5HWMEM(0x1F,0x36), EV5, ARG_EV5HWMEM },
  { "hw_st/paqvc",	EV5HWMEM(0x1F,0x37), EV5, ARG_EV5HWMEM },
  { "hw_st/par",	EV4HWMEM(0x1F,0xE), EV4, ARG_EV4HWMEM },
  { "hw_st/parq",	EV4HWMEM(0x1F,0xF), EV4, ARG_EV4HWMEM },
  { "hw_st/pav",	EV5HWMEM(0x1F,0x32), EV5, ARG_EV5HWMEM },
  { "hw_st/pavc",	EV5HWMEM(0x1F,0x33), EV5, ARG_EV5HWMEM },
  { "hw_st/pc",		EV5HWMEM(0x1F,0x21), EV5, ARG_EV5HWMEM },
  { "hw_st/pq",		EV4HWMEM(0x1F,0x9), EV4, ARG_EV4HWMEM },
  { "hw_st/pq",		EV5HWMEM(0x1F,0x24), EV5, ARG_EV5HWMEM },
  { "hw_st/pqc",	EV5HWMEM(0x1F,0x25), EV5, ARG_EV5HWMEM },
  { "hw_st/pqv",	EV5HWMEM(0x1F,0x26), EV5, ARG_EV5HWMEM },
  { "hw_st/pqvc",	EV5HWMEM(0x1F,0x27), EV5, ARG_EV5HWMEM },
  { "hw_st/pr",		EV4HWMEM(0x1F,0xA), EV4, ARG_EV4HWMEM },
  { "hw_st/prq",	EV4HWMEM(0x1F,0xB), EV4, ARG_EV4HWMEM },
  { "hw_st/pv",		EV5HWMEM(0x1F,0x22), EV5, ARG_EV5HWMEM },
  { "hw_st/pvc",	EV5HWMEM(0x1F,0x23), EV5, ARG_EV5HWMEM },
  { "hw_st/q",		EV4HWMEM(0x1F,0x1), EV4, ARG_EV4HWMEM },
  { "hw_st/q",		EV5HWMEM(0x1F,0x04), EV5, ARG_EV5HWMEM },
  { "hw_st/qc",		EV5HWMEM(0x1F,0x05), EV5, ARG_EV5HWMEM },
  { "hw_st/qv",		EV5HWMEM(0x1F,0x06), EV5, ARG_EV5HWMEM },
  { "hw_st/qvc",	EV5HWMEM(0x1F,0x07), EV5, ARG_EV5HWMEM },
  { "hw_st/r",		EV4HWMEM(0x1F,0x2), EV4, ARG_EV4HWMEM },
  { "hw_st/v",		EV5HWMEM(0x1F,0x02), EV5, ARG_EV5HWMEM },
  { "hw_st/vc",		EV5HWMEM(0x1F,0x03), EV5, ARG_EV5HWMEM },
  { "pal1f",		PCD(0x1F), BASE, ARG_PCD },

  { "ldf",		MEM(0x20), BASE, ARG_FMEM },
  { "ldg",		MEM(0x21), BASE, ARG_FMEM },
  { "lds",		MEM(0x22), BASE, ARG_FMEM },
  { "ldt",		MEM(0x23), BASE, ARG_FMEM },
  { "stf",		MEM(0x24), BASE, ARG_FMEM },
  { "stg",		MEM(0x25), BASE, ARG_FMEM },
  { "sts",		MEM(0x26), BASE, ARG_FMEM },
  { "stt",		MEM(0x27), BASE, ARG_FMEM },

  { "ldl",		MEM(0x28), BASE, ARG_MEM },
  { "ldq",		MEM(0x29), BASE, ARG_MEM },
  { "ldl_l",		MEM(0x2A), BASE, ARG_MEM },
  { "ldq_l",		MEM(0x2B), BASE, ARG_MEM },
  { "stl",		MEM(0x2C), BASE, ARG_MEM },
  { "stq",		MEM(0x2D), BASE, ARG_MEM },
  { "stl_c",		MEM(0x2E), BASE, ARG_MEM },
  { "stq_c",		MEM(0x2F), BASE, ARG_MEM },

  { "br",		BRA(0x30), BASE, { ZA, BDISP } },	/* pseudo */
  { "br",		BRA(0x30), BASE, ARG_BRA },
  { "fbeq",		BRA(0x31), BASE, ARG_FBRA },
  { "fblt",		BRA(0x32), BASE, ARG_FBRA },
  { "fble",		BRA(0x33), BASE, ARG_FBRA },
  { "bsr",		BRA(0x34), BASE, ARG_BRA },
  { "fbne",		BRA(0x35), BASE, ARG_FBRA },
  { "fbge",		BRA(0x36), BASE, ARG_FBRA },
  { "fbgt",		BRA(0x37), BASE, ARG_FBRA },
  { "blbc",		BRA(0x38), BASE, ARG_BRA },
  { "beq",		BRA(0x39), BASE, ARG_BRA },
  { "blt",		BRA(0x3A), BASE, ARG_BRA },
  { "ble",		BRA(0x3B), BASE, ARG_BRA },
  { "blbs",		BRA(0x3C), BASE, ARG_BRA },
  { "bne",		BRA(0x3D), BASE, ARG_BRA },
  { "bge",		BRA(0x3E), BASE, ARG_BRA },
  { "bgt",		BRA(0x3F), BASE, ARG_BRA },
};

const unsigned alpha_num_opcodes = sizeof(alpha_opcodes)/sizeof(*alpha_opcodes);

/* OSF register names.  */

static const char * const osf_regnames[64] = {
  "v0", "t0", "t1", "t2", "t3", "t4", "t5", "t6",
  "t7", "s0", "s1", "s2", "s3", "s4", "s5", "fp",
  "a0", "a1", "a2", "a3", "a4", "a5", "t8", "t9",
  "t10", "t11", "ra", "t12", "at", "gp", "sp", "zero",
  "$f0", "$f1", "$f2", "$f3", "$f4", "$f5", "$f6", "$f7",
  "$f8", "$f9", "$f10", "$f11", "$f12", "$f13", "$f14", "$f15",
  "$f16", "$f17", "$f18", "$f19", "$f20", "$f21", "$f22", "$f23",
  "$f24", "$f25", "$f26", "$f27", "$f28", "$f29", "$f30", "$f31"
};

/* VMS register names.  */

static const char * const vms_regnames[64] = {
  "R0", "R1", "R2", "R3", "R4", "R5", "R6", "R7",
  "R8", "R9", "R10", "R11", "R12", "R13", "R14", "R15",
  "R16", "R17", "R18", "R19", "R20", "R21", "R22", "R23",
  "R24", "AI", "RA", "PV", "AT", "FP", "SP", "RZ",
  "F0", "F1", "F2", "F3", "F4", "F5", "F6", "F7",
  "F8", "F9", "F10", "F11", "F12", "F13", "F14", "F15",
  "F16", "F17", "F18", "F19", "F20", "F21", "F22", "F23",
  "F24", "F25", "F26", "F27", "F28", "F29", "F30", "FZ"
};

/* Disassemble Alpha instructions.  */

int
print_insn_alpha (bfd_vma memaddr, struct disassemble_info *info)
{
  static const struct alpha_opcode *opcode_index[AXP_NOPS+1];
  const char * const * regnames;
  const struct alpha_opcode *opcode, *opcode_end;
  const unsigned char *opindex;
  unsigned insn, op, isa_mask;
  int need_comma;

  /* Initialize the majorop table the first time through */
  if (!opcode_index[0])
    {
      opcode = alpha_opcodes;
      opcode_end = opcode + alpha_num_opcodes;

      for (op = 0; op < AXP_NOPS; ++op)
	{
	  opcode_index[op] = opcode;
	  while (opcode < opcode_end && op == AXP_OP (opcode->opcode))
	    ++opcode;
	}
      opcode_index[op] = opcode;
    }

  if (info->flavour == bfd_target_evax_flavour)
    regnames = vms_regnames;
  else
    regnames = osf_regnames;

  isa_mask = AXP_OPCODE_NOPAL;
  switch (info->mach)
    {
    case bfd_mach_alpha_ev4:
      isa_mask |= AXP_OPCODE_EV4;
      break;
    case bfd_mach_alpha_ev5:
      isa_mask |= AXP_OPCODE_EV5;
      break;
    case bfd_mach_alpha_ev6:
      isa_mask |= AXP_OPCODE_EV6;
      break;
    }

  /* Read the insn into a host word */
  {
    bfd_byte buffer[4];
    int status = (*info->read_memory_func) (memaddr, buffer, 4, info);
    if (status != 0)
      {
	(*info->memory_error_func) (status, memaddr, info);
	return -1;
      }
    insn = bfd_getl32 (buffer);
  }

  /* Get the major opcode of the instruction.  */
  op = AXP_OP (insn);

  /* Find the first match in the opcode table.  */
  opcode_end = opcode_index[op + 1];
  for (opcode = opcode_index[op]; opcode < opcode_end; ++opcode)
    {
      if ((insn ^ opcode->opcode) & opcode->mask)
	continue;

      if (!(opcode->flags & isa_mask))
	continue;

      /* Make two passes over the operands.  First see if any of them
	 have extraction functions, and, if they do, make sure the
	 instruction is valid.  */
      {
	int invalid = 0;
	for (opindex = opcode->operands; *opindex != 0; opindex++)
	  {
	    const struct alpha_operand *operand = alpha_operands + *opindex;
	    if (operand->extract)
	      (*operand->extract) (insn, &invalid);
	  }
	if (invalid)
	  continue;
      }

      /* The instruction is valid.  */
      goto found;
    }

  /* No instruction found */
  (*info->fprintf_func) (info->stream, ".long %#08x", insn);

  return 4;

found:
  (*info->fprintf_func) (info->stream, "%s", opcode->name);
  if (opcode->operands[0] != 0)
    (*info->fprintf_func) (info->stream, "\t");

  /* Now extract and print the operands.  */
  need_comma = 0;
  for (opindex = opcode->operands; *opindex != 0; opindex++)
    {
      const struct alpha_operand *operand = alpha_operands + *opindex;
      int value;

      /* Operands that are marked FAKE are simply ignored.  We
	 already made sure that the extract function considered
	 the instruction to be valid.  */
      if ((operand->flags & AXP_OPERAND_FAKE) != 0)
	continue;

      /* Extract the value from the instruction.  */
      if (operand->extract)
	value = (*operand->extract) (insn, (int *) NULL);
      else
	{
	  value = (insn >> operand->shift) & ((1 << operand->bits) - 1);
	  if (operand->flags & AXP_OPERAND_SIGNED)
	    {
	      int signbit = 1 << (operand->bits - 1);
	      value = (value ^ signbit) - signbit;
	    }
	}

      if (need_comma &&
	  ((operand->flags & (AXP_OPERAND_PARENS | AXP_OPERAND_COMMA))
	   != AXP_OPERAND_PARENS))
	{
	  (*info->fprintf_func) (info->stream, ",");
	}
      if (operand->flags & AXP_OPERAND_PARENS)
	(*info->fprintf_func) (info->stream, "(");

      /* Print the operand as directed by the flags.  */
      if (operand->flags & AXP_OPERAND_IR)
	(*info->fprintf_func) (info->stream, "%s", regnames[value]);
      else if (operand->flags & AXP_OPERAND_FPR)
	(*info->fprintf_func) (info->stream, "%s", regnames[value + 32]);
      else if (operand->flags & AXP_OPERAND_RELATIVE)
	(*info->print_address_func) (memaddr + 4 + value, info);
      else if (operand->flags & AXP_OPERAND_SIGNED)
	(*info->fprintf_func) (info->stream, "%d", value);
      else
	(*info->fprintf_func) (info->stream, "%#x", value);

      if (operand->flags & AXP_OPERAND_PARENS)
	(*info->fprintf_func) (info->stream, ")");
      need_comma = 1;
    }

  return 4;
}<|MERGE_RESOLUTION|>--- conflicted
+++ resolved
@@ -21,10 +21,7 @@
 
 #include "dis-asm.h"
 
-<<<<<<< HEAD
-=======
 /* MAX is redefined below, so remove any previous definition. */
->>>>>>> 2847e9d8
 #undef MAX
 
 /* The opcode table is an array of struct alpha_opcode.  */
