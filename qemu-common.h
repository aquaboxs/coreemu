/* Common header file that is included by all of qemu.  */
#ifndef QEMU_COMMON_H
#define QEMU_COMMON_H

#define QEMU_NORETURN __attribute__ ((__noreturn__))

/* Hack around the mess dyngen-exec.h causes: We need QEMU_NORETURN in files that
   cannot include the following headers without conflicts. This condition has
   to be removed once dyngen is gone. */
#ifndef __DYNGEN_EXEC_H__

/* we put basic includes here to avoid repeating them in device drivers */
#include <stdlib.h>
#include <stdio.h>
#include <stdarg.h>
#include <string.h>
#include <strings.h>
#include <inttypes.h>
#include <limits.h>
#include <time.h>
#include <ctype.h>
#include <errno.h>
#include <unistd.h>
#include <fcntl.h>
#include <sys/stat.h>
#include <assert.h>
#include "config-host.h"

#ifndef O_LARGEFILE
#define O_LARGEFILE 0
#endif
#ifndef O_BINARY
#define O_BINARY 0
#endif
#ifndef MAP_ANONYMOUS
#define MAP_ANONYMOUS MAP_ANON
#endif
#ifndef ENOMEDIUM
#define ENOMEDIUM ENODEV
#endif
<<<<<<< HEAD
#if !defined(ENOTSUP) && (defined(__OpenBSD__) || defined(_WIN32))
=======
#if !defined(ENOTSUP)
>>>>>>> b1332393
#define ENOTSUP 4096
#endif

#define KiB     1024
#define MiB     (KiB * KiB)

#ifndef CONFIG_IOVEC
#define CONFIG_IOVEC
struct iovec {
    void *iov_base;
    size_t iov_len;
};
#else
#include <sys/uio.h>
#endif

#ifdef _WIN32
#define fsync _commit
#define lseek _lseeki64
extern int qemu_ftruncate64(int, int64_t);
#define ftruncate qemu_ftruncate64

static inline char *realpath(const char *path, char *resolved_path)
{
    _fullpath(resolved_path, path, _MAX_PATH);
    return resolved_path;
}

#define PRId64 "I64d"
#define PRIx64 "I64x"
#define PRIu64 "I64u"
#define PRIo64 "I64o"
#endif

/* FIXME: Remove NEED_CPU_H.  */
#ifndef NEED_CPU_H

#include <setjmp.h>
#include "osdep.h"
#include "bswap.h"

#else

#include "cpu.h"

#endif /* !defined(NEED_CPU_H) */

/* bottom halves */
typedef struct QEMUBH QEMUBH;

typedef void QEMUBHFunc(void *opaque);

QEMUBH *qemu_bh_new(QEMUBHFunc *cb, void *opaque);
void qemu_bh_schedule(QEMUBH *bh);
/* Bottom halfs that are scheduled from a bottom half handler are instantly
 * invoked.  This can create an infinite loop if a bottom half handler
 * schedules itself.  qemu_bh_schedule_idle() avoids this infinite loop by
 * ensuring that the bottom half isn't executed until the next main loop
 * iteration.
 */
void qemu_bh_schedule_idle(QEMUBH *bh);
void qemu_bh_cancel(QEMUBH *bh);
void qemu_bh_delete(QEMUBH *bh);
int qemu_bh_poll(void);

uint64_t muldiv64(uint64_t a, uint32_t b, uint32_t c);

void qemu_get_timedate(struct tm *tm, int offset);
int qemu_timedate_diff(struct tm *tm);

/* cutils.c */
void pstrcpy(char *buf, int buf_size, const char *str);
char *pstrcat(char *buf, int buf_size, const char *s);
int strstart(const char *str, const char *val, const char **ptr);
int stristart(const char *str, const char *val, const char **ptr);
int qemu_strnlen(const char *s, int max_len);
time_t mktimegm(struct tm *tm);
int qemu_fls(int i);

#define qemu_isalnum(c)		isalnum((unsigned char)(c))
#define qemu_isalpha(c)		isalpha((unsigned char)(c))
#define qemu_iscntrl(c)		iscntrl((unsigned char)(c))
#define qemu_isdigit(c)		isdigit((unsigned char)(c))
#define qemu_isgraph(c)		isgraph((unsigned char)(c))
#define qemu_islower(c)		islower((unsigned char)(c))
#define qemu_isprint(c)		isprint((unsigned char)(c))
#define qemu_ispunct(c)		ispunct((unsigned char)(c))
#define qemu_isspace(c)		isspace((unsigned char)(c))
#define qemu_isupper(c)		isupper((unsigned char)(c))
#define qemu_isxdigit(c)	isxdigit((unsigned char)(c))
#define qemu_tolower(c)		tolower((unsigned char)(c))
#define qemu_toupper(c)		toupper((unsigned char)(c))
#define qemu_isascii(c)		isascii((unsigned char)(c))
#define qemu_toascii(c)		toascii((unsigned char)(c))

void *qemu_malloc(size_t size);
void *qemu_realloc(void *ptr, size_t size);
void *qemu_mallocz(size_t size);
void qemu_free(void *ptr);
char *qemu_strdup(const char *str);
char *qemu_strndup(const char *str, size_t size);

void *get_mmap_addr(unsigned long size);


/* Error handling.  */

void QEMU_NORETURN hw_error(const char *fmt, ...)
    __attribute__ ((__format__ (__printf__, 1, 2)));

/* IO callbacks.  */
typedef void IOReadHandler(void *opaque, const uint8_t *buf, int size);
typedef int IOCanRWHandler(void *opaque);
typedef void IOHandler(void *opaque);

struct ParallelIOArg {
    void *buffer;
    int count;
};

typedef int (*DMA_transfer_handler) (void *opaque, int nchan, int pos, int size);

/* A load of opaque types so that device init declarations don't have to
   pull in all the real definitions.  */
typedef struct NICInfo NICInfo;
typedef struct HCIInfo HCIInfo;
typedef struct AudioState AudioState;
typedef struct BlockDriverState BlockDriverState;
typedef struct DisplayState DisplayState;
typedef struct DisplayChangeListener DisplayChangeListener;
typedef struct DisplaySurface DisplaySurface;
typedef struct DisplayAllocator DisplayAllocator;
typedef struct PixelFormat PixelFormat;
typedef struct TextConsole TextConsole;
typedef TextConsole QEMUConsole;
typedef struct CharDriverState CharDriverState;
typedef struct VLANState VLANState;
typedef struct QEMUFile QEMUFile;
typedef struct i2c_bus i2c_bus;
typedef struct i2c_slave i2c_slave;
typedef struct SMBusDevice SMBusDevice;
typedef struct QEMUTimer QEMUTimer;
typedef struct PCIBus PCIBus;
typedef struct PCIDevice PCIDevice;
typedef struct SerialState SerialState;
typedef struct IRQState *qemu_irq;
typedef struct PCMCIACardState PCMCIACardState;
typedef struct MouseTransformInfo MouseTransformInfo;
typedef struct uWireSlave uWireSlave;
typedef struct I2SCodec I2SCodec;
typedef struct DeviceState DeviceState;
typedef struct SSIBus SSIBus;

/* CPU save/load.  */
void cpu_save(QEMUFile *f, void *opaque);
int cpu_load(QEMUFile *f, void *opaque, int version_id);

/* Force QEMU to stop what it's doing and service IO */
void qemu_service_io(void);

/* Force QEMU to process pending events */
void qemu_notify_event(void);

/* Unblock cpu */
void qemu_cpu_kick(void *env);
int qemu_cpu_self(void *env);

#ifdef CONFIG_USER_ONLY
#define qemu_init_vcpu(env) do { } while (0)
#else
void qemu_init_vcpu(void *env);
#endif

typedef struct QEMUIOVector {
    struct iovec *iov;
    int niov;
    int nalloc;
    size_t size;
} QEMUIOVector;

void qemu_iovec_init(QEMUIOVector *qiov, int alloc_hint);
void qemu_iovec_init_external(QEMUIOVector *qiov, struct iovec *iov, int niov);
void qemu_iovec_add(QEMUIOVector *qiov, void *base, size_t len);
void qemu_iovec_destroy(QEMUIOVector *qiov);
void qemu_iovec_reset(QEMUIOVector *qiov);
void qemu_iovec_to_buffer(QEMUIOVector *qiov, void *buf);
void qemu_iovec_from_buffer(QEMUIOVector *qiov, const void *buf, size_t count);

struct Monitor;
typedef struct Monitor Monitor;

#include "module.h"

#endif /* dyngen-exec.h hack */

#endif<|MERGE_RESOLUTION|>--- conflicted
+++ resolved
@@ -38,11 +38,7 @@
 #ifndef ENOMEDIUM
 #define ENOMEDIUM ENODEV
 #endif
-<<<<<<< HEAD
-#if !defined(ENOTSUP) && (defined(__OpenBSD__) || defined(_WIN32))
-=======
 #if !defined(ENOTSUP)
->>>>>>> b1332393
 #define ENOTSUP 4096
 #endif
 
