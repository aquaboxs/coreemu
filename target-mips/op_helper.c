--- conflicted
+++ resolved
@@ -2324,13 +2324,8 @@
               void *retaddr)
 {
     TranslationBlock *tb;
-<<<<<<< HEAD
-    CPUState *saved_env;
+    CPUMIPSState *saved_env;
     uintptr_t pc;
-=======
-    CPUMIPSState *saved_env;
-    unsigned long pc;
->>>>>>> ae7d54d4
     int ret;
 
     saved_env = env;
@@ -2352,14 +2347,9 @@
     env = saved_env;
 }
 
-<<<<<<< HEAD
-void QEMU_NORETURN cpu_unassigned_access(CPUState *env1, target_phys_addr_t addr,
+void QEMU_NORETURN cpu_unassigned_access(CPUMIPSState *env1, target_phys_addr_t addr,
                                          int is_write, int is_exec, int unused,
                                          int size)
-=======
-void cpu_unassigned_access(CPUMIPSState *env1, target_phys_addr_t addr,
-                           int is_write, int is_exec, int unused, int size)
->>>>>>> ae7d54d4
 {
     env = env1;
 
