/*
 * MIPS ASE DSP Instruction emulation helpers for QEMU.
 *
 * Copyright (c) 2012  Jia Liu <proljc@gmail.com>
 *                     Dongxue Zhang <elat.era@gmail.com>
 * This library is free software; you can redistribute it and/or
 * modify it under the terms of the GNU Lesser General Public
 * License as published by the Free Software Foundation; either
 * version 2 of the License, or (at your option) any later version.
 *
 * This library is distributed in the hope that it will be useful,
 * but WITHOUT ANY WARRANTY; without even the implied warranty of
 * MERCHANTABILITY or FITNESS FOR A PARTICULAR PURPOSE.  See the GNU
 * Lesser General Public License for more details.
 *
 * You should have received a copy of the GNU Lesser General Public
 * License along with this library; if not, see <http://www.gnu.org/licenses/>.
 */

#include "cpu.h"
#include "helper.h"

/*** MIPS DSP internal functions begin ***/
#define MIPSDSP_ABS(x) (((x) >= 0) ? x : -x)
#define MIPSDSP_OVERFLOW(a, b, c, d) (!(!((a ^ b ^ -1) & (a ^ c) & d)))

static inline void set_DSPControl_overflow_flag(uint32_t flag, int position,
                                                CPUMIPSState *env)
{
    env->active_tc.DSPControl |= (target_ulong)flag << position;
}

static inline void set_DSPControl_carryflag(uint32_t flag, CPUMIPSState *env)
{
    env->active_tc.DSPControl |= (target_ulong)flag << 13;
}

static inline uint32_t get_DSPControl_carryflag(CPUMIPSState *env)
{
    return (env->active_tc.DSPControl >> 13) & 0x01;
}

static inline void set_DSPControl_24(uint32_t flag, int len, CPUMIPSState *env)
{
  uint32_t filter;

  filter = ((0x01 << len) - 1) << 24;
  filter = ~filter;

  env->active_tc.DSPControl &= filter;
  env->active_tc.DSPControl |= (target_ulong)flag << 24;
}

static inline uint32_t get_DSPControl_24(int len, CPUMIPSState *env)
{
  uint32_t filter;

  filter = (0x01 << len) - 1;

  return (env->active_tc.DSPControl >> 24) & filter;
}

static inline void set_DSPControl_pos(uint32_t pos, CPUMIPSState *env)
{
    target_ulong dspc;

    dspc = env->active_tc.DSPControl;
#ifndef TARGET_MIPS64
    dspc = dspc & 0xFFFFFFC0;
    dspc |= pos;
#else
    dspc = dspc & 0xFFFFFF80;
    dspc |= pos;
#endif
    env->active_tc.DSPControl = dspc;
}

static inline uint32_t get_DSPControl_pos(CPUMIPSState *env)
{
    target_ulong dspc;
    uint32_t pos;

    dspc = env->active_tc.DSPControl;

#ifndef TARGET_MIPS64
    pos = dspc & 0x3F;
#else
    pos = dspc & 0x7F;
#endif

    return pos;
}

static inline void set_DSPControl_efi(uint32_t flag, CPUMIPSState *env)
{
    env->active_tc.DSPControl &= 0xFFFFBFFF;
    env->active_tc.DSPControl |= (target_ulong)flag << 14;
}

#define DO_MIPS_SAT_ABS(size)                                          \
static inline int##size##_t mipsdsp_sat_abs##size(int##size##_t a,         \
                                                  CPUMIPSState *env)   \
{                                                                      \
    if (a == INT##size##_MIN) {                                        \
        set_DSPControl_overflow_flag(1, 20, env);                      \
        return INT##size##_MAX;                                        \
    } else {                                                           \
        return MIPSDSP_ABS(a);                                         \
    }                                                                  \
}
DO_MIPS_SAT_ABS(8)
DO_MIPS_SAT_ABS(16)
DO_MIPS_SAT_ABS(32)
#undef DO_MIPS_SAT_ABS

/* get sum value */
static inline int16_t mipsdsp_add_i16(int16_t a, int16_t b, CPUMIPSState *env)
{
    int16_t tempI;

    tempI = a + b;

    if (MIPSDSP_OVERFLOW(a, b, tempI, 0x8000)) {
        set_DSPControl_overflow_flag(1, 20, env);
    }

    return tempI;
}

static inline int16_t mipsdsp_sat_add_i16(int16_t a, int16_t b,
                                          CPUMIPSState *env)
{
    int16_t tempS;

    tempS = a + b;

    if (MIPSDSP_OVERFLOW(a, b, tempS, 0x8000)) {
        if (a > 0) {
            tempS = 0x7FFF;
        } else {
            tempS = 0x8000;
        }
        set_DSPControl_overflow_flag(1, 20, env);
    }

    return tempS;
}

static inline int32_t mipsdsp_sat_add_i32(int32_t a, int32_t b,
                                          CPUMIPSState *env)
{
    int32_t tempI;

    tempI = a + b;

    if (MIPSDSP_OVERFLOW(a, b, tempI, 0x80000000)) {
        if (a > 0) {
            tempI = 0x7FFFFFFF;
        } else {
            tempI = 0x80000000;
        }
        set_DSPControl_overflow_flag(1, 20, env);
    }

    return tempI;
}

static inline uint8_t mipsdsp_add_u8(uint8_t a, uint8_t b, CPUMIPSState *env)
{
    uint16_t temp;

    temp = (uint16_t)a + (uint16_t)b;

    if (temp & 0x0100) {
        set_DSPControl_overflow_flag(1, 20, env);
    }

    return temp & 0xFF;
}

static inline uint16_t mipsdsp_add_u16(uint16_t a, uint16_t b,
                                       CPUMIPSState *env)
{
    uint32_t temp;

    temp = (uint32_t)a + (uint32_t)b;

    if (temp & 0x00010000) {
        set_DSPControl_overflow_flag(1, 20, env);
    }

    return temp & 0xFFFF;
}

static inline uint8_t mipsdsp_sat_add_u8(uint8_t a, uint8_t b,
                                         CPUMIPSState *env)
{
    uint8_t  result;
    uint16_t temp;

    temp = (uint16_t)a + (uint16_t)b;
    result = temp & 0xFF;

    if (0x0100 & temp) {
        result = 0xFF;
        set_DSPControl_overflow_flag(1, 20, env);
    }

    return result;
}

static inline uint16_t mipsdsp_sat_add_u16(uint16_t a, uint16_t b,
                                           CPUMIPSState *env)
{
    uint16_t result;
    uint32_t temp;

    temp = (uint32_t)a + (uint32_t)b;
    result = temp & 0xFFFF;

    if (0x00010000 & temp) {
        result = 0xFFFF;
        set_DSPControl_overflow_flag(1, 20, env);
    }

    return result;
}

static inline int32_t mipsdsp_sat32_acc_q31(int32_t acc, int32_t a,
                                            CPUMIPSState *env)
{
    int64_t temp;
    int32_t temp32, temp31, result;
    int64_t temp_sum;

#ifndef TARGET_MIPS64
    temp = ((uint64_t)env->active_tc.HI[acc] << 32) |
           (uint64_t)env->active_tc.LO[acc];
#else
    temp = (uint64_t)env->active_tc.LO[acc];
#endif

    temp_sum = (int64_t)a + temp;

    temp32 = (temp_sum >> 32) & 0x01;
    temp31 = (temp_sum >> 31) & 0x01;
    result = temp_sum & 0xFFFFFFFF;

    /* FIXME
       This sat function may wrong, because user manual wrote:
       temp127..0 ← temp + ( (signA) || a31..0
       if ( temp32 ≠ temp31 ) then
           if ( temp32 = 0 ) then
               temp31..0 ← 0x80000000
           else
                temp31..0 ← 0x7FFFFFFF
           endif
           DSPControlouflag:16+acc ← 1
       endif
     */
    if (temp32 != temp31) {
        if (temp32 == 0) {
            result = 0x7FFFFFFF;
        } else {
            result = 0x80000000;
        }
        set_DSPControl_overflow_flag(1, 16 + acc, env);
    }

    return result;
}

/* a[0] is LO, a[1] is HI. */
static inline void mipsdsp_sat64_acc_add_q63(int64_t *ret,
                                             int32_t ac,
                                             int64_t *a,
                                             CPUMIPSState *env)
{
    bool temp64;

    ret[0] = env->active_tc.LO[ac] + a[0];
    ret[1] = env->active_tc.HI[ac] + a[1];

    if (((uint64_t)ret[0] < (uint64_t)env->active_tc.LO[ac]) &&
        ((uint64_t)ret[0] < (uint64_t)a[0])) {
        ret[1] += 1;
    }
    temp64 = ret[1] & 1;
    if (temp64 != ((ret[0] >> 63) & 0x01)) {
        if (temp64) {
            ret[0] = (0x01ull << 63);
            ret[1] = ~0ull;
        } else {
            ret[0] = (0x01ull << 63) - 1;
            ret[1] = 0x00;
        }
        set_DSPControl_overflow_flag(1, 16 + ac, env);
    }
}

static inline void mipsdsp_sat64_acc_sub_q63(int64_t *ret,
                                             int32_t ac,
                                             int64_t *a,
                                             CPUMIPSState *env)
{
    bool temp64;

    ret[0] = env->active_tc.LO[ac] - a[0];
    ret[1] = env->active_tc.HI[ac] - a[1];

    if ((uint64_t)ret[0] > (uint64_t)env->active_tc.LO[ac]) {
        ret[1] -= 1;
    }
    temp64 = ret[1] & 1;
    if (temp64 != ((ret[0] >> 63) & 0x01)) {
        if (temp64) {
            ret[0] = (0x01ull << 63);
            ret[1] = ~0ull;
        } else {
            ret[0] = (0x01ull << 63) - 1;
            ret[1] = 0x00;
        }
        set_DSPControl_overflow_flag(1, 16 + ac, env);
    }
}

static inline int32_t mipsdsp_mul_i16_i16(int16_t a, int16_t b,
                                          CPUMIPSState *env)
{
    int32_t temp;

    temp = (int32_t)a * (int32_t)b;

    if ((temp > (int)0x7FFF) || (temp < (int)0xFFFF8000)) {
        set_DSPControl_overflow_flag(1, 21, env);
    }
    temp &= 0x0000FFFF;

    return temp;
}

static inline int32_t mipsdsp_mul_u16_u16(int32_t a, int32_t b)
{
    return a * b;
}

static inline int32_t mipsdsp_mul_i32_i32(int32_t a, int32_t b)
{
    return a * b;
}

static inline int32_t mipsdsp_sat16_mul_i16_i16(int16_t a, int16_t b,
                                                CPUMIPSState *env)
{
    int32_t temp;

    temp = (int32_t)a * (int32_t)b;

    if (temp > (int)0x7FFF) {
        temp = 0x00007FFF;
        set_DSPControl_overflow_flag(1, 21, env);
    } else if (temp < (int)0xffff8000) {
        temp = 0xFFFF8000;
        set_DSPControl_overflow_flag(1, 21, env);
    }
    temp &= 0x0000FFFF;

    return temp;
}

static inline int32_t mipsdsp_mul_q15_q15_overflowflag21(uint16_t a, uint16_t b,
                                                         CPUMIPSState *env)
{
    int32_t temp;

    if ((a == 0x8000) && (b == 0x8000)) {
        temp = 0x7FFFFFFF;
        set_DSPControl_overflow_flag(1, 21, env);
    } else {
        temp = ((int32_t)(int16_t)a * (int32_t)(int16_t)b) << 1;
    }

    return temp;
}

/* right shift */
static inline uint8_t mipsdsp_rshift_u8(uint8_t a, target_ulong mov)
{
    return a >> mov;
}

static inline uint16_t mipsdsp_rshift_u16(uint16_t a, target_ulong mov)
{
    return a >> mov;
}

static inline int8_t mipsdsp_rashift8(int8_t a, target_ulong mov)
{
    return a >> mov;
}

static inline int16_t mipsdsp_rashift16(int16_t a, target_ulong mov)
{
    return a >> mov;
}

static inline int32_t mipsdsp_rashift32(int32_t a, target_ulong mov)
{
    return a >> mov;
}

static inline int16_t mipsdsp_rshift1_add_q16(int16_t a, int16_t b)
{
    int32_t temp;

    temp = (int32_t)a + (int32_t)b;

    return (temp >> 1) & 0xFFFF;
}

/* round right shift */
static inline int16_t mipsdsp_rrshift1_add_q16(int16_t a, int16_t b)
{
    int32_t temp;

    temp = (int32_t)a + (int32_t)b;
    temp += 1;

    return (temp >> 1) & 0xFFFF;
}

static inline int32_t mipsdsp_rshift1_add_q32(int32_t a, int32_t b)
{
    int64_t temp;

    temp = (int64_t)a + (int64_t)b;

    return (temp >> 1) & 0xFFFFFFFF;
}

static inline int32_t mipsdsp_rrshift1_add_q32(int32_t a, int32_t b)
{
    int64_t temp;

    temp = (int64_t)a + (int64_t)b;
    temp += 1;

    return (temp >> 1) & 0xFFFFFFFF;
}

static inline uint8_t mipsdsp_rshift1_add_u8(uint8_t a, uint8_t b)
{
    uint16_t temp;

    temp = (uint16_t)a + (uint16_t)b;

    return (temp >> 1) & 0x00FF;
}

static inline uint8_t mipsdsp_rrshift1_add_u8(uint8_t a, uint8_t b)
{
    uint16_t temp;

    temp = (uint16_t)a + (uint16_t)b + 1;

    return (temp >> 1) & 0x00FF;
}

static inline uint8_t mipsdsp_rshift1_sub_u8(uint8_t a, uint8_t b)
{
    uint16_t temp;

    temp = (uint16_t)a - (uint16_t)b;

    return (temp >> 1) & 0x00FF;
}

static inline uint8_t mipsdsp_rrshift1_sub_u8(uint8_t a, uint8_t b)
{
    uint16_t temp;

    temp = (uint16_t)a - (uint16_t)b + 1;

    return (temp >> 1) & 0x00FF;
}

static inline int64_t mipsdsp_rashift_short_acc(int32_t ac,
                                                int32_t shift,
                                                CPUMIPSState *env)
{
    int32_t sign, temp31;
    int64_t temp, acc;

    sign = (env->active_tc.HI[ac] >> 31) & 0x01;
    acc = ((int64_t)env->active_tc.HI[ac] << 32) |
          ((int64_t)env->active_tc.LO[ac] & 0xFFFFFFFF);
    if (shift == 0) {
        temp = acc;
    } else {
        if (sign == 0) {
            temp = (((int64_t)0x01 << (32 - shift + 1)) - 1) & (acc >> shift);
        } else {
            temp = ((((int64_t)0x01 << (shift + 1)) - 1) << (32 - shift)) |
                   (acc >> shift);
        }
    }

    temp31 = (temp >> 31) & 0x01;
    if (sign != temp31) {
        set_DSPControl_overflow_flag(1, 23, env);
    }

    return temp;
}

/*  128 bits long. p[0] is LO, p[1] is HI. */
static inline void mipsdsp_rndrashift_short_acc(int64_t *p,
                                                int32_t ac,
                                                int32_t shift,
                                                CPUMIPSState *env)
{
    int64_t acc;

    acc = ((int64_t)env->active_tc.HI[ac] << 32) |
          ((int64_t)env->active_tc.LO[ac] & 0xFFFFFFFF);
    if (shift == 0) {
        p[0] = acc << 1;
        p[1] = (acc >> 63) & 0x01;
    } else {
        p[0] = acc >> (shift - 1);
        p[1] = 0;
    }
}

/* 128 bits long. p[0] is LO, p[1] is HI */
static inline void mipsdsp_rashift_acc(uint64_t *p,
                                       uint32_t ac,
                                       uint32_t shift,
                                       CPUMIPSState *env)
{
    uint64_t tempB, tempA;

    tempB = env->active_tc.HI[ac];
    tempA = env->active_tc.LO[ac];
    shift = shift & 0x1F;

    if (shift == 0) {
        p[1] = tempB;
        p[0] = tempA;
    } else {
        p[0] = (tempB << (64 - shift)) | (tempA >> shift);
        p[1] = (int64_t)tempB >> shift;
    }
}

/* 128 bits long. p[0] is LO, p[1] is HI , p[2] is sign of HI.*/
static inline void mipsdsp_rndrashift_acc(uint64_t *p,
                                          uint32_t ac,
                                          uint32_t shift,
                                          CPUMIPSState *env)
{
    int64_t tempB, tempA;

    tempB = env->active_tc.HI[ac];
    tempA = env->active_tc.LO[ac];
    shift = shift & 0x3F;

    if (shift == 0) {
        p[2] = tempB >> 63;
        p[1] = (tempB << 1) | (tempA >> 63);
        p[0] = tempA << 1;
    } else {
        p[0] = (tempB << (65 - shift)) | (tempA >> (shift - 1));
        p[1] = (int64_t)tempB >> (shift - 1);
        if (tempB >= 0) {
            p[2] = 0x0;
        } else {
            p[2] = ~0ull;
        }
    }
}

static inline int32_t mipsdsp_mul_q15_q15(int32_t ac, uint16_t a, uint16_t b,
                                          CPUMIPSState *env)
{
    int32_t temp;

    if ((a == 0x8000) && (b == 0x8000)) {
        temp = 0x7FFFFFFF;
        set_DSPControl_overflow_flag(1, 16 + ac, env);
    } else {
        temp = ((uint32_t)a * (uint32_t)b) << 1;
    }

    return temp;
}

static inline int64_t mipsdsp_mul_q31_q31(int32_t ac, uint32_t a, uint32_t b,
                                          CPUMIPSState *env)
{
    uint64_t temp;

    if ((a == 0x80000000) && (b == 0x80000000)) {
        temp = (0x01ull << 63) - 1;
        set_DSPControl_overflow_flag(1, 16 + ac, env);
    } else {
        temp = ((uint64_t)a * (uint64_t)b) << 1;
    }

    return temp;
}

static inline uint16_t mipsdsp_mul_u8_u8(uint8_t a, uint8_t b)
{
    return (uint16_t)a * (uint16_t)b;
}

static inline uint16_t mipsdsp_mul_u8_u16(uint8_t a, uint16_t b,
                                          CPUMIPSState *env)
{
    uint32_t tempI;

    tempI = (uint32_t)a * (uint32_t)b;
    if (tempI > 0x0000FFFF) {
        tempI = 0x0000FFFF;
        set_DSPControl_overflow_flag(1, 21, env);
    }

    return tempI & 0x0000FFFF;
}

static inline uint64_t mipsdsp_mul_u32_u32(uint32_t a, uint32_t b)
{
    return (uint64_t)a * (uint64_t)b;
}

static inline int16_t mipsdsp_rndq15_mul_q15_q15(uint16_t a, uint16_t b,
                                                 CPUMIPSState *env)
{
    uint32_t temp;

    if ((a == 0x8000) && (b == 0x8000)) {
        temp = 0x7FFF0000;
        set_DSPControl_overflow_flag(1, 21, env);
    } else {
        temp = (a * b) << 1;
        temp = temp + 0x00008000;
    }

    return (temp & 0xFFFF0000) >> 16;
}

static inline int32_t mipsdsp_sat16_mul_q15_q15(uint16_t a, uint16_t b,
                                                CPUMIPSState *env)
{
    int32_t temp;

    if ((a == 0x8000) && (b == 0x8000)) {
        temp = 0x7FFF0000;
        set_DSPControl_overflow_flag(1, 21, env);
    } else {
        temp = ((uint32_t)a * (uint32_t)b);
        temp = temp << 1;
    }

    return (temp >> 16) & 0x0000FFFF;
}

static inline uint16_t mipsdsp_trunc16_sat16_round(int32_t a,
                                                   CPUMIPSState *env)
{
    int64_t temp;

    temp = (int32_t)a + 0x00008000;

    if (a > (int)0x7fff8000) {
        temp = 0x7FFFFFFF;
        set_DSPControl_overflow_flag(1, 22, env);
    }

    return (temp >> 16) & 0xFFFF;
}

static inline uint8_t mipsdsp_sat8_reduce_precision(uint16_t a,
                                                    CPUMIPSState *env)
{
    uint16_t mag;
    uint32_t sign;

    sign = (a >> 15) & 0x01;
    mag = a & 0x7FFF;

    if (sign == 0) {
        if (mag > 0x7F80) {
            set_DSPControl_overflow_flag(1, 22, env);
            return 0xFF;
        } else {
            return (mag >> 7) & 0xFFFF;
        }
    } else {
        set_DSPControl_overflow_flag(1, 22, env);
        return 0x00;
    }
}

static inline uint8_t mipsdsp_lshift8(uint8_t a, uint8_t s, CPUMIPSState *env)
{
    uint8_t sign;
    uint8_t discard;

    if (s == 0) {
        return a;
    } else {
        sign = (a >> 7) & 0x01;
        if (sign != 0) {
            discard = (((0x01 << (8 - s)) - 1) << s) |
                      ((a >> (6 - (s - 1))) & ((0x01 << s) - 1));
        } else {
            discard = a >> (6 - (s - 1));
        }

        if (discard != 0x00) {
            set_DSPControl_overflow_flag(1, 22, env);
        }
        return a << s;
    }
}

static inline uint16_t mipsdsp_lshift16(uint16_t a, uint8_t s,
                                        CPUMIPSState *env)
{
    uint8_t  sign;
    uint16_t discard;

    if (s == 0) {
        return a;
    } else {
        sign = (a >> 15) & 0x01;
        if (sign != 0) {
            discard = (((0x01 << (16 - s)) - 1) << s) |
                      ((a >> (14 - (s - 1))) & ((0x01 << s) - 1));
        } else {
            discard = a >> (14 - (s - 1));
        }

        if ((discard != 0x0000) && (discard != 0xFFFF)) {
            set_DSPControl_overflow_flag(1, 22, env);
        }
        return a << s;
    }
}


static inline uint32_t mipsdsp_lshift32(uint32_t a, uint8_t s,
                                        CPUMIPSState *env)
{
    uint32_t discard;

    if (s == 0) {
        return a;
    } else {
        discard = (int32_t)a >> (31 - (s - 1));

        if ((discard != 0x00000000) && (discard != 0xFFFFFFFF)) {
            set_DSPControl_overflow_flag(1, 22, env);
        }
        return a << s;
    }
}

static inline uint16_t mipsdsp_sat16_lshift(uint16_t a, uint8_t s,
                                            CPUMIPSState *env)
{
    uint8_t  sign;
    uint16_t discard;

    if (s == 0) {
        return a;
    } else {
        sign = (a >> 15) & 0x01;
        if (sign != 0) {
            discard = (((0x01 << (16 - s)) - 1) << s) |
                      ((a >> (14 - (s - 1))) & ((0x01 << s) - 1));
        } else {
            discard = a >> (14 - (s - 1));
        }

        if ((discard != 0x0000) && (discard != 0xFFFF)) {
            set_DSPControl_overflow_flag(1, 22, env);
            return (sign == 0) ? 0x7FFF : 0x8000;
        } else {
            return a << s;
        }
    }
}

static inline uint32_t mipsdsp_sat32_lshift(uint32_t a, uint8_t s,
                                            CPUMIPSState *env)
{
    uint8_t  sign;
    uint32_t discard;

    if (s == 0) {
        return a;
    } else {
        sign = (a >> 31) & 0x01;
        if (sign != 0) {
            discard = (((0x01 << (32 - s)) - 1) << s) |
                      ((a >> (30 - (s - 1))) & ((0x01 << s) - 1));
        } else {
            discard = a >> (30 - (s - 1));
        }

        if ((discard != 0x00000000) && (discard != 0xFFFFFFFF)) {
            set_DSPControl_overflow_flag(1, 22, env);
            return (sign == 0) ? 0x7FFFFFFF : 0x80000000;
        } else {
            return a << s;
        }
    }
}

static inline uint8_t mipsdsp_rnd8_rashift(uint8_t a, uint8_t s)
{
    uint32_t temp;

    if (s == 0) {
        temp = (uint32_t)a << 1;
    } else {
        temp = (int32_t)(int8_t)a >> (s - 1);
    }

    return (temp + 1) >> 1;
}

static inline uint16_t mipsdsp_rnd16_rashift(uint16_t a, uint8_t s)
{
    uint32_t temp;

    if (s == 0) {
        temp = (uint32_t)a << 1;
    } else {
        temp = (int32_t)(int16_t)a >> (s - 1);
    }

    return (temp + 1) >> 1;
}

static inline uint32_t mipsdsp_rnd32_rashift(uint32_t a, uint8_t s)
{
    int64_t temp;

    if (s == 0) {
        temp = (uint64_t)a << 1;
    } else {
        temp = (int64_t)(int32_t)a >> (s - 1);
    }
    temp += 1;

    return (temp >> 1) & 0xFFFFFFFFull;
}

static inline uint16_t mipsdsp_sub_i16(int16_t a, int16_t b, CPUMIPSState *env)
{
    int16_t  temp;

    temp = a - b;
    if (MIPSDSP_OVERFLOW(a, -b, temp, 0x8000)) {
        set_DSPControl_overflow_flag(1, 20, env);
    }

    return temp;
}

static inline uint16_t mipsdsp_sat16_sub(int16_t a, int16_t b,
                                         CPUMIPSState *env)
{
    int16_t  temp;

    temp = a - b;
    if (MIPSDSP_OVERFLOW(a, -b, temp, 0x8000)) {
        if (a > 0) {
            temp = 0x7FFF;
        } else {
            temp = 0x8000;
        }
        set_DSPControl_overflow_flag(1, 20, env);
    }

    return temp;
}

static inline uint32_t mipsdsp_sat32_sub(int32_t a, int32_t b,
                                         CPUMIPSState *env)
{
    int32_t  temp;

    temp = a - b;
    if (MIPSDSP_OVERFLOW(a, -b, temp, 0x80000000)) {
        if (a > 0) {
            temp = 0x7FFFFFFF;
        } else {
            temp = 0x80000000;
        }
        set_DSPControl_overflow_flag(1, 20, env);
    }

    return temp & 0xFFFFFFFFull;
}

static inline uint16_t mipsdsp_rshift1_sub_q16(int16_t a, int16_t b)
{
    int32_t  temp;

    temp = (int32_t)a - (int32_t)b;

    return (temp >> 1) & 0x0000FFFF;
}

static inline uint16_t mipsdsp_rrshift1_sub_q16(int16_t a, int16_t b)
{
    int32_t  temp;

    temp = (int32_t)a - (int32_t)b;
    temp += 1;

    return (temp >> 1) & 0x0000FFFF;
}

static inline uint32_t mipsdsp_rshift1_sub_q32(int32_t a, int32_t b)
{
    int64_t  temp;

    temp = (int64_t)a - (int64_t)b;

    return (temp >> 1) & 0xFFFFFFFFull;
}

static inline uint32_t mipsdsp_rrshift1_sub_q32(int32_t a, int32_t b)
{
    int64_t  temp;

    temp = (int64_t)a - (int64_t)b;
    temp += 1;

    return (temp >> 1) & 0xFFFFFFFFull;
}

static inline uint16_t mipsdsp_sub_u16_u16(uint16_t a, uint16_t b,
                                           CPUMIPSState *env)
{
    uint8_t  temp16;
    uint32_t temp;

    temp = (uint32_t)a - (uint32_t)b;
    temp16 = (temp >> 16) & 0x01;
    if (temp16 == 1) {
        set_DSPControl_overflow_flag(1, 20, env);
    }
    return temp & 0x0000FFFF;
}

static inline uint16_t mipsdsp_satu16_sub_u16_u16(uint16_t a, uint16_t b,
                                                  CPUMIPSState *env)
{
    uint8_t  temp16;
    uint32_t temp;

    temp   = (uint32_t)a - (uint32_t)b;
    temp16 = (temp >> 16) & 0x01;

    if (temp16 == 1) {
        temp = 0x0000;
        set_DSPControl_overflow_flag(1, 20, env);
    }

    return temp & 0x0000FFFF;
}

static inline uint8_t mipsdsp_sub_u8(uint8_t a, uint8_t b, CPUMIPSState *env)
{
    uint8_t  temp8;
    uint16_t temp;

    temp = (uint16_t)a - (uint16_t)b;
    temp8 = (temp >> 8) & 0x01;
    if (temp8 == 1) {
        set_DSPControl_overflow_flag(1, 20, env);
    }

    return temp & 0x00FF;
}

static inline uint8_t mipsdsp_satu8_sub(uint8_t a, uint8_t b, CPUMIPSState *env)
{
    uint8_t  temp8;
    uint16_t temp;

    temp = (uint16_t)a - (uint16_t)b;
    temp8 = (temp >> 8) & 0x01;
    if (temp8 == 1) {
        temp = 0x00;
        set_DSPControl_overflow_flag(1, 20, env);
    }

    return temp & 0x00FF;
}

static inline uint32_t mipsdsp_sub32(int32_t a, int32_t b, CPUMIPSState *env)
{
    int32_t temp;

    temp = a - b;
    if (MIPSDSP_OVERFLOW(a, -b, temp, 0x80000000)) {
        set_DSPControl_overflow_flag(1, 20, env);
    }

    return temp;
}

static inline int32_t mipsdsp_add_i32(int32_t a, int32_t b, CPUMIPSState *env)
{
    int32_t temp;

    temp = a + b;

    if (MIPSDSP_OVERFLOW(a, b, temp, 0x80000000)) {
        set_DSPControl_overflow_flag(1, 20, env);
    }

    return temp;
}

static inline int32_t mipsdsp_cmp_eq(int32_t a, int32_t b)
{
    return a == b;
}

static inline int32_t mipsdsp_cmp_le(int32_t a, int32_t b)
{
    return a <= b;
}

static inline int32_t mipsdsp_cmp_lt(int32_t a, int32_t b)
{
    return a < b;
}

static inline int32_t mipsdsp_cmpu_eq(uint32_t a, uint32_t b)
{
    return a == b;
}

static inline int32_t mipsdsp_cmpu_le(uint32_t a, uint32_t b)
{
    return a <= b;
}

static inline int32_t mipsdsp_cmpu_lt(uint32_t a, uint32_t b)
{
    return a < b;
}
/*** MIPS DSP internal functions end ***/

#define MIPSDSP_LHI 0xFFFFFFFF00000000ull
#define MIPSDSP_LLO 0x00000000FFFFFFFFull
#define MIPSDSP_HI  0xFFFF0000
#define MIPSDSP_LO  0x0000FFFF
#define MIPSDSP_Q3  0xFF000000
#define MIPSDSP_Q2  0x00FF0000
#define MIPSDSP_Q1  0x0000FF00
#define MIPSDSP_Q0  0x000000FF

#define MIPSDSP_SPLIT32_8(num, a, b, c, d)  \
    do {                                    \
        a = (num >> 24) & MIPSDSP_Q0;       \
        b = (num >> 16) & MIPSDSP_Q0;       \
        c = (num >> 8) & MIPSDSP_Q0;        \
        d = num & MIPSDSP_Q0;               \
    } while (0)

#define MIPSDSP_SPLIT32_16(num, a, b)       \
    do {                                    \
        a = (num >> 16) & MIPSDSP_LO;       \
        b = num & MIPSDSP_LO;               \
    } while (0)

#define MIPSDSP_RETURN32(a)             ((target_long)(int32_t)a)
#define MIPSDSP_RETURN32_8(a, b, c, d)  ((target_long)(int32_t) \
                                         (((uint32_t)a << 24) | \
                                         (((uint32_t)b << 16) | \
                                         (((uint32_t)c << 8) |  \
                                          ((uint32_t)d & 0xFF)))))
#define MIPSDSP_RETURN32_16(a, b)       ((target_long)(int32_t) \
                                         (((uint32_t)a << 16) | \
                                          ((uint32_t)b & 0xFFFF)))

#ifdef TARGET_MIPS64
#define MIPSDSP_SPLIT64_16(num, a, b, c, d)  \
    do {                                     \
        a = (num >> 48) & MIPSDSP_LO;        \
        b = (num >> 32) & MIPSDSP_LO;        \
        c = (num >> 16) & MIPSDSP_LO;        \
        d = num & MIPSDSP_LO;                \
    } while (0)

#define MIPSDSP_SPLIT64_32(num, a, b)       \
    do {                                    \
        a = (num >> 32) & MIPSDSP_LLO;      \
        b = num & MIPSDSP_LLO;              \
    } while (0)

#define MIPSDSP_RETURN64_16(a, b, c, d) (((uint64_t)a << 48) | \
                                         ((uint64_t)b << 32) | \
                                         ((uint64_t)c << 16) | \
                                         (uint64_t)d)
#define MIPSDSP_RETURN64_32(a, b)       (((uint64_t)a << 32) | (uint64_t)b)
#endif

/** DSP Arithmetic Sub-class insns **/
#define ARITH_PH(name, func)                                      \
target_ulong helper_##name##_ph(target_ulong rs, target_ulong rt) \
{                                                                 \
    uint16_t  rsh, rsl, rth, rtl, temph, templ;                   \
                                                                  \
    MIPSDSP_SPLIT32_16(rs, rsh, rsl);                             \
    MIPSDSP_SPLIT32_16(rt, rth, rtl);                             \
                                                                  \
    temph = mipsdsp_##func(rsh, rth);                             \
    templ = mipsdsp_##func(rsl, rtl);                             \
                                                                  \
    return MIPSDSP_RETURN32_16(temph, templ);                     \
}

#define ARITH_PH_ENV(name, func)                                  \
target_ulong helper_##name##_ph(target_ulong rs, target_ulong rt, \
                                CPUMIPSState *env)                \
{                                                                 \
    uint16_t  rsh, rsl, rth, rtl, temph, templ;                   \
                                                                  \
    MIPSDSP_SPLIT32_16(rs, rsh, rsl);                             \
    MIPSDSP_SPLIT32_16(rt, rth, rtl);                             \
                                                                  \
    temph = mipsdsp_##func(rsh, rth, env);                        \
    templ = mipsdsp_##func(rsl, rtl, env);                        \
                                                                  \
    return MIPSDSP_RETURN32_16(temph, templ);                     \
}


ARITH_PH_ENV(addq, add_i16);
ARITH_PH_ENV(addq_s, sat_add_i16);
ARITH_PH_ENV(addu, add_u16);
ARITH_PH_ENV(addu_s, sat_add_u16);

ARITH_PH(addqh, rshift1_add_q16);
ARITH_PH(addqh_r, rrshift1_add_q16);

ARITH_PH_ENV(subq, sub_i16);
ARITH_PH_ENV(subq_s, sat16_sub);
ARITH_PH_ENV(subu, sub_u16_u16);
ARITH_PH_ENV(subu_s, satu16_sub_u16_u16);

ARITH_PH(subqh, rshift1_sub_q16);
ARITH_PH(subqh_r, rrshift1_sub_q16);

#undef ARITH_PH
#undef ARITH_PH_ENV

#ifdef TARGET_MIPS64
#define ARITH_QH_ENV(name, func) \
target_ulong helper_##name##_qh(target_ulong rs, target_ulong rt, \
                                CPUMIPSState *env)           \
{                                                            \
    uint16_t rs3, rs2, rs1, rs0;                             \
    uint16_t rt3, rt2, rt1, rt0;                             \
    uint16_t tempD, tempC, tempB, tempA;                     \
                                                             \
    MIPSDSP_SPLIT64_16(rs, rs3, rs2, rs1, rs0);              \
    MIPSDSP_SPLIT64_16(rt, rt3, rt2, rt1, rt0);              \
                                                             \
    tempD = mipsdsp_##func(rs3, rt3, env);                   \
    tempC = mipsdsp_##func(rs2, rt2, env);                   \
    tempB = mipsdsp_##func(rs1, rt1, env);                   \
    tempA = mipsdsp_##func(rs0, rt0, env);                   \
                                                             \
    return MIPSDSP_RETURN64_16(tempD, tempC, tempB, tempA);  \
}

ARITH_QH_ENV(addq, add_i16);
ARITH_QH_ENV(addq_s, sat_add_i16);
ARITH_QH_ENV(addu, add_u16);
ARITH_QH_ENV(addu_s, sat_add_u16);

ARITH_QH_ENV(subq, sub_i16);
ARITH_QH_ENV(subq_s, sat16_sub);
ARITH_QH_ENV(subu, sub_u16_u16);
ARITH_QH_ENV(subu_s, satu16_sub_u16_u16);

#undef ARITH_QH_ENV

#endif

#define ARITH_W(name, func) \
target_ulong helper_##name##_w(target_ulong rs, target_ulong rt) \
{                                                                \
    uint32_t rd;                                                 \
    rd = mipsdsp_##func(rs, rt);                                 \
    return MIPSDSP_RETURN32(rd);                                 \
}

#define ARITH_W_ENV(name, func) \
target_ulong helper_##name##_w(target_ulong rs, target_ulong rt, \
                               CPUMIPSState *env)                \
{                                                                \
    uint32_t rd;                                                 \
    rd = mipsdsp_##func(rs, rt, env);                            \
    return MIPSDSP_RETURN32(rd);                                 \
}

ARITH_W_ENV(addq_s, sat_add_i32);

ARITH_W(addqh, rshift1_add_q32);
ARITH_W(addqh_r, rrshift1_add_q32);

ARITH_W_ENV(subq_s, sat32_sub);

ARITH_W(subqh, rshift1_sub_q32);
ARITH_W(subqh_r, rrshift1_sub_q32);

#undef ARITH_W
#undef ARITH_W_ENV

target_ulong helper_absq_s_w(target_ulong rt, CPUMIPSState *env)
{
    uint32_t rd;

    rd = mipsdsp_sat_abs32(rt, env);

    return (target_ulong)rd;
}


#if defined(TARGET_MIPS64)

#define ARITH_PW_ENV(name, func) \
target_ulong helper_##name##_pw(target_ulong rs, target_ulong rt, \
                                CPUMIPSState *env)                \
{                                                                 \
    uint32_t rs1, rs0;                                            \
    uint32_t rt1, rt0;                                            \
    uint32_t tempB, tempA;                                        \
                                                                  \
    MIPSDSP_SPLIT64_32(rs, rs1, rs0);                             \
    MIPSDSP_SPLIT64_32(rt, rt1, rt0);                             \
                                                                  \
    tempB = mipsdsp_##func(rs1, rt1, env);                        \
    tempA = mipsdsp_##func(rs0, rt0, env);                        \
                                                                  \
    return MIPSDSP_RETURN64_32(tempB, tempA);                     \
}

ARITH_PW_ENV(addq, add_i32);
ARITH_PW_ENV(addq_s, sat_add_i32);
ARITH_PW_ENV(subq, sub32);
ARITH_PW_ENV(subq_s, sat32_sub);

#undef ARITH_PW_ENV

#endif

#define ARITH_QB(name, func) \
target_ulong helper_##name##_qb(target_ulong rs, target_ulong rt) \
{                                                                 \
    uint8_t  rs0, rs1, rs2, rs3;                                  \
    uint8_t  rt0, rt1, rt2, rt3;                                  \
    uint8_t  temp0, temp1, temp2, temp3;                          \
                                                                  \
    MIPSDSP_SPLIT32_8(rs, rs3, rs2, rs1, rs0);                    \
    MIPSDSP_SPLIT32_8(rt, rt3, rt2, rt1, rt0);                    \
                                                                  \
    temp0 = mipsdsp_##func(rs0, rt0);                             \
    temp1 = mipsdsp_##func(rs1, rt1);                             \
    temp2 = mipsdsp_##func(rs2, rt2);                             \
    temp3 = mipsdsp_##func(rs3, rt3);                             \
                                                                  \
    return MIPSDSP_RETURN32_8(temp3, temp2, temp1, temp0);        \
}

#define ARITH_QB_ENV(name, func) \
target_ulong helper_##name##_qb(target_ulong rs, target_ulong rt, \
                                CPUMIPSState *env)          \
{                                                           \
    uint8_t  rs0, rs1, rs2, rs3;                            \
    uint8_t  rt0, rt1, rt2, rt3;                            \
    uint8_t  temp0, temp1, temp2, temp3;                    \
                                                            \
    MIPSDSP_SPLIT32_8(rs, rs3, rs2, rs1, rs0);              \
    MIPSDSP_SPLIT32_8(rt, rt3, rt2, rt1, rt0);              \
                                                            \
    temp0 = mipsdsp_##func(rs0, rt0, env);                  \
    temp1 = mipsdsp_##func(rs1, rt1, env);                  \
    temp2 = mipsdsp_##func(rs2, rt2, env);                  \
    temp3 = mipsdsp_##func(rs3, rt3, env);                  \
                                                            \
    return MIPSDSP_RETURN32_8(temp3, temp2, temp1, temp0);  \
}

ARITH_QB(adduh, rshift1_add_u8);
ARITH_QB(adduh_r, rrshift1_add_u8);

ARITH_QB_ENV(addu, add_u8);
ARITH_QB_ENV(addu_s, sat_add_u8);

#undef ADDU_QB
#undef ADDU_QB_ENV

#if defined(TARGET_MIPS64)
#define ARITH_OB(name, func) \
target_ulong helper_##name##_ob(target_ulong rs, target_ulong rt) \
{                                                                 \
    int i;                                                        \
    uint8_t rs_t[8], rt_t[8];                                     \
    uint8_t temp[8];                                              \
    uint64_t result;                                              \
                                                                  \
    result = 0;                                                   \
                                                                  \
    for (i = 0; i < 8; i++) {                                     \
        rs_t[i] = (rs >> (8 * i)) & MIPSDSP_Q0;                   \
        rt_t[i] = (rt >> (8 * i)) & MIPSDSP_Q0;                   \
        temp[i] = mipsdsp_##func(rs_t[i], rt_t[i]);               \
        result |= (uint64_t)temp[i] << (8 * i);                   \
    }                                                             \
                                                                  \
    return result;                                                \
}

#define ARITH_OB_ENV(name, func) \
target_ulong helper_##name##_ob(target_ulong rs, target_ulong rt, \
                                CPUMIPSState *env)                \
{                                                                 \
    int i;                                                        \
    uint8_t rs_t[8], rt_t[8];                                     \
    uint8_t temp[8];                                              \
    uint64_t result;                                              \
                                                                  \
    result = 0;                                                   \
                                                                  \
    for (i = 0; i < 8; i++) {                                     \
        rs_t[i] = (rs >> (8 * i)) & MIPSDSP_Q0;                   \
        rt_t[i] = (rt >> (8 * i)) & MIPSDSP_Q0;                   \
        temp[i] = mipsdsp_##func(rs_t[i], rt_t[i], env);          \
        result |= (uint64_t)temp[i] << (8 * i);                   \
    }                                                             \
                                                                  \
    return result;                                                \
}

ARITH_OB_ENV(addu, add_u8);
ARITH_OB_ENV(addu_s, sat_add_u8);

ARITH_OB(adduh, rshift1_add_u8);
ARITH_OB(adduh_r, rrshift1_add_u8);

ARITH_OB_ENV(subu, sub_u8);
ARITH_OB_ENV(subu_s, satu8_sub);

ARITH_OB(subuh, rshift1_sub_u8);
ARITH_OB(subuh_r, rrshift1_sub_u8);

#undef ARITH_OB
#undef ARITH_OB_ENV

#endif

#define SUBU_QB(name, func) \
target_ulong helper_##name##_qb(target_ulong rs,               \
                                target_ulong rt,               \
                                CPUMIPSState *env)             \
{                                                              \
    uint8_t rs3, rs2, rs1, rs0;                                \
    uint8_t rt3, rt2, rt1, rt0;                                \
    uint8_t tempD, tempC, tempB, tempA;                        \
                                                               \
    MIPSDSP_SPLIT32_8(rs, rs3, rs2, rs1, rs0);                 \
    MIPSDSP_SPLIT32_8(rt, rt3, rt2, rt1, rt0);                 \
                                                               \
    tempD = mipsdsp_##func(rs3, rt3, env);                     \
    tempC = mipsdsp_##func(rs2, rt2, env);                     \
    tempB = mipsdsp_##func(rs1, rt1, env);                     \
    tempA = mipsdsp_##func(rs0, rt0, env);                     \
                                                               \
    return MIPSDSP_RETURN32_8(tempD, tempC, tempB, tempA);     \
}

SUBU_QB(subu, sub_u8);
SUBU_QB(subu_s, satu8_sub);

#undef SUBU_QB

#define SUBUH_QB(name, var) \
target_ulong helper_##name##_qb(target_ulong rs, target_ulong rt) \
{                                                                 \
    uint8_t rs3, rs2, rs1, rs0;                                   \
    uint8_t rt3, rt2, rt1, rt0;                                   \
    uint8_t tempD, tempC, tempB, tempA;                           \
                                                                  \
    MIPSDSP_SPLIT32_8(rs, rs3, rs2, rs1, rs0);                    \
    MIPSDSP_SPLIT32_8(rt, rt3, rt2, rt1, rt0);                    \
                                                                  \
    tempD = ((uint16_t)rs3 - (uint16_t)rt3 + var) >> 1;           \
    tempC = ((uint16_t)rs2 - (uint16_t)rt2 + var) >> 1;           \
    tempB = ((uint16_t)rs1 - (uint16_t)rt1 + var) >> 1;           \
    tempA = ((uint16_t)rs0 - (uint16_t)rt0 + var) >> 1;           \
                                                                  \
    return ((uint32_t)tempD << 24) | ((uint32_t)tempC << 16) |    \
        ((uint32_t)tempB << 8) | ((uint32_t)tempA);               \
}

SUBUH_QB(subuh, 0);
SUBUH_QB(subuh_r, 1);

#undef SUBUH_QB

target_ulong helper_addsc(target_ulong rs, target_ulong rt, CPUMIPSState *env)
{
    uint64_t temp, tempRs, tempRt;
    int32_t flag;

    tempRs = (uint64_t)rs & MIPSDSP_LLO;
    tempRt = (uint64_t)rt & MIPSDSP_LLO;

    temp = tempRs + tempRt;
    flag = (temp & 0x0100000000ull) >> 32;
    set_DSPControl_carryflag(flag, env);

    return (target_long)(int32_t)(temp & MIPSDSP_LLO);
}

target_ulong helper_addwc(target_ulong rs, target_ulong rt, CPUMIPSState *env)
{
    uint32_t rd;
    int32_t temp32, temp31;
    int64_t tempL;

    tempL = (int64_t)(int32_t)rs + (int64_t)(int32_t)rt +
        get_DSPControl_carryflag(env);
    temp31 = (tempL >> 31) & 0x01;
    temp32 = (tempL >> 32) & 0x01;

    if (temp31 != temp32) {
        set_DSPControl_overflow_flag(1, 20, env);
    }

    rd = tempL & MIPSDSP_LLO;

    return (target_long)(int32_t)rd;
}

target_ulong helper_modsub(target_ulong rs, target_ulong rt)
{
    int32_t decr;
    uint16_t lastindex;
    target_ulong rd;

    decr = rt & MIPSDSP_Q0;
    lastindex = (rt >> 8) & MIPSDSP_LO;

    if ((rs & MIPSDSP_LLO) == 0x00000000) {
        rd = (target_ulong)lastindex;
    } else {
        rd = rs - decr;
    }

    return rd;
}

target_ulong helper_raddu_w_qb(target_ulong rs)
{
    uint8_t  rs3, rs2, rs1, rs0;
    uint16_t temp;

    MIPSDSP_SPLIT32_8(rs, rs3, rs2, rs1, rs0);

    temp = (uint16_t)rs3 + (uint16_t)rs2 + (uint16_t)rs1 + (uint16_t)rs0;

    return (target_ulong)temp;
}

#if defined(TARGET_MIPS64)
target_ulong helper_raddu_l_ob(target_ulong rs)
{
    int i;
    uint16_t rs_t[8];
    uint64_t temp;

    temp = 0;

    for (i = 0; i < 8; i++) {
        rs_t[i] = (rs >> (8 * i)) & MIPSDSP_Q0;
        temp += (uint64_t)rs_t[i];
    }

    return temp;
}
#endif

target_ulong helper_absq_s_qb(target_ulong rt, CPUMIPSState *env)
{
    uint8_t tempD, tempC, tempB, tempA;

    MIPSDSP_SPLIT32_8(rt, tempD, tempC, tempB, tempA);

    tempD = mipsdsp_sat_abs8(tempD, env);
    tempC = mipsdsp_sat_abs8(tempC, env);
    tempB = mipsdsp_sat_abs8(tempB, env);
    tempA = mipsdsp_sat_abs8(tempA, env);

    return MIPSDSP_RETURN32_8(tempD, tempC, tempB, tempA);
}

target_ulong helper_absq_s_ph(target_ulong rt, CPUMIPSState *env)
{
    uint16_t tempB, tempA;

    MIPSDSP_SPLIT32_16(rt, tempB, tempA);

    tempB = mipsdsp_sat_abs16 (tempB, env);
    tempA = mipsdsp_sat_abs16 (tempA, env);

    return MIPSDSP_RETURN32_16(tempB, tempA);
}

#if defined(TARGET_MIPS64)
target_ulong helper_absq_s_ob(target_ulong rt, CPUMIPSState *env)
{
    int i;
    int8_t temp[8];
    uint64_t result;

    for (i = 0; i < 8; i++) {
        temp[i] = (rt >> (8 * i)) & MIPSDSP_Q0;
        temp[i] = mipsdsp_sat_abs8(temp[i], env);
    }

    for (i = 0; i < 8; i++) {
        result = (uint64_t)(uint8_t)temp[i] << (8 * i);
    }

    return result;
}

target_ulong helper_absq_s_qh(target_ulong rt, CPUMIPSState *env)
{
    int16_t tempD, tempC, tempB, tempA;

    MIPSDSP_SPLIT64_16(rt, tempD, tempC, tempB, tempA);

    tempD = mipsdsp_sat_abs16(tempD, env);
    tempC = mipsdsp_sat_abs16(tempC, env);
    tempB = mipsdsp_sat_abs16(tempB, env);
    tempA = mipsdsp_sat_abs16(tempA, env);

    return MIPSDSP_RETURN64_16(tempD, tempC, tempB, tempA);
}

target_ulong helper_absq_s_pw(target_ulong rt, CPUMIPSState *env)
{
    int32_t tempB, tempA;

    MIPSDSP_SPLIT64_32(rt, tempB, tempA);

    tempB = mipsdsp_sat_abs32(tempB, env);
    tempA = mipsdsp_sat_abs32(tempA, env);

    return MIPSDSP_RETURN64_32(tempB, tempA);
}
#endif

#define PRECR_QB_PH(name, a, b)\
target_ulong helper_##name##_qb_ph(target_ulong rs, target_ulong rt) \
{                                                                    \
    uint8_t tempD, tempC, tempB, tempA;                              \
                                                                     \
    tempD = (rs >> a) & MIPSDSP_Q0;                                  \
    tempC = (rs >> b) & MIPSDSP_Q0;                                  \
    tempB = (rt >> a) & MIPSDSP_Q0;                                  \
    tempA = (rt >> b) & MIPSDSP_Q0;                                  \
                                                                     \
    return MIPSDSP_RETURN32_8(tempD, tempC, tempB, tempA);           \
}

PRECR_QB_PH(precr, 16, 0);
PRECR_QB_PH(precrq, 24, 8);

#undef PRECR_QB_OH

target_ulong helper_precr_sra_ph_w(uint32_t sa, target_ulong rs,
                                   target_ulong rt)
{
    uint16_t tempB, tempA;

    tempB = ((int32_t)rt >> sa) & MIPSDSP_LO;
    tempA = ((int32_t)rs >> sa) & MIPSDSP_LO;

    return MIPSDSP_RETURN32_16(tempB, tempA);
}

target_ulong helper_precr_sra_r_ph_w(uint32_t sa,
                                     target_ulong rs, target_ulong rt)
{
    uint64_t tempB, tempA;

    /* If sa = 0, then (sa - 1) = -1 will case shift error, so we need else. */
    if (sa == 0) {
        tempB = (rt & MIPSDSP_LO) << 1;
        tempA = (rs & MIPSDSP_LO) << 1;
    } else {
        tempB = ((int32_t)rt >> (sa - 1)) + 1;
        tempA = ((int32_t)rs >> (sa - 1)) + 1;
    }
    rt = (((tempB >> 1) & MIPSDSP_LO) << 16) | ((tempA >> 1) & MIPSDSP_LO);

    return (target_long)(int32_t)rt;
}

target_ulong helper_precrq_ph_w(target_ulong rs, target_ulong rt)
{
    uint16_t tempB, tempA;

    tempB = (rs & MIPSDSP_HI) >> 16;
    tempA = (rt & MIPSDSP_HI) >> 16;

    return MIPSDSP_RETURN32_16(tempB, tempA);
}

target_ulong helper_precrq_rs_ph_w(target_ulong rs, target_ulong rt,
                                   CPUMIPSState *env)
{
    uint16_t tempB, tempA;

    tempB = mipsdsp_trunc16_sat16_round(rs, env);
    tempA = mipsdsp_trunc16_sat16_round(rt, env);

    return MIPSDSP_RETURN32_16(tempB, tempA);
}

#if defined(TARGET_MIPS64)
target_ulong helper_precr_ob_qh(target_ulong rs, target_ulong rt)
{
    uint8_t rs6, rs4, rs2, rs0;
    uint8_t rt6, rt4, rt2, rt0;
    uint64_t temp;

    rs6 = (rs >> 48) & MIPSDSP_Q0;
    rs4 = (rs >> 32) & MIPSDSP_Q0;
    rs2 = (rs >> 16) & MIPSDSP_Q0;
    rs0 = rs & MIPSDSP_Q0;
    rt6 = (rt >> 48) & MIPSDSP_Q0;
    rt4 = (rt >> 32) & MIPSDSP_Q0;
    rt2 = (rt >> 16) & MIPSDSP_Q0;
    rt0 = rt & MIPSDSP_Q0;

    temp = ((uint64_t)rs6 << 56) | ((uint64_t)rs4 << 48) |
           ((uint64_t)rs2 << 40) | ((uint64_t)rs0 << 32) |
           ((uint64_t)rt6 << 24) | ((uint64_t)rt4 << 16) |
           ((uint64_t)rt2 << 8) | (uint64_t)rt0;

    return temp;
}

#define PRECR_QH_PW(name, var) \
target_ulong helper_precr_##name##_qh_pw(target_ulong rs, target_ulong rt, \
                                    uint32_t sa)                      \
{                                                                     \
    uint16_t rs3, rs2, rs1, rs0;                                      \
    uint16_t rt3, rt2, rt1, rt0;                                      \
    uint16_t tempD, tempC, tempB, tempA;                              \
                                                                      \
    MIPSDSP_SPLIT64_16(rs, rs3, rs2, rs1, rs0);                       \
    MIPSDSP_SPLIT64_16(rt, rt3, rt2, rt1, rt0);                       \
                                                                      \
    /* When sa = 0, we use rt2, rt0, rs2, rs0;                        \
     * when sa != 0, we use rt3, rt1, rs3, rs1. */                    \
    if (sa == 0) {                                                    \
        tempD = rt2 << var;                                           \
        tempC = rt0 << var;                                           \
        tempB = rs2 << var;                                           \
        tempA = rs0 << var;                                           \
    } else {                                                          \
        tempD = (((int16_t)rt3 >> sa) + var) >> var;                  \
        tempC = (((int16_t)rt1 >> sa) + var) >> var;                  \
        tempB = (((int16_t)rs3 >> sa) + var) >> var;                  \
        tempA = (((int16_t)rs1 >> sa) + var) >> var;                  \
    }                                                                 \
                                                                      \
    return MIPSDSP_RETURN64_16(tempD, tempC, tempB, tempA);           \
}

PRECR_QH_PW(sra, 0);
PRECR_QH_PW(sra_r, 1);

#undef PRECR_QH_PW

target_ulong helper_precrq_ob_qh(target_ulong rs, target_ulong rt)
{
    uint8_t rs6, rs4, rs2, rs0;
    uint8_t rt6, rt4, rt2, rt0;
    uint64_t temp;

    rs6 = (rs >> 56) & MIPSDSP_Q0;
    rs4 = (rs >> 40) & MIPSDSP_Q0;
    rs2 = (rs >> 24) & MIPSDSP_Q0;
    rs0 = (rs >> 8) & MIPSDSP_Q0;
    rt6 = (rt >> 56) & MIPSDSP_Q0;
    rt4 = (rt >> 40) & MIPSDSP_Q0;
    rt2 = (rt >> 24) & MIPSDSP_Q0;
    rt0 = (rt >> 8) & MIPSDSP_Q0;

    temp = ((uint64_t)rs6 << 56) | ((uint64_t)rs4 << 48) |
           ((uint64_t)rs2 << 40) | ((uint64_t)rs0 << 32) |
           ((uint64_t)rt6 << 24) | ((uint64_t)rt4 << 16) |
           ((uint64_t)rt2 << 8) | (uint64_t)rt0;

    return temp;
}

target_ulong helper_precrq_qh_pw(target_ulong rs, target_ulong rt)
{
    uint16_t tempD, tempC, tempB, tempA;

    tempD = (rs >> 48) & MIPSDSP_LO;
    tempC = (rs >> 16) & MIPSDSP_LO;
    tempB = (rt >> 48) & MIPSDSP_LO;
    tempA = (rt >> 16) & MIPSDSP_LO;

    return MIPSDSP_RETURN64_16(tempD, tempC, tempB, tempA);
}

target_ulong helper_precrq_rs_qh_pw(target_ulong rs, target_ulong rt,
                                    CPUMIPSState *env)
{
    uint32_t rs2, rs0;
    uint32_t rt2, rt0;
    uint16_t tempD, tempC, tempB, tempA;

    rs2 = (rs >> 32) & MIPSDSP_LLO;
    rs0 = rs & MIPSDSP_LLO;
    rt2 = (rt >> 32) & MIPSDSP_LLO;
    rt0 = rt & MIPSDSP_LLO;

    tempD = mipsdsp_trunc16_sat16_round(rs2, env);
    tempC = mipsdsp_trunc16_sat16_round(rs0, env);
    tempB = mipsdsp_trunc16_sat16_round(rt2, env);
    tempA = mipsdsp_trunc16_sat16_round(rt0, env);

    return MIPSDSP_RETURN64_16(tempD, tempC, tempB, tempA);
}

target_ulong helper_precrq_pw_l(target_ulong rs, target_ulong rt)
{
    uint32_t tempB, tempA;

    tempB = (rs >> 32) & MIPSDSP_LLO;
    tempA = (rt >> 32) & MIPSDSP_LLO;

    return MIPSDSP_RETURN64_32(tempB, tempA);
}
#endif

target_ulong helper_precrqu_s_qb_ph(target_ulong rs, target_ulong rt,
                                    CPUMIPSState *env)
{
    uint8_t  tempD, tempC, tempB, tempA;
    uint16_t rsh, rsl, rth, rtl;

    rsh = (rs & MIPSDSP_HI) >> 16;
    rsl =  rs & MIPSDSP_LO;
    rth = (rt & MIPSDSP_HI) >> 16;
    rtl =  rt & MIPSDSP_LO;

    tempD = mipsdsp_sat8_reduce_precision(rsh, env);
    tempC = mipsdsp_sat8_reduce_precision(rsl, env);
    tempB = mipsdsp_sat8_reduce_precision(rth, env);
    tempA = mipsdsp_sat8_reduce_precision(rtl, env);

    return MIPSDSP_RETURN32_8(tempD, tempC, tempB, tempA);
}

#if defined(TARGET_MIPS64)
target_ulong helper_precrqu_s_ob_qh(target_ulong rs, target_ulong rt,
                                    CPUMIPSState *env)
{
    int i;
    uint16_t rs3, rs2, rs1, rs0;
    uint16_t rt3, rt2, rt1, rt0;
    uint8_t temp[8];
    uint64_t result;

    result = 0;

    MIPSDSP_SPLIT64_16(rs, rs3, rs2, rs1, rs0);
    MIPSDSP_SPLIT64_16(rt, rt3, rt2, rt1, rt0);

    temp[7] = mipsdsp_sat8_reduce_precision(rs3, env);
    temp[6] = mipsdsp_sat8_reduce_precision(rs2, env);
    temp[5] = mipsdsp_sat8_reduce_precision(rs1, env);
    temp[4] = mipsdsp_sat8_reduce_precision(rs0, env);
    temp[3] = mipsdsp_sat8_reduce_precision(rt3, env);
    temp[2] = mipsdsp_sat8_reduce_precision(rt2, env);
    temp[1] = mipsdsp_sat8_reduce_precision(rt1, env);
    temp[0] = mipsdsp_sat8_reduce_precision(rt0, env);

    for (i = 0; i < 8; i++) {
        result |= (uint64_t)temp[i] << (8 * i);
    }

    return result;
}

#define PRECEQ_PW(name, a, b) \
target_ulong helper_preceq_pw_##name(target_ulong rt) \
{                                                       \
    uint16_t tempB, tempA;                              \
    uint32_t tempBI, tempAI;                            \
                                                        \
    tempB = (rt >> a) & MIPSDSP_LO;                     \
    tempA = (rt >> b) & MIPSDSP_LO;                     \
                                                        \
    tempBI = (uint32_t)tempB << 16;                     \
    tempAI = (uint32_t)tempA << 16;                     \
                                                        \
    return MIPSDSP_RETURN64_32(tempBI, tempAI);         \
}

PRECEQ_PW(qhl, 48, 32);
PRECEQ_PW(qhr, 16, 0);
PRECEQ_PW(qhla, 48, 16);
PRECEQ_PW(qhra, 32, 0);

#undef PRECEQ_PW

#endif

#define PRECEQU_PH(name, a, b) \
target_ulong helper_precequ_ph_##name(target_ulong rt) \
{                                                        \
    uint16_t tempB, tempA;                               \
                                                         \
    tempB = (rt >> a) & MIPSDSP_Q0;                      \
    tempA = (rt >> b) & MIPSDSP_Q0;                      \
                                                         \
    tempB = tempB << 7;                                  \
    tempA = tempA << 7;                                  \
                                                         \
    return MIPSDSP_RETURN32_16(tempB, tempA);            \
}

PRECEQU_PH(qbl, 24, 16);
PRECEQU_PH(qbr, 8, 0);
PRECEQU_PH(qbla, 24, 8);
PRECEQU_PH(qbra, 16, 0);

#undef PRECEQU_PH

#if defined(TARGET_MIPS64)
#define PRECEQU_QH(name, a, b, c, d) \
target_ulong helper_precequ_qh_##name(target_ulong rt)       \
{                                                            \
    uint16_t tempD, tempC, tempB, tempA;                     \
                                                             \
    tempD = (rt >> a) & MIPSDSP_Q0;                          \
    tempC = (rt >> b) & MIPSDSP_Q0;                          \
    tempB = (rt >> c) & MIPSDSP_Q0;                          \
    tempA = (rt >> d) & MIPSDSP_Q0;                          \
                                                             \
    tempD = tempD << 7;                                      \
    tempC = tempC << 7;                                      \
    tempB = tempB << 7;                                      \
    tempA = tempA << 7;                                      \
                                                             \
    return MIPSDSP_RETURN64_16(tempD, tempC, tempB, tempA);  \
}

PRECEQU_QH(obl, 56, 48, 40, 32);
PRECEQU_QH(obr, 24, 16, 8, 0);
PRECEQU_QH(obla, 56, 40, 24, 8);
PRECEQU_QH(obra, 48, 32, 16, 0);

#undef PRECEQU_QH

#endif

#define PRECEU_PH(name, a, b) \
target_ulong helper_preceu_ph_##name(target_ulong rt) \
{                                                     \
    uint16_t tempB, tempA;                            \
                                                      \
    tempB = (rt >> a) & MIPSDSP_Q0;                   \
    tempA = (rt >> b) & MIPSDSP_Q0;                   \
                                                      \
    return MIPSDSP_RETURN32_16(tempB, tempA);         \
}

PRECEU_PH(qbl, 24, 16);
PRECEU_PH(qbr, 8, 0);
PRECEU_PH(qbla, 24, 8);
PRECEU_PH(qbra, 16, 0);

#undef PRECEU_PH

#if defined(TARGET_MIPS64)
#define PRECEU_QH(name, a, b, c, d) \
target_ulong helper_preceu_qh_##name(target_ulong rt)        \
{                                                            \
    uint16_t tempD, tempC, tempB, tempA;                     \
                                                             \
    tempD = (rt >> a) & MIPSDSP_Q0;                          \
    tempC = (rt >> b) & MIPSDSP_Q0;                          \
    tempB = (rt >> c) & MIPSDSP_Q0;                          \
    tempA = (rt >> d) & MIPSDSP_Q0;                          \
                                                             \
    return MIPSDSP_RETURN64_16(tempD, tempC, tempB, tempA);  \
}

PRECEU_QH(obl, 56, 48, 40, 32);
PRECEU_QH(obr, 24, 16, 8, 0);
PRECEU_QH(obla, 56, 40, 24, 8);
PRECEU_QH(obra, 48, 32, 16, 0);

#undef PRECEU_QH

#endif

/** DSP GPR-Based Shift Sub-class insns **/
#define SHIFT_QB(name, func) \
target_ulong helper_##name##_qb(target_ulong sa, target_ulong rt) \
{                                                                    \
    uint8_t rt3, rt2, rt1, rt0;                                      \
                                                                     \
    sa = sa & 0x07;                                                  \
                                                                     \
    MIPSDSP_SPLIT32_8(rt, rt3, rt2, rt1, rt0);                       \
                                                                     \
    rt3 = mipsdsp_##func(rt3, sa);                                   \
    rt2 = mipsdsp_##func(rt2, sa);                                   \
    rt1 = mipsdsp_##func(rt1, sa);                                   \
    rt0 = mipsdsp_##func(rt0, sa);                                   \
                                                                     \
    return MIPSDSP_RETURN32_8(rt3, rt2, rt1, rt0);                   \
}

#define SHIFT_QB_ENV(name, func) \
target_ulong helper_##name##_qb(target_ulong sa, target_ulong rt,\
                                CPUMIPSState *env) \
{                                                                    \
    uint8_t rt3, rt2, rt1, rt0;                                      \
                                                                     \
    sa = sa & 0x07;                                                  \
                                                                     \
    MIPSDSP_SPLIT32_8(rt, rt3, rt2, rt1, rt0);                       \
                                                                     \
    rt3 = mipsdsp_##func(rt3, sa, env);                              \
    rt2 = mipsdsp_##func(rt2, sa, env);                              \
    rt1 = mipsdsp_##func(rt1, sa, env);                              \
    rt0 = mipsdsp_##func(rt0, sa, env);                              \
                                                                     \
    return MIPSDSP_RETURN32_8(rt3, rt2, rt1, rt0);                   \
}

SHIFT_QB_ENV(shll, lshift8);
SHIFT_QB(shrl, rshift_u8);

SHIFT_QB(shra, rashift8);
SHIFT_QB(shra_r, rnd8_rashift);

#undef SHIFT_QB
#undef SHIFT_QB_ENV

#if defined(TARGET_MIPS64)
#define SHIFT_OB(name, func) \
target_ulong helper_##name##_ob(target_ulong rt, target_ulong sa) \
{                                                                        \
    int i;                                                               \
    uint8_t rt_t[8];                                                     \
    uint64_t temp;                                                       \
                                                                         \
    sa = sa & 0x07;                                                      \
    temp = 0;                                                            \
                                                                         \
    for (i = 0; i < 8; i++) {                                            \
        rt_t[i] = (rt >> (8 * i)) & MIPSDSP_Q0;                          \
        rt_t[i] = mipsdsp_##func(rt_t[i], sa);                           \
        temp |= (uint64_t)rt_t[i] << (8 * i);                            \
    }                                                                    \
                                                                         \
    return temp;                                                         \
}

#define SHIFT_OB_ENV(name, func) \
target_ulong helper_##name##_ob(target_ulong rt, target_ulong sa, \
                                CPUMIPSState *env)                       \
{                                                                        \
    int i;                                                               \
    uint8_t rt_t[8];                                                     \
    uint64_t temp;                                                       \
                                                                         \
    sa = sa & 0x07;                                                      \
    temp = 0;                                                            \
                                                                         \
    for (i = 0; i < 8; i++) {                                            \
        rt_t[i] = (rt >> (8 * i)) & MIPSDSP_Q0;                          \
        rt_t[i] = mipsdsp_##func(rt_t[i], sa, env);                      \
        temp |= (uint64_t)rt_t[i] << (8 * i);                            \
    }                                                                    \
                                                                         \
    return temp;                                                         \
}

SHIFT_OB_ENV(shll, lshift8);
SHIFT_OB(shrl, rshift_u8);

SHIFT_OB(shra, rashift8);
SHIFT_OB(shra_r, rnd8_rashift);

#undef SHIFT_OB
#undef SHIFT_OB_ENV

#endif

#define SHIFT_PH(name, func) \
target_ulong helper_##name##_ph(target_ulong sa, target_ulong rt, \
                                CPUMIPSState *env)                \
{                                                                 \
    uint16_t rth, rtl;                                            \
                                                                  \
    sa = sa & 0x0F;                                               \
                                                                  \
    MIPSDSP_SPLIT32_16(rt, rth, rtl);                             \
                                                                  \
    rth = mipsdsp_##func(rth, sa, env);                           \
    rtl = mipsdsp_##func(rtl, sa, env);                           \
                                                                  \
    return MIPSDSP_RETURN32_16(rth, rtl);                         \
}

SHIFT_PH(shll, lshift16);
SHIFT_PH(shll_s, sat16_lshift);

#undef SHIFT_PH

#if defined(TARGET_MIPS64)
#define SHIFT_QH(name, func) \
target_ulong helper_##name##_qh(target_ulong rt, target_ulong sa) \
{                                                                 \
    uint16_t rt3, rt2, rt1, rt0;                                  \
                                                                  \
    sa = sa & 0x0F;                                               \
                                                                  \
    MIPSDSP_SPLIT64_16(rt, rt3, rt2, rt1, rt0);                   \
                                                                  \
    rt3 = mipsdsp_##func(rt3, sa);                                \
    rt2 = mipsdsp_##func(rt2, sa);                                \
    rt1 = mipsdsp_##func(rt1, sa);                                \
    rt0 = mipsdsp_##func(rt0, sa);                                \
                                                                  \
    return MIPSDSP_RETURN64_16(rt3, rt2, rt1, rt0);               \
}

#define SHIFT_QH_ENV(name, func) \
target_ulong helper_##name##_qh(target_ulong rt, target_ulong sa, \
                                CPUMIPSState *env)                \
{                                                                 \
    uint16_t rt3, rt2, rt1, rt0;                                  \
                                                                  \
    sa = sa & 0x0F;                                               \
                                                                  \
    MIPSDSP_SPLIT64_16(rt, rt3, rt2, rt1, rt0);                   \
                                                                  \
    rt3 = mipsdsp_##func(rt3, sa, env);                           \
    rt2 = mipsdsp_##func(rt2, sa, env);                           \
    rt1 = mipsdsp_##func(rt1, sa, env);                           \
    rt0 = mipsdsp_##func(rt0, sa, env);                           \
                                                                  \
    return MIPSDSP_RETURN64_16(rt3, rt2, rt1, rt0);               \
}

SHIFT_QH_ENV(shll, lshift16);
SHIFT_QH_ENV(shll_s, sat16_lshift);

SHIFT_QH(shrl, rshift_u16);
SHIFT_QH(shra, rashift16);
SHIFT_QH(shra_r, rnd16_rashift);

#undef SHIFT_QH
#undef SHIFT_QH_ENV

#endif

#define SHIFT_W(name, func) \
target_ulong helper_##name##_w(target_ulong sa, target_ulong rt) \
{                                                                       \
    uint32_t temp;                                                      \
                                                                        \
    sa = sa & 0x1F;                                                     \
    temp = mipsdsp_##func(rt, sa);                                      \
                                                                        \
    return (target_long)(int32_t)temp;                                  \
}

#define SHIFT_W_ENV(name, func) \
target_ulong helper_##name##_w(target_ulong sa, target_ulong rt, \
                               CPUMIPSState *env) \
{                                                                       \
    uint32_t temp;                                                      \
                                                                        \
    sa = sa & 0x1F;                                                     \
    temp = mipsdsp_##func(rt, sa, env);                                 \
                                                                        \
    return (target_long)(int32_t)temp;                                  \
}

SHIFT_W_ENV(shll_s, sat32_lshift);
SHIFT_W(shra_r, rnd32_rashift);

#undef SHIFT_W
#undef SHIFT_W_ENV

#if defined(TARGET_MIPS64)
#define SHIFT_PW(name, func) \
target_ulong helper_##name##_pw(target_ulong rt, target_ulong sa) \
{                                                                 \
    uint32_t rt1, rt0;                                            \
                                                                  \
    sa = sa & 0x1F;                                               \
    MIPSDSP_SPLIT64_32(rt, rt1, rt0);                             \
                                                                  \
    rt1 = mipsdsp_##func(rt1, sa);                                \
    rt0 = mipsdsp_##func(rt0, sa);                                \
                                                                  \
    return MIPSDSP_RETURN64_32(rt1, rt0);                         \
}

#define SHIFT_PW_ENV(name, func) \
target_ulong helper_##name##_pw(target_ulong rt, target_ulong sa, \
                                CPUMIPSState *env)                \
{                                                                 \
    uint32_t rt1, rt0;                                            \
                                                                  \
    sa = sa & 0x1F;                                               \
    MIPSDSP_SPLIT64_32(rt, rt1, rt0);                             \
                                                                  \
    rt1 = mipsdsp_##func(rt1, sa, env);                           \
    rt0 = mipsdsp_##func(rt0, sa, env);                           \
                                                                  \
    return MIPSDSP_RETURN64_32(rt1, rt0);                         \
}

SHIFT_PW_ENV(shll, lshift32);
SHIFT_PW_ENV(shll_s, sat32_lshift);

SHIFT_PW(shra, rashift32);
SHIFT_PW(shra_r, rnd32_rashift);

#undef SHIFT_PW
#undef SHIFT_PW_ENV

#endif

#define SHIFT_PH(name, func) \
target_ulong helper_##name##_ph(target_ulong sa, target_ulong rt) \
{                                                                    \
    uint16_t rth, rtl;                                               \
                                                                     \
    sa = sa & 0x0F;                                                  \
                                                                     \
    MIPSDSP_SPLIT32_16(rt, rth, rtl);                                \
                                                                     \
    rth = mipsdsp_##func(rth, sa);                                   \
    rtl = mipsdsp_##func(rtl, sa);                                   \
                                                                     \
    return MIPSDSP_RETURN32_16(rth, rtl);                            \
}

SHIFT_PH(shrl, rshift_u16);
SHIFT_PH(shra, rashift16);
SHIFT_PH(shra_r, rnd16_rashift);

#undef SHIFT_PH

/** DSP Multiply Sub-class insns **/
/* Return value made up by two 16bits value.
 * FIXME give the macro a better name.
 */
#define MUL_RETURN32_16_PH(name, func, \
                           rsmov1, rsmov2, rsfilter, \
                           rtmov1, rtmov2, rtfilter) \
target_ulong helper_##name(target_ulong rs, target_ulong rt, \
                           CPUMIPSState *env)                \
{                                                            \
    uint16_t rsB, rsA, rtB, rtA;                             \
                                                             \
    rsB = (rs >> rsmov1) & rsfilter;                         \
    rsA = (rs >> rsmov2) & rsfilter;                         \
    rtB = (rt >> rtmov1) & rtfilter;                         \
    rtA = (rt >> rtmov2) & rtfilter;                         \
                                                             \
    rsB = mipsdsp_##func(rsB, rtB, env);                     \
    rsA = mipsdsp_##func(rsA, rtA, env);                     \
                                                             \
    return MIPSDSP_RETURN32_16(rsB, rsA);                    \
}

MUL_RETURN32_16_PH(muleu_s_ph_qbl, mul_u8_u16, \
                      24, 16, MIPSDSP_Q0, \
                      16, 0, MIPSDSP_LO);
MUL_RETURN32_16_PH(muleu_s_ph_qbr, mul_u8_u16, \
                      8, 0, MIPSDSP_Q0, \
                      16, 0, MIPSDSP_LO);
MUL_RETURN32_16_PH(mulq_rs_ph, rndq15_mul_q15_q15, \
                      16, 0, MIPSDSP_LO, \
                      16, 0, MIPSDSP_LO);
MUL_RETURN32_16_PH(mul_ph, mul_i16_i16, \
                      16, 0, MIPSDSP_LO, \
                      16, 0, MIPSDSP_LO);
MUL_RETURN32_16_PH(mul_s_ph, sat16_mul_i16_i16, \
                      16, 0, MIPSDSP_LO, \
                      16, 0, MIPSDSP_LO);
MUL_RETURN32_16_PH(mulq_s_ph, sat16_mul_q15_q15, \
                      16, 0, MIPSDSP_LO, \
                      16, 0, MIPSDSP_LO);

#undef MUL_RETURN32_16_PH

#define MUL_RETURN32_32_ph(name, func, movbits) \
target_ulong helper_##name(target_ulong rs, target_ulong rt, \
                                  CPUMIPSState *env)         \
{                                                            \
    int16_t rsh, rth;                                        \
    int32_t temp;                                            \
                                                             \
    rsh = (rs >> movbits) & MIPSDSP_LO;                      \
    rth = (rt >> movbits) & MIPSDSP_LO;                      \
    temp = mipsdsp_##func(rsh, rth, env);                    \
                                                             \
    return (target_long)(int32_t)temp;                       \
}

MUL_RETURN32_32_ph(muleq_s_w_phl, mul_q15_q15_overflowflag21, 16);
MUL_RETURN32_32_ph(muleq_s_w_phr, mul_q15_q15_overflowflag21, 0);

#undef MUL_RETURN32_32_ph

#define MUL_VOID_PH(name, use_ac_env) \
void helper_##name(uint32_t ac, target_ulong rs, target_ulong rt,        \
                          CPUMIPSState *env)                             \
{                                                                        \
    int16_t rsh, rsl, rth, rtl;                                          \
    int32_t tempB, tempA;                                                \
    int64_t acc, dotp;                                                   \
                                                                         \
    MIPSDSP_SPLIT32_16(rs, rsh, rsl);                                    \
    MIPSDSP_SPLIT32_16(rt, rth, rtl);                                    \
                                                                         \
    if (use_ac_env == 1) {                                               \
        tempB = mipsdsp_mul_q15_q15(ac, rsh, rth, env);                  \
        tempA = mipsdsp_mul_q15_q15(ac, rsl, rtl, env);                  \
    } else {                                                             \
        tempB = mipsdsp_mul_u16_u16(rsh, rth);                           \
        tempA = mipsdsp_mul_u16_u16(rsl, rtl);                           \
    }                                                                    \
                                                                         \
    dotp = (int64_t)tempB - (int64_t)tempA;                              \
    acc = ((uint64_t)env->active_tc.HI[ac] << 32) |                      \
          ((uint64_t)env->active_tc.LO[ac] & MIPSDSP_LLO);               \
    dotp = dotp + acc;                                                   \
    env->active_tc.HI[ac] = (target_long)(int32_t)                       \
                            ((dotp & MIPSDSP_LHI) >> 32);                \
    env->active_tc.LO[ac] = (target_long)(int32_t)(dotp & MIPSDSP_LLO);  \
}

MUL_VOID_PH(mulsaq_s_w_ph, 1);
MUL_VOID_PH(mulsa_w_ph, 0);

#undef MUL_VOID_PH

#if defined(TARGET_MIPS64)
#define MUL_RETURN64_16_QH(name, func, \
                           rsmov1, rsmov2, rsmov3, rsmov4, rsfilter, \
                           rtmov1, rtmov2, rtmov3, rtmov4, rtfilter) \
target_ulong helper_##name(target_ulong rs, target_ulong rt,         \
                           CPUMIPSState *env)                        \
{                                                                    \
    uint16_t rs3, rs2, rs1, rs0;                                     \
    uint16_t rt3, rt2, rt1, rt0;                                     \
    uint16_t tempD, tempC, tempB, tempA;                             \
                                                                     \
    rs3 = (rs >> rsmov1) & rsfilter;                                 \
    rs2 = (rs >> rsmov2) & rsfilter;                                 \
    rs1 = (rs >> rsmov3) & rsfilter;                                 \
    rs0 = (rs >> rsmov4) & rsfilter;                                 \
    rt3 = (rt >> rtmov1) & rtfilter;                                 \
    rt2 = (rt >> rtmov2) & rtfilter;                                 \
    rt1 = (rt >> rtmov3) & rtfilter;                                 \
    rt0 = (rt >> rtmov4) & rtfilter;                                 \
                                                                     \
    tempD = mipsdsp_##func(rs3, rt3, env);                           \
    tempC = mipsdsp_##func(rs2, rt2, env);                           \
    tempB = mipsdsp_##func(rs1, rt1, env);                           \
    tempA = mipsdsp_##func(rs0, rt0, env);                           \
                                                                     \
    return MIPSDSP_RETURN64_16(tempD, tempC, tempB, tempA);          \
}

MUL_RETURN64_16_QH(muleu_s_qh_obl, mul_u8_u16, \
                   56, 48, 40, 32, MIPSDSP_Q0, \
                   48, 32, 16, 0, MIPSDSP_LO);
MUL_RETURN64_16_QH(muleu_s_qh_obr, mul_u8_u16, \
                   24, 16, 8, 0, MIPSDSP_Q0, \
                   48, 32, 16, 0, MIPSDSP_LO);
MUL_RETURN64_16_QH(mulq_rs_qh, rndq15_mul_q15_q15, \
                   48, 32, 16, 0, MIPSDSP_LO, \
                   48, 32, 16, 0, MIPSDSP_LO);

#undef MUL_RETURN64_16_QH

#define MUL_RETURN64_32_QH(name, \
                           rsmov1, rsmov2, \
                           rtmov1, rtmov2) \
target_ulong helper_##name(target_ulong rs, target_ulong rt, \
                           CPUMIPSState *env)                \
{                                                            \
    uint16_t rsB, rsA;                                       \
    uint16_t rtB, rtA;                                       \
    uint32_t tempB, tempA;                                   \
                                                             \
    rsB = (rs >> rsmov1) & MIPSDSP_LO;                       \
    rsA = (rs >> rsmov2) & MIPSDSP_LO;                       \
    rtB = (rt >> rtmov1) & MIPSDSP_LO;                       \
    rtA = (rt >> rtmov2) & MIPSDSP_LO;                       \
                                                             \
    tempB = mipsdsp_mul_q15_q15(5, rsB, rtB, env);           \
    tempA = mipsdsp_mul_q15_q15(5, rsA, rtA, env);           \
                                                             \
    return ((uint64_t)tempB << 32) | (uint64_t)tempA;        \
}

MUL_RETURN64_32_QH(muleq_s_pw_qhl, 48, 32, 48, 32);
MUL_RETURN64_32_QH(muleq_s_pw_qhr, 16, 0, 16, 0);

#undef MUL_RETURN64_32_QH

void helper_mulsaq_s_w_qh(target_ulong rs, target_ulong rt, uint32_t ac,
                          CPUMIPSState *env)
{
    int16_t rs3, rs2, rs1, rs0;
    int16_t rt3, rt2, rt1, rt0;
    int32_t tempD, tempC, tempB, tempA;
    int64_t acc[2];
    int64_t temp[2];
    int64_t temp_sum;

    MIPSDSP_SPLIT64_16(rs, rs3, rs2, rs1, rs0);
    MIPSDSP_SPLIT64_16(rt, rt3, rt2, rt1, rt0);

    tempD = mipsdsp_mul_q15_q15(ac, rs3, rt3, env);
    tempC = mipsdsp_mul_q15_q15(ac, rs2, rt2, env);
    tempB = mipsdsp_mul_q15_q15(ac, rs1, rt1, env);
    tempA = mipsdsp_mul_q15_q15(ac, rs0, rt0, env);

    temp[0] = ((int32_t)tempD - (int32_t)tempC) +
              ((int32_t)tempB - (int32_t)tempA);
    temp[0] = (int64_t)(temp[0] << 30) >> 30;
    if (((temp[0] >> 33) & 0x01) == 0) {
        temp[1] = 0x00;
    } else {
        temp[1] = ~0ull;
    }

    acc[0] = env->active_tc.LO[ac];
    acc[1] = env->active_tc.HI[ac];

    temp_sum = acc[0] + temp[0];
    if (((uint64_t)temp_sum < (uint64_t)acc[0]) &&
       ((uint64_t)temp_sum < (uint64_t)temp[0])) {
        acc[1] += 1;
    }
    acc[0] = temp_sum;
    acc[1] += temp[1];

    env->active_tc.HI[ac] = acc[1];
    env->active_tc.LO[ac] = acc[0];
}
#endif

#define DP_QB(name, func, is_add, rsmov1, rsmov2, rtmov1, rtmov2) \
void helper_##name(uint32_t ac, target_ulong rs, target_ulong rt,        \
                   CPUMIPSState *env)                                    \
{                                                                        \
    uint8_t rs3, rs2;                                                    \
    uint8_t rt3, rt2;                                                    \
    uint16_t tempB, tempA;                                               \
    uint64_t tempC, dotp;                                                \
                                                                         \
    rs3 = (rs >> rsmov1) & MIPSDSP_Q0;                                   \
    rs2 = (rs >> rsmov2) & MIPSDSP_Q0;                                   \
    rt3 = (rt >> rtmov1) & MIPSDSP_Q0;                                   \
    rt2 = (rt >> rtmov2) & MIPSDSP_Q0;                                   \
    tempB = mipsdsp_##func(rs3, rt3);                                    \
    tempA = mipsdsp_##func(rs2, rt2);                                    \
    dotp = (int64_t)tempB + (int64_t)tempA;                              \
    if (is_add) {                                                        \
        tempC = (((uint64_t)env->active_tc.HI[ac] << 32) |               \
                 ((uint64_t)env->active_tc.LO[ac] & MIPSDSP_LLO))        \
            + dotp;                                                      \
    } else {                                                             \
        tempC = (((uint64_t)env->active_tc.HI[ac] << 32) |               \
                 ((uint64_t)env->active_tc.LO[ac] & MIPSDSP_LLO))        \
            - dotp;                                                      \
    }                                                                    \
                                                                         \
    env->active_tc.HI[ac] = (target_long)(int32_t)                       \
                            ((tempC & MIPSDSP_LHI) >> 32);               \
    env->active_tc.LO[ac] = (target_long)(int32_t)(tempC & MIPSDSP_LLO); \
}

DP_QB(dpau_h_qbl, mul_u8_u8, 1, 24, 16, 24, 16);
DP_QB(dpau_h_qbr, mul_u8_u8, 1, 8, 0, 8, 0);
DP_QB(dpsu_h_qbl, mul_u8_u8, 0, 24, 16, 24, 16);
DP_QB(dpsu_h_qbr, mul_u8_u8, 0, 8, 0, 8, 0);

#undef DP_QB

#if defined(TARGET_MIPS64)
#define DP_OB(name, add_sub, \
              rsmov1, rsmov2, rsmov3, rsmov4, \
              rtmov1, rtmov2, rtmov3, rtmov4) \
void helper_##name(target_ulong rs, target_ulong rt, uint32_t ac,       \
                       CPUMIPSState *env)                               \
{                                                                       \
    uint8_t rsD, rsC, rsB, rsA;                                         \
    uint8_t rtD, rtC, rtB, rtA;                                         \
    uint16_t tempD, tempC, tempB, tempA;                                \
    uint64_t temp[2];                                                   \
    uint64_t acc[2];                                                    \
    uint64_t temp_sum;                                                  \
                                                                        \
    temp[0] = 0;                                                        \
    temp[1] = 0;                                                        \
                                                                        \
    rsD = (rs >> rsmov1) & MIPSDSP_Q0;                                  \
    rsC = (rs >> rsmov2) & MIPSDSP_Q0;                                  \
    rsB = (rs >> rsmov3) & MIPSDSP_Q0;                                  \
    rsA = (rs >> rsmov4) & MIPSDSP_Q0;                                  \
    rtD = (rt >> rtmov1) & MIPSDSP_Q0;                                  \
    rtC = (rt >> rtmov2) & MIPSDSP_Q0;                                  \
    rtB = (rt >> rtmov3) & MIPSDSP_Q0;                                  \
    rtA = (rt >> rtmov4) & MIPSDSP_Q0;                                  \
                                                                        \
    tempD = mipsdsp_mul_u8_u8(rsD, rtD);                                \
    tempC = mipsdsp_mul_u8_u8(rsC, rtC);                                \
    tempB = mipsdsp_mul_u8_u8(rsB, rtB);                                \
    tempA = mipsdsp_mul_u8_u8(rsA, rtA);                                \
                                                                        \
    temp[0] = (uint64_t)tempD + (uint64_t)tempC +                       \
      (uint64_t)tempB + (uint64_t)tempA;                                \
                                                                        \
    acc[0] = env->active_tc.LO[ac];                                     \
    acc[1] = env->active_tc.HI[ac];                                     \
                                                                        \
    if (add_sub) {                                                      \
        temp_sum = acc[0] + temp[0];                                    \
        if (((uint64_t)temp_sum < (uint64_t)acc[0]) &&                  \
            ((uint64_t)temp_sum < (uint64_t)temp[0])) {                 \
            acc[1] += 1;                                                \
        }                                                               \
        temp[0] = temp_sum;                                             \
        temp[1] = acc[1] + temp[1];                                     \
    } else {                                                            \
        temp_sum = acc[0] - temp[0];                                    \
        if ((uint64_t)temp_sum > (uint64_t)acc[0]) {                    \
            acc[1] -= 1;                                                \
        }                                                               \
        temp[0] = temp_sum;                                             \
        temp[1] = acc[1] - temp[1];                                     \
    }                                                                   \
                                                                        \
    env->active_tc.HI[ac] = temp[1];                                    \
    env->active_tc.LO[ac] = temp[0];                                    \
}

DP_OB(dpau_h_obl, 1, 56, 48, 40, 32, 56, 48, 40, 32);
DP_OB(dpau_h_obr, 1, 24, 16, 8, 0, 24, 16, 8, 0);
DP_OB(dpsu_h_obl, 0, 56, 48, 40, 32, 56, 48, 40, 32);
DP_OB(dpsu_h_obr, 0, 24, 16, 8, 0, 24, 16, 8, 0);

#undef DP_OB
#endif

#define DP_NOFUNC_PH(name, is_add, rsmov1, rsmov2, rtmov1, rtmov2)             \
void helper_##name(uint32_t ac, target_ulong rs, target_ulong rt,              \
                   CPUMIPSState *env)                                          \
{                                                                              \
    uint16_t rsB, rsA, rtB, rtA;                                               \
    int32_t  tempA, tempB;                                                     \
    int64_t  acc;                                                              \
                                                                               \
    rsB = (rs >> rsmov1) & MIPSDSP_LO;                                         \
    rsA = (rs >> rsmov2) & MIPSDSP_LO;                                         \
    rtB = (rt >> rtmov1) & MIPSDSP_LO;                                         \
    rtA = (rt >> rtmov2) & MIPSDSP_LO;                                         \
                                                                               \
    tempB = (int32_t)rsB * (int32_t)rtB;                                       \
    tempA = (int32_t)rsA * (int32_t)rtA;                                       \
                                                                               \
    acc = ((uint64_t)env->active_tc.HI[ac] << 32) |                            \
          ((uint64_t)env->active_tc.LO[ac] & MIPSDSP_LLO);                     \
                                                                               \
    if (is_add) {                                                              \
        acc = acc + ((int64_t)tempB + (int64_t)tempA);                         \
    } else {                                                                   \
        acc = acc - ((int64_t)tempB + (int64_t)tempA);                         \
    }                                                                          \
                                                                               \
    env->active_tc.HI[ac] = (target_long)(int32_t)((acc & MIPSDSP_LHI) >> 32); \
    env->active_tc.LO[ac] = (target_long)(int32_t)(acc & MIPSDSP_LLO);         \
}

DP_NOFUNC_PH(dpa_w_ph, 1, 16, 0, 16, 0);
DP_NOFUNC_PH(dpax_w_ph, 1, 16, 0, 0, 16);
DP_NOFUNC_PH(dps_w_ph, 0, 16, 0, 16, 0);
DP_NOFUNC_PH(dpsx_w_ph, 0, 16, 0, 0, 16);
#undef DP_NOFUNC_PH

#define DP_HASFUNC_PH(name, is_add, rsmov1, rsmov2, rtmov1, rtmov2) \
void helper_##name(uint32_t ac, target_ulong rs, target_ulong rt,   \
                   CPUMIPSState *env)                      \
{                                                          \
    int16_t rsB, rsA, rtB, rtA;                            \
    int32_t tempB, tempA;                                  \
    int64_t acc, dotp;                                     \
                                                           \
    rsB = (rs >> rsmov1) & MIPSDSP_LO;                     \
    rsA = (rs >> rsmov2) & MIPSDSP_LO;                     \
    rtB = (rt >> rtmov1) & MIPSDSP_LO;                     \
    rtA = (rt >> rtmov2) & MIPSDSP_LO;                     \
                                                           \
    tempB = mipsdsp_mul_q15_q15(ac, rsB, rtB, env);        \
    tempA = mipsdsp_mul_q15_q15(ac, rsA, rtA, env);        \
                                                           \
    dotp = (int64_t)tempB + (int64_t)tempA;                \
    acc = ((uint64_t)env->active_tc.HI[ac] << 32) |        \
          ((uint64_t)env->active_tc.LO[ac] & MIPSDSP_LLO); \
                                                           \
    if (is_add) {                                          \
        acc = acc + dotp;                                  \
    } else {                                               \
        acc = acc - dotp;                                  \
    }                                                      \
                                                           \
    env->active_tc.HI[ac] = (target_long)(int32_t)         \
        ((acc & MIPSDSP_LHI) >> 32);                       \
    env->active_tc.LO[ac] = (target_long)(int32_t)         \
        (acc & MIPSDSP_LLO);                               \
}

DP_HASFUNC_PH(dpaq_s_w_ph, 1, 16, 0, 16, 0);
DP_HASFUNC_PH(dpaqx_s_w_ph, 1, 16, 0, 0, 16);
DP_HASFUNC_PH(dpsq_s_w_ph, 0, 16, 0, 16, 0);
DP_HASFUNC_PH(dpsqx_s_w_ph, 0, 16, 0, 0, 16);

#undef DP_HASFUNC_PH

#define DP_128OPERATION_PH(name, is_add) \
void helper_##name(uint32_t ac, target_ulong rs, target_ulong rt, \
                          CPUMIPSState *env)                             \
{                                                                        \
    int16_t rsh, rsl, rth, rtl;                                          \
    int32_t tempB, tempA, tempC62_31, tempC63;                           \
    int64_t acc, dotp, tempC;                                            \
                                                                         \
    MIPSDSP_SPLIT32_16(rs, rsh, rsl);                                    \
    MIPSDSP_SPLIT32_16(rt, rth, rtl);                                    \
                                                                         \
    tempB = mipsdsp_mul_q15_q15(ac, rsh, rtl, env);                      \
    tempA = mipsdsp_mul_q15_q15(ac, rsl, rth, env);                      \
                                                                         \
    dotp = (int64_t)tempB + (int64_t)tempA;                              \
    acc = ((uint64_t)env->active_tc.HI[ac] << 32) |                      \
          ((uint64_t)env->active_tc.LO[ac] & MIPSDSP_LLO);               \
    if (is_add) {                                                        \
        tempC = acc + dotp;                                              \
    } else {                                                             \
        tempC = acc - dotp;                                              \
    }                                                                    \
    tempC63 = (tempC >> 63) & 0x01;                                      \
    tempC62_31 = (tempC >> 31) & 0xFFFFFFFF;                             \
                                                                         \
    if ((tempC63 == 0) && (tempC62_31 != 0x00000000)) {                  \
        tempC = 0x7FFFFFFF;                                              \
        set_DSPControl_overflow_flag(1, 16 + ac, env);                   \
    }                                                                    \
                                                                         \
    if ((tempC63 == 1) && (tempC62_31 != 0xFFFFFFFF)) {                  \
        tempC = (int64_t)(int32_t)0x80000000;                            \
        set_DSPControl_overflow_flag(1, 16 + ac, env);                   \
    }                                                                    \
                                                                         \
    env->active_tc.HI[ac] = (target_long)(int32_t)                       \
        ((tempC & MIPSDSP_LHI) >> 32);                                   \
    env->active_tc.LO[ac] = (target_long)(int32_t)                       \
        (tempC & MIPSDSP_LLO);                                           \
}

DP_128OPERATION_PH(dpaqx_sa_w_ph, 1);
DP_128OPERATION_PH(dpsqx_sa_w_ph, 0);

#undef DP_128OPERATION_HP

#if defined(TARGET_MIPS64)
#define DP_QH(name, is_add, use_ac_env) \
void helper_##name(target_ulong rs, target_ulong rt, uint32_t ac,    \
                   CPUMIPSState *env)                                \
{                                                                    \
    int32_t rs3, rs2, rs1, rs0;                                      \
    int32_t rt3, rt2, rt1, rt0;                                      \
    int32_t tempD, tempC, tempB, tempA;                              \
    int64_t acc[2];                                                  \
    int64_t temp[2];                                                 \
    int64_t temp_sum;                                                \
                                                                     \
    MIPSDSP_SPLIT64_16(rs, rs3, rs2, rs1, rs0);                      \
    MIPSDSP_SPLIT64_16(rt, rt3, rt2, rt1, rt0);                      \
                                                                     \
    if (use_ac_env) {                                                \
        tempD = mipsdsp_mul_q15_q15(ac, rs3, rt3, env);              \
        tempC = mipsdsp_mul_q15_q15(ac, rs2, rt2, env);              \
        tempB = mipsdsp_mul_q15_q15(ac, rs1, rt1, env);              \
        tempA = mipsdsp_mul_q15_q15(ac, rs0, rt0, env);              \
    } else {                                                         \
        tempD = mipsdsp_mul_u16_u16(rs3, rt3);                       \
        tempC = mipsdsp_mul_u16_u16(rs2, rt2);                       \
        tempB = mipsdsp_mul_u16_u16(rs1, rt1);                       \
        tempA = mipsdsp_mul_u16_u16(rs0, rt0);                       \
    }                                                                \
                                                                     \
    temp[0] = (int64_t)tempD + (int64_t)tempC +                      \
              (int64_t)tempB + (int64_t)tempA;                       \
                                                                     \
    if (temp[0] >= 0) {                                              \
        temp[1] = 0;                                                 \
    } else {                                                         \
        temp[1] = ~0ull;                                             \
    }                                                                \
                                                                     \
    acc[1] = env->active_tc.HI[ac];                                  \
    acc[0] = env->active_tc.LO[ac];                                  \
                                                                     \
    if (is_add) {                                                    \
        temp_sum = acc[0] + temp[0];                                 \
        if (((uint64_t)temp_sum < (uint64_t)acc[0]) &&               \
            ((uint64_t)temp_sum < (uint64_t)temp[0])) {              \
            acc[1] = acc[1] + 1;                                     \
        }                                                            \
        temp[0] = temp_sum;                                          \
        temp[1] = acc[1] + temp[1];                                  \
    } else {                                                         \
        temp_sum = acc[0] - temp[0];                                 \
        if ((uint64_t)temp_sum > (uint64_t)acc[0]) {                 \
            acc[1] = acc[1] - 1;                                     \
        }                                                            \
        temp[0] = temp_sum;                                          \
        temp[1] = acc[1] - temp[1];                                  \
    }                                                                \
                                                                     \
    env->active_tc.HI[ac] = temp[1];                                 \
    env->active_tc.LO[ac] = temp[0];                                 \
}

DP_QH(dpa_w_qh, 1, 0);
DP_QH(dpaq_s_w_qh, 1, 1);
DP_QH(dps_w_qh, 0, 0);
DP_QH(dpsq_s_w_qh, 0, 1);

#undef DP_QH

#endif

#define DP_L_W(name, is_add) \
void helper_##name(uint32_t ac, target_ulong rs, target_ulong rt,     \
                   CPUMIPSState *env)                                 \
{                                                                     \
    int32_t temp63;                                                   \
    int64_t dotp, acc;                                                \
    uint64_t temp;                                                    \
                                                                      \
    dotp = mipsdsp_mul_q31_q31(ac, rs, rt, env);                      \
    acc = ((uint64_t)env->active_tc.HI[ac] << 32) |                   \
          ((uint64_t)env->active_tc.LO[ac] & MIPSDSP_LLO);            \
    if (!is_add) {                                                    \
        dotp = -dotp;                                                 \
    }                                                                 \
                                                                      \
    temp = acc + dotp;                                                \
    if (MIPSDSP_OVERFLOW((uint64_t)acc, (uint64_t)dotp, temp,         \
                         (0x01ull << 63))) {                          \
        temp63 = (temp >> 63) & 0x01;                                 \
        if (temp63 == 1) {                                            \
            temp = (0x01ull << 63) - 1;                               \
        } else {                                                      \
            temp = 0x01ull << 63;                                     \
        }                                                             \
                                                                      \
        set_DSPControl_overflow_flag(1, 16 + ac, env);                \
    }                                                                 \
                                                                      \
    env->active_tc.HI[ac] = (target_long)(int32_t)                    \
        ((temp & MIPSDSP_LHI) >> 32);                                 \
    env->active_tc.LO[ac] = (target_long)(int32_t)                    \
        (temp & MIPSDSP_LLO);                                         \
}

DP_L_W(dpaq_sa_l_w, 1);
DP_L_W(dpsq_sa_l_w, 0);

#undef DP_L_W

#if defined(TARGET_MIPS64)
#define DP_L_PW(name, func) \
void helper_##name(target_ulong rs, target_ulong rt, uint32_t ac, \
                   CPUMIPSState *env)                             \
{                                                                 \
    int32_t rs1, rs0;                                             \
    int32_t rt1, rt0;                                             \
    int64_t tempB[2], tempA[2];                                   \
    int64_t temp[2];                                              \
    int64_t acc[2];                                               \
    int64_t temp_sum;                                             \
                                                                  \
    temp[0] = 0;                                                  \
    temp[1] = 0;                                                  \
                                                                  \
    MIPSDSP_SPLIT64_32(rs, rs1, rs0);                             \
    MIPSDSP_SPLIT64_32(rt, rt1, rt0);                             \
                                                                  \
    tempB[0] = mipsdsp_mul_q31_q31(ac, rs1, rt1, env);            \
    tempA[0] = mipsdsp_mul_q31_q31(ac, rs0, rt0, env);            \
                                                                  \
    if (tempB[0] >= 0) {                                          \
        tempB[1] = 0x00;                                          \
    } else {                                                      \
        tempB[1] = ~0ull;                                         \
    }                                                             \
                                                                  \
    if (tempA[0] >= 0) {                                          \
        tempA[1] = 0x00;                                          \
    } else {                                                      \
        tempA[1] = ~0ull;                                         \
    }                                                             \
                                                                  \
    temp_sum = tempB[0] + tempA[0];                               \
    if (((uint64_t)temp_sum < (uint64_t)tempB[0]) &&              \
        ((uint64_t)temp_sum < (uint64_t)tempA[0])) {              \
        temp[1] += 1;                                             \
    }                                                             \
    temp[0] = temp_sum;                                           \
    temp[1] += tempB[1] + tempA[1];                               \
                                                                  \
    mipsdsp_##func(acc, ac, temp, env);                           \
                                                                  \
    env->active_tc.HI[ac] = acc[1];                               \
    env->active_tc.LO[ac] = acc[0];                               \
}

DP_L_PW(dpaq_sa_l_pw, sat64_acc_add_q63);
DP_L_PW(dpsq_sa_l_pw, sat64_acc_sub_q63);

#undef DP_L_PW

void helper_mulsaq_s_l_pw(target_ulong rs, target_ulong rt, uint32_t ac,
                          CPUMIPSState *env)
{
    int32_t rs1, rs0;
    int32_t rt1, rt0;
    int64_t tempB[2], tempA[2];
    int64_t temp[2];
    int64_t acc[2];
    int64_t temp_sum;

    rs1 = (rs >> 32) & MIPSDSP_LLO;
    rs0 = rs & MIPSDSP_LLO;
    rt1 = (rt >> 32) & MIPSDSP_LLO;
    rt0 = rt & MIPSDSP_LLO;

    tempB[0] = mipsdsp_mul_q31_q31(ac, rs1, rt1, env);
    tempA[0] = mipsdsp_mul_q31_q31(ac, rs0, rt0, env);

    if (tempB[0] >= 0) {
        tempB[1] = 0x00;
    } else {
        tempB[1] = ~0ull;
    }

    if (tempA[0] >= 0) {
        tempA[1] = 0x00;
    } else {
        tempA[1] = ~0ull;
    }

    acc[0] = env->active_tc.LO[ac];
    acc[1] = env->active_tc.HI[ac];

    temp_sum = tempB[0] - tempA[0];
    if ((uint64_t)temp_sum > (uint64_t)tempB[0]) {
        tempB[1] -= 1;
    }
    temp[0] = temp_sum;
    temp[1] = tempB[1] - tempA[1];

    if ((temp[1] & 0x01) == 0) {
        temp[1] = 0x00;
    } else {
        temp[1] = ~0ull;
    }

    temp_sum = acc[0] + temp[0];
    if (((uint64_t)temp_sum < (uint64_t)acc[0]) &&
       ((uint64_t)temp_sum < (uint64_t)temp[0])) {
        acc[1] += 1;
    }
    acc[0] = temp_sum;
    acc[1] += temp[1];

    env->active_tc.HI[ac] = acc[1];
    env->active_tc.LO[ac] = acc[0];
}
#endif

#define MAQ_S_W(name, mov) \
void helper_##name(uint32_t ac, target_ulong rs, target_ulong rt, \
                   CPUMIPSState *env)                             \
{                                                                 \
    int16_t rsh, rth;                                             \
    int32_t tempA;                                                \
    int64_t tempL, acc;                                           \
                                                                  \
    rsh = (rs >> mov) & MIPSDSP_LO;                               \
    rth = (rt >> mov) & MIPSDSP_LO;                               \
    tempA  = mipsdsp_mul_q15_q15(ac, rsh, rth, env);              \
    acc = ((uint64_t)env->active_tc.HI[ac] << 32) |               \
          ((uint64_t)env->active_tc.LO[ac] & MIPSDSP_LLO);        \
    tempL  = (int64_t)tempA + acc;                                \
    env->active_tc.HI[ac] = (target_long)(int32_t)                \
        ((tempL & MIPSDSP_LHI) >> 32);                            \
    env->active_tc.LO[ac] = (target_long)(int32_t)                \
        (tempL & MIPSDSP_LLO);                                    \
}

MAQ_S_W(maq_s_w_phl, 16);
MAQ_S_W(maq_s_w_phr, 0);

#undef MAQ_S_W

#define MAQ_SA_W(name, mov) \
void helper_##name(uint32_t ac, target_ulong rs, target_ulong rt,        \
                   CPUMIPSState *env)                                    \
{                                                                        \
    int16_t rsh, rth;                                                    \
    int32_t tempA;                                                       \
                                                                         \
    rsh = (rs >> mov) & MIPSDSP_LO;                                      \
    rth = (rt >> mov) & MIPSDSP_LO;                                      \
    tempA = mipsdsp_mul_q15_q15(ac, rsh, rth, env);                      \
    tempA = mipsdsp_sat32_acc_q31(ac, tempA, env);                       \
                                                                         \
    env->active_tc.HI[ac] = (target_long)(int32_t)(((int64_t)tempA &     \
                                                    MIPSDSP_LHI) >> 32); \
    env->active_tc.LO[ac] = (target_long)(int32_t)((int64_t)tempA &      \
                                                   MIPSDSP_LLO);         \
}

MAQ_SA_W(maq_sa_w_phl, 16);
MAQ_SA_W(maq_sa_w_phr, 0);

#undef MAQ_SA_W

#define MULQ_W(name, addvar) \
target_ulong helper_##name(target_ulong rs, target_ulong rt,   \
                           CPUMIPSState *env)                  \
{                                                              \
    uint32_t rs_t, rt_t;                                       \
    int32_t tempI;                                             \
    int64_t tempL;                                             \
                                                               \
    rs_t = rs & MIPSDSP_LLO;                                   \
    rt_t = rt & MIPSDSP_LLO;                                   \
                                                               \
    if ((rs_t == 0x80000000) && (rt_t == 0x80000000)) {        \
        tempL = 0x7FFFFFFF00000000ull;                         \
        set_DSPControl_overflow_flag(1, 21, env);              \
    } else {                                                   \
        tempL  = ((int64_t)rs_t * (int64_t)rt_t) << 1;         \
        tempL += addvar;                                       \
    }                                                          \
    tempI = (tempL & MIPSDSP_LHI) >> 32;                       \
                                                               \
    return (target_long)(int32_t)tempI;                        \
}

MULQ_W(mulq_s_w, 0);
MULQ_W(mulq_rs_w, 0x80000000ull);

#undef MULQ_W

#if defined(TARGET_MIPS64)

#define MAQ_S_W_QH(name, mov) \
void helper_##name(target_ulong rs, target_ulong rt, uint32_t ac, \
                   CPUMIPSState *env)                             \
{                                                                 \
    int16_t rs_t, rt_t;                                           \
    int32_t temp_mul;                                             \
    int64_t temp[2];                                              \
    int64_t acc[2];                                               \
    int64_t temp_sum;                                             \
                                                                  \
    temp[0] = 0;                                                  \
    temp[1] = 0;                                                  \
                                                                  \
    rs_t = (rs >> mov) & MIPSDSP_LO;                              \
    rt_t = (rt >> mov) & MIPSDSP_LO;                              \
    temp_mul = mipsdsp_mul_q15_q15(ac, rs_t, rt_t, env);          \
                                                                  \
    temp[0] = (int64_t)temp_mul;                                  \
    if (temp[0] >= 0) {                                           \
        temp[1] = 0x00;                                           \
    } else {                                                      \
        temp[1] = ~0ull;                                          \
    }                                                             \
                                                                  \
    acc[0] = env->active_tc.LO[ac];                               \
    acc[1] = env->active_tc.HI[ac];                               \
                                                                  \
    temp_sum = acc[0] + temp[0];                                  \
    if (((uint64_t)temp_sum < (uint64_t)acc[0]) &&                \
        ((uint64_t)temp_sum < (uint64_t)temp[0])) {               \
        acc[1] += 1;                                              \
    }                                                             \
    acc[0] = temp_sum;                                            \
    acc[1] += temp[1];                                            \
                                                                  \
    env->active_tc.HI[ac] = acc[1];                               \
    env->active_tc.LO[ac] = acc[0];                               \
}

MAQ_S_W_QH(maq_s_w_qhll, 48);
MAQ_S_W_QH(maq_s_w_qhlr, 32);
MAQ_S_W_QH(maq_s_w_qhrl, 16);
MAQ_S_W_QH(maq_s_w_qhrr, 0);

#undef MAQ_S_W_QH

#define MAQ_SA_W(name, mov) \
void helper_##name(target_ulong rs, target_ulong rt, uint32_t ac, \
                   CPUMIPSState *env)                             \
{                                                                 \
    int16_t rs_t, rt_t;                                           \
    int32_t temp;                                                 \
    int64_t acc[2];                                               \
                                                                  \
    rs_t = (rs >> mov) & MIPSDSP_LO;                              \
    rt_t = (rt >> mov) & MIPSDSP_LO;                              \
    temp = mipsdsp_mul_q15_q15(ac, rs_t, rt_t, env);              \
    temp = mipsdsp_sat32_acc_q31(ac, temp, env);                  \
                                                                  \
    acc[0] = (int64_t)(int32_t)temp;                              \
    if (acc[0] >= 0) {                                            \
        acc[1] = 0x00;                                            \
    } else {                                                      \
        acc[1] = ~0ull;                                           \
    }                                                             \
                                                                  \
    env->active_tc.HI[ac] = acc[1];                               \
    env->active_tc.LO[ac] = acc[0];                               \
}

MAQ_SA_W(maq_sa_w_qhll, 48);
MAQ_SA_W(maq_sa_w_qhlr, 32);
MAQ_SA_W(maq_sa_w_qhrl, 16);
MAQ_SA_W(maq_sa_w_qhrr, 0);

#undef MAQ_SA_W

#define MAQ_S_L_PW(name, mov) \
void helper_##name(target_ulong rs, target_ulong rt, uint32_t ac, \
                   CPUMIPSState *env)                             \
{                                                                 \
    int32_t rs_t, rt_t;                                           \
    int64_t temp[2];                                              \
    int64_t acc[2];                                               \
    int64_t temp_sum;                                             \
                                                                  \
    temp[0] = 0;                                                  \
    temp[1] = 0;                                                  \
                                                                  \
    rs_t = (rs >> mov) & MIPSDSP_LLO;                             \
    rt_t = (rt >> mov) & MIPSDSP_LLO;                             \
                                                                  \
    temp[0] = mipsdsp_mul_q31_q31(ac, rs_t, rt_t, env);           \
    if (temp[0] >= 0) {                                           \
        temp[1] = 0x00;                                           \
    } else {                                                      \
        temp[1] = ~0ull;                                          \
    }                                                             \
                                                                  \
    acc[0] = env->active_tc.LO[ac];                               \
    acc[1] = env->active_tc.HI[ac];                               \
                                                                  \
    temp_sum = acc[0] + temp[0];                                  \
    if (((uint64_t)temp_sum < (uint64_t)acc[0]) &&                \
        ((uint64_t)temp_sum < (uint64_t)temp[0])) {               \
        acc[1] += 1;                                              \
    }                                                             \
    acc[0] = temp_sum;                                            \
    acc[1] += temp[1];                                            \
                                                                  \
    env->active_tc.HI[ac] = acc[1];                               \
    env->active_tc.LO[ac] = acc[0];                               \
}

MAQ_S_L_PW(maq_s_l_pwl, 32);
MAQ_S_L_PW(maq_s_l_pwr, 0);

#undef MAQ_S_L_PW

#define DM_OPERATE(name, func, is_add, sigext) \
void helper_##name(target_ulong rs, target_ulong rt, uint32_t ac,    \
                  CPUMIPSState *env)                                 \
{                                                                    \
    int32_t rs1, rs0;                                                \
    int32_t rt1, rt0;                                                \
    int64_t tempBL[2], tempAL[2];                                    \
    int64_t acc[2];                                                  \
    int64_t temp[2];                                                 \
    int64_t temp_sum;                                                \
                                                                     \
    temp[0] = 0x00;                                                  \
    temp[1] = 0x00;                                                  \
                                                                     \
    MIPSDSP_SPLIT64_32(rs, rs1, rs0);                                \
    MIPSDSP_SPLIT64_32(rt, rt1, rt0);                                \
                                                                     \
    if (sigext) {                                                    \
        tempBL[0] = (int64_t)mipsdsp_##func(rs1, rt1);               \
        tempAL[0] = (int64_t)mipsdsp_##func(rs0, rt0);               \
                                                                     \
        if (tempBL[0] >= 0) {                                        \
            tempBL[1] = 0x0;                                         \
        } else {                                                     \
            tempBL[1] = ~0ull;                                       \
        }                                                            \
                                                                     \
        if (tempAL[0] >= 0) {                                        \
            tempAL[1] = 0x0;                                         \
        } else {                                                     \
            tempAL[1] = ~0ull;                                       \
        }                                                            \
    } else {                                                         \
        tempBL[0] = mipsdsp_##func(rs1, rt1);                        \
        tempAL[0] = mipsdsp_##func(rs0, rt0);                        \
        tempBL[1] = 0;                                               \
        tempAL[1] = 0;                                               \
    }                                                                \
                                                                     \
    acc[1] = env->active_tc.HI[ac];                                  \
    acc[0] = env->active_tc.LO[ac];                                  \
                                                                     \
    temp_sum = tempBL[0] + tempAL[0];                                \
    if (((uint64_t)temp_sum < (uint64_t)tempBL[0]) &&                \
        ((uint64_t)temp_sum < (uint64_t)tempAL[0])) {                \
        temp[1] += 1;                                                \
    }                                                                \
    temp[0] = temp_sum;                                              \
    temp[1] += tempBL[1] + tempAL[1];                                \
                                                                     \
    if (is_add) {                                                    \
        temp_sum = acc[0] + temp[0];                                 \
        if (((uint64_t)temp_sum < (uint64_t)acc[0]) &&               \
            ((uint64_t)temp_sum < (uint64_t)temp[0])) {              \
            acc[1] += 1;                                             \
        }                                                            \
        temp[0] = temp_sum;                                          \
        temp[1] = acc[1] + temp[1];                                  \
    } else {                                                         \
        temp_sum = acc[0] - temp[0];                                 \
        if ((uint64_t)temp_sum > (uint64_t)acc[0]) {                 \
            acc[1] -= 1;                                             \
        }                                                            \
        temp[0] = temp_sum;                                          \
        temp[1] = acc[1] - temp[1];                                  \
    }                                                                \
                                                                     \
    env->active_tc.HI[ac] = temp[1];                                 \
    env->active_tc.LO[ac] = temp[0];                                 \
}

DM_OPERATE(dmadd, mul_i32_i32, 1, 1);
DM_OPERATE(dmaddu, mul_u32_u32, 1, 0);
DM_OPERATE(dmsub, mul_i32_i32, 0, 1);
DM_OPERATE(dmsubu, mul_u32_u32, 0, 0);
#undef DM_OPERATE
#endif

/** DSP Bit/Manipulation Sub-class insns **/
target_ulong helper_bitrev(target_ulong rt)
{
    int32_t temp;
    uint32_t rd;
    int i;

    temp = rt & MIPSDSP_LO;
    rd = 0;
    for (i = 0; i < 16; i++) {
        rd = (rd << 1) | (temp & 1);
        temp = temp >> 1;
    }

    return (target_ulong)rd;
}

#define BIT_INSV(name, posfilter, sizefilter, ret_type)         \
target_ulong helper_##name(CPUMIPSState *env, target_ulong rs,  \
                           target_ulong rt)                     \
{                                                               \
    uint32_t pos, size, msb, lsb;                               \
    target_ulong filter;                                        \
    target_ulong temp, temprs, temprt;                          \
    target_ulong dspc;                                          \
                                                                \
    dspc = env->active_tc.DSPControl;                           \
                                                                \
    pos  = dspc & posfilter;                                    \
    size = (dspc >> 7) & sizefilter;                            \
                                                                \
    msb  = pos + size - 1;                                      \
    lsb  = pos;                                                 \
                                                                \
    if (lsb > msb || (msb > TARGET_LONG_BITS)) {                \
        return rt;                                              \
    }                                                           \
                                                                \
    filter = ((int32_t)0x01 << size) - 1;                       \
    filter = filter << pos;                                     \
    temprs = rs & filter;                                       \
    temprt = rt & ~filter;                                      \
    temp = temprs | temprt;                                     \
                                                                \
    return (target_long)(ret_type)temp;                         \
}

BIT_INSV(insv, 0x1F, 0x1F, int32_t);
#ifdef TARGET_MIPS64
BIT_INSV(dinsv, 0x7F, 0x3F, target_long);
#endif

#undef BIT_INSV


/** DSP Compare-Pick Sub-class insns **/
#define CMP_HAS_RET(name, func, split_num, filter, bit_size) \
target_ulong helper_##name(target_ulong rs, target_ulong rt) \
{                                                       \
    uint32_t rs_t, rt_t;                                \
    uint8_t cc;                                         \
    uint32_t temp = 0;                                  \
    int i;                                              \
                                                        \
    for (i = 0; i < split_num; i++) {                   \
        rs_t = (rs >> (bit_size * i)) & filter;         \
        rt_t = (rt >> (bit_size * i)) & filter;         \
        cc = mipsdsp_##func(rs_t, rt_t);                \
        temp |= cc << i;                                \
    }                                                   \
                                                        \
    return (target_ulong)temp;                          \
}

CMP_HAS_RET(cmpgu_eq_qb, cmpu_eq, 4, MIPSDSP_Q0, 8);
CMP_HAS_RET(cmpgu_lt_qb, cmpu_lt, 4, MIPSDSP_Q0, 8);
CMP_HAS_RET(cmpgu_le_qb, cmpu_le, 4, MIPSDSP_Q0, 8);

#ifdef TARGET_MIPS64
CMP_HAS_RET(cmpgu_eq_ob, cmpu_eq, 8, MIPSDSP_Q0, 8);
CMP_HAS_RET(cmpgu_lt_ob, cmpu_lt, 8, MIPSDSP_Q0, 8);
CMP_HAS_RET(cmpgu_le_ob, cmpu_le, 8, MIPSDSP_Q0, 8);
#endif

#undef CMP_HAS_RET


#define CMP_NO_RET(name, func, split_num, filter, bit_size) \
void helper_##name(target_ulong rs, target_ulong rt,        \
                            CPUMIPSState *env)              \
{                                                           \
    int##bit_size##_t rs_t, rt_t;                           \
    int##bit_size##_t flag = 0;                             \
    int##bit_size##_t cc;                                   \
    int i;                                                  \
                                                            \
    for (i = 0; i < split_num; i++) {                       \
        rs_t = (rs >> (bit_size * i)) & filter;             \
        rt_t = (rt >> (bit_size * i)) & filter;             \
                                                            \
        cc = mipsdsp_##func((int32_t)rs_t, (int32_t)rt_t);  \
        flag |= cc << i;                                    \
    }                                                       \
                                                            \
    set_DSPControl_24(flag, split_num, env);                \
}

CMP_NO_RET(cmpu_eq_qb, cmpu_eq, 4, MIPSDSP_Q0, 8);
CMP_NO_RET(cmpu_lt_qb, cmpu_lt, 4, MIPSDSP_Q0, 8);
CMP_NO_RET(cmpu_le_qb, cmpu_le, 4, MIPSDSP_Q0, 8);

CMP_NO_RET(cmp_eq_ph, cmp_eq, 2, MIPSDSP_LO, 16);
CMP_NO_RET(cmp_lt_ph, cmp_lt, 2, MIPSDSP_LO, 16);
CMP_NO_RET(cmp_le_ph, cmp_le, 2, MIPSDSP_LO, 16);

#ifdef TARGET_MIPS64
CMP_NO_RET(cmpu_eq_ob, cmpu_eq, 8, MIPSDSP_Q0, 8);
CMP_NO_RET(cmpu_lt_ob, cmpu_lt, 8, MIPSDSP_Q0, 8);
CMP_NO_RET(cmpu_le_ob, cmpu_le, 8, MIPSDSP_Q0, 8);

CMP_NO_RET(cmp_eq_qh, cmp_eq, 4, MIPSDSP_LO, 16);
CMP_NO_RET(cmp_lt_qh, cmp_lt, 4, MIPSDSP_LO, 16);
CMP_NO_RET(cmp_le_qh, cmp_le, 4, MIPSDSP_LO, 16);

CMP_NO_RET(cmp_eq_pw, cmp_eq, 2, MIPSDSP_LLO, 32);
CMP_NO_RET(cmp_lt_pw, cmp_lt, 2, MIPSDSP_LLO, 32);
CMP_NO_RET(cmp_le_pw, cmp_le, 2, MIPSDSP_LLO, 32);
#endif
#undef CMP_NO_RET

#if defined(TARGET_MIPS64)

#define CMPGDU_OB(name) \
target_ulong helper_cmpgdu_##name##_ob(target_ulong rs, target_ulong rt, \
                                       CPUMIPSState *env)  \
{                                                     \
    int i;                                            \
    uint8_t rs_t, rt_t;                               \
    uint32_t cond;                                    \
                                                      \
    cond = 0;                                         \
                                                      \
    for (i = 0; i < 8; i++) {                         \
        rs_t = (rs >> (8 * i)) & MIPSDSP_Q0;          \
        rt_t = (rt >> (8 * i)) & MIPSDSP_Q0;          \
                                                      \
        if (mipsdsp_cmpu_##name(rs_t, rt_t)) {        \
            cond |= 0x01 << i;                        \
        }                                             \
    }                                                 \
                                                      \
    set_DSPControl_24(cond, 8, env);                  \
                                                      \
    return (uint64_t)cond;                            \
}

CMPGDU_OB(eq)
CMPGDU_OB(lt)
CMPGDU_OB(le)
#undef CMPGDU_OB
#endif

#define PICK_INSN(name, split_num, filter, bit_size, ret32bit) \
target_ulong helper_##name(target_ulong rs, target_ulong rt,   \
                            CPUMIPSState *env)                 \
{                                                              \
    uint32_t rs_t, rt_t;                                       \
    uint32_t cc;                                               \
    target_ulong dsp;                                          \
    int i;                                                     \
    target_ulong result = 0;                                   \
                                                               \
    dsp = env->active_tc.DSPControl;                           \
    for (i = 0; i < split_num; i++) {                          \
        rs_t = (rs >> (bit_size * i)) & filter;                \
        rt_t = (rt >> (bit_size * i)) & filter;                \
        cc = (dsp >> (24 + i)) & 0x01;                         \
        cc = cc == 1 ? rs_t : rt_t;                            \
                                                               \
        result |= (target_ulong)cc << (bit_size * i);          \
    }                                                          \
                                                               \
    if (ret32bit) {                                            \
        result = (target_long)(int32_t)(result & MIPSDSP_LLO); \
    }                                                          \
                                                               \
    return result;                                             \
}

PICK_INSN(pick_qb, 4, MIPSDSP_Q0, 8, 1);
PICK_INSN(pick_ph, 2, MIPSDSP_LO, 16, 1);

#ifdef TARGET_MIPS64
PICK_INSN(pick_ob, 8, MIPSDSP_Q0, 8, 0);
PICK_INSN(pick_qh, 4, MIPSDSP_LO, 16, 0);
PICK_INSN(pick_pw, 2, MIPSDSP_LLO, 32, 0);
#endif
#undef PICK_INSN

#define APPEND_INSN(name, ret_32) \
target_ulong helper_##name(target_ulong rt, target_ulong rs, uint32_t sa) \
{                                                                         \
    target_ulong temp;                                                    \
                                                                          \
    if (ret_32) {                                                         \
        temp = ((rt & MIPSDSP_LLO) << sa) |                               \
               ((rs & MIPSDSP_LLO) & ((0x01 << sa) - 1));                 \
        temp = (target_long)(int32_t)(temp & MIPSDSP_LLO);                \
    } else {                                                              \
        temp = (rt << sa) | (rs & ((0x01 << sa) - 1));                    \
    }                                                                     \
                                                                          \
    return temp;                                                          \
}

APPEND_INSN(append, 1);
#ifdef TARGET_MIPS64
APPEND_INSN(dappend, 0);
#endif
#undef APPEND_INSN

#define PREPEND_INSN(name, or_val, ret_32)                    \
target_ulong helper_##name(target_ulong rs, target_ulong rt,  \
                           uint32_t sa)                       \
{                                                             \
    sa |= or_val;                                             \
                                                              \
    if (1) {                                                  \
        return (target_long)(int32_t)(uint32_t)               \
            (((rs & MIPSDSP_LLO) << (32 - sa)) |              \
             ((rt & MIPSDSP_LLO) >> sa));                     \
    } else {                                                  \
        return (rs << (64 - sa)) | (rt >> sa);                \
    }                                                         \
}

PREPEND_INSN(prepend, 0, 1);
#ifdef TARGET_MIPS64
PREPEND_INSN(prependw, 0, 0);
PREPEND_INSN(prependd, 0x20, 0);
#endif
#undef PREPEND_INSN

#define BALIGN_INSN(name, filter, ret32) \
target_ulong helper_##name(target_ulong rs, target_ulong rt, uint32_t bp) \
{                                                                         \
    bp = bp & 0x03;                                                       \
                                                                          \
    if ((bp & 1) == 0) {                                                  \
        return rt;                                                        \
    } else {                                                              \
        if (ret32) {                                                      \
            return (target_long)(int32_t)((rt << (8 * bp)) |              \
                                          (rs >> (8 * (4 - bp))));        \
        } else {                                                          \
            return (rt << (8 * bp)) | (rs >> (8 * (8 - bp)));             \
        }                                                                 \
    }                                                                     \
}

BALIGN_INSN(balign, 0x03, 1);
#if defined(TARGET_MIPS64)
BALIGN_INSN(dbalign, 0x07, 0);
#endif
#undef BALIGN_INSN

target_ulong helper_packrl_ph(target_ulong rs, target_ulong rt)
{
    uint32_t rsl, rth;

    rsl =  rs & MIPSDSP_LO;
    rth = (rt & MIPSDSP_HI) >> 16;

    return (target_long)(int32_t)((rsl << 16) | rth);
}

#if defined(TARGET_MIPS64)
target_ulong helper_packrl_pw(target_ulong rs, target_ulong rt)
{
    uint32_t rs0, rt1;

    rs0 = rs & MIPSDSP_LLO;
    rt1 = (rt >> 32) & MIPSDSP_LLO;

    return ((uint64_t)rs0 << 32) | (uint64_t)rt1;
}
#endif

/** DSP Accumulator and DSPControl Access Sub-class insns **/
target_ulong helper_extr_w(target_ulong ac, target_ulong shift,
                           CPUMIPSState *env)
{
    int32_t tempI;
    int64_t tempDL[2];

    shift = shift & 0x0F;

    mipsdsp_rndrashift_short_acc(tempDL, ac, shift, env);
    if ((tempDL[1] != 0 || (tempDL[0] & MIPSDSP_LHI) != 0) &&
        (tempDL[1] != 1 || (tempDL[0] & MIPSDSP_LHI) != MIPSDSP_LHI)) {
        set_DSPControl_overflow_flag(1, 23, env);
    }

    tempI = (tempDL[0] >> 1) & MIPSDSP_LLO;

    tempDL[0] += 1;
    if (tempDL[0] == 0) {
        tempDL[1] += 1;
    }

    if ((!(tempDL[1] == 0 && (tempDL[0] & MIPSDSP_LHI) == 0x00)) &&
        (!(tempDL[1] == 1 && (tempDL[0] & MIPSDSP_LHI) == MIPSDSP_LHI))) {
        set_DSPControl_overflow_flag(1, 23, env);
    }

    return (target_long)tempI;
}

target_ulong helper_extr_r_w(target_ulong ac, target_ulong shift,
                             CPUMIPSState *env)
{
    int64_t tempDL[2];

    shift = shift & 0x0F;

    mipsdsp_rndrashift_short_acc(tempDL, ac, shift, env);
    if ((tempDL[1] != 0 || (tempDL[0] & MIPSDSP_LHI) != 0) &&
        (tempDL[1] != 1 || (tempDL[0] & MIPSDSP_LHI) != MIPSDSP_LHI)) {
        set_DSPControl_overflow_flag(1, 23, env);
    }

    tempDL[0] += 1;
    if (tempDL[0] == 0) {
        tempDL[1] += 1;
    }

    if ((tempDL[1] != 0 || (tempDL[0] & MIPSDSP_LHI) != 0) &&
        (tempDL[1] != 1 && (tempDL[0] & MIPSDSP_LHI) != MIPSDSP_LHI)) {
        set_DSPControl_overflow_flag(1, 23, env);
    }

    return (target_long)(int32_t)(tempDL[0] >> 1);
}

target_ulong helper_extr_rs_w(target_ulong ac, target_ulong shift,
                              CPUMIPSState *env)
{
    int32_t tempI, temp64;
    int64_t tempDL[2];

    shift = shift & 0x0F;

    mipsdsp_rndrashift_short_acc(tempDL, ac, shift, env);
    if ((tempDL[1] != 0 || (tempDL[0] & MIPSDSP_LHI) != 0) &&
        (tempDL[1] != 1 || (tempDL[0] & MIPSDSP_LHI) != MIPSDSP_LHI)) {
        set_DSPControl_overflow_flag(1, 23, env);
    }
    tempDL[0] += 1;
    if (tempDL[0] == 0) {
        tempDL[1] += 1;
    }
    tempI = tempDL[0] >> 1;

    if ((tempDL[1] != 0 || (tempDL[0] & MIPSDSP_LHI) != 0) &&
        (tempDL[1] != 1 || (tempDL[0] & MIPSDSP_LHI) != MIPSDSP_LHI)) {
        temp64 = tempDL[1];
        if (temp64 == 0) {
            tempI = 0x7FFFFFFF;
        } else {
            tempI = 0x80000000;
        }
        set_DSPControl_overflow_flag(1, 23, env);
    }

    return (target_long)tempI;
}

#if defined(TARGET_MIPS64)
target_ulong helper_dextr_w(target_ulong ac, target_ulong shift,
                            CPUMIPSState *env)
{
    uint64_t temp[3];

    shift = shift & 0x3F;

    mipsdsp_rndrashift_acc(temp, ac, shift, env);

    return (int64_t)(int32_t)(temp[0] >> 1);
}

target_ulong helper_dextr_r_w(target_ulong ac, target_ulong shift,
                              CPUMIPSState *env)
{
    uint64_t temp[3];
    uint32_t temp128;

    shift = shift & 0x3F;
    mipsdsp_rndrashift_acc(temp, ac, shift, env);

    temp[0] += 1;
    if (temp[0] == 0) {
        temp[1] += 1;
        if (temp[1] == 0) {
            temp[2] += 1;
        }
    }

    temp128 = temp[2] & 0x01;

    if ((temp128 != 0 || temp[1] != 0) &&
       (temp128 != 1 || temp[1] != ~0ull)) {
        set_DSPControl_overflow_flag(1, 23, env);
    }

    return (int64_t)(int32_t)(temp[0] >> 1);
}

target_ulong helper_dextr_rs_w(target_ulong ac, target_ulong shift,
                               CPUMIPSState *env)
{
    uint64_t temp[3];
    uint32_t temp128;

    shift = shift & 0x3F;
    mipsdsp_rndrashift_acc(temp, ac, shift, env);

    temp[0] += 1;
    if (temp[0] == 0) {
        temp[1] += 1;
        if (temp[1] == 0) {
            temp[2] += 1;
        }
    }

    temp128 = temp[2] & 0x01;

    if ((temp128 != 0 || temp[1] != 0) &&
       (temp128 != 1 || temp[1] != ~0ull)) {
        if (temp128 == 0) {
            temp[0] = 0x0FFFFFFFF;
        } else {
            temp[0] = 0x0100000000ULL;
        }
        set_DSPControl_overflow_flag(1, 23, env);
    }

    return (int64_t)(int32_t)(temp[0] >> 1);
}

target_ulong helper_dextr_l(target_ulong ac, target_ulong shift,
                            CPUMIPSState *env)
{
    uint64_t temp[3];
    target_ulong result;

    shift = shift & 0x3F;

    mipsdsp_rndrashift_acc(temp, ac, shift, env);
    result = (temp[1] << 63) | (temp[0] >> 1);

    return result;
}

target_ulong helper_dextr_r_l(target_ulong ac, target_ulong shift,
                              CPUMIPSState *env)
{
    uint64_t temp[3];
    uint32_t temp128;
    target_ulong result;

    shift = shift & 0x3F;
    mipsdsp_rndrashift_acc(temp, ac, shift, env);

    temp[0] += 1;
    if (temp[0] == 0) {
        temp[1] += 1;
        if (temp[1] == 0) {
            temp[2] += 1;
        }
    }

    temp128 = temp[2] & 0x01;

    if ((temp128 != 0 || temp[1] != 0) &&
       (temp128 != 1 || temp[1] != ~0ull)) {
        set_DSPControl_overflow_flag(1, 23, env);
    }

    result = (temp[1] << 63) | (temp[0] >> 1);

    return result;
}

target_ulong helper_dextr_rs_l(target_ulong ac, target_ulong shift,
                               CPUMIPSState *env)
{
    uint64_t temp[3];
    uint32_t temp128;
    target_ulong result;

    shift = shift & 0x3F;
    mipsdsp_rndrashift_acc(temp, ac, shift, env);

    temp[0] += 1;
    if (temp[0] == 0) {
        temp[1] += 1;
        if (temp[1] == 0) {
            temp[2] += 1;
        }
    }

    temp128 = temp[2] & 0x01;

    if ((temp128 != 0 || temp[1] != 0) &&
       (temp128 != 1 || temp[1] != ~0ull)) {
        if (temp128 == 0) {
            temp[1] &= ~0x00ull - 1;
            temp[0] |= ~0x00ull - 1;
        } else {
            temp[1] |= 0x01;
            temp[0] &= 0x01;
        }
        set_DSPControl_overflow_flag(1, 23, env);
    }
    result = (temp[1] << 63) | (temp[0] >> 1);

    return result;
}
#endif

target_ulong helper_extr_s_h(target_ulong ac, target_ulong shift,
                             CPUMIPSState *env)
{
    int64_t temp;

    shift = shift & 0x0F;

    temp = mipsdsp_rashift_short_acc(ac, shift, env);
    if (temp > (int64_t)0x7FFF) {
        temp = 0x00007FFF;
        set_DSPControl_overflow_flag(1, 23, env);
<<<<<<< HEAD
    } else if (temp < (int64_t)0xFFFFFFFFFFFF8000LL) {
=======
    } else if (temp < (int64_t)0xFFFFFFFFFFFF8000ULL) {
>>>>>>> 1cfd981f
        temp = 0xFFFF8000;
        set_DSPControl_overflow_flag(1, 23, env);
    }

    return (target_long)(int32_t)(temp & 0xFFFFFFFF);
}


#if defined(TARGET_MIPS64)
target_ulong helper_dextr_s_h(target_ulong ac, target_ulong shift,
                              CPUMIPSState *env)
{
    int64_t temp[2];
    uint32_t temp127;

    shift = shift & 0x1F;

    mipsdsp_rashift_acc((uint64_t *)temp, ac, shift, env);

    temp127 = (temp[1] >> 63) & 0x01;

    if ((temp127 == 0) && (temp[1] > 0 || temp[0] > 32767)) {
        temp[0] &= 0xFFFF0000;
        temp[0] |= 0x00007FFF;
        set_DSPControl_overflow_flag(1, 23, env);
    } else if ((temp127 == 1) &&
            (temp[1] < 0xFFFFFFFFFFFFFFFFll
             || temp[0] < 0xFFFFFFFFFFFF1000ll)) {
        temp[0] &= 0xFFFF0000;
        temp[0] |= 0x00008000;
        set_DSPControl_overflow_flag(1, 23, env);
    }

    return (int64_t)(int16_t)(temp[0] & MIPSDSP_LO);
}

#endif

target_ulong helper_extp(target_ulong ac, target_ulong size, CPUMIPSState *env)
{
    int32_t start_pos;
    int sub;
    uint32_t temp;
    uint64_t acc;

    size = size & 0x1F;

    temp = 0;
    start_pos = get_DSPControl_pos(env);
    sub = start_pos - (size + 1);
    if (sub >= -1) {
        acc = ((uint64_t)env->active_tc.HI[ac] << 32) |
              ((uint64_t)env->active_tc.LO[ac] & MIPSDSP_LLO);
        temp = (acc >> (start_pos - size)) &
               (((uint32_t)0x01 << (size + 1)) - 1);
        set_DSPControl_efi(0, env);
    } else {
        set_DSPControl_efi(1, env);
    }

    return (target_ulong)temp;
}

target_ulong helper_extpdp(target_ulong ac, target_ulong size,
                           CPUMIPSState *env)
{
    int32_t start_pos;
    int sub;
    uint32_t temp;
    uint64_t acc;

    size = size & 0x1F;
    temp = 0;
    start_pos = get_DSPControl_pos(env);
    sub = start_pos - (size + 1);
    if (sub >= -1) {
        acc  = ((uint64_t)env->active_tc.HI[ac] << 32) |
               ((uint64_t)env->active_tc.LO[ac] & MIPSDSP_LLO);
        temp = (acc >> (start_pos - size)) &
               (((uint32_t)0x01 << (size + 1)) - 1);

        set_DSPControl_pos(start_pos - (size + 1), env);
        set_DSPControl_efi(0, env);
    } else {
        set_DSPControl_efi(1, env);
    }

    return (target_ulong)temp;
}


#if defined(TARGET_MIPS64)
target_ulong helper_dextp(target_ulong ac, target_ulong size, CPUMIPSState *env)
{
    int start_pos;
    int len;
    int sub;
    uint64_t tempB, tempA;
    uint64_t temp;

    temp = 0;

    size = size & 0x3F;
    start_pos = get_DSPControl_pos(env);
    len = start_pos - size;
    tempB = env->active_tc.HI[ac];
    tempA = env->active_tc.LO[ac];

    sub = start_pos - (size + 1);

    if (sub >= -1) {
        temp = (tempB << (64 - len)) | (tempA >> len);
        temp = temp & ((0x01 << (size + 1)) - 1);
        set_DSPControl_efi(0, env);
    } else {
        set_DSPControl_efi(1, env);
    }

    return temp;
}

target_ulong helper_dextpdp(target_ulong ac, target_ulong size,
                            CPUMIPSState *env)
{
    int start_pos;
    int len;
    int sub;
    uint64_t tempB, tempA;
    uint64_t temp;

    temp = 0;
    size = size & 0x3F;
    start_pos = get_DSPControl_pos(env);
    len = start_pos - size;
    tempB = env->active_tc.HI[ac];
    tempA = env->active_tc.LO[ac];

    sub = start_pos - (size + 1);

    if (sub >= -1) {
        temp = (tempB << (64 - len)) | (tempA >> len);
        temp = temp & ((0x01 << (size + 1)) - 1);
        set_DSPControl_pos(sub, env);
        set_DSPControl_efi(0, env);
    } else {
        set_DSPControl_efi(1, env);
    }

    return temp;
}

#endif

void helper_shilo(target_ulong ac, target_ulong rs, CPUMIPSState *env)
{
    int8_t  rs5_0;
    uint64_t temp, acc;

    rs5_0 = rs & 0x3F;
    rs5_0 = (int8_t)(rs5_0 << 2) >> 2;
    rs5_0 = MIPSDSP_ABS(rs5_0);
    acc   = (((uint64_t)env->active_tc.HI[ac] << 32) & MIPSDSP_LHI) |
            ((uint64_t)env->active_tc.LO[ac] & MIPSDSP_LLO);
    if (rs5_0 == 0) {
        temp = acc;
    } else {
        if (rs5_0 > 0) {
            temp = acc >> rs5_0;
        } else {
            temp = acc << rs5_0;
        }
    }

    env->active_tc.HI[ac] = (target_ulong)(int32_t)((temp & MIPSDSP_LHI) >> 32);
    env->active_tc.LO[ac] = (target_ulong)(int32_t)(temp & MIPSDSP_LLO);
}

#if defined(TARGET_MIPS64)
void helper_dshilo(target_ulong shift, target_ulong ac, CPUMIPSState *env)
{
    int8_t shift_t;
    uint64_t tempB, tempA;

    shift_t = (int8_t)(shift << 1) >> 1;

    tempB = env->active_tc.HI[ac];
    tempA = env->active_tc.LO[ac];

    if (shift_t != 0) {
        if (shift_t >= 0) {
            tempA = (tempB << (64 - shift_t)) | (tempA >> shift_t);
            tempB = tempB >> shift_t;
        } else {
            shift_t = -shift_t;
            tempB = (tempB << shift_t) | (tempA >> (64 - shift_t));
            tempA = tempA << shift_t;
        }
    }

    env->active_tc.HI[ac] = tempB;
    env->active_tc.LO[ac] = tempA;
}

#endif
void helper_mthlip(target_ulong ac, target_ulong rs, CPUMIPSState *env)
{
    int32_t tempA, tempB, pos;

    tempA = rs;
    tempB = env->active_tc.LO[ac];
    env->active_tc.HI[ac] = (target_long)tempB;
    env->active_tc.LO[ac] = (target_long)tempA;
    pos = get_DSPControl_pos(env);

    if (pos > 32) {
        return;
    } else {
        set_DSPControl_pos(pos + 32, env);
    }
}

#if defined(TARGET_MIPS64)
void helper_dmthlip(target_ulong rs, target_ulong ac, CPUMIPSState *env)
{
    uint8_t ac_t;
    uint8_t pos;
    uint64_t tempB, tempA;

    ac_t = ac & 0x3;

    tempA = rs;
    tempB = env->active_tc.LO[ac_t];

    env->active_tc.HI[ac_t] = tempB;
    env->active_tc.LO[ac_t] = tempA;

    pos = get_DSPControl_pos(env);

    if (pos <= 64) {
        pos = pos + 64;
        set_DSPControl_pos(pos, env);
    }
}
#endif

void helper_wrdsp(target_ulong rs, target_ulong mask_num, CPUMIPSState *env)
{
    uint8_t  mask[6];
    uint8_t  i;
    uint32_t newbits, overwrite;
    target_ulong dsp;

    newbits   = 0x00;
    overwrite = 0xFFFFFFFF;
    dsp = env->active_tc.DSPControl;

    for (i = 0; i < 6; i++) {
        mask[i] = (mask_num >> i) & 0x01;
    }

    if (mask[0] == 1) {
#if defined(TARGET_MIPS64)
        overwrite &= 0xFFFFFF80;
        newbits   &= 0xFFFFFF80;
        newbits   |= 0x0000007F & rs;
#else
        overwrite &= 0xFFFFFFC0;
        newbits   &= 0xFFFFFFC0;
        newbits   |= 0x0000003F & rs;
#endif
    }

    if (mask[1] == 1) {
        overwrite &= 0xFFFFE07F;
        newbits   &= 0xFFFFE07F;
        newbits   |= 0x00001F80 & rs;
    }

    if (mask[2] == 1) {
        overwrite &= 0xFFFFDFFF;
        newbits   &= 0xFFFFDFFF;
        newbits   |= 0x00002000 & rs;
    }

    if (mask[3] == 1) {
        overwrite &= 0xFF00FFFF;
        newbits   &= 0xFF00FFFF;
        newbits   |= 0x00FF0000 & rs;
    }

    if (mask[4] == 1) {
        overwrite &= 0x00FFFFFF;
        newbits   &= 0x00FFFFFF;
        newbits   |= 0xFF000000 & rs;
    }

    if (mask[5] == 1) {
        overwrite &= 0xFFFFBFFF;
        newbits   &= 0xFFFFBFFF;
        newbits   |= 0x00004000 & rs;
    }

    dsp = dsp & overwrite;
    dsp = dsp | newbits;
    env->active_tc.DSPControl = dsp;
}

target_ulong helper_rddsp(target_ulong masknum, CPUMIPSState *env)
{
    uint8_t  mask[6];
    uint32_t ruler, i;
    target_ulong temp;
    target_ulong dsp;

    ruler = 0x01;
    for (i = 0; i < 6; i++) {
        mask[i] = (masknum & ruler) >> i ;
        ruler = ruler << 1;
    }

    temp  = 0x00;
    dsp = env->active_tc.DSPControl;

    if (mask[0] == 1) {
#if defined(TARGET_MIPS64)
        temp |= dsp & 0x7F;
#else
        temp |= dsp & 0x3F;
#endif
    }

    if (mask[1] == 1) {
        temp |= dsp & 0x1F80;
    }

    if (mask[2] == 1) {
        temp |= dsp & 0x2000;
    }

    if (mask[3] == 1) {
        temp |= dsp & 0x00FF0000;
    }

    if (mask[4] == 1) {
        temp |= dsp & 0xFF000000;
    }

    if (mask[5] == 1) {
        temp |= dsp & 0x4000;
    }

    return temp;
}


#undef MIPSDSP_LHI
#undef MIPSDSP_LLO
#undef MIPSDSP_HI
#undef MIPSDSP_LO
#undef MIPSDSP_Q3
#undef MIPSDSP_Q2
#undef MIPSDSP_Q1
#undef MIPSDSP_Q0

#undef MIPSDSP_SPLIT32_8
#undef MIPSDSP_SPLIT32_16

#undef MIPSDSP_RETURN32
#undef MIPSDSP_RETURN32_8
#undef MIPSDSP_RETURN32_16

#ifdef TARGET_MIPS64
#undef MIPSDSP_SPLIT64_16
#undef MIPSDSP_SPLIT64_32
#undef MIPSDSP_RETURN64_16
#undef MIPSDSP_RETURN64_32
#endif<|MERGE_RESOLUTION|>--- conflicted
+++ resolved
@@ -3653,11 +3653,7 @@
     if (temp > (int64_t)0x7FFF) {
         temp = 0x00007FFF;
         set_DSPControl_overflow_flag(1, 23, env);
-<<<<<<< HEAD
-    } else if (temp < (int64_t)0xFFFFFFFFFFFF8000LL) {
-=======
     } else if (temp < (int64_t)0xFFFFFFFFFFFF8000ULL) {
->>>>>>> 1cfd981f
         temp = 0xFFFF8000;
         set_DSPControl_overflow_flag(1, 23, env);
     }
