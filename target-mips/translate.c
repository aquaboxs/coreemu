/*
 *  MIPS32 emulation for qemu: main translation routines.
 *
 *  Copyright (c) 2004-2005 Jocelyn Mayer
 *  Copyright (c) 2006 Marius Groeger (FPU operations)
 *  Copyright (c) 2006 Thiemo Seufer (MIPS32R2 support)
 *  Copyright (c) 2009 CodeSourcery (MIPS16 support)
 *
 * This library is free software; you can redistribute it and/or
 * modify it under the terms of the GNU Lesser General Public
 * License as published by the Free Software Foundation; either
 * version 2 of the License, or (at your option) any later version.
 *
 * This library is distributed in the hope that it will be useful,
 * but WITHOUT ANY WARRANTY; without even the implied warranty of
 * MERCHANTABILITY or FITNESS FOR A PARTICULAR PURPOSE.  See the GNU
 * Lesser General Public License for more details.
 *
 * You should have received a copy of the GNU Lesser General Public
 * License along with this library; if not, see <http://www.gnu.org/licenses/>.
 */

#include <stdarg.h>
#include <stddef.h>
#include <stdlib.h>
#include <stdio.h>
#include <string.h>
#include <inttypes.h>

#include "cpu.h"
#include "exec-all.h"
#include "disas.h"
#include "tcg-op.h"
#include "qemu-common.h"

#include "helper.h"
#define GEN_HELPER 1
#include "helper.h"

//#define MIPS_DEBUG_DISAS
//#define MIPS_DEBUG_SIGN_EXTENSIONS

/* MIPS major opcodes */
#define MASK_OP_MAJOR(op)  (op & (0x3F << 26))

enum {
    /* indirect opcode tables */
    OPC_SPECIAL  = (0x00 << 26),
    OPC_REGIMM   = (0x01 << 26),
    OPC_CP0      = (0x10 << 26),
    OPC_CP1      = (0x11 << 26),
    OPC_CP2      = (0x12 << 26),
    OPC_CP3      = (0x13 << 26),
    OPC_SPECIAL2 = (0x1C << 26),
    OPC_SPECIAL3 = (0x1F << 26),
    /* arithmetic with immediate */
    OPC_ADDI     = (0x08 << 26),
    OPC_ADDIU    = (0x09 << 26),
    OPC_SLTI     = (0x0A << 26),
    OPC_SLTIU    = (0x0B << 26),
    /* logic with immediate */
    OPC_ANDI     = (0x0C << 26),
    OPC_ORI      = (0x0D << 26),
    OPC_XORI     = (0x0E << 26),
    OPC_LUI      = (0x0F << 26),
    /* arithmetic with immediate */
    OPC_DADDI    = (0x18 << 26),
    OPC_DADDIU   = (0x19 << 26),
    /* Jump and branches */
    OPC_J        = (0x02 << 26),
    OPC_JAL      = (0x03 << 26),
    OPC_BEQ      = (0x04 << 26),  /* Unconditional if rs = rt = 0 (B) */
    OPC_BEQL     = (0x14 << 26),
    OPC_BNE      = (0x05 << 26),
    OPC_BNEL     = (0x15 << 26),
    OPC_BLEZ     = (0x06 << 26),
    OPC_BLEZL    = (0x16 << 26),
    OPC_BGTZ     = (0x07 << 26),
    OPC_BGTZL    = (0x17 << 26),
    OPC_JALX     = (0x1D << 26),  /* MIPS 16 only */
    /* Load and stores */
    OPC_LDL      = (0x1A << 26),
    OPC_LDR      = (0x1B << 26),
    OPC_LB       = (0x20 << 26),
    OPC_LH       = (0x21 << 26),
    OPC_LWL      = (0x22 << 26),
    OPC_LW       = (0x23 << 26),
    OPC_LWPC     = OPC_LW | 0x5,
    OPC_LBU      = (0x24 << 26),
    OPC_LHU      = (0x25 << 26),
    OPC_LWR      = (0x26 << 26),
    OPC_LWU      = (0x27 << 26),
    OPC_SB       = (0x28 << 26),
    OPC_SH       = (0x29 << 26),
    OPC_SWL      = (0x2A << 26),
    OPC_SW       = (0x2B << 26),
    OPC_SDL      = (0x2C << 26),
    OPC_SDR      = (0x2D << 26),
    OPC_SWR      = (0x2E << 26),
    OPC_LL       = (0x30 << 26),
    OPC_LLD      = (0x34 << 26),
    OPC_LD       = (0x37 << 26),
    OPC_LDPC     = OPC_LD | 0x5,
    OPC_SC       = (0x38 << 26),
    OPC_SCD      = (0x3C << 26),
    OPC_SD       = (0x3F << 26),
    /* Floating point load/store */
    OPC_LWC1     = (0x31 << 26),
    OPC_LWC2     = (0x32 << 26),
    OPC_LDC1     = (0x35 << 26),
    OPC_LDC2     = (0x36 << 26),
    OPC_SWC1     = (0x39 << 26),
    OPC_SWC2     = (0x3A << 26),
    OPC_SDC1     = (0x3D << 26),
    OPC_SDC2     = (0x3E << 26),
    /* MDMX ASE specific */
    OPC_MDMX     = (0x1E << 26),
    /* Cache and prefetch */
    OPC_CACHE    = (0x2F << 26),
    OPC_PREF     = (0x33 << 26),
    /* Reserved major opcode */
    OPC_MAJOR3B_RESERVED = (0x3B << 26),
};

/* MIPS special opcodes */
#define MASK_SPECIAL(op)   MASK_OP_MAJOR(op) | (op & 0x3F)

enum {
    /* Shifts */
    OPC_SLL      = 0x00 | OPC_SPECIAL,
    /* NOP is SLL r0, r0, 0   */
    /* SSNOP is SLL r0, r0, 1 */
    /* EHB is SLL r0, r0, 3 */
    OPC_SRL      = 0x02 | OPC_SPECIAL, /* also ROTR */
    OPC_ROTR     = OPC_SRL | (1 << 21),
    OPC_SRA      = 0x03 | OPC_SPECIAL,
    OPC_SLLV     = 0x04 | OPC_SPECIAL,
    OPC_SRLV     = 0x06 | OPC_SPECIAL, /* also ROTRV */
    OPC_ROTRV    = OPC_SRLV | (1 << 6),
    OPC_SRAV     = 0x07 | OPC_SPECIAL,
    OPC_DSLLV    = 0x14 | OPC_SPECIAL,
    OPC_DSRLV    = 0x16 | OPC_SPECIAL, /* also DROTRV */
    OPC_DROTRV   = OPC_DSRLV | (1 << 6),
    OPC_DSRAV    = 0x17 | OPC_SPECIAL,
    OPC_DSLL     = 0x38 | OPC_SPECIAL,
    OPC_DSRL     = 0x3A | OPC_SPECIAL, /* also DROTR */
    OPC_DROTR    = OPC_DSRL | (1 << 21),
    OPC_DSRA     = 0x3B | OPC_SPECIAL,
    OPC_DSLL32   = 0x3C | OPC_SPECIAL,
    OPC_DSRL32   = 0x3E | OPC_SPECIAL, /* also DROTR32 */
    OPC_DROTR32  = OPC_DSRL32 | (1 << 21),
    OPC_DSRA32   = 0x3F | OPC_SPECIAL,
    /* Multiplication / division */
    OPC_MULT     = 0x18 | OPC_SPECIAL,
    OPC_MULTU    = 0x19 | OPC_SPECIAL,
    OPC_DIV      = 0x1A | OPC_SPECIAL,
    OPC_DIVU     = 0x1B | OPC_SPECIAL,
    OPC_DMULT    = 0x1C | OPC_SPECIAL,
    OPC_DMULTU   = 0x1D | OPC_SPECIAL,
    OPC_DDIV     = 0x1E | OPC_SPECIAL,
    OPC_DDIVU    = 0x1F | OPC_SPECIAL,
    /* 2 registers arithmetic / logic */
    OPC_ADD      = 0x20 | OPC_SPECIAL,
    OPC_ADDU     = 0x21 | OPC_SPECIAL,
    OPC_SUB      = 0x22 | OPC_SPECIAL,
    OPC_SUBU     = 0x23 | OPC_SPECIAL,
    OPC_AND      = 0x24 | OPC_SPECIAL,
    OPC_OR       = 0x25 | OPC_SPECIAL,
    OPC_XOR      = 0x26 | OPC_SPECIAL,
    OPC_NOR      = 0x27 | OPC_SPECIAL,
    OPC_SLT      = 0x2A | OPC_SPECIAL,
    OPC_SLTU     = 0x2B | OPC_SPECIAL,
    OPC_DADD     = 0x2C | OPC_SPECIAL,
    OPC_DADDU    = 0x2D | OPC_SPECIAL,
    OPC_DSUB     = 0x2E | OPC_SPECIAL,
    OPC_DSUBU    = 0x2F | OPC_SPECIAL,
    /* Jumps */
    OPC_JR       = 0x08 | OPC_SPECIAL, /* Also JR.HB */
    OPC_JALR     = 0x09 | OPC_SPECIAL, /* Also JALR.HB */
    OPC_JALRC    = OPC_JALR | (0x5 << 6),
    /* Traps */
    OPC_TGE      = 0x30 | OPC_SPECIAL,
    OPC_TGEU     = 0x31 | OPC_SPECIAL,
    OPC_TLT      = 0x32 | OPC_SPECIAL,
    OPC_TLTU     = 0x33 | OPC_SPECIAL,
    OPC_TEQ      = 0x34 | OPC_SPECIAL,
    OPC_TNE      = 0x36 | OPC_SPECIAL,
    /* HI / LO registers load & stores */
    OPC_MFHI     = 0x10 | OPC_SPECIAL,
    OPC_MTHI     = 0x11 | OPC_SPECIAL,
    OPC_MFLO     = 0x12 | OPC_SPECIAL,
    OPC_MTLO     = 0x13 | OPC_SPECIAL,
    /* Conditional moves */
    OPC_MOVZ     = 0x0A | OPC_SPECIAL,
    OPC_MOVN     = 0x0B | OPC_SPECIAL,

    OPC_MOVCI    = 0x01 | OPC_SPECIAL,

    /* Special */
    OPC_PMON     = 0x05 | OPC_SPECIAL, /* unofficial */
    OPC_SYSCALL  = 0x0C | OPC_SPECIAL,
    OPC_BREAK    = 0x0D | OPC_SPECIAL,
    OPC_SPIM     = 0x0E | OPC_SPECIAL, /* unofficial */
    OPC_SYNC     = 0x0F | OPC_SPECIAL,

    OPC_SPECIAL15_RESERVED = 0x15 | OPC_SPECIAL,
    OPC_SPECIAL28_RESERVED = 0x28 | OPC_SPECIAL,
    OPC_SPECIAL29_RESERVED = 0x29 | OPC_SPECIAL,
    OPC_SPECIAL35_RESERVED = 0x35 | OPC_SPECIAL,
    OPC_SPECIAL37_RESERVED = 0x37 | OPC_SPECIAL,
    OPC_SPECIAL39_RESERVED = 0x39 | OPC_SPECIAL,
    OPC_SPECIAL3D_RESERVED = 0x3D | OPC_SPECIAL,
};

/* Multiplication variants of the vr54xx. */
#define MASK_MUL_VR54XX(op)   MASK_SPECIAL(op) | (op & (0x1F << 6))

enum {
    OPC_VR54XX_MULS    = (0x03 << 6) | OPC_MULT,
    OPC_VR54XX_MULSU   = (0x03 << 6) | OPC_MULTU,
    OPC_VR54XX_MACC    = (0x05 << 6) | OPC_MULT,
    OPC_VR54XX_MACCU   = (0x05 << 6) | OPC_MULTU,
    OPC_VR54XX_MSAC    = (0x07 << 6) | OPC_MULT,
    OPC_VR54XX_MSACU   = (0x07 << 6) | OPC_MULTU,
    OPC_VR54XX_MULHI   = (0x09 << 6) | OPC_MULT,
    OPC_VR54XX_MULHIU  = (0x09 << 6) | OPC_MULTU,
    OPC_VR54XX_MULSHI  = (0x0B << 6) | OPC_MULT,
    OPC_VR54XX_MULSHIU = (0x0B << 6) | OPC_MULTU,
    OPC_VR54XX_MACCHI  = (0x0D << 6) | OPC_MULT,
    OPC_VR54XX_MACCHIU = (0x0D << 6) | OPC_MULTU,
    OPC_VR54XX_MSACHI  = (0x0F << 6) | OPC_MULT,
    OPC_VR54XX_MSACHIU = (0x0F << 6) | OPC_MULTU,
};

/* REGIMM (rt field) opcodes */
#define MASK_REGIMM(op)    MASK_OP_MAJOR(op) | (op & (0x1F << 16))

enum {
    OPC_BLTZ     = (0x00 << 16) | OPC_REGIMM,
    OPC_BLTZL    = (0x02 << 16) | OPC_REGIMM,
    OPC_BGEZ     = (0x01 << 16) | OPC_REGIMM,
    OPC_BGEZL    = (0x03 << 16) | OPC_REGIMM,
    OPC_BLTZAL   = (0x10 << 16) | OPC_REGIMM,
    OPC_BLTZALL  = (0x12 << 16) | OPC_REGIMM,
    OPC_BGEZAL   = (0x11 << 16) | OPC_REGIMM,
    OPC_BGEZALL  = (0x13 << 16) | OPC_REGIMM,
    OPC_TGEI     = (0x08 << 16) | OPC_REGIMM,
    OPC_TGEIU    = (0x09 << 16) | OPC_REGIMM,
    OPC_TLTI     = (0x0A << 16) | OPC_REGIMM,
    OPC_TLTIU    = (0x0B << 16) | OPC_REGIMM,
    OPC_TEQI     = (0x0C << 16) | OPC_REGIMM,
    OPC_TNEI     = (0x0E << 16) | OPC_REGIMM,
    OPC_SYNCI    = (0x1F << 16) | OPC_REGIMM,
};

/* Special2 opcodes */
#define MASK_SPECIAL2(op)  MASK_OP_MAJOR(op) | (op & 0x3F)

enum {
    /* Multiply & xxx operations */
    OPC_MADD     = 0x00 | OPC_SPECIAL2,
    OPC_MADDU    = 0x01 | OPC_SPECIAL2,
    OPC_MUL      = 0x02 | OPC_SPECIAL2,
    OPC_MSUB     = 0x04 | OPC_SPECIAL2,
    OPC_MSUBU    = 0x05 | OPC_SPECIAL2,
    /* Misc */
    OPC_CLZ      = 0x20 | OPC_SPECIAL2,
    OPC_CLO      = 0x21 | OPC_SPECIAL2,
    OPC_DCLZ     = 0x24 | OPC_SPECIAL2,
    OPC_DCLO     = 0x25 | OPC_SPECIAL2,
    /* Special */
    OPC_SDBBP    = 0x3F | OPC_SPECIAL2,
};

/* Special3 opcodes */
#define MASK_SPECIAL3(op)  MASK_OP_MAJOR(op) | (op & 0x3F)

enum {
    OPC_EXT      = 0x00 | OPC_SPECIAL3,
    OPC_DEXTM    = 0x01 | OPC_SPECIAL3,
    OPC_DEXTU    = 0x02 | OPC_SPECIAL3,
    OPC_DEXT     = 0x03 | OPC_SPECIAL3,
    OPC_INS      = 0x04 | OPC_SPECIAL3,
    OPC_DINSM    = 0x05 | OPC_SPECIAL3,
    OPC_DINSU    = 0x06 | OPC_SPECIAL3,
    OPC_DINS     = 0x07 | OPC_SPECIAL3,
    OPC_FORK     = 0x08 | OPC_SPECIAL3,
    OPC_YIELD    = 0x09 | OPC_SPECIAL3,
    OPC_BSHFL    = 0x20 | OPC_SPECIAL3,
    OPC_DBSHFL   = 0x24 | OPC_SPECIAL3,
    OPC_RDHWR    = 0x3B | OPC_SPECIAL3,
};

/* BSHFL opcodes */
#define MASK_BSHFL(op)     MASK_SPECIAL3(op) | (op & (0x1F << 6))

enum {
    OPC_WSBH     = (0x02 << 6) | OPC_BSHFL,
    OPC_SEB      = (0x10 << 6) | OPC_BSHFL,
    OPC_SEH      = (0x18 << 6) | OPC_BSHFL,
};

/* DBSHFL opcodes */
#define MASK_DBSHFL(op)    MASK_SPECIAL3(op) | (op & (0x1F << 6))

enum {
    OPC_DSBH     = (0x02 << 6) | OPC_DBSHFL,
    OPC_DSHD     = (0x05 << 6) | OPC_DBSHFL,
};

/* Coprocessor 0 (rs field) */
#define MASK_CP0(op)       MASK_OP_MAJOR(op) | (op & (0x1F << 21))

enum {
    OPC_MFC0     = (0x00 << 21) | OPC_CP0,
    OPC_DMFC0    = (0x01 << 21) | OPC_CP0,
    OPC_MTC0     = (0x04 << 21) | OPC_CP0,
    OPC_DMTC0    = (0x05 << 21) | OPC_CP0,
    OPC_MFTR     = (0x08 << 21) | OPC_CP0,
    OPC_RDPGPR   = (0x0A << 21) | OPC_CP0,
    OPC_MFMC0    = (0x0B << 21) | OPC_CP0,
    OPC_MTTR     = (0x0C << 21) | OPC_CP0,
    OPC_WRPGPR   = (0x0E << 21) | OPC_CP0,
    OPC_C0       = (0x10 << 21) | OPC_CP0,
    OPC_C0_FIRST = (0x10 << 21) | OPC_CP0,
    OPC_C0_LAST  = (0x1F << 21) | OPC_CP0,
};

/* MFMC0 opcodes */
#define MASK_MFMC0(op)     MASK_CP0(op) | (op & 0xFFFF)

enum {
    OPC_DMT      = 0x01 | (0 << 5) | (0x0F << 6) | (0x01 << 11) | OPC_MFMC0,
    OPC_EMT      = 0x01 | (1 << 5) | (0x0F << 6) | (0x01 << 11) | OPC_MFMC0,
    OPC_DVPE     = 0x01 | (0 << 5) | OPC_MFMC0,
    OPC_EVPE     = 0x01 | (1 << 5) | OPC_MFMC0,
    OPC_DI       = (0 << 5) | (0x0C << 11) | OPC_MFMC0,
    OPC_EI       = (1 << 5) | (0x0C << 11) | OPC_MFMC0,
};

/* Coprocessor 0 (with rs == C0) */
#define MASK_C0(op)        MASK_CP0(op) | (op & 0x3F)

enum {
    OPC_TLBR     = 0x01 | OPC_C0,
    OPC_TLBWI    = 0x02 | OPC_C0,
    OPC_TLBWR    = 0x06 | OPC_C0,
    OPC_TLBP     = 0x08 | OPC_C0,
    OPC_RFE      = 0x10 | OPC_C0,
    OPC_ERET     = 0x18 | OPC_C0,
    OPC_DERET    = 0x1F | OPC_C0,
    OPC_WAIT     = 0x20 | OPC_C0,
};

/* Coprocessor 1 (rs field) */
#define MASK_CP1(op)       MASK_OP_MAJOR(op) | (op & (0x1F << 21))

enum {
    OPC_MFC1     = (0x00 << 21) | OPC_CP1,
    OPC_DMFC1    = (0x01 << 21) | OPC_CP1,
    OPC_CFC1     = (0x02 << 21) | OPC_CP1,
    OPC_MFHC1    = (0x03 << 21) | OPC_CP1,
    OPC_MTC1     = (0x04 << 21) | OPC_CP1,
    OPC_DMTC1    = (0x05 << 21) | OPC_CP1,
    OPC_CTC1     = (0x06 << 21) | OPC_CP1,
    OPC_MTHC1    = (0x07 << 21) | OPC_CP1,
    OPC_BC1      = (0x08 << 21) | OPC_CP1, /* bc */
    OPC_BC1ANY2  = (0x09 << 21) | OPC_CP1,
    OPC_BC1ANY4  = (0x0A << 21) | OPC_CP1,
    OPC_S_FMT    = (0x10 << 21) | OPC_CP1, /* 16: fmt=single fp */
    OPC_D_FMT    = (0x11 << 21) | OPC_CP1, /* 17: fmt=double fp */
    OPC_E_FMT    = (0x12 << 21) | OPC_CP1, /* 18: fmt=extended fp */
    OPC_Q_FMT    = (0x13 << 21) | OPC_CP1, /* 19: fmt=quad fp */
    OPC_W_FMT    = (0x14 << 21) | OPC_CP1, /* 20: fmt=32bit fixed */
    OPC_L_FMT    = (0x15 << 21) | OPC_CP1, /* 21: fmt=64bit fixed */
    OPC_PS_FMT   = (0x16 << 21) | OPC_CP1, /* 22: fmt=paired single fp */
};

#define MASK_CP1_FUNC(op)       MASK_CP1(op) | (op & 0x3F)
#define MASK_BC1(op)            MASK_CP1(op) | (op & (0x3 << 16))

enum {
    OPC_BC1F     = (0x00 << 16) | OPC_BC1,
    OPC_BC1T     = (0x01 << 16) | OPC_BC1,
    OPC_BC1FL    = (0x02 << 16) | OPC_BC1,
    OPC_BC1TL    = (0x03 << 16) | OPC_BC1,
};

enum {
    OPC_BC1FANY2     = (0x00 << 16) | OPC_BC1ANY2,
    OPC_BC1TANY2     = (0x01 << 16) | OPC_BC1ANY2,
};

enum {
    OPC_BC1FANY4     = (0x00 << 16) | OPC_BC1ANY4,
    OPC_BC1TANY4     = (0x01 << 16) | OPC_BC1ANY4,
};

#define MASK_CP2(op)       MASK_OP_MAJOR(op) | (op & (0x1F << 21))

enum {
    OPC_MFC2    = (0x00 << 21) | OPC_CP2,
    OPC_DMFC2   = (0x01 << 21) | OPC_CP2,
    OPC_CFC2    = (0x02 << 21) | OPC_CP2,
    OPC_MFHC2   = (0x03 << 21) | OPC_CP2,
    OPC_MTC2    = (0x04 << 21) | OPC_CP2,
    OPC_DMTC2   = (0x05 << 21) | OPC_CP2,
    OPC_CTC2    = (0x06 << 21) | OPC_CP2,
    OPC_MTHC2   = (0x07 << 21) | OPC_CP2,
    OPC_BC2     = (0x08 << 21) | OPC_CP2,
};

#define MASK_CP3(op)       MASK_OP_MAJOR(op) | (op & 0x3F)

enum {
    OPC_LWXC1   = 0x00 | OPC_CP3,
    OPC_LDXC1   = 0x01 | OPC_CP3,
    OPC_LUXC1   = 0x05 | OPC_CP3,
    OPC_SWXC1   = 0x08 | OPC_CP3,
    OPC_SDXC1   = 0x09 | OPC_CP3,
    OPC_SUXC1   = 0x0D | OPC_CP3,
    OPC_PREFX   = 0x0F | OPC_CP3,
    OPC_ALNV_PS = 0x1E | OPC_CP3,
    OPC_MADD_S  = 0x20 | OPC_CP3,
    OPC_MADD_D  = 0x21 | OPC_CP3,
    OPC_MADD_PS = 0x26 | OPC_CP3,
    OPC_MSUB_S  = 0x28 | OPC_CP3,
    OPC_MSUB_D  = 0x29 | OPC_CP3,
    OPC_MSUB_PS = 0x2E | OPC_CP3,
    OPC_NMADD_S = 0x30 | OPC_CP3,
    OPC_NMADD_D = 0x31 | OPC_CP3,
    OPC_NMADD_PS= 0x36 | OPC_CP3,
    OPC_NMSUB_S = 0x38 | OPC_CP3,
    OPC_NMSUB_D = 0x39 | OPC_CP3,
    OPC_NMSUB_PS= 0x3E | OPC_CP3,
};

/* global register indices */
static TCGv_ptr cpu_env;
static TCGv cpu_gpr[32], cpu_PC;
static TCGv cpu_HI[MIPS_DSP_ACC], cpu_LO[MIPS_DSP_ACC], cpu_ACX[MIPS_DSP_ACC];
static TCGv cpu_dspctrl, btarget, bcond;
static TCGv_i32 hflags;
static TCGv_i32 fpu_fcr0, fpu_fcr31;

static uint32_t gen_opc_hflags[OPC_BUF_SIZE];

#include "gen-icount.h"

#define gen_helper_0i(name, arg) do {                             \
    TCGv_i32 helper_tmp = tcg_const_i32(arg);                     \
    gen_helper_##name(helper_tmp);                                \
    tcg_temp_free_i32(helper_tmp);                                \
    } while(0)

#define gen_helper_1i(name, arg1, arg2) do {                      \
    TCGv_i32 helper_tmp = tcg_const_i32(arg2);                    \
    gen_helper_##name(arg1, helper_tmp);                          \
    tcg_temp_free_i32(helper_tmp);                                \
    } while(0)

#define gen_helper_2i(name, arg1, arg2, arg3) do {                \
    TCGv_i32 helper_tmp = tcg_const_i32(arg3);                    \
    gen_helper_##name(arg1, arg2, helper_tmp);                    \
    tcg_temp_free_i32(helper_tmp);                                \
    } while(0)

#define gen_helper_3i(name, arg1, arg2, arg3, arg4) do {          \
    TCGv_i32 helper_tmp = tcg_const_i32(arg4);                    \
    gen_helper_##name(arg1, arg2, arg3, helper_tmp);              \
    tcg_temp_free_i32(helper_tmp);                                \
    } while(0)

typedef struct DisasContext {
    struct TranslationBlock *tb;
    target_ulong pc, saved_pc;
    uint32_t opcode;
    int singlestep_enabled;
    /* Routine used to access memory */
    int mem_idx;
    uint32_t hflags, saved_hflags;
    int bstate;
    target_ulong btarget;
} DisasContext;

enum {
    BS_NONE     = 0, /* We go out of the TB without reaching a branch or an
                      * exception condition */
    BS_STOP     = 1, /* We want to stop translation for any reason */
    BS_BRANCH   = 2, /* We reached a branch condition     */
    BS_EXCP     = 3, /* We reached an exception condition */
};

static const char *regnames[] =
    { "r0", "at", "v0", "v1", "a0", "a1", "a2", "a3",
      "t0", "t1", "t2", "t3", "t4", "t5", "t6", "t7",
      "s0", "s1", "s2", "s3", "s4", "s5", "s6", "s7",
      "t8", "t9", "k0", "k1", "gp", "sp", "s8", "ra", };

static const char *regnames_HI[] =
    { "HI0", "HI1", "HI2", "HI3", };

static const char *regnames_LO[] =
    { "LO0", "LO1", "LO2", "LO3", };

static const char *regnames_ACX[] =
    { "ACX0", "ACX1", "ACX2", "ACX3", };

static const char *fregnames[] =
    { "f0",  "f1",  "f2",  "f3",  "f4",  "f5",  "f6",  "f7",
      "f8",  "f9",  "f10", "f11", "f12", "f13", "f14", "f15",
      "f16", "f17", "f18", "f19", "f20", "f21", "f22", "f23",
      "f24", "f25", "f26", "f27", "f28", "f29", "f30", "f31", };

#ifdef MIPS_DEBUG_DISAS
#define MIPS_DEBUG(fmt, ...)                         \
        qemu_log_mask(CPU_LOG_TB_IN_ASM,                \
                       TARGET_FMT_lx ": %08x " fmt "\n", \
                       ctx->pc, ctx->opcode , ## __VA_ARGS__)
#define LOG_DISAS(...) qemu_log_mask(CPU_LOG_TB_IN_ASM, ## __VA_ARGS__)
#else
#define MIPS_DEBUG(fmt, ...) do { } while(0)
#define LOG_DISAS(...) do { } while (0)
#endif

#define MIPS_INVAL(op)                                                        \
do {                                                                          \
    MIPS_DEBUG("Invalid %s %03x %03x %03x", op, ctx->opcode >> 26,            \
               ctx->opcode & 0x3F, ((ctx->opcode >> 16) & 0x1F));             \
} while (0)

/* General purpose registers moves. */
static inline void gen_load_gpr (TCGv t, int reg)
{
    if (reg == 0)
        tcg_gen_movi_tl(t, 0);
    else
        tcg_gen_mov_tl(t, cpu_gpr[reg]);
}

static inline void gen_store_gpr (TCGv t, int reg)
{
    if (reg != 0)
        tcg_gen_mov_tl(cpu_gpr[reg], t);
}

/* Moves to/from ACX register.  */
static inline void gen_load_ACX (TCGv t, int reg)
{
    tcg_gen_mov_tl(t, cpu_ACX[reg]);
}

static inline void gen_store_ACX (TCGv t, int reg)
{
    tcg_gen_mov_tl(cpu_ACX[reg], t);
}

/* Moves to/from shadow registers. */
static inline void gen_load_srsgpr (int from, int to)
{
    TCGv t0 = tcg_temp_new();

    if (from == 0)
        tcg_gen_movi_tl(t0, 0);
    else {
        TCGv_i32 t2 = tcg_temp_new_i32();
        TCGv_ptr addr = tcg_temp_new_ptr();

        tcg_gen_ld_i32(t2, cpu_env, offsetof(CPUState, CP0_SRSCtl));
        tcg_gen_shri_i32(t2, t2, CP0SRSCtl_PSS);
        tcg_gen_andi_i32(t2, t2, 0xf);
        tcg_gen_muli_i32(t2, t2, sizeof(target_ulong) * 32);
        tcg_gen_ext_i32_ptr(addr, t2);
        tcg_gen_add_ptr(addr, cpu_env, addr);

        tcg_gen_ld_tl(t0, addr, sizeof(target_ulong) * from);
        tcg_temp_free_ptr(addr);
        tcg_temp_free_i32(t2);
    }
    gen_store_gpr(t0, to);
    tcg_temp_free(t0);
}

static inline void gen_store_srsgpr (int from, int to)
{
    if (to != 0) {
        TCGv t0 = tcg_temp_new();
        TCGv_i32 t2 = tcg_temp_new_i32();
        TCGv_ptr addr = tcg_temp_new_ptr();

        gen_load_gpr(t0, from);
        tcg_gen_ld_i32(t2, cpu_env, offsetof(CPUState, CP0_SRSCtl));
        tcg_gen_shri_i32(t2, t2, CP0SRSCtl_PSS);
        tcg_gen_andi_i32(t2, t2, 0xf);
        tcg_gen_muli_i32(t2, t2, sizeof(target_ulong) * 32);
        tcg_gen_ext_i32_ptr(addr, t2);
        tcg_gen_add_ptr(addr, cpu_env, addr);

        tcg_gen_st_tl(t0, addr, sizeof(target_ulong) * to);
        tcg_temp_free_ptr(addr);
        tcg_temp_free_i32(t2);
        tcg_temp_free(t0);
    }
}

/* Floating point register moves. */
static inline void gen_load_fpr32 (TCGv_i32 t, int reg)
{
    tcg_gen_ld_i32(t, cpu_env, offsetof(CPUState, active_fpu.fpr[reg].w[FP_ENDIAN_IDX]));
}

static inline void gen_store_fpr32 (TCGv_i32 t, int reg)
{
    tcg_gen_st_i32(t, cpu_env, offsetof(CPUState, active_fpu.fpr[reg].w[FP_ENDIAN_IDX]));
}

static inline void gen_load_fpr32h (TCGv_i32 t, int reg)
{
    tcg_gen_ld_i32(t, cpu_env, offsetof(CPUState, active_fpu.fpr[reg].w[!FP_ENDIAN_IDX]));
}

static inline void gen_store_fpr32h (TCGv_i32 t, int reg)
{
    tcg_gen_st_i32(t, cpu_env, offsetof(CPUState, active_fpu.fpr[reg].w[!FP_ENDIAN_IDX]));
}

static inline void gen_load_fpr64 (DisasContext *ctx, TCGv_i64 t, int reg)
{
    if (ctx->hflags & MIPS_HFLAG_F64) {
        tcg_gen_ld_i64(t, cpu_env, offsetof(CPUState, active_fpu.fpr[reg].d));
    } else {
        TCGv_i32 t0 = tcg_temp_new_i32();
        TCGv_i32 t1 = tcg_temp_new_i32();
        gen_load_fpr32(t0, reg & ~1);
        gen_load_fpr32(t1, reg | 1);
        tcg_gen_concat_i32_i64(t, t0, t1);
        tcg_temp_free_i32(t0);
        tcg_temp_free_i32(t1);
    }
}

static inline void gen_store_fpr64 (DisasContext *ctx, TCGv_i64 t, int reg)
{
    if (ctx->hflags & MIPS_HFLAG_F64) {
        tcg_gen_st_i64(t, cpu_env, offsetof(CPUState, active_fpu.fpr[reg].d));
    } else {
        TCGv_i64 t0 = tcg_temp_new_i64();
        TCGv_i32 t1 = tcg_temp_new_i32();
        tcg_gen_trunc_i64_i32(t1, t);
        gen_store_fpr32(t1, reg & ~1);
        tcg_gen_shri_i64(t0, t, 32);
        tcg_gen_trunc_i64_i32(t1, t0);
        gen_store_fpr32(t1, reg | 1);
        tcg_temp_free_i32(t1);
        tcg_temp_free_i64(t0);
    }
}

static inline int get_fp_bit (int cc)
{
    if (cc)
        return 24 + cc;
    else
        return 23;
}

#define FOP_CONDS(type, fmt, bits)                                            \
static inline void gen_cmp ## type ## _ ## fmt(int n, TCGv_i##bits a,         \
                                               TCGv_i##bits b, int cc)        \
{                                                                             \
    switch (n) {                                                              \
    case  0: gen_helper_2i(cmp ## type ## _ ## fmt ## _f, a, b, cc);    break;\
    case  1: gen_helper_2i(cmp ## type ## _ ## fmt ## _un, a, b, cc);   break;\
    case  2: gen_helper_2i(cmp ## type ## _ ## fmt ## _eq, a, b, cc);   break;\
    case  3: gen_helper_2i(cmp ## type ## _ ## fmt ## _ueq, a, b, cc);  break;\
    case  4: gen_helper_2i(cmp ## type ## _ ## fmt ## _olt, a, b, cc);  break;\
    case  5: gen_helper_2i(cmp ## type ## _ ## fmt ## _ult, a, b, cc);  break;\
    case  6: gen_helper_2i(cmp ## type ## _ ## fmt ## _ole, a, b, cc);  break;\
    case  7: gen_helper_2i(cmp ## type ## _ ## fmt ## _ule, a, b, cc);  break;\
    case  8: gen_helper_2i(cmp ## type ## _ ## fmt ## _sf, a, b, cc);   break;\
    case  9: gen_helper_2i(cmp ## type ## _ ## fmt ## _ngle, a, b, cc); break;\
    case 10: gen_helper_2i(cmp ## type ## _ ## fmt ## _seq, a, b, cc);  break;\
    case 11: gen_helper_2i(cmp ## type ## _ ## fmt ## _ngl, a, b, cc);  break;\
    case 12: gen_helper_2i(cmp ## type ## _ ## fmt ## _lt, a, b, cc);   break;\
    case 13: gen_helper_2i(cmp ## type ## _ ## fmt ## _nge, a, b, cc);  break;\
    case 14: gen_helper_2i(cmp ## type ## _ ## fmt ## _le, a, b, cc);   break;\
    case 15: gen_helper_2i(cmp ## type ## _ ## fmt ## _ngt, a, b, cc);  break;\
    default: abort();                                                         \
    }                                                                         \
}

FOP_CONDS(, d, 64)
FOP_CONDS(abs, d, 64)
FOP_CONDS(, s, 32)
FOP_CONDS(abs, s, 32)
FOP_CONDS(, ps, 64)
FOP_CONDS(abs, ps, 64)
#undef FOP_CONDS

/* Tests */
static inline void gen_save_pc(target_ulong pc)
{
    tcg_gen_movi_tl(cpu_PC, pc);
}

static inline void save_cpu_state (DisasContext *ctx, int do_save_pc)
{
    LOG_DISAS("hflags %08x saved %08x\n", ctx->hflags, ctx->saved_hflags);
    if (do_save_pc && ctx->pc != ctx->saved_pc) {
        gen_save_pc(ctx->pc);
        ctx->saved_pc = ctx->pc;
    }
    if (ctx->hflags != ctx->saved_hflags) {
        tcg_gen_movi_i32(hflags, ctx->hflags);
        ctx->saved_hflags = ctx->hflags;
        switch (ctx->hflags & MIPS_HFLAG_BMASK_BASE) {
        case MIPS_HFLAG_BR:
            break;
        case MIPS_HFLAG_BC:
        case MIPS_HFLAG_BL:
        case MIPS_HFLAG_B:
            tcg_gen_movi_tl(btarget, ctx->btarget);
            break;
        }
    }
}

static inline void restore_cpu_state (CPUState *env, DisasContext *ctx)
{
    ctx->saved_hflags = ctx->hflags;
    switch (ctx->hflags & MIPS_HFLAG_BMASK_BASE) {
    case MIPS_HFLAG_BR:
        break;
    case MIPS_HFLAG_BC:
    case MIPS_HFLAG_BL:
    case MIPS_HFLAG_B:
        ctx->btarget = env->btarget;
        break;
    }
}

static inline void
generate_exception_err (DisasContext *ctx, int excp, int err)
{
    TCGv_i32 texcp = tcg_const_i32(excp);
    TCGv_i32 terr = tcg_const_i32(err);
    save_cpu_state(ctx, 1);
    gen_helper_raise_exception_err(texcp, terr);
    tcg_temp_free_i32(terr);
    tcg_temp_free_i32(texcp);
}

static inline void
generate_exception (DisasContext *ctx, int excp)
{
    save_cpu_state(ctx, 1);
    gen_helper_0i(raise_exception, excp);
}

/* Addresses computation */
static inline void gen_op_addr_add (DisasContext *ctx, TCGv ret, TCGv arg0, TCGv arg1)
{
    tcg_gen_add_tl(ret, arg0, arg1);

#if defined(TARGET_MIPS64)
    /* For compatibility with 32-bit code, data reference in user mode
       with Status_UX = 0 should be casted to 32-bit and sign extended.
       See the MIPS64 PRA manual, section 4.10. */
    if (((ctx->hflags & MIPS_HFLAG_KSU) == MIPS_HFLAG_UM) &&
        !(ctx->hflags & MIPS_HFLAG_UX)) {
        tcg_gen_ext32s_i64(ret, ret);
    }
#endif
}

static inline void check_cp0_enabled(DisasContext *ctx)
{
    if (unlikely(!(ctx->hflags & MIPS_HFLAG_CP0)))
        generate_exception_err(ctx, EXCP_CpU, 0);
}

static inline void check_cp1_enabled(DisasContext *ctx)
{
    if (unlikely(!(ctx->hflags & MIPS_HFLAG_FPU)))
        generate_exception_err(ctx, EXCP_CpU, 1);
}

/* Verify that the processor is running with COP1X instructions enabled.
   This is associated with the nabla symbol in the MIPS32 and MIPS64
   opcode tables.  */

static inline void check_cop1x(DisasContext *ctx)
{
    if (unlikely(!(ctx->hflags & MIPS_HFLAG_COP1X)))
        generate_exception(ctx, EXCP_RI);
}

/* Verify that the processor is running with 64-bit floating-point
   operations enabled.  */

static inline void check_cp1_64bitmode(DisasContext *ctx)
{
    if (unlikely(~ctx->hflags & (MIPS_HFLAG_F64 | MIPS_HFLAG_COP1X)))
        generate_exception(ctx, EXCP_RI);
}

/*
 * Verify if floating point register is valid; an operation is not defined
 * if bit 0 of any register specification is set and the FR bit in the
 * Status register equals zero, since the register numbers specify an
 * even-odd pair of adjacent coprocessor general registers. When the FR bit
 * in the Status register equals one, both even and odd register numbers
 * are valid. This limitation exists only for 64 bit wide (d,l,ps) registers.
 *
 * Multiple 64 bit wide registers can be checked by calling
 * gen_op_cp1_registers(freg1 | freg2 | ... | fregN);
 */
static inline void check_cp1_registers(DisasContext *ctx, int regs)
{
    if (unlikely(!(ctx->hflags & MIPS_HFLAG_F64) && (regs & 1)))
        generate_exception(ctx, EXCP_RI);
}

/* This code generates a "reserved instruction" exception if the
   CPU does not support the instruction set corresponding to flags. */
static inline void check_insn(CPUState *env, DisasContext *ctx, int flags)
{
    if (unlikely(!(env->insn_flags & flags)))
        generate_exception(ctx, EXCP_RI);
}

/* This code generates a "reserved instruction" exception if 64-bit
   instructions are not enabled. */
static inline void check_mips_64(DisasContext *ctx)
{
    if (unlikely(!(ctx->hflags & MIPS_HFLAG_64)))
        generate_exception(ctx, EXCP_RI);
}

/* load/store instructions. */
#define OP_LD(insn,fname)                                                 \
static inline void op_ldst_##insn(TCGv ret, TCGv arg1, DisasContext *ctx) \
{                                                                         \
    tcg_gen_qemu_##fname(ret, arg1, ctx->mem_idx);                        \
}
OP_LD(lb,ld8s);
OP_LD(lbu,ld8u);
OP_LD(lh,ld16s);
OP_LD(lhu,ld16u);
OP_LD(lw,ld32s);
#if defined(TARGET_MIPS64)
OP_LD(lwu,ld32u);
OP_LD(ld,ld64);
#endif
#undef OP_LD

#define OP_ST(insn,fname)                                                  \
static inline void op_ldst_##insn(TCGv arg1, TCGv arg2, DisasContext *ctx) \
{                                                                          \
    tcg_gen_qemu_##fname(arg1, arg2, ctx->mem_idx);                        \
}
OP_ST(sb,st8);
OP_ST(sh,st16);
OP_ST(sw,st32);
#if defined(TARGET_MIPS64)
OP_ST(sd,st64);
#endif
#undef OP_ST

#ifdef CONFIG_USER_ONLY
#define OP_LD_ATOMIC(insn,fname)                                           \
static inline void op_ldst_##insn(TCGv ret, TCGv arg1, DisasContext *ctx)  \
{                                                                          \
    TCGv t0 = tcg_temp_new();                                              \
    tcg_gen_mov_tl(t0, arg1);                                              \
    tcg_gen_qemu_##fname(ret, arg1, ctx->mem_idx);                         \
    tcg_gen_st_tl(t0, cpu_env, offsetof(CPUState, lladdr));                \
    tcg_gen_st_tl(ret, cpu_env, offsetof(CPUState, llval));                \
    tcg_temp_free(t0);                                                     \
}
#else
#define OP_LD_ATOMIC(insn,fname)                                           \
static inline void op_ldst_##insn(TCGv ret, TCGv arg1, DisasContext *ctx)  \
{                                                                          \
    gen_helper_2i(insn, ret, arg1, ctx->mem_idx);                          \
}
#endif
OP_LD_ATOMIC(ll,ld32s);
#if defined(TARGET_MIPS64)
OP_LD_ATOMIC(lld,ld64);
#endif
#undef OP_LD_ATOMIC

#ifdef CONFIG_USER_ONLY
#define OP_ST_ATOMIC(insn,fname,ldname,almask)                               \
static inline void op_ldst_##insn(TCGv arg1, TCGv arg2, int rt, DisasContext *ctx) \
{                                                                            \
    TCGv t0 = tcg_temp_new();                                                \
    int l1 = gen_new_label();                                                \
    int l2 = gen_new_label();                                                \
                                                                             \
    tcg_gen_andi_tl(t0, arg2, almask);                                       \
    tcg_gen_brcondi_tl(TCG_COND_EQ, t0, 0, l1);                              \
    tcg_gen_st_tl(arg2, cpu_env, offsetof(CPUState, CP0_BadVAddr));          \
    generate_exception(ctx, EXCP_AdES);                                      \
    gen_set_label(l1);                                                       \
    tcg_gen_ld_tl(t0, cpu_env, offsetof(CPUState, lladdr));                  \
    tcg_gen_brcond_tl(TCG_COND_NE, arg2, t0, l2);                            \
    tcg_gen_movi_tl(t0, rt | ((almask << 3) & 0x20));                        \
    tcg_gen_st_tl(t0, cpu_env, offsetof(CPUState, llreg));                   \
    tcg_gen_st_tl(arg1, cpu_env, offsetof(CPUState, llnewval));              \
    gen_helper_0i(raise_exception, EXCP_SC);                                 \
    gen_set_label(l2);                                                       \
    tcg_gen_movi_tl(t0, 0);                                                  \
    gen_store_gpr(t0, rt);                                                   \
    tcg_temp_free(t0);                                                       \
}
#else
#define OP_ST_ATOMIC(insn,fname,ldname,almask)                               \
static inline void op_ldst_##insn(TCGv arg1, TCGv arg2, int rt, DisasContext *ctx) \
{                                                                            \
    TCGv t0 = tcg_temp_new();                                                \
    gen_helper_3i(insn, t0, arg1, arg2, ctx->mem_idx);                       \
    gen_store_gpr(t0, rt);                                                   \
    tcg_temp_free(t0);                                                       \
}
#endif
OP_ST_ATOMIC(sc,st32,ld32s,0x3);
#if defined(TARGET_MIPS64)
OP_ST_ATOMIC(scd,st64,ld64,0x7);
#endif
#undef OP_ST_ATOMIC

static void gen_base_offset_addr (DisasContext *ctx, TCGv addr,
                                  int base, int16_t offset)
{
    if (base == 0) {
        tcg_gen_movi_tl(addr, offset);
    } else if (offset == 0) {
        gen_load_gpr(addr, base);
    } else {
        tcg_gen_movi_tl(addr, offset);
        gen_op_addr_add(ctx, addr, cpu_gpr[base], addr);
    }
}

static target_ulong pc_relative_pc (DisasContext *ctx)
{
    target_ulong pc = ctx->pc;

    if (ctx->hflags & MIPS_HFLAG_BMASK) {
        int branch_bytes = ctx->hflags & MIPS_HFLAG_BDS16 ? 2 : 4;

        pc -= branch_bytes;
    }

    pc &= ~(target_ulong)3;
    return pc;
}

/* Load and store */
static void gen_ldst (DisasContext *ctx, uint32_t opc, int rt,
                      int base, int16_t offset)
{
    const char *opn = "ldst";
    TCGv t0 = tcg_temp_new();
    TCGv t1 = tcg_temp_new();

    gen_base_offset_addr(ctx, t0, base, offset);
    /* Don't do NOP if destination is zero: we must perform the actual
       memory access. */
    switch (opc) {
#if defined(TARGET_MIPS64)
    case OPC_LWU:
        save_cpu_state(ctx, 0);
        op_ldst_lwu(t0, t0, ctx);
        gen_store_gpr(t0, rt);
        opn = "lwu";
        break;
    case OPC_LD:
        save_cpu_state(ctx, 0);
        op_ldst_ld(t0, t0, ctx);
        gen_store_gpr(t0, rt);
        opn = "ld";
        break;
    case OPC_LLD:
        save_cpu_state(ctx, 0);
        op_ldst_lld(t0, t0, ctx);
        gen_store_gpr(t0, rt);
        opn = "lld";
        break;
    case OPC_SD:
        save_cpu_state(ctx, 0);
        gen_load_gpr(t1, rt);
        op_ldst_sd(t1, t0, ctx);
        opn = "sd";
        break;
    case OPC_LDL:
        save_cpu_state(ctx, 1);
        gen_load_gpr(t1, rt);
        gen_helper_3i(ldl, t1, t1, t0, ctx->mem_idx);
        gen_store_gpr(t1, rt);
        opn = "ldl";
        break;
    case OPC_SDL:
        save_cpu_state(ctx, 1);
        gen_load_gpr(t1, rt);
        gen_helper_2i(sdl, t1, t0, ctx->mem_idx);
        opn = "sdl";
        break;
    case OPC_LDR:
        save_cpu_state(ctx, 1);
        gen_load_gpr(t1, rt);
        gen_helper_3i(ldr, t1, t1, t0, ctx->mem_idx);
        gen_store_gpr(t1, rt);
        opn = "ldr";
        break;
    case OPC_SDR:
        save_cpu_state(ctx, 1);
        gen_load_gpr(t1, rt);
        gen_helper_2i(sdr, t1, t0, ctx->mem_idx);
        opn = "sdr";
        break;
    case OPC_LDPC:
        save_cpu_state(ctx, 1);
        tcg_gen_movi_tl(t1, pc_relative_pc(ctx));
        gen_op_addr_add(ctx, t0, t0, t1);
        op_ldst_ld(t0, t0, ctx);
        gen_store_gpr(t0, rt);
        break;
#endif
    case OPC_LWPC:
        save_cpu_state(ctx, 1);
        tcg_gen_movi_tl(t1, pc_relative_pc(ctx));
        gen_op_addr_add(ctx, t0, t0, t1);
        op_ldst_lw(t0, t0, ctx);
        gen_store_gpr(t0, rt);
        break;
    case OPC_LW:
        save_cpu_state(ctx, 0);
        op_ldst_lw(t0, t0, ctx);
        gen_store_gpr(t0, rt);
        opn = "lw";
        break;
    case OPC_SW:
        save_cpu_state(ctx, 0);
        gen_load_gpr(t1, rt);
        op_ldst_sw(t1, t0, ctx);
        opn = "sw";
        break;
    case OPC_LH:
        save_cpu_state(ctx, 0);
        op_ldst_lh(t0, t0, ctx);
        gen_store_gpr(t0, rt);
        opn = "lh";
        break;
    case OPC_SH:
        save_cpu_state(ctx, 0);
        gen_load_gpr(t1, rt);
        op_ldst_sh(t1, t0, ctx);
        opn = "sh";
        break;
    case OPC_LHU:
        save_cpu_state(ctx, 0);
        op_ldst_lhu(t0, t0, ctx);
        gen_store_gpr(t0, rt);
        opn = "lhu";
        break;
    case OPC_LB:
        save_cpu_state(ctx, 0);
        op_ldst_lb(t0, t0, ctx);
        gen_store_gpr(t0, rt);
        opn = "lb";
        break;
    case OPC_SB:
        save_cpu_state(ctx, 0);
        gen_load_gpr(t1, rt);
        op_ldst_sb(t1, t0, ctx);
        opn = "sb";
        break;
    case OPC_LBU:
        save_cpu_state(ctx, 0);
        op_ldst_lbu(t0, t0, ctx);
        gen_store_gpr(t0, rt);
        opn = "lbu";
        break;
    case OPC_LWL:
        save_cpu_state(ctx, 1);
        gen_load_gpr(t1, rt);
        gen_helper_3i(lwl, t1, t1, t0, ctx->mem_idx);
        gen_store_gpr(t1, rt);
        opn = "lwl";
        break;
    case OPC_SWL:
        save_cpu_state(ctx, 1);
        gen_load_gpr(t1, rt);
        gen_helper_2i(swl, t1, t0, ctx->mem_idx);
        opn = "swr";
        break;
    case OPC_LWR:
        save_cpu_state(ctx, 1);
        gen_load_gpr(t1, rt);
        gen_helper_3i(lwr, t1, t1, t0, ctx->mem_idx);
        gen_store_gpr(t1, rt);
        opn = "lwr";
        break;
    case OPC_SWR:
        save_cpu_state(ctx, 1);
        gen_load_gpr(t1, rt);
        gen_helper_2i(swr, t1, t0, ctx->mem_idx);
        opn = "swr";
        break;
    case OPC_LL:
        save_cpu_state(ctx, 1);
        op_ldst_ll(t0, t0, ctx);
        gen_store_gpr(t0, rt);
        opn = "ll";
        break;
    }
    MIPS_DEBUG("%s %s, %d(%s)", opn, regnames[rt], offset, regnames[base]);
    tcg_temp_free(t0);
    tcg_temp_free(t1);
}

/* Store conditional */
static void gen_st_cond (DisasContext *ctx, uint32_t opc, int rt,
                         int base, int16_t offset)
{
    const char *opn = "st_cond";
    TCGv t0, t1;

    t0 = tcg_temp_local_new();

    gen_base_offset_addr(ctx, t0, base, offset);
    /* Don't do NOP if destination is zero: we must perform the actual
       memory access. */

    t1 = tcg_temp_local_new();
    gen_load_gpr(t1, rt);
    switch (opc) {
#if defined(TARGET_MIPS64)
    case OPC_SCD:
        save_cpu_state(ctx, 0);
        op_ldst_scd(t1, t0, rt, ctx);
        opn = "scd";
        break;
#endif
    case OPC_SC:
        save_cpu_state(ctx, 1);
        op_ldst_sc(t1, t0, rt, ctx);
        opn = "sc";
        break;
    }
    MIPS_DEBUG("%s %s, %d(%s)", opn, regnames[rt], offset, regnames[base]);
    tcg_temp_free(t1);
    tcg_temp_free(t0);
}

/* Load and store */
static void gen_flt_ldst (DisasContext *ctx, uint32_t opc, int ft,
                          int base, int16_t offset)
{
    const char *opn = "flt_ldst";
    TCGv t0 = tcg_temp_new();

    gen_base_offset_addr(ctx, t0, base, offset);
    /* Don't do NOP if destination is zero: we must perform the actual
       memory access. */
    switch (opc) {
    case OPC_LWC1:
        {
            TCGv_i32 fp0 = tcg_temp_new_i32();

            tcg_gen_qemu_ld32s(t0, t0, ctx->mem_idx);
            tcg_gen_trunc_tl_i32(fp0, t0);
            gen_store_fpr32(fp0, ft);
            tcg_temp_free_i32(fp0);
        }
        opn = "lwc1";
        break;
    case OPC_SWC1:
        {
            TCGv_i32 fp0 = tcg_temp_new_i32();
            TCGv t1 = tcg_temp_new();

            gen_load_fpr32(fp0, ft);
            tcg_gen_extu_i32_tl(t1, fp0);
            tcg_gen_qemu_st32(t1, t0, ctx->mem_idx);
            tcg_temp_free(t1);
            tcg_temp_free_i32(fp0);
        }
        opn = "swc1";
        break;
    case OPC_LDC1:
        {
            TCGv_i64 fp0 = tcg_temp_new_i64();

            tcg_gen_qemu_ld64(fp0, t0, ctx->mem_idx);
            gen_store_fpr64(ctx, fp0, ft);
            tcg_temp_free_i64(fp0);
        }
        opn = "ldc1";
        break;
    case OPC_SDC1:
        {
            TCGv_i64 fp0 = tcg_temp_new_i64();

            gen_load_fpr64(ctx, fp0, ft);
            tcg_gen_qemu_st64(fp0, t0, ctx->mem_idx);
            tcg_temp_free_i64(fp0);
        }
        opn = "sdc1";
        break;
    default:
        MIPS_INVAL(opn);
        generate_exception(ctx, EXCP_RI);
        goto out;
    }
    MIPS_DEBUG("%s %s, %d(%s)", opn, fregnames[ft], offset, regnames[base]);
 out:
    tcg_temp_free(t0);
}

/* Arithmetic with immediate operand */
static void gen_arith_imm (CPUState *env, DisasContext *ctx, uint32_t opc,
                           int rt, int rs, int16_t imm)
{
    target_ulong uimm = (target_long)imm; /* Sign extend to 32/64 bits */
    const char *opn = "imm arith";

    if (rt == 0 && opc != OPC_ADDI && opc != OPC_DADDI) {
        /* If no destination, treat it as a NOP.
           For addi, we must generate the overflow exception when needed. */
        MIPS_DEBUG("NOP");
        return;
    }
    switch (opc) {
    case OPC_ADDI:
        {
            TCGv t0 = tcg_temp_local_new();
            TCGv t1 = tcg_temp_new();
            TCGv t2 = tcg_temp_new();
            int l1 = gen_new_label();

            gen_load_gpr(t1, rs);
            tcg_gen_addi_tl(t0, t1, uimm);
            tcg_gen_ext32s_tl(t0, t0);

            tcg_gen_xori_tl(t1, t1, ~uimm);
            tcg_gen_xori_tl(t2, t0, uimm);
            tcg_gen_and_tl(t1, t1, t2);
            tcg_temp_free(t2);
            tcg_gen_brcondi_tl(TCG_COND_GE, t1, 0, l1);
            tcg_temp_free(t1);
            /* operands of same sign, result different sign */
            generate_exception(ctx, EXCP_OVERFLOW);
            gen_set_label(l1);
            tcg_gen_ext32s_tl(t0, t0);
            gen_store_gpr(t0, rt);
            tcg_temp_free(t0);
        }
        opn = "addi";
        break;
    case OPC_ADDIU:
        if (rs != 0) {
            tcg_gen_addi_tl(cpu_gpr[rt], cpu_gpr[rs], uimm);
            tcg_gen_ext32s_tl(cpu_gpr[rt], cpu_gpr[rt]);
        } else {
            tcg_gen_movi_tl(cpu_gpr[rt], uimm);
        }
        opn = "addiu";
        break;
#if defined(TARGET_MIPS64)
    case OPC_DADDI:
        {
            TCGv t0 = tcg_temp_local_new();
            TCGv t1 = tcg_temp_new();
            TCGv t2 = tcg_temp_new();
            int l1 = gen_new_label();

            gen_load_gpr(t1, rs);
            tcg_gen_addi_tl(t0, t1, uimm);

            tcg_gen_xori_tl(t1, t1, ~uimm);
            tcg_gen_xori_tl(t2, t0, uimm);
            tcg_gen_and_tl(t1, t1, t2);
            tcg_temp_free(t2);
            tcg_gen_brcondi_tl(TCG_COND_GE, t1, 0, l1);
            tcg_temp_free(t1);
            /* operands of same sign, result different sign */
            generate_exception(ctx, EXCP_OVERFLOW);
            gen_set_label(l1);
            gen_store_gpr(t0, rt);
            tcg_temp_free(t0);
        }
        opn = "daddi";
        break;
    case OPC_DADDIU:
        if (rs != 0) {
            tcg_gen_addi_tl(cpu_gpr[rt], cpu_gpr[rs], uimm);
        } else {
            tcg_gen_movi_tl(cpu_gpr[rt], uimm);
        }
        opn = "daddiu";
        break;
#endif
    }
    MIPS_DEBUG("%s %s, %s, " TARGET_FMT_lx, opn, regnames[rt], regnames[rs], uimm);
}

/* Logic with immediate operand */
static void gen_logic_imm (CPUState *env, uint32_t opc, int rt, int rs, int16_t imm)
{
    target_ulong uimm;
    const char *opn = "imm logic";

    if (rt == 0) {
        /* If no destination, treat it as a NOP. */
        MIPS_DEBUG("NOP");
        return;
    }
    uimm = (uint16_t)imm;
    switch (opc) {
    case OPC_ANDI:
        if (likely(rs != 0))
            tcg_gen_andi_tl(cpu_gpr[rt], cpu_gpr[rs], uimm);
        else
            tcg_gen_movi_tl(cpu_gpr[rt], 0);
        opn = "andi";
        break;
    case OPC_ORI:
        if (rs != 0)
            tcg_gen_ori_tl(cpu_gpr[rt], cpu_gpr[rs], uimm);
        else
            tcg_gen_movi_tl(cpu_gpr[rt], uimm);
        opn = "ori";
        break;
    case OPC_XORI:
        if (likely(rs != 0))
            tcg_gen_xori_tl(cpu_gpr[rt], cpu_gpr[rs], uimm);
        else
            tcg_gen_movi_tl(cpu_gpr[rt], uimm);
        opn = "xori";
        break;
    case OPC_LUI:
        tcg_gen_movi_tl(cpu_gpr[rt], imm << 16);
        opn = "lui";
        break;
    }
    MIPS_DEBUG("%s %s, %s, " TARGET_FMT_lx, opn, regnames[rt], regnames[rs], uimm);
}

/* Set on less than with immediate operand */
static void gen_slt_imm (CPUState *env, uint32_t opc, int rt, int rs, int16_t imm)
{
    target_ulong uimm = (target_long)imm; /* Sign extend to 32/64 bits */
    const char *opn = "imm arith";
    TCGv t0;

    if (rt == 0) {
        /* If no destination, treat it as a NOP. */
        MIPS_DEBUG("NOP");
        return;
    }
    t0 = tcg_temp_new();
    gen_load_gpr(t0, rs);
    switch (opc) {
    case OPC_SLTI:
        tcg_gen_setcondi_tl(TCG_COND_LT, cpu_gpr[rt], t0, uimm);
        opn = "slti";
        break;
    case OPC_SLTIU:
        tcg_gen_setcondi_tl(TCG_COND_LTU, cpu_gpr[rt], t0, uimm);
        opn = "sltiu";
        break;
    }
    MIPS_DEBUG("%s %s, %s, " TARGET_FMT_lx, opn, regnames[rt], regnames[rs], uimm);
    tcg_temp_free(t0);
}

/* Shifts with immediate operand */
static void gen_shift_imm(CPUState *env, DisasContext *ctx, uint32_t opc,
                          int rt, int rs, int16_t imm)
{
    target_ulong uimm = ((uint16_t)imm) & 0x1f;
    const char *opn = "imm shift";
    TCGv t0;

    if (rt == 0) {
        /* If no destination, treat it as a NOP. */
        MIPS_DEBUG("NOP");
        return;
    }

    t0 = tcg_temp_new();
    gen_load_gpr(t0, rs);
    switch (opc) {
    case OPC_SLL:
        tcg_gen_shli_tl(t0, t0, uimm);
        tcg_gen_ext32s_tl(cpu_gpr[rt], t0);
        opn = "sll";
        break;
    case OPC_SRA:
        tcg_gen_sari_tl(cpu_gpr[rt], t0, uimm);
        opn = "sra";
        break;
    case OPC_SRL:
        if (uimm != 0) {
            tcg_gen_ext32u_tl(t0, t0);
            tcg_gen_shri_tl(cpu_gpr[rt], t0, uimm);
        } else {
            tcg_gen_ext32s_tl(cpu_gpr[rt], t0);
        }
        opn = "srl";
        break;
    case OPC_ROTR:
        if (uimm != 0) {
            TCGv_i32 t1 = tcg_temp_new_i32();

            tcg_gen_trunc_tl_i32(t1, t0);
            tcg_gen_rotri_i32(t1, t1, uimm);
            tcg_gen_ext_i32_tl(cpu_gpr[rt], t1);
            tcg_temp_free_i32(t1);
        } else {
            tcg_gen_ext32s_tl(cpu_gpr[rt], t0);
        }
        opn = "rotr";
        break;
#if defined(TARGET_MIPS64)
    case OPC_DSLL:
        tcg_gen_shli_tl(cpu_gpr[rt], t0, uimm);
        opn = "dsll";
        break;
    case OPC_DSRA:
        tcg_gen_sari_tl(cpu_gpr[rt], t0, uimm);
        opn = "dsra";
        break;
    case OPC_DSRL:
        tcg_gen_shri_tl(cpu_gpr[rt], t0, uimm);
        opn = "dsrl";
        break;
    case OPC_DROTR:
        if (uimm != 0) {
            tcg_gen_rotri_tl(cpu_gpr[rt], t0, uimm);
        } else {
            tcg_gen_mov_tl(cpu_gpr[rt], t0);
        }
        opn = "drotr";
        break;
    case OPC_DSLL32:
        tcg_gen_shli_tl(cpu_gpr[rt], t0, uimm + 32);
        opn = "dsll32";
        break;
    case OPC_DSRA32:
        tcg_gen_sari_tl(cpu_gpr[rt], t0, uimm + 32);
        opn = "dsra32";
        break;
    case OPC_DSRL32:
        tcg_gen_shri_tl(cpu_gpr[rt], t0, uimm + 32);
        opn = "dsrl32";
        break;
    case OPC_DROTR32:
        tcg_gen_rotri_tl(cpu_gpr[rt], t0, uimm + 32);
        opn = "drotr32";
        break;
#endif
    }
    MIPS_DEBUG("%s %s, %s, " TARGET_FMT_lx, opn, regnames[rt], regnames[rs], uimm);
    tcg_temp_free(t0);
}

/* Arithmetic */
static void gen_arith (CPUState *env, DisasContext *ctx, uint32_t opc,
                       int rd, int rs, int rt)
{
    const char *opn = "arith";

    if (rd == 0 && opc != OPC_ADD && opc != OPC_SUB
       && opc != OPC_DADD && opc != OPC_DSUB) {
        /* If no destination, treat it as a NOP.
           For add & sub, we must generate the overflow exception when needed. */
        MIPS_DEBUG("NOP");
        return;
    }

    switch (opc) {
    case OPC_ADD:
        {
            TCGv t0 = tcg_temp_local_new();
            TCGv t1 = tcg_temp_new();
            TCGv t2 = tcg_temp_new();
            int l1 = gen_new_label();

            gen_load_gpr(t1, rs);
            gen_load_gpr(t2, rt);
            tcg_gen_add_tl(t0, t1, t2);
            tcg_gen_ext32s_tl(t0, t0);
            tcg_gen_xor_tl(t1, t1, t2);
            tcg_gen_xor_tl(t2, t0, t2);
            tcg_gen_andc_tl(t1, t2, t1);
            tcg_temp_free(t2);
            tcg_gen_brcondi_tl(TCG_COND_GE, t1, 0, l1);
            tcg_temp_free(t1);
            /* operands of same sign, result different sign */
            generate_exception(ctx, EXCP_OVERFLOW);
            gen_set_label(l1);
            gen_store_gpr(t0, rd);
            tcg_temp_free(t0);
        }
        opn = "add";
        break;
    case OPC_ADDU:
        if (rs != 0 && rt != 0) {
            tcg_gen_add_tl(cpu_gpr[rd], cpu_gpr[rs], cpu_gpr[rt]);
            tcg_gen_ext32s_tl(cpu_gpr[rd], cpu_gpr[rd]);
        } else if (rs == 0 && rt != 0) {
            tcg_gen_mov_tl(cpu_gpr[rd], cpu_gpr[rt]);
        } else if (rs != 0 && rt == 0) {
            tcg_gen_mov_tl(cpu_gpr[rd], cpu_gpr[rs]);
        } else {
            tcg_gen_movi_tl(cpu_gpr[rd], 0);
        }
        opn = "addu";
        break;
    case OPC_SUB:
        {
            TCGv t0 = tcg_temp_local_new();
            TCGv t1 = tcg_temp_new();
            TCGv t2 = tcg_temp_new();
            int l1 = gen_new_label();

            gen_load_gpr(t1, rs);
            gen_load_gpr(t2, rt);
            tcg_gen_sub_tl(t0, t1, t2);
            tcg_gen_ext32s_tl(t0, t0);
            tcg_gen_xor_tl(t2, t1, t2);
            tcg_gen_xor_tl(t1, t0, t1);
            tcg_gen_and_tl(t1, t1, t2);
            tcg_temp_free(t2);
            tcg_gen_brcondi_tl(TCG_COND_GE, t1, 0, l1);
            tcg_temp_free(t1);
            /* operands of different sign, first operand and result different sign */
            generate_exception(ctx, EXCP_OVERFLOW);
            gen_set_label(l1);
            gen_store_gpr(t0, rd);
            tcg_temp_free(t0);
        }
        opn = "sub";
        break;
    case OPC_SUBU:
        if (rs != 0 && rt != 0) {
            tcg_gen_sub_tl(cpu_gpr[rd], cpu_gpr[rs], cpu_gpr[rt]);
            tcg_gen_ext32s_tl(cpu_gpr[rd], cpu_gpr[rd]);
        } else if (rs == 0 && rt != 0) {
            tcg_gen_neg_tl(cpu_gpr[rd], cpu_gpr[rt]);
            tcg_gen_ext32s_tl(cpu_gpr[rd], cpu_gpr[rd]);
        } else if (rs != 0 && rt == 0) {
            tcg_gen_mov_tl(cpu_gpr[rd], cpu_gpr[rs]);
        } else {
            tcg_gen_movi_tl(cpu_gpr[rd], 0);
        }
        opn = "subu";
        break;
#if defined(TARGET_MIPS64)
    case OPC_DADD:
        {
            TCGv t0 = tcg_temp_local_new();
            TCGv t1 = tcg_temp_new();
            TCGv t2 = tcg_temp_new();
            int l1 = gen_new_label();

            gen_load_gpr(t1, rs);
            gen_load_gpr(t2, rt);
            tcg_gen_add_tl(t0, t1, t2);
            tcg_gen_xor_tl(t1, t1, t2);
            tcg_gen_xor_tl(t2, t0, t2);
            tcg_gen_andc_tl(t1, t2, t1);
            tcg_temp_free(t2);
            tcg_gen_brcondi_tl(TCG_COND_GE, t1, 0, l1);
            tcg_temp_free(t1);
            /* operands of same sign, result different sign */
            generate_exception(ctx, EXCP_OVERFLOW);
            gen_set_label(l1);
            gen_store_gpr(t0, rd);
            tcg_temp_free(t0);
        }
        opn = "dadd";
        break;
    case OPC_DADDU:
        if (rs != 0 && rt != 0) {
            tcg_gen_add_tl(cpu_gpr[rd], cpu_gpr[rs], cpu_gpr[rt]);
        } else if (rs == 0 && rt != 0) {
            tcg_gen_mov_tl(cpu_gpr[rd], cpu_gpr[rt]);
        } else if (rs != 0 && rt == 0) {
            tcg_gen_mov_tl(cpu_gpr[rd], cpu_gpr[rs]);
        } else {
            tcg_gen_movi_tl(cpu_gpr[rd], 0);
        }
        opn = "daddu";
        break;
    case OPC_DSUB:
        {
            TCGv t0 = tcg_temp_local_new();
            TCGv t1 = tcg_temp_new();
            TCGv t2 = tcg_temp_new();
            int l1 = gen_new_label();

            gen_load_gpr(t1, rs);
            gen_load_gpr(t2, rt);
            tcg_gen_sub_tl(t0, t1, t2);
            tcg_gen_xor_tl(t2, t1, t2);
            tcg_gen_xor_tl(t1, t0, t1);
            tcg_gen_and_tl(t1, t1, t2);
            tcg_temp_free(t2);
            tcg_gen_brcondi_tl(TCG_COND_GE, t1, 0, l1);
            tcg_temp_free(t1);
            /* operands of different sign, first operand and result different sign */
            generate_exception(ctx, EXCP_OVERFLOW);
            gen_set_label(l1);
            gen_store_gpr(t0, rd);
            tcg_temp_free(t0);
        }
        opn = "dsub";
        break;
    case OPC_DSUBU:
        if (rs != 0 && rt != 0) {
            tcg_gen_sub_tl(cpu_gpr[rd], cpu_gpr[rs], cpu_gpr[rt]);
        } else if (rs == 0 && rt != 0) {
            tcg_gen_neg_tl(cpu_gpr[rd], cpu_gpr[rt]);
        } else if (rs != 0 && rt == 0) {
            tcg_gen_mov_tl(cpu_gpr[rd], cpu_gpr[rs]);
        } else {
            tcg_gen_movi_tl(cpu_gpr[rd], 0);
        }
        opn = "dsubu";
        break;
#endif
    case OPC_MUL:
        if (likely(rs != 0 && rt != 0)) {
            tcg_gen_mul_tl(cpu_gpr[rd], cpu_gpr[rs], cpu_gpr[rt]);
            tcg_gen_ext32s_tl(cpu_gpr[rd], cpu_gpr[rd]);
        } else {
            tcg_gen_movi_tl(cpu_gpr[rd], 0);
        }
        opn = "mul";
        break;
    }
    MIPS_DEBUG("%s %s, %s, %s", opn, regnames[rd], regnames[rs], regnames[rt]);
}

/* Conditional move */
static void gen_cond_move (CPUState *env, uint32_t opc, int rd, int rs, int rt)
{
    const char *opn = "cond move";
    int l1;

    if (rd == 0) {
        /* If no destination, treat it as a NOP.
           For add & sub, we must generate the overflow exception when needed. */
        MIPS_DEBUG("NOP");
        return;
    }

    l1 = gen_new_label();
    switch (opc) {
    case OPC_MOVN:
        if (likely(rt != 0))
            tcg_gen_brcondi_tl(TCG_COND_EQ, cpu_gpr[rt], 0, l1);
        else
            tcg_gen_br(l1);
        opn = "movn";
        break;
    case OPC_MOVZ:
        if (likely(rt != 0))
            tcg_gen_brcondi_tl(TCG_COND_NE, cpu_gpr[rt], 0, l1);
        opn = "movz";
        break;
    }
    if (rs != 0)
        tcg_gen_mov_tl(cpu_gpr[rd], cpu_gpr[rs]);
    else
        tcg_gen_movi_tl(cpu_gpr[rd], 0);
    gen_set_label(l1);

    MIPS_DEBUG("%s %s, %s, %s", opn, regnames[rd], regnames[rs], regnames[rt]);
}

/* Logic */
static void gen_logic (CPUState *env, uint32_t opc, int rd, int rs, int rt)
{
    const char *opn = "logic";

    if (rd == 0) {
        /* If no destination, treat it as a NOP. */
        MIPS_DEBUG("NOP");
        return;
    }

    switch (opc) {
    case OPC_AND:
        if (likely(rs != 0 && rt != 0)) {
            tcg_gen_and_tl(cpu_gpr[rd], cpu_gpr[rs], cpu_gpr[rt]);
        } else {
            tcg_gen_movi_tl(cpu_gpr[rd], 0);
        }
        opn = "and";
        break;
    case OPC_NOR:
        if (rs != 0 && rt != 0) {
            tcg_gen_nor_tl(cpu_gpr[rd], cpu_gpr[rs], cpu_gpr[rt]);
        } else if (rs == 0 && rt != 0) {
            tcg_gen_not_tl(cpu_gpr[rd], cpu_gpr[rt]);
        } else if (rs != 0 && rt == 0) {
            tcg_gen_not_tl(cpu_gpr[rd], cpu_gpr[rs]);
        } else {
            tcg_gen_movi_tl(cpu_gpr[rd], ~((target_ulong)0));
        }
        opn = "nor";
        break;
    case OPC_OR:
        if (likely(rs != 0 && rt != 0)) {
            tcg_gen_or_tl(cpu_gpr[rd], cpu_gpr[rs], cpu_gpr[rt]);
        } else if (rs == 0 && rt != 0) {
            tcg_gen_mov_tl(cpu_gpr[rd], cpu_gpr[rt]);
        } else if (rs != 0 && rt == 0) {
            tcg_gen_mov_tl(cpu_gpr[rd], cpu_gpr[rs]);
        } else {
            tcg_gen_movi_tl(cpu_gpr[rd], 0);
        }
        opn = "or";
        break;
    case OPC_XOR:
        if (likely(rs != 0 && rt != 0)) {
            tcg_gen_xor_tl(cpu_gpr[rd], cpu_gpr[rs], cpu_gpr[rt]);
        } else if (rs == 0 && rt != 0) {
            tcg_gen_mov_tl(cpu_gpr[rd], cpu_gpr[rt]);
        } else if (rs != 0 && rt == 0) {
            tcg_gen_mov_tl(cpu_gpr[rd], cpu_gpr[rs]);
        } else {
            tcg_gen_movi_tl(cpu_gpr[rd], 0);
        }
        opn = "xor";
        break;
    }
    MIPS_DEBUG("%s %s, %s, %s", opn, regnames[rd], regnames[rs], regnames[rt]);
}

/* Set on lower than */
static void gen_slt (CPUState *env, uint32_t opc, int rd, int rs, int rt)
{
    const char *opn = "slt";
    TCGv t0, t1;

    if (rd == 0) {
        /* If no destination, treat it as a NOP. */
        MIPS_DEBUG("NOP");
        return;
    }

    t0 = tcg_temp_new();
    t1 = tcg_temp_new();
    gen_load_gpr(t0, rs);
    gen_load_gpr(t1, rt);
    switch (opc) {
    case OPC_SLT:
        tcg_gen_setcond_tl(TCG_COND_LT, cpu_gpr[rd], t0, t1);
        opn = "slt";
        break;
    case OPC_SLTU:
        tcg_gen_setcond_tl(TCG_COND_LTU, cpu_gpr[rd], t0, t1);
        opn = "sltu";
        break;
    }
    MIPS_DEBUG("%s %s, %s, %s", opn, regnames[rd], regnames[rs], regnames[rt]);
    tcg_temp_free(t0);
    tcg_temp_free(t1);
}

/* Shifts */
static void gen_shift (CPUState *env, DisasContext *ctx, uint32_t opc,
                       int rd, int rs, int rt)
{
    const char *opn = "shifts";
    TCGv t0, t1;

    if (rd == 0) {
        /* If no destination, treat it as a NOP.
           For add & sub, we must generate the overflow exception when needed. */
        MIPS_DEBUG("NOP");
        return;
    }

    t0 = tcg_temp_new();
    t1 = tcg_temp_new();
    gen_load_gpr(t0, rs);
    gen_load_gpr(t1, rt);
    switch (opc) {
    case OPC_SLLV:
        tcg_gen_andi_tl(t0, t0, 0x1f);
        tcg_gen_shl_tl(t0, t1, t0);
        tcg_gen_ext32s_tl(cpu_gpr[rd], t0);
        opn = "sllv";
        break;
    case OPC_SRAV:
        tcg_gen_andi_tl(t0, t0, 0x1f);
        tcg_gen_sar_tl(cpu_gpr[rd], t1, t0);
        opn = "srav";
        break;
    case OPC_SRLV:
        tcg_gen_ext32u_tl(t1, t1);
        tcg_gen_andi_tl(t0, t0, 0x1f);
        tcg_gen_shr_tl(t0, t1, t0);
        tcg_gen_ext32s_tl(cpu_gpr[rd], t0);
        opn = "srlv";
        break;
    case OPC_ROTRV:
        {
            TCGv_i32 t2 = tcg_temp_new_i32();
            TCGv_i32 t3 = tcg_temp_new_i32();

            tcg_gen_trunc_tl_i32(t2, t0);
            tcg_gen_trunc_tl_i32(t3, t1);
            tcg_gen_andi_i32(t2, t2, 0x1f);
            tcg_gen_rotr_i32(t2, t3, t2);
            tcg_gen_ext_i32_tl(cpu_gpr[rd], t2);
            tcg_temp_free_i32(t2);
            tcg_temp_free_i32(t3);
            opn = "rotrv";
        }
        break;
#if defined(TARGET_MIPS64)
    case OPC_DSLLV:
        tcg_gen_andi_tl(t0, t0, 0x3f);
        tcg_gen_shl_tl(cpu_gpr[rd], t1, t0);
        opn = "dsllv";
        break;
    case OPC_DSRAV:
        tcg_gen_andi_tl(t0, t0, 0x3f);
        tcg_gen_sar_tl(cpu_gpr[rd], t1, t0);
        opn = "dsrav";
        break;
    case OPC_DSRLV:
        tcg_gen_andi_tl(t0, t0, 0x3f);
        tcg_gen_shr_tl(cpu_gpr[rd], t1, t0);
        opn = "dsrlv";
        break;
    case OPC_DROTRV:
        tcg_gen_andi_tl(t0, t0, 0x3f);
        tcg_gen_rotr_tl(cpu_gpr[rd], t1, t0);
        opn = "drotrv";
        break;
#endif
    }
    MIPS_DEBUG("%s %s, %s, %s", opn, regnames[rd], regnames[rs], regnames[rt]);
    tcg_temp_free(t0);
    tcg_temp_free(t1);
}

/* Arithmetic on HI/LO registers */
static void gen_HILO (DisasContext *ctx, uint32_t opc, int reg)
{
    const char *opn = "hilo";

    if (reg == 0 && (opc == OPC_MFHI || opc == OPC_MFLO)) {
        /* Treat as NOP. */
        MIPS_DEBUG("NOP");
        return;
    }
    switch (opc) {
    case OPC_MFHI:
        tcg_gen_mov_tl(cpu_gpr[reg], cpu_HI[0]);
        opn = "mfhi";
        break;
    case OPC_MFLO:
        tcg_gen_mov_tl(cpu_gpr[reg], cpu_LO[0]);
        opn = "mflo";
        break;
    case OPC_MTHI:
        if (reg != 0)
            tcg_gen_mov_tl(cpu_HI[0], cpu_gpr[reg]);
        else
            tcg_gen_movi_tl(cpu_HI[0], 0);
        opn = "mthi";
        break;
    case OPC_MTLO:
        if (reg != 0)
            tcg_gen_mov_tl(cpu_LO[0], cpu_gpr[reg]);
        else
            tcg_gen_movi_tl(cpu_LO[0], 0);
        opn = "mtlo";
        break;
    }
    MIPS_DEBUG("%s %s", opn, regnames[reg]);
}

static void gen_muldiv (DisasContext *ctx, uint32_t opc,
                        int rs, int rt)
{
    const char *opn = "mul/div";
    TCGv t0, t1;

    switch (opc) {
    case OPC_DIV:
    case OPC_DIVU:
#if defined(TARGET_MIPS64)
    case OPC_DDIV:
    case OPC_DDIVU:
#endif
        t0 = tcg_temp_local_new();
        t1 = tcg_temp_local_new();
        break;
    default:
        t0 = tcg_temp_new();
        t1 = tcg_temp_new();
        break;
    }

    gen_load_gpr(t0, rs);
    gen_load_gpr(t1, rt);
    switch (opc) {
    case OPC_DIV:
        {
            int l1 = gen_new_label();
            int l2 = gen_new_label();

            tcg_gen_ext32s_tl(t0, t0);
            tcg_gen_ext32s_tl(t1, t1);
            tcg_gen_brcondi_tl(TCG_COND_EQ, t1, 0, l1);
            tcg_gen_brcondi_tl(TCG_COND_NE, t0, INT_MIN, l2);
            tcg_gen_brcondi_tl(TCG_COND_NE, t1, -1, l2);

            tcg_gen_mov_tl(cpu_LO[0], t0);
            tcg_gen_movi_tl(cpu_HI[0], 0);
            tcg_gen_br(l1);
            gen_set_label(l2);
            tcg_gen_div_tl(cpu_LO[0], t0, t1);
            tcg_gen_rem_tl(cpu_HI[0], t0, t1);
            tcg_gen_ext32s_tl(cpu_LO[0], cpu_LO[0]);
            tcg_gen_ext32s_tl(cpu_HI[0], cpu_HI[0]);
            gen_set_label(l1);
        }
        opn = "div";
        break;
    case OPC_DIVU:
        {
            int l1 = gen_new_label();

            tcg_gen_ext32u_tl(t0, t0);
            tcg_gen_ext32u_tl(t1, t1);
            tcg_gen_brcondi_tl(TCG_COND_EQ, t1, 0, l1);
            tcg_gen_divu_tl(cpu_LO[0], t0, t1);
            tcg_gen_remu_tl(cpu_HI[0], t0, t1);
            tcg_gen_ext32s_tl(cpu_LO[0], cpu_LO[0]);
            tcg_gen_ext32s_tl(cpu_HI[0], cpu_HI[0]);
            gen_set_label(l1);
        }
        opn = "divu";
        break;
    case OPC_MULT:
        {
            TCGv_i64 t2 = tcg_temp_new_i64();
            TCGv_i64 t3 = tcg_temp_new_i64();

            tcg_gen_ext_tl_i64(t2, t0);
            tcg_gen_ext_tl_i64(t3, t1);
            tcg_gen_mul_i64(t2, t2, t3);
            tcg_temp_free_i64(t3);
            tcg_gen_trunc_i64_tl(t0, t2);
            tcg_gen_shri_i64(t2, t2, 32);
            tcg_gen_trunc_i64_tl(t1, t2);
            tcg_temp_free_i64(t2);
            tcg_gen_ext32s_tl(cpu_LO[0], t0);
            tcg_gen_ext32s_tl(cpu_HI[0], t1);
        }
        opn = "mult";
        break;
    case OPC_MULTU:
        {
            TCGv_i64 t2 = tcg_temp_new_i64();
            TCGv_i64 t3 = tcg_temp_new_i64();

            tcg_gen_ext32u_tl(t0, t0);
            tcg_gen_ext32u_tl(t1, t1);
            tcg_gen_extu_tl_i64(t2, t0);
            tcg_gen_extu_tl_i64(t3, t1);
            tcg_gen_mul_i64(t2, t2, t3);
            tcg_temp_free_i64(t3);
            tcg_gen_trunc_i64_tl(t0, t2);
            tcg_gen_shri_i64(t2, t2, 32);
            tcg_gen_trunc_i64_tl(t1, t2);
            tcg_temp_free_i64(t2);
            tcg_gen_ext32s_tl(cpu_LO[0], t0);
            tcg_gen_ext32s_tl(cpu_HI[0], t1);
        }
        opn = "multu";
        break;
#if defined(TARGET_MIPS64)
    case OPC_DDIV:
        {
            int l1 = gen_new_label();
            int l2 = gen_new_label();

            tcg_gen_brcondi_tl(TCG_COND_EQ, t1, 0, l1);
            tcg_gen_brcondi_tl(TCG_COND_NE, t0, -1LL << 63, l2);
            tcg_gen_brcondi_tl(TCG_COND_NE, t1, -1LL, l2);
            tcg_gen_mov_tl(cpu_LO[0], t0);
            tcg_gen_movi_tl(cpu_HI[0], 0);
            tcg_gen_br(l1);
            gen_set_label(l2);
            tcg_gen_div_i64(cpu_LO[0], t0, t1);
            tcg_gen_rem_i64(cpu_HI[0], t0, t1);
            gen_set_label(l1);
        }
        opn = "ddiv";
        break;
    case OPC_DDIVU:
        {
            int l1 = gen_new_label();

            tcg_gen_brcondi_tl(TCG_COND_EQ, t1, 0, l1);
            tcg_gen_divu_i64(cpu_LO[0], t0, t1);
            tcg_gen_remu_i64(cpu_HI[0], t0, t1);
            gen_set_label(l1);
        }
        opn = "ddivu";
        break;
    case OPC_DMULT:
        gen_helper_dmult(t0, t1);
        opn = "dmult";
        break;
    case OPC_DMULTU:
        gen_helper_dmultu(t0, t1);
        opn = "dmultu";
        break;
#endif
    case OPC_MADD:
        {
            TCGv_i64 t2 = tcg_temp_new_i64();
            TCGv_i64 t3 = tcg_temp_new_i64();

            tcg_gen_ext_tl_i64(t2, t0);
            tcg_gen_ext_tl_i64(t3, t1);
            tcg_gen_mul_i64(t2, t2, t3);
            tcg_gen_concat_tl_i64(t3, cpu_LO[0], cpu_HI[0]);
            tcg_gen_add_i64(t2, t2, t3);
            tcg_temp_free_i64(t3);
            tcg_gen_trunc_i64_tl(t0, t2);
            tcg_gen_shri_i64(t2, t2, 32);
            tcg_gen_trunc_i64_tl(t1, t2);
            tcg_temp_free_i64(t2);
            tcg_gen_ext32s_tl(cpu_LO[0], t0);
            tcg_gen_ext32s_tl(cpu_HI[0], t1);
        }
        opn = "madd";
        break;
    case OPC_MADDU:
       {
            TCGv_i64 t2 = tcg_temp_new_i64();
            TCGv_i64 t3 = tcg_temp_new_i64();

            tcg_gen_ext32u_tl(t0, t0);
            tcg_gen_ext32u_tl(t1, t1);
            tcg_gen_extu_tl_i64(t2, t0);
            tcg_gen_extu_tl_i64(t3, t1);
            tcg_gen_mul_i64(t2, t2, t3);
            tcg_gen_concat_tl_i64(t3, cpu_LO[0], cpu_HI[0]);
            tcg_gen_add_i64(t2, t2, t3);
            tcg_temp_free_i64(t3);
            tcg_gen_trunc_i64_tl(t0, t2);
            tcg_gen_shri_i64(t2, t2, 32);
            tcg_gen_trunc_i64_tl(t1, t2);
            tcg_temp_free_i64(t2);
            tcg_gen_ext32s_tl(cpu_LO[0], t0);
            tcg_gen_ext32s_tl(cpu_HI[0], t1);
        }
        opn = "maddu";
        break;
    case OPC_MSUB:
        {
            TCGv_i64 t2 = tcg_temp_new_i64();
            TCGv_i64 t3 = tcg_temp_new_i64();

            tcg_gen_ext_tl_i64(t2, t0);
            tcg_gen_ext_tl_i64(t3, t1);
            tcg_gen_mul_i64(t2, t2, t3);
            tcg_gen_concat_tl_i64(t3, cpu_LO[0], cpu_HI[0]);
            tcg_gen_sub_i64(t2, t3, t2);
            tcg_temp_free_i64(t3);
            tcg_gen_trunc_i64_tl(t0, t2);
            tcg_gen_shri_i64(t2, t2, 32);
            tcg_gen_trunc_i64_tl(t1, t2);
            tcg_temp_free_i64(t2);
            tcg_gen_ext32s_tl(cpu_LO[0], t0);
            tcg_gen_ext32s_tl(cpu_HI[0], t1);
        }
        opn = "msub";
        break;
    case OPC_MSUBU:
        {
            TCGv_i64 t2 = tcg_temp_new_i64();
            TCGv_i64 t3 = tcg_temp_new_i64();

            tcg_gen_ext32u_tl(t0, t0);
            tcg_gen_ext32u_tl(t1, t1);
            tcg_gen_extu_tl_i64(t2, t0);
            tcg_gen_extu_tl_i64(t3, t1);
            tcg_gen_mul_i64(t2, t2, t3);
            tcg_gen_concat_tl_i64(t3, cpu_LO[0], cpu_HI[0]);
            tcg_gen_sub_i64(t2, t3, t2);
            tcg_temp_free_i64(t3);
            tcg_gen_trunc_i64_tl(t0, t2);
            tcg_gen_shri_i64(t2, t2, 32);
            tcg_gen_trunc_i64_tl(t1, t2);
            tcg_temp_free_i64(t2);
            tcg_gen_ext32s_tl(cpu_LO[0], t0);
            tcg_gen_ext32s_tl(cpu_HI[0], t1);
        }
        opn = "msubu";
        break;
    default:
        MIPS_INVAL(opn);
        generate_exception(ctx, EXCP_RI);
        goto out;
    }
    MIPS_DEBUG("%s %s %s", opn, regnames[rs], regnames[rt]);
 out:
    tcg_temp_free(t0);
    tcg_temp_free(t1);
}

static void gen_mul_vr54xx (DisasContext *ctx, uint32_t opc,
                            int rd, int rs, int rt)
{
    const char *opn = "mul vr54xx";
    TCGv t0 = tcg_temp_new();
    TCGv t1 = tcg_temp_new();

    gen_load_gpr(t0, rs);
    gen_load_gpr(t1, rt);

    switch (opc) {
    case OPC_VR54XX_MULS:
        gen_helper_muls(t0, t0, t1);
        opn = "muls";
        break;
    case OPC_VR54XX_MULSU:
        gen_helper_mulsu(t0, t0, t1);
        opn = "mulsu";
        break;
    case OPC_VR54XX_MACC:
        gen_helper_macc(t0, t0, t1);
        opn = "macc";
        break;
    case OPC_VR54XX_MACCU:
        gen_helper_maccu(t0, t0, t1);
        opn = "maccu";
        break;
    case OPC_VR54XX_MSAC:
        gen_helper_msac(t0, t0, t1);
        opn = "msac";
        break;
    case OPC_VR54XX_MSACU:
        gen_helper_msacu(t0, t0, t1);
        opn = "msacu";
        break;
    case OPC_VR54XX_MULHI:
        gen_helper_mulhi(t0, t0, t1);
        opn = "mulhi";
        break;
    case OPC_VR54XX_MULHIU:
        gen_helper_mulhiu(t0, t0, t1);
        opn = "mulhiu";
        break;
    case OPC_VR54XX_MULSHI:
        gen_helper_mulshi(t0, t0, t1);
        opn = "mulshi";
        break;
    case OPC_VR54XX_MULSHIU:
        gen_helper_mulshiu(t0, t0, t1);
        opn = "mulshiu";
        break;
    case OPC_VR54XX_MACCHI:
        gen_helper_macchi(t0, t0, t1);
        opn = "macchi";
        break;
    case OPC_VR54XX_MACCHIU:
        gen_helper_macchiu(t0, t0, t1);
        opn = "macchiu";
        break;
    case OPC_VR54XX_MSACHI:
        gen_helper_msachi(t0, t0, t1);
        opn = "msachi";
        break;
    case OPC_VR54XX_MSACHIU:
        gen_helper_msachiu(t0, t0, t1);
        opn = "msachiu";
        break;
    default:
        MIPS_INVAL("mul vr54xx");
        generate_exception(ctx, EXCP_RI);
        goto out;
    }
    gen_store_gpr(t0, rd);
    MIPS_DEBUG("%s %s, %s, %s", opn, regnames[rd], regnames[rs], regnames[rt]);

 out:
    tcg_temp_free(t0);
    tcg_temp_free(t1);
}

static void gen_cl (DisasContext *ctx, uint32_t opc,
                    int rd, int rs)
{
    const char *opn = "CLx";
    TCGv t0;

    if (rd == 0) {
        /* Treat as NOP. */
        MIPS_DEBUG("NOP");
        return;
    }
    t0 = tcg_temp_new();
    gen_load_gpr(t0, rs);
    switch (opc) {
    case OPC_CLO:
        gen_helper_clo(cpu_gpr[rd], t0);
        opn = "clo";
        break;
    case OPC_CLZ:
        gen_helper_clz(cpu_gpr[rd], t0);
        opn = "clz";
        break;
#if defined(TARGET_MIPS64)
    case OPC_DCLO:
        gen_helper_dclo(cpu_gpr[rd], t0);
        opn = "dclo";
        break;
    case OPC_DCLZ:
        gen_helper_dclz(cpu_gpr[rd], t0);
        opn = "dclz";
        break;
#endif
    }
    MIPS_DEBUG("%s %s, %s", opn, regnames[rd], regnames[rs]);
    tcg_temp_free(t0);
}

/* Traps */
static void gen_trap (DisasContext *ctx, uint32_t opc,
                      int rs, int rt, int16_t imm)
{
    int cond;
    TCGv t0 = tcg_temp_new();
    TCGv t1 = tcg_temp_new();

    cond = 0;
    /* Load needed operands */
    switch (opc) {
    case OPC_TEQ:
    case OPC_TGE:
    case OPC_TGEU:
    case OPC_TLT:
    case OPC_TLTU:
    case OPC_TNE:
        /* Compare two registers */
        if (rs != rt) {
            gen_load_gpr(t0, rs);
            gen_load_gpr(t1, rt);
            cond = 1;
        }
        break;
    case OPC_TEQI:
    case OPC_TGEI:
    case OPC_TGEIU:
    case OPC_TLTI:
    case OPC_TLTIU:
    case OPC_TNEI:
        /* Compare register to immediate */
        if (rs != 0 || imm != 0) {
            gen_load_gpr(t0, rs);
            tcg_gen_movi_tl(t1, (int32_t)imm);
            cond = 1;
        }
        break;
    }
    if (cond == 0) {
        switch (opc) {
        case OPC_TEQ:   /* rs == rs */
        case OPC_TEQI:  /* r0 == 0  */
        case OPC_TGE:   /* rs >= rs */
        case OPC_TGEI:  /* r0 >= 0  */
        case OPC_TGEU:  /* rs >= rs unsigned */
        case OPC_TGEIU: /* r0 >= 0  unsigned */
            /* Always trap */
            generate_exception(ctx, EXCP_TRAP);
            break;
        case OPC_TLT:   /* rs < rs           */
        case OPC_TLTI:  /* r0 < 0            */
        case OPC_TLTU:  /* rs < rs unsigned  */
        case OPC_TLTIU: /* r0 < 0  unsigned  */
        case OPC_TNE:   /* rs != rs          */
        case OPC_TNEI:  /* r0 != 0           */
            /* Never trap: treat as NOP. */
            break;
        }
    } else {
        int l1 = gen_new_label();

        switch (opc) {
        case OPC_TEQ:
        case OPC_TEQI:
            tcg_gen_brcond_tl(TCG_COND_NE, t0, t1, l1);
            break;
        case OPC_TGE:
        case OPC_TGEI:
            tcg_gen_brcond_tl(TCG_COND_LT, t0, t1, l1);
            break;
        case OPC_TGEU:
        case OPC_TGEIU:
            tcg_gen_brcond_tl(TCG_COND_LTU, t0, t1, l1);
            break;
        case OPC_TLT:
        case OPC_TLTI:
            tcg_gen_brcond_tl(TCG_COND_GE, t0, t1, l1);
            break;
        case OPC_TLTU:
        case OPC_TLTIU:
            tcg_gen_brcond_tl(TCG_COND_GEU, t0, t1, l1);
            break;
        case OPC_TNE:
        case OPC_TNEI:
            tcg_gen_brcond_tl(TCG_COND_EQ, t0, t1, l1);
            break;
        }
        generate_exception(ctx, EXCP_TRAP);
        gen_set_label(l1);
    }
    tcg_temp_free(t0);
    tcg_temp_free(t1);
}

static inline void gen_goto_tb(DisasContext *ctx, int n, target_ulong dest)
{
    TranslationBlock *tb;
    tb = ctx->tb;
    if ((tb->pc & TARGET_PAGE_MASK) == (dest & TARGET_PAGE_MASK) &&
        likely(!ctx->singlestep_enabled)) {
        tcg_gen_goto_tb(n);
        gen_save_pc(dest);
        tcg_gen_exit_tb((long)tb + n);
    } else {
        gen_save_pc(dest);
        if (ctx->singlestep_enabled) {
            save_cpu_state(ctx, 0);
            gen_helper_0i(raise_exception, EXCP_DEBUG);
        }
        tcg_gen_exit_tb(0);
    }
}

/* Branches (before delay slot) */
static void gen_compute_branch (DisasContext *ctx, uint32_t opc,
                                int insn_bytes,
                                int rs, int rt, int32_t offset)
{
    target_ulong btgt = -1;
    int blink = 0;
    int bcond_compute = 0;
    TCGv t0 = tcg_temp_new();
    TCGv t1 = tcg_temp_new();

    if (ctx->hflags & MIPS_HFLAG_BMASK) {
#ifdef MIPS_DEBUG_DISAS
        LOG_DISAS("Branch in delay slot at PC 0x" TARGET_FMT_lx "\n", ctx->pc);
#endif
        generate_exception(ctx, EXCP_RI);
        goto out;
    }

    /* Load needed operands */
    switch (opc) {
    case OPC_BEQ:
    case OPC_BEQL:
    case OPC_BNE:
    case OPC_BNEL:
        /* Compare two registers */
        if (rs != rt) {
            gen_load_gpr(t0, rs);
            gen_load_gpr(t1, rt);
            bcond_compute = 1;
        }
        btgt = ctx->pc + insn_bytes + offset;
        break;
    case OPC_BGEZ:
    case OPC_BGEZAL:
    case OPC_BGEZALL:
    case OPC_BGEZL:
    case OPC_BGTZ:
    case OPC_BGTZL:
    case OPC_BLEZ:
    case OPC_BLEZL:
    case OPC_BLTZ:
    case OPC_BLTZAL:
    case OPC_BLTZALL:
    case OPC_BLTZL:
        /* Compare to zero */
        if (rs != 0) {
            gen_load_gpr(t0, rs);
            bcond_compute = 1;
        }
        btgt = ctx->pc + insn_bytes + offset;
        break;
    case OPC_J:
    case OPC_JAL:
    case OPC_JALX:
        /* Jump to immediate */
        btgt = ((ctx->pc + insn_bytes) & (int32_t)0xF0000000) | (uint32_t)offset;
        break;
    case OPC_JR:
    case OPC_JALR:
    case OPC_JALRC:
        /* Jump to register */
        if (offset != 0 && offset != 16) {
            /* Hint = 0 is JR/JALR, hint 16 is JR.HB/JALR.HB, the
               others are reserved. */
            MIPS_INVAL("jump hint");
            generate_exception(ctx, EXCP_RI);
            goto out;
        }
        gen_load_gpr(btarget, rs);
        break;
    default:
        MIPS_INVAL("branch/jump");
        generate_exception(ctx, EXCP_RI);
        goto out;
    }
    if (bcond_compute == 0) {
        /* No condition to be computed */
        switch (opc) {
        case OPC_BEQ:     /* rx == rx        */
        case OPC_BEQL:    /* rx == rx likely */
        case OPC_BGEZ:    /* 0 >= 0          */
        case OPC_BGEZL:   /* 0 >= 0 likely   */
        case OPC_BLEZ:    /* 0 <= 0          */
        case OPC_BLEZL:   /* 0 <= 0 likely   */
            /* Always take */
            ctx->hflags |= MIPS_HFLAG_B;
            MIPS_DEBUG("balways");
            break;
        case OPC_BGEZAL:  /* 0 >= 0          */
        case OPC_BGEZALL: /* 0 >= 0 likely   */
            /* Always take and link */
            blink = 31;
            ctx->hflags |= MIPS_HFLAG_B;
            MIPS_DEBUG("balways and link");
            break;
        case OPC_BNE:     /* rx != rx        */
        case OPC_BGTZ:    /* 0 > 0           */
        case OPC_BLTZ:    /* 0 < 0           */
            /* Treat as NOP. */
            MIPS_DEBUG("bnever (NOP)");
            goto out;
        case OPC_BLTZAL:  /* 0 < 0           */
            tcg_gen_movi_tl(cpu_gpr[31], ctx->pc + 8);
            MIPS_DEBUG("bnever and link");
            goto out;
        case OPC_BLTZALL: /* 0 < 0 likely */
            tcg_gen_movi_tl(cpu_gpr[31], ctx->pc + 8);
            /* Skip the instruction in the delay slot */
            MIPS_DEBUG("bnever, link and skip");
            ctx->pc += 4;
            goto out;
        case OPC_BNEL:    /* rx != rx likely */
        case OPC_BGTZL:   /* 0 > 0 likely */
        case OPC_BLTZL:   /* 0 < 0 likely */
            /* Skip the instruction in the delay slot */
            MIPS_DEBUG("bnever and skip");
            ctx->pc += 4;
            goto out;
        case OPC_J:
            ctx->hflags |= MIPS_HFLAG_B;
            MIPS_DEBUG("j " TARGET_FMT_lx, btgt);
            break;
        case OPC_JALX:
            ctx->hflags |= MIPS_HFLAG_BX;
            /* Fallthrough */
        case OPC_JAL:
            blink = 31;
            ctx->hflags |= MIPS_HFLAG_B;
            ctx->hflags |= (ctx->hflags & MIPS_HFLAG_M16
                            ? MIPS_HFLAG_BDS16
                            : MIPS_HFLAG_BDS32);
            MIPS_DEBUG("jal " TARGET_FMT_lx, btgt);
            break;
        case OPC_JR:
            ctx->hflags |= MIPS_HFLAG_BR;
            if (ctx->hflags & MIPS_HFLAG_M16)
                ctx->hflags |= MIPS_HFLAG_BDS16;
            MIPS_DEBUG("jr %s", regnames[rs]);
            break;
        case OPC_JALR:
        case OPC_JALRC:
            blink = rt;
            ctx->hflags |= MIPS_HFLAG_BR;
            if (ctx->hflags & MIPS_HFLAG_M16)
                ctx->hflags |= MIPS_HFLAG_BDS16;
            MIPS_DEBUG("jalr %s, %s", regnames[rt], regnames[rs]);
            break;
        default:
            MIPS_INVAL("branch/jump");
            generate_exception(ctx, EXCP_RI);
            goto out;
        }
    } else {
        switch (opc) {
        case OPC_BEQ:
            tcg_gen_setcond_tl(TCG_COND_EQ, bcond, t0, t1);
            MIPS_DEBUG("beq %s, %s, " TARGET_FMT_lx,
                       regnames[rs], regnames[rt], btgt);
            goto not_likely;
        case OPC_BEQL:
            tcg_gen_setcond_tl(TCG_COND_EQ, bcond, t0, t1);
            MIPS_DEBUG("beql %s, %s, " TARGET_FMT_lx,
                       regnames[rs], regnames[rt], btgt);
            goto likely;
        case OPC_BNE:
            tcg_gen_setcond_tl(TCG_COND_NE, bcond, t0, t1);
            MIPS_DEBUG("bne %s, %s, " TARGET_FMT_lx,
                       regnames[rs], regnames[rt], btgt);
            goto not_likely;
        case OPC_BNEL:
            tcg_gen_setcond_tl(TCG_COND_NE, bcond, t0, t1);
            MIPS_DEBUG("bnel %s, %s, " TARGET_FMT_lx,
                       regnames[rs], regnames[rt], btgt);
            goto likely;
        case OPC_BGEZ:
            tcg_gen_setcondi_tl(TCG_COND_GE, bcond, t0, 0);
            MIPS_DEBUG("bgez %s, " TARGET_FMT_lx, regnames[rs], btgt);
            goto not_likely;
        case OPC_BGEZL:
            tcg_gen_setcondi_tl(TCG_COND_GE, bcond, t0, 0);
            MIPS_DEBUG("bgezl %s, " TARGET_FMT_lx, regnames[rs], btgt);
            goto likely;
        case OPC_BGEZAL:
            tcg_gen_setcondi_tl(TCG_COND_GE, bcond, t0, 0);
            MIPS_DEBUG("bgezal %s, " TARGET_FMT_lx, regnames[rs], btgt);
            blink = 31;
            goto not_likely;
        case OPC_BGEZALL:
            tcg_gen_setcondi_tl(TCG_COND_GE, bcond, t0, 0);
            blink = 31;
            MIPS_DEBUG("bgezall %s, " TARGET_FMT_lx, regnames[rs], btgt);
            goto likely;
        case OPC_BGTZ:
            tcg_gen_setcondi_tl(TCG_COND_GT, bcond, t0, 0);
            MIPS_DEBUG("bgtz %s, " TARGET_FMT_lx, regnames[rs], btgt);
            goto not_likely;
        case OPC_BGTZL:
            tcg_gen_setcondi_tl(TCG_COND_GT, bcond, t0, 0);
            MIPS_DEBUG("bgtzl %s, " TARGET_FMT_lx, regnames[rs], btgt);
            goto likely;
        case OPC_BLEZ:
            tcg_gen_setcondi_tl(TCG_COND_LE, bcond, t0, 0);
            MIPS_DEBUG("blez %s, " TARGET_FMT_lx, regnames[rs], btgt);
            goto not_likely;
        case OPC_BLEZL:
            tcg_gen_setcondi_tl(TCG_COND_LE, bcond, t0, 0);
            MIPS_DEBUG("blezl %s, " TARGET_FMT_lx, regnames[rs], btgt);
            goto likely;
        case OPC_BLTZ:
            tcg_gen_setcondi_tl(TCG_COND_LT, bcond, t0, 0);
            MIPS_DEBUG("bltz %s, " TARGET_FMT_lx, regnames[rs], btgt);
            goto not_likely;
        case OPC_BLTZL:
            tcg_gen_setcondi_tl(TCG_COND_LT, bcond, t0, 0);
            MIPS_DEBUG("bltzl %s, " TARGET_FMT_lx, regnames[rs], btgt);
            goto likely;
        case OPC_BLTZAL:
            tcg_gen_setcondi_tl(TCG_COND_LT, bcond, t0, 0);
            blink = 31;
            MIPS_DEBUG("bltzal %s, " TARGET_FMT_lx, regnames[rs], btgt);
        not_likely:
            ctx->hflags |= MIPS_HFLAG_BC;
            break;
        case OPC_BLTZALL:
            tcg_gen_setcondi_tl(TCG_COND_LT, bcond, t0, 0);
            blink = 31;
            MIPS_DEBUG("bltzall %s, " TARGET_FMT_lx, regnames[rs], btgt);
        likely:
            ctx->hflags |= MIPS_HFLAG_BL;
            break;
        default:
            MIPS_INVAL("conditional branch/jump");
            generate_exception(ctx, EXCP_RI);
            goto out;
        }
    }
    MIPS_DEBUG("enter ds: link %d cond %02x target " TARGET_FMT_lx,
               blink, ctx->hflags, btgt);

    ctx->btarget = btgt;
    if (blink > 0) {
        int post_delay = insn_bytes;
        int lowbit = !!(ctx->hflags & MIPS_HFLAG_M16);

        if (opc != OPC_JALRC)
            post_delay += ((ctx->hflags & MIPS_HFLAG_BDS16) ? 2 : 4);

        tcg_gen_movi_tl(cpu_gpr[blink], ctx->pc + post_delay + lowbit);
    }

 out:
    if (insn_bytes == 2)
        ctx->hflags |= MIPS_HFLAG_B16;
    tcg_temp_free(t0);
    tcg_temp_free(t1);
}

/* special3 bitfield operations */
static void gen_bitops (DisasContext *ctx, uint32_t opc, int rt,
                        int rs, int lsb, int msb)
{
    TCGv t0 = tcg_temp_new();
    TCGv t1 = tcg_temp_new();
    target_ulong mask;

    gen_load_gpr(t1, rs);
    switch (opc) {
    case OPC_EXT:
        if (lsb + msb > 31)
            goto fail;
        tcg_gen_shri_tl(t0, t1, lsb);
        if (msb != 31) {
            tcg_gen_andi_tl(t0, t0, (1 << (msb + 1)) - 1);
        } else {
            tcg_gen_ext32s_tl(t0, t0);
        }
        break;
#if defined(TARGET_MIPS64)
    case OPC_DEXTM:
        tcg_gen_shri_tl(t0, t1, lsb);
        if (msb != 31) {
            tcg_gen_andi_tl(t0, t0, (1ULL << (msb + 1 + 32)) - 1);
        }
        break;
    case OPC_DEXTU:
        tcg_gen_shri_tl(t0, t1, lsb + 32);
        tcg_gen_andi_tl(t0, t0, (1ULL << (msb + 1)) - 1);
        break;
    case OPC_DEXT:
        tcg_gen_shri_tl(t0, t1, lsb);
        tcg_gen_andi_tl(t0, t0, (1ULL << (msb + 1)) - 1);
        break;
#endif
    case OPC_INS:
        if (lsb > msb)
            goto fail;
        mask = ((msb - lsb + 1 < 32) ? ((1 << (msb - lsb + 1)) - 1) : ~0) << lsb;
        gen_load_gpr(t0, rt);
        tcg_gen_andi_tl(t0, t0, ~mask);
        tcg_gen_shli_tl(t1, t1, lsb);
        tcg_gen_andi_tl(t1, t1, mask);
        tcg_gen_or_tl(t0, t0, t1);
        tcg_gen_ext32s_tl(t0, t0);
        break;
#if defined(TARGET_MIPS64)
    case OPC_DINSM:
        if (lsb > msb)
            goto fail;
        mask = ((msb - lsb + 1 + 32 < 64) ? ((1ULL << (msb - lsb + 1 + 32)) - 1) : ~0ULL) << lsb;
        gen_load_gpr(t0, rt);
        tcg_gen_andi_tl(t0, t0, ~mask);
        tcg_gen_shli_tl(t1, t1, lsb);
        tcg_gen_andi_tl(t1, t1, mask);
        tcg_gen_or_tl(t0, t0, t1);
        break;
    case OPC_DINSU:
        if (lsb > msb)
            goto fail;
        mask = ((1ULL << (msb - lsb + 1)) - 1) << lsb;
        gen_load_gpr(t0, rt);
        tcg_gen_andi_tl(t0, t0, ~mask);
        tcg_gen_shli_tl(t1, t1, lsb + 32);
        tcg_gen_andi_tl(t1, t1, mask);
        tcg_gen_or_tl(t0, t0, t1);
        break;
    case OPC_DINS:
        if (lsb > msb)
            goto fail;
        gen_load_gpr(t0, rt);
        mask = ((1ULL << (msb - lsb + 1)) - 1) << lsb;
        gen_load_gpr(t0, rt);
        tcg_gen_andi_tl(t0, t0, ~mask);
        tcg_gen_shli_tl(t1, t1, lsb);
        tcg_gen_andi_tl(t1, t1, mask);
        tcg_gen_or_tl(t0, t0, t1);
        break;
#endif
    default:
fail:
        MIPS_INVAL("bitops");
        generate_exception(ctx, EXCP_RI);
        tcg_temp_free(t0);
        tcg_temp_free(t1);
        return;
    }
    gen_store_gpr(t0, rt);
    tcg_temp_free(t0);
    tcg_temp_free(t1);
}

static void gen_bshfl (DisasContext *ctx, uint32_t op2, int rt, int rd)
{
    TCGv t0;

    if (rd == 0) {
        /* If no destination, treat it as a NOP. */
        MIPS_DEBUG("NOP");
        return;
    }

    t0 = tcg_temp_new();
    gen_load_gpr(t0, rt);
    switch (op2) {
    case OPC_WSBH:
        {
            TCGv t1 = tcg_temp_new();

            tcg_gen_shri_tl(t1, t0, 8);
            tcg_gen_andi_tl(t1, t1, 0x00FF00FF);
            tcg_gen_shli_tl(t0, t0, 8);
            tcg_gen_andi_tl(t0, t0, ~0x00FF00FF);
            tcg_gen_or_tl(t0, t0, t1);
            tcg_temp_free(t1);
            tcg_gen_ext32s_tl(cpu_gpr[rd], t0);
        }
        break;
    case OPC_SEB:
        tcg_gen_ext8s_tl(cpu_gpr[rd], t0);
        break;
    case OPC_SEH:
        tcg_gen_ext16s_tl(cpu_gpr[rd], t0);
        break;
#if defined(TARGET_MIPS64)
    case OPC_DSBH:
        {
            TCGv t1 = tcg_temp_new();

            tcg_gen_shri_tl(t1, t0, 8);
            tcg_gen_andi_tl(t1, t1, 0x00FF00FF00FF00FFULL);
            tcg_gen_shli_tl(t0, t0, 8);
            tcg_gen_andi_tl(t0, t0, ~0x00FF00FF00FF00FFULL);
            tcg_gen_or_tl(cpu_gpr[rd], t0, t1);
            tcg_temp_free(t1);
        }
        break;
    case OPC_DSHD:
        {
            TCGv t1 = tcg_temp_new();

            tcg_gen_shri_tl(t1, t0, 16);
            tcg_gen_andi_tl(t1, t1, 0x0000FFFF0000FFFFULL);
            tcg_gen_shli_tl(t0, t0, 16);
            tcg_gen_andi_tl(t0, t0, ~0x0000FFFF0000FFFFULL);
            tcg_gen_or_tl(t0, t0, t1);
            tcg_gen_shri_tl(t1, t0, 32);
            tcg_gen_shli_tl(t0, t0, 32);
            tcg_gen_or_tl(cpu_gpr[rd], t0, t1);
            tcg_temp_free(t1);
        }
        break;
#endif
    default:
        MIPS_INVAL("bsfhl");
        generate_exception(ctx, EXCP_RI);
        tcg_temp_free(t0);
        return;
    }
    tcg_temp_free(t0);
}

#ifndef CONFIG_USER_ONLY
/* CP0 (MMU and control) */
static inline void gen_mfc0_load32 (TCGv arg, target_ulong off)
{
    TCGv_i32 t0 = tcg_temp_new_i32();

    tcg_gen_ld_i32(t0, cpu_env, off);
    tcg_gen_ext_i32_tl(arg, t0);
    tcg_temp_free_i32(t0);
}

static inline void gen_mfc0_load64 (TCGv arg, target_ulong off)
{
    tcg_gen_ld_tl(arg, cpu_env, off);
    tcg_gen_ext32s_tl(arg, arg);
}

static inline void gen_mtc0_store32 (TCGv arg, target_ulong off)
{
    TCGv_i32 t0 = tcg_temp_new_i32();

    tcg_gen_trunc_tl_i32(t0, arg);
    tcg_gen_st_i32(t0, cpu_env, off);
    tcg_temp_free_i32(t0);
}

static inline void gen_mtc0_store64 (TCGv arg, target_ulong off)
{
    tcg_gen_ext32s_tl(arg, arg);
    tcg_gen_st_tl(arg, cpu_env, off);
}

static void gen_mfc0 (CPUState *env, DisasContext *ctx, TCGv arg, int reg, int sel)
{
    const char *rn = "invalid";

    if (sel != 0)
        check_insn(env, ctx, ISA_MIPS32);

    switch (reg) {
    case 0:
        switch (sel) {
        case 0:
            gen_mfc0_load32(arg, offsetof(CPUState, CP0_Index));
            rn = "Index";
            break;
        case 1:
            check_insn(env, ctx, ASE_MT);
            gen_helper_mfc0_mvpcontrol(arg);
            rn = "MVPControl";
            break;
        case 2:
            check_insn(env, ctx, ASE_MT);
            gen_helper_mfc0_mvpconf0(arg);
            rn = "MVPConf0";
            break;
        case 3:
            check_insn(env, ctx, ASE_MT);
            gen_helper_mfc0_mvpconf1(arg);
            rn = "MVPConf1";
            break;
        default:
            goto die;
        }
        break;
    case 1:
        switch (sel) {
        case 0:
            gen_helper_mfc0_random(arg);
            rn = "Random";
            break;
        case 1:
            check_insn(env, ctx, ASE_MT);
            gen_mfc0_load32(arg, offsetof(CPUState, CP0_VPEControl));
            rn = "VPEControl";
            break;
        case 2:
            check_insn(env, ctx, ASE_MT);
            gen_mfc0_load32(arg, offsetof(CPUState, CP0_VPEConf0));
            rn = "VPEConf0";
            break;
        case 3:
            check_insn(env, ctx, ASE_MT);
            gen_mfc0_load32(arg, offsetof(CPUState, CP0_VPEConf1));
            rn = "VPEConf1";
            break;
        case 4:
            check_insn(env, ctx, ASE_MT);
            gen_mfc0_load64(arg, offsetof(CPUState, CP0_YQMask));
            rn = "YQMask";
            break;
        case 5:
            check_insn(env, ctx, ASE_MT);
            gen_mfc0_load64(arg, offsetof(CPUState, CP0_VPESchedule));
            rn = "VPESchedule";
            break;
        case 6:
            check_insn(env, ctx, ASE_MT);
            gen_mfc0_load64(arg, offsetof(CPUState, CP0_VPEScheFBack));
            rn = "VPEScheFBack";
            break;
        case 7:
            check_insn(env, ctx, ASE_MT);
            gen_mfc0_load32(arg, offsetof(CPUState, CP0_VPEOpt));
            rn = "VPEOpt";
            break;
        default:
            goto die;
        }
        break;
    case 2:
        switch (sel) {
        case 0:
            tcg_gen_ld_tl(arg, cpu_env, offsetof(CPUState, CP0_EntryLo0));
            tcg_gen_ext32s_tl(arg, arg);
            rn = "EntryLo0";
            break;
        case 1:
            check_insn(env, ctx, ASE_MT);
            gen_helper_mfc0_tcstatus(arg);
            rn = "TCStatus";
            break;
        case 2:
            check_insn(env, ctx, ASE_MT);
            gen_helper_mfc0_tcbind(arg);
            rn = "TCBind";
            break;
        case 3:
            check_insn(env, ctx, ASE_MT);
            gen_helper_mfc0_tcrestart(arg);
            rn = "TCRestart";
            break;
        case 4:
            check_insn(env, ctx, ASE_MT);
            gen_helper_mfc0_tchalt(arg);
            rn = "TCHalt";
            break;
        case 5:
            check_insn(env, ctx, ASE_MT);
            gen_helper_mfc0_tccontext(arg);
            rn = "TCContext";
            break;
        case 6:
            check_insn(env, ctx, ASE_MT);
            gen_helper_mfc0_tcschedule(arg);
            rn = "TCSchedule";
            break;
        case 7:
            check_insn(env, ctx, ASE_MT);
            gen_helper_mfc0_tcschefback(arg);
            rn = "TCScheFBack";
            break;
        default:
            goto die;
        }
        break;
    case 3:
        switch (sel) {
        case 0:
            tcg_gen_ld_tl(arg, cpu_env, offsetof(CPUState, CP0_EntryLo1));
            tcg_gen_ext32s_tl(arg, arg);
            rn = "EntryLo1";
            break;
        default:
            goto die;
        }
        break;
    case 4:
        switch (sel) {
        case 0:
            tcg_gen_ld_tl(arg, cpu_env, offsetof(CPUState, CP0_Context));
            tcg_gen_ext32s_tl(arg, arg);
            rn = "Context";
            break;
        case 1:
//            gen_helper_mfc0_contextconfig(arg); /* SmartMIPS ASE */
            rn = "ContextConfig";
//            break;
        default:
            goto die;
        }
        break;
    case 5:
        switch (sel) {
        case 0:
            gen_mfc0_load32(arg, offsetof(CPUState, CP0_PageMask));
            rn = "PageMask";
            break;
        case 1:
            check_insn(env, ctx, ISA_MIPS32R2);
            gen_mfc0_load32(arg, offsetof(CPUState, CP0_PageGrain));
            rn = "PageGrain";
            break;
        default:
            goto die;
        }
        break;
    case 6:
        switch (sel) {
        case 0:
            gen_mfc0_load32(arg, offsetof(CPUState, CP0_Wired));
            rn = "Wired";
            break;
        case 1:
            check_insn(env, ctx, ISA_MIPS32R2);
            gen_mfc0_load32(arg, offsetof(CPUState, CP0_SRSConf0));
            rn = "SRSConf0";
            break;
        case 2:
            check_insn(env, ctx, ISA_MIPS32R2);
            gen_mfc0_load32(arg, offsetof(CPUState, CP0_SRSConf1));
            rn = "SRSConf1";
            break;
        case 3:
            check_insn(env, ctx, ISA_MIPS32R2);
            gen_mfc0_load32(arg, offsetof(CPUState, CP0_SRSConf2));
            rn = "SRSConf2";
            break;
        case 4:
            check_insn(env, ctx, ISA_MIPS32R2);
            gen_mfc0_load32(arg, offsetof(CPUState, CP0_SRSConf3));
            rn = "SRSConf3";
            break;
        case 5:
            check_insn(env, ctx, ISA_MIPS32R2);
            gen_mfc0_load32(arg, offsetof(CPUState, CP0_SRSConf4));
            rn = "SRSConf4";
            break;
        default:
            goto die;
        }
        break;
    case 7:
        switch (sel) {
        case 0:
            check_insn(env, ctx, ISA_MIPS32R2);
            gen_mfc0_load32(arg, offsetof(CPUState, CP0_HWREna));
            rn = "HWREna";
            break;
        default:
            goto die;
        }
        break;
    case 8:
        switch (sel) {
        case 0:
            tcg_gen_ld_tl(arg, cpu_env, offsetof(CPUState, CP0_BadVAddr));
            tcg_gen_ext32s_tl(arg, arg);
            rn = "BadVAddr";
            break;
        default:
            goto die;
       }
        break;
    case 9:
        switch (sel) {
        case 0:
            /* Mark as an IO operation because we read the time.  */
            if (use_icount)
                gen_io_start();
            gen_helper_mfc0_count(arg);
            if (use_icount) {
                gen_io_end();
                ctx->bstate = BS_STOP;
            }
            rn = "Count";
            break;
        /* 6,7 are implementation dependent */
        default:
            goto die;
        }
        break;
    case 10:
        switch (sel) {
        case 0:
            tcg_gen_ld_tl(arg, cpu_env, offsetof(CPUState, CP0_EntryHi));
            tcg_gen_ext32s_tl(arg, arg);
            rn = "EntryHi";
            break;
        default:
            goto die;
        }
        break;
    case 11:
        switch (sel) {
        case 0:
            gen_mfc0_load32(arg, offsetof(CPUState, CP0_Compare));
            rn = "Compare";
            break;
        /* 6,7 are implementation dependent */
        default:
            goto die;
        }
        break;
    case 12:
        switch (sel) {
        case 0:
            gen_mfc0_load32(arg, offsetof(CPUState, CP0_Status));
            rn = "Status";
            break;
        case 1:
            check_insn(env, ctx, ISA_MIPS32R2);
            gen_mfc0_load32(arg, offsetof(CPUState, CP0_IntCtl));
            rn = "IntCtl";
            break;
        case 2:
            check_insn(env, ctx, ISA_MIPS32R2);
            gen_mfc0_load32(arg, offsetof(CPUState, CP0_SRSCtl));
            rn = "SRSCtl";
            break;
        case 3:
            check_insn(env, ctx, ISA_MIPS32R2);
            gen_mfc0_load32(arg, offsetof(CPUState, CP0_SRSMap));
            rn = "SRSMap";
            break;
        default:
            goto die;
       }
        break;
    case 13:
        switch (sel) {
        case 0:
            gen_mfc0_load32(arg, offsetof(CPUState, CP0_Cause));
            rn = "Cause";
            break;
        default:
            goto die;
       }
        break;
    case 14:
        switch (sel) {
        case 0:
            tcg_gen_ld_tl(arg, cpu_env, offsetof(CPUState, CP0_EPC));
            tcg_gen_ext32s_tl(arg, arg);
            rn = "EPC";
            break;
        default:
            goto die;
        }
        break;
    case 15:
        switch (sel) {
        case 0:
            gen_mfc0_load32(arg, offsetof(CPUState, CP0_PRid));
            rn = "PRid";
            break;
        case 1:
            check_insn(env, ctx, ISA_MIPS32R2);
            gen_mfc0_load32(arg, offsetof(CPUState, CP0_EBase));
            rn = "EBase";
            break;
        default:
            goto die;
       }
        break;
    case 16:
        switch (sel) {
        case 0:
            gen_mfc0_load32(arg, offsetof(CPUState, CP0_Config0));
            rn = "Config";
            break;
        case 1:
            gen_mfc0_load32(arg, offsetof(CPUState, CP0_Config1));
            rn = "Config1";
            break;
        case 2:
            gen_mfc0_load32(arg, offsetof(CPUState, CP0_Config2));
            rn = "Config2";
            break;
        case 3:
            gen_mfc0_load32(arg, offsetof(CPUState, CP0_Config3));
            rn = "Config3";
            break;
        /* 4,5 are reserved */
        /* 6,7 are implementation dependent */
        case 6:
            gen_mfc0_load32(arg, offsetof(CPUState, CP0_Config6));
            rn = "Config6";
            break;
        case 7:
            gen_mfc0_load32(arg, offsetof(CPUState, CP0_Config7));
            rn = "Config7";
            break;
        default:
            goto die;
        }
        break;
    case 17:
        switch (sel) {
        case 0:
            gen_helper_mfc0_lladdr(arg);
            rn = "LLAddr";
            break;
        default:
            goto die;
        }
        break;
    case 18:
        switch (sel) {
        case 0 ... 7:
            gen_helper_1i(mfc0_watchlo, arg, sel);
            rn = "WatchLo";
            break;
        default:
            goto die;
        }
        break;
    case 19:
        switch (sel) {
        case 0 ...7:
            gen_helper_1i(mfc0_watchhi, arg, sel);
            rn = "WatchHi";
            break;
        default:
            goto die;
        }
        break;
    case 20:
        switch (sel) {
        case 0:
#if defined(TARGET_MIPS64)
            check_insn(env, ctx, ISA_MIPS3);
            tcg_gen_ld_tl(arg, cpu_env, offsetof(CPUState, CP0_XContext));
            tcg_gen_ext32s_tl(arg, arg);
            rn = "XContext";
            break;
#endif
        default:
            goto die;
        }
        break;
    case 21:
       /* Officially reserved, but sel 0 is used for R1x000 framemask */
        switch (sel) {
        case 0:
            gen_mfc0_load32(arg, offsetof(CPUState, CP0_Framemask));
            rn = "Framemask";
            break;
        default:
            goto die;
        }
        break;
    case 22:
        tcg_gen_movi_tl(arg, 0); /* unimplemented */
        rn = "'Diagnostic"; /* implementation dependent */
        break;
    case 23:
        switch (sel) {
        case 0:
            gen_helper_mfc0_debug(arg); /* EJTAG support */
            rn = "Debug";
            break;
        case 1:
//            gen_helper_mfc0_tracecontrol(arg); /* PDtrace support */
            rn = "TraceControl";
//            break;
        case 2:
//            gen_helper_mfc0_tracecontrol2(arg); /* PDtrace support */
            rn = "TraceControl2";
//            break;
        case 3:
//            gen_helper_mfc0_usertracedata(arg); /* PDtrace support */
            rn = "UserTraceData";
//            break;
        case 4:
//            gen_helper_mfc0_tracebpc(arg); /* PDtrace support */
            rn = "TraceBPC";
//            break;
        default:
            goto die;
        }
        break;
    case 24:
        switch (sel) {
        case 0:
            /* EJTAG support */
            tcg_gen_ld_tl(arg, cpu_env, offsetof(CPUState, CP0_DEPC));
            tcg_gen_ext32s_tl(arg, arg);
            rn = "DEPC";
            break;
        default:
            goto die;
        }
        break;
    case 25:
        switch (sel) {
        case 0:
            gen_mfc0_load32(arg, offsetof(CPUState, CP0_Performance0));
            rn = "Performance0";
            break;
        case 1:
//            gen_helper_mfc0_performance1(arg);
            rn = "Performance1";
//            break;
        case 2:
//            gen_helper_mfc0_performance2(arg);
            rn = "Performance2";
//            break;
        case 3:
//            gen_helper_mfc0_performance3(arg);
            rn = "Performance3";
//            break;
        case 4:
//            gen_helper_mfc0_performance4(arg);
            rn = "Performance4";
//            break;
        case 5:
//            gen_helper_mfc0_performance5(arg);
            rn = "Performance5";
//            break;
        case 6:
//            gen_helper_mfc0_performance6(arg);
            rn = "Performance6";
//            break;
        case 7:
//            gen_helper_mfc0_performance7(arg);
            rn = "Performance7";
//            break;
        default:
            goto die;
        }
        break;
    case 26:
        tcg_gen_movi_tl(arg, 0); /* unimplemented */
        rn = "ECC";
        break;
    case 27:
        switch (sel) {
        case 0 ... 3:
            tcg_gen_movi_tl(arg, 0); /* unimplemented */
            rn = "CacheErr";
            break;
        default:
            goto die;
        }
        break;
    case 28:
        switch (sel) {
        case 0:
        case 2:
        case 4:
        case 6:
            gen_mfc0_load32(arg, offsetof(CPUState, CP0_TagLo));
            rn = "TagLo";
            break;
        case 1:
        case 3:
        case 5:
        case 7:
            gen_mfc0_load32(arg, offsetof(CPUState, CP0_DataLo));
            rn = "DataLo";
            break;
        default:
            goto die;
        }
        break;
    case 29:
        switch (sel) {
        case 0:
        case 2:
        case 4:
        case 6:
            gen_mfc0_load32(arg, offsetof(CPUState, CP0_TagHi));
            rn = "TagHi";
            break;
        case 1:
        case 3:
        case 5:
        case 7:
            gen_mfc0_load32(arg, offsetof(CPUState, CP0_DataHi));
            rn = "DataHi";
            break;
        default:
            goto die;
        }
        break;
    case 30:
        switch (sel) {
        case 0:
            tcg_gen_ld_tl(arg, cpu_env, offsetof(CPUState, CP0_ErrorEPC));
            tcg_gen_ext32s_tl(arg, arg);
            rn = "ErrorEPC";
            break;
        default:
            goto die;
        }
        break;
    case 31:
        switch (sel) {
        case 0:
            /* EJTAG support */
            gen_mfc0_load32(arg, offsetof(CPUState, CP0_DESAVE));
            rn = "DESAVE";
            break;
        default:
            goto die;
        }
        break;
    default:
       goto die;
    }
    LOG_DISAS("mfc0 %s (reg %d sel %d)\n", rn, reg, sel);
    return;

die:
    LOG_DISAS("mfc0 %s (reg %d sel %d)\n", rn, reg, sel);
    generate_exception(ctx, EXCP_RI);
}

static void gen_mtc0 (CPUState *env, DisasContext *ctx, TCGv arg, int reg, int sel)
{
    const char *rn = "invalid";

    if (sel != 0)
        check_insn(env, ctx, ISA_MIPS32);

    if (use_icount)
        gen_io_start();

    switch (reg) {
    case 0:
        switch (sel) {
        case 0:
            gen_helper_mtc0_index(arg);
            rn = "Index";
            break;
        case 1:
            check_insn(env, ctx, ASE_MT);
            gen_helper_mtc0_mvpcontrol(arg);
            rn = "MVPControl";
            break;
        case 2:
            check_insn(env, ctx, ASE_MT);
            /* ignored */
            rn = "MVPConf0";
            break;
        case 3:
            check_insn(env, ctx, ASE_MT);
            /* ignored */
            rn = "MVPConf1";
            break;
        default:
            goto die;
        }
        break;
    case 1:
        switch (sel) {
        case 0:
            /* ignored */
            rn = "Random";
            break;
        case 1:
            check_insn(env, ctx, ASE_MT);
            gen_helper_mtc0_vpecontrol(arg);
            rn = "VPEControl";
            break;
        case 2:
            check_insn(env, ctx, ASE_MT);
            gen_helper_mtc0_vpeconf0(arg);
            rn = "VPEConf0";
            break;
        case 3:
            check_insn(env, ctx, ASE_MT);
            gen_helper_mtc0_vpeconf1(arg);
            rn = "VPEConf1";
            break;
        case 4:
            check_insn(env, ctx, ASE_MT);
            gen_helper_mtc0_yqmask(arg);
            rn = "YQMask";
            break;
        case 5:
            check_insn(env, ctx, ASE_MT);
            gen_mtc0_store64(arg, offsetof(CPUState, CP0_VPESchedule));
            rn = "VPESchedule";
            break;
        case 6:
            check_insn(env, ctx, ASE_MT);
            gen_mtc0_store64(arg, offsetof(CPUState, CP0_VPEScheFBack));
            rn = "VPEScheFBack";
            break;
        case 7:
            check_insn(env, ctx, ASE_MT);
            gen_helper_mtc0_vpeopt(arg);
            rn = "VPEOpt";
            break;
        default:
            goto die;
        }
        break;
    case 2:
        switch (sel) {
        case 0:
            gen_helper_mtc0_entrylo0(arg);
            rn = "EntryLo0";
            break;
        case 1:
            check_insn(env, ctx, ASE_MT);
            gen_helper_mtc0_tcstatus(arg);
            rn = "TCStatus";
            break;
        case 2:
            check_insn(env, ctx, ASE_MT);
            gen_helper_mtc0_tcbind(arg);
            rn = "TCBind";
            break;
        case 3:
            check_insn(env, ctx, ASE_MT);
            gen_helper_mtc0_tcrestart(arg);
            rn = "TCRestart";
            break;
        case 4:
            check_insn(env, ctx, ASE_MT);
            gen_helper_mtc0_tchalt(arg);
            rn = "TCHalt";
            break;
        case 5:
            check_insn(env, ctx, ASE_MT);
            gen_helper_mtc0_tccontext(arg);
            rn = "TCContext";
            break;
        case 6:
            check_insn(env, ctx, ASE_MT);
            gen_helper_mtc0_tcschedule(arg);
            rn = "TCSchedule";
            break;
        case 7:
            check_insn(env, ctx, ASE_MT);
            gen_helper_mtc0_tcschefback(arg);
            rn = "TCScheFBack";
            break;
        default:
            goto die;
        }
        break;
    case 3:
        switch (sel) {
        case 0:
            gen_helper_mtc0_entrylo1(arg);
            rn = "EntryLo1";
            break;
        default:
            goto die;
        }
        break;
    case 4:
        switch (sel) {
        case 0:
            gen_helper_mtc0_context(arg);
            rn = "Context";
            break;
        case 1:
//            gen_helper_mtc0_contextconfig(arg); /* SmartMIPS ASE */
            rn = "ContextConfig";
//            break;
        default:
            goto die;
        }
        break;
    case 5:
        switch (sel) {
        case 0:
            gen_helper_mtc0_pagemask(arg);
            rn = "PageMask";
            break;
        case 1:
            check_insn(env, ctx, ISA_MIPS32R2);
            gen_helper_mtc0_pagegrain(arg);
            rn = "PageGrain";
            break;
        default:
            goto die;
        }
        break;
    case 6:
        switch (sel) {
        case 0:
            gen_helper_mtc0_wired(arg);
            rn = "Wired";
            break;
        case 1:
            check_insn(env, ctx, ISA_MIPS32R2);
            gen_helper_mtc0_srsconf0(arg);
            rn = "SRSConf0";
            break;
        case 2:
            check_insn(env, ctx, ISA_MIPS32R2);
            gen_helper_mtc0_srsconf1(arg);
            rn = "SRSConf1";
            break;
        case 3:
            check_insn(env, ctx, ISA_MIPS32R2);
            gen_helper_mtc0_srsconf2(arg);
            rn = "SRSConf2";
            break;
        case 4:
            check_insn(env, ctx, ISA_MIPS32R2);
            gen_helper_mtc0_srsconf3(arg);
            rn = "SRSConf3";
            break;
        case 5:
            check_insn(env, ctx, ISA_MIPS32R2);
            gen_helper_mtc0_srsconf4(arg);
            rn = "SRSConf4";
            break;
        default:
            goto die;
        }
        break;
    case 7:
        switch (sel) {
        case 0:
            check_insn(env, ctx, ISA_MIPS32R2);
            gen_helper_mtc0_hwrena(arg);
            rn = "HWREna";
            break;
        default:
            goto die;
        }
        break;
    case 8:
        /* ignored */
        rn = "BadVAddr";
        break;
    case 9:
        switch (sel) {
        case 0:
            gen_helper_mtc0_count(arg);
            rn = "Count";
            break;
        /* 6,7 are implementation dependent */
        default:
            goto die;
        }
        break;
    case 10:
        switch (sel) {
        case 0:
            gen_helper_mtc0_entryhi(arg);
            rn = "EntryHi";
            break;
        default:
            goto die;
        }
        break;
    case 11:
        switch (sel) {
        case 0:
            gen_helper_mtc0_compare(arg);
            rn = "Compare";
            break;
        /* 6,7 are implementation dependent */
        default:
            goto die;
        }
        break;
    case 12:
        switch (sel) {
        case 0:
            save_cpu_state(ctx, 1);
            gen_helper_mtc0_status(arg);
            /* BS_STOP isn't good enough here, hflags may have changed. */
            gen_save_pc(ctx->pc + 4);
            ctx->bstate = BS_EXCP;
            rn = "Status";
            break;
        case 1:
            check_insn(env, ctx, ISA_MIPS32R2);
            gen_helper_mtc0_intctl(arg);
            /* Stop translation as we may have switched the execution mode */
            ctx->bstate = BS_STOP;
            rn = "IntCtl";
            break;
        case 2:
            check_insn(env, ctx, ISA_MIPS32R2);
            gen_helper_mtc0_srsctl(arg);
            /* Stop translation as we may have switched the execution mode */
            ctx->bstate = BS_STOP;
            rn = "SRSCtl";
            break;
        case 3:
            check_insn(env, ctx, ISA_MIPS32R2);
            gen_mtc0_store32(arg, offsetof(CPUState, CP0_SRSMap));
            /* Stop translation as we may have switched the execution mode */
            ctx->bstate = BS_STOP;
            rn = "SRSMap";
            break;
        default:
            goto die;
        }
        break;
    case 13:
        switch (sel) {
        case 0:
            save_cpu_state(ctx, 1);
            gen_helper_mtc0_cause(arg);
            rn = "Cause";
            break;
        default:
            goto die;
        }
        break;
    case 14:
        switch (sel) {
        case 0:
            gen_mtc0_store64(arg, offsetof(CPUState, CP0_EPC));
            rn = "EPC";
            break;
        default:
            goto die;
        }
        break;
    case 15:
        switch (sel) {
        case 0:
            /* ignored */
            rn = "PRid";
            break;
        case 1:
            check_insn(env, ctx, ISA_MIPS32R2);
            gen_helper_mtc0_ebase(arg);
            rn = "EBase";
            break;
        default:
            goto die;
        }
        break;
    case 16:
        switch (sel) {
        case 0:
            gen_helper_mtc0_config0(arg);
            rn = "Config";
            /* Stop translation as we may have switched the execution mode */
            ctx->bstate = BS_STOP;
            break;
        case 1:
            /* ignored, read only */
            rn = "Config1";
            break;
        case 2:
            gen_helper_mtc0_config2(arg);
            rn = "Config2";
            /* Stop translation as we may have switched the execution mode */
            ctx->bstate = BS_STOP;
            break;
        case 3:
            /* ignored, read only */
            rn = "Config3";
            break;
        /* 4,5 are reserved */
        /* 6,7 are implementation dependent */
        case 6:
            /* ignored */
            rn = "Config6";
            break;
        case 7:
            /* ignored */
            rn = "Config7";
            break;
        default:
            rn = "Invalid config selector";
            goto die;
        }
        break;
    case 17:
        switch (sel) {
        case 0:
            gen_helper_mtc0_lladdr(arg);
            rn = "LLAddr";
            break;
        default:
            goto die;
        }
        break;
    case 18:
        switch (sel) {
        case 0 ... 7:
            gen_helper_1i(mtc0_watchlo, arg, sel);
            rn = "WatchLo";
            break;
        default:
            goto die;
        }
        break;
    case 19:
        switch (sel) {
        case 0 ... 7:
            gen_helper_1i(mtc0_watchhi, arg, sel);
            rn = "WatchHi";
            break;
        default:
            goto die;
        }
        break;
    case 20:
        switch (sel) {
        case 0:
#if defined(TARGET_MIPS64)
            check_insn(env, ctx, ISA_MIPS3);
            gen_helper_mtc0_xcontext(arg);
            rn = "XContext";
            break;
#endif
        default:
            goto die;
        }
        break;
    case 21:
       /* Officially reserved, but sel 0 is used for R1x000 framemask */
        switch (sel) {
        case 0:
            gen_helper_mtc0_framemask(arg);
            rn = "Framemask";
            break;
        default:
            goto die;
        }
        break;
    case 22:
        /* ignored */
        rn = "Diagnostic"; /* implementation dependent */
        break;
    case 23:
        switch (sel) {
        case 0:
            gen_helper_mtc0_debug(arg); /* EJTAG support */
            /* BS_STOP isn't good enough here, hflags may have changed. */
            gen_save_pc(ctx->pc + 4);
            ctx->bstate = BS_EXCP;
            rn = "Debug";
            break;
        case 1:
//            gen_helper_mtc0_tracecontrol(arg); /* PDtrace support */
            rn = "TraceControl";
            /* Stop translation as we may have switched the execution mode */
            ctx->bstate = BS_STOP;
//            break;
        case 2:
//            gen_helper_mtc0_tracecontrol2(arg); /* PDtrace support */
            rn = "TraceControl2";
            /* Stop translation as we may have switched the execution mode */
            ctx->bstate = BS_STOP;
//            break;
        case 3:
            /* Stop translation as we may have switched the execution mode */
            ctx->bstate = BS_STOP;
//            gen_helper_mtc0_usertracedata(arg); /* PDtrace support */
            rn = "UserTraceData";
            /* Stop translation as we may have switched the execution mode */
            ctx->bstate = BS_STOP;
//            break;
        case 4:
//            gen_helper_mtc0_tracebpc(arg); /* PDtrace support */
            /* Stop translation as we may have switched the execution mode */
            ctx->bstate = BS_STOP;
            rn = "TraceBPC";
//            break;
        default:
            goto die;
        }
        break;
    case 24:
        switch (sel) {
        case 0:
            /* EJTAG support */
            gen_mtc0_store64(arg, offsetof(CPUState, CP0_DEPC));
            rn = "DEPC";
            break;
        default:
            goto die;
        }
        break;
    case 25:
        switch (sel) {
        case 0:
            gen_helper_mtc0_performance0(arg);
            rn = "Performance0";
            break;
        case 1:
//            gen_helper_mtc0_performance1(arg);
            rn = "Performance1";
//            break;
        case 2:
//            gen_helper_mtc0_performance2(arg);
            rn = "Performance2";
//            break;
        case 3:
//            gen_helper_mtc0_performance3(arg);
            rn = "Performance3";
//            break;
        case 4:
//            gen_helper_mtc0_performance4(arg);
            rn = "Performance4";
//            break;
        case 5:
//            gen_helper_mtc0_performance5(arg);
            rn = "Performance5";
//            break;
        case 6:
//            gen_helper_mtc0_performance6(arg);
            rn = "Performance6";
//            break;
        case 7:
//            gen_helper_mtc0_performance7(arg);
            rn = "Performance7";
//            break;
        default:
            goto die;
        }
       break;
    case 26:
        /* ignored */
        rn = "ECC";
        break;
    case 27:
        switch (sel) {
        case 0 ... 3:
            /* ignored */
            rn = "CacheErr";
            break;
        default:
            goto die;
        }
       break;
    case 28:
        switch (sel) {
        case 0:
        case 2:
        case 4:
        case 6:
            gen_helper_mtc0_taglo(arg);
            rn = "TagLo";
            break;
        case 1:
        case 3:
        case 5:
        case 7:
            gen_helper_mtc0_datalo(arg);
            rn = "DataLo";
            break;
        default:
            goto die;
        }
        break;
    case 29:
        switch (sel) {
        case 0:
        case 2:
        case 4:
        case 6:
            gen_helper_mtc0_taghi(arg);
            rn = "TagHi";
            break;
        case 1:
        case 3:
        case 5:
        case 7:
            gen_helper_mtc0_datahi(arg);
            rn = "DataHi";
            break;
        default:
            rn = "invalid sel";
            goto die;
        }
       break;
    case 30:
        switch (sel) {
        case 0:
            gen_mtc0_store64(arg, offsetof(CPUState, CP0_ErrorEPC));
            rn = "ErrorEPC";
            break;
        default:
            goto die;
        }
        break;
    case 31:
        switch (sel) {
        case 0:
            /* EJTAG support */
            gen_mtc0_store32(arg, offsetof(CPUState, CP0_DESAVE));
            rn = "DESAVE";
            break;
        default:
            goto die;
        }
        /* Stop translation as we may have switched the execution mode */
        ctx->bstate = BS_STOP;
        break;
    default:
       goto die;
    }
    LOG_DISAS("mtc0 %s (reg %d sel %d)\n", rn, reg, sel);
    /* For simplicity assume that all writes can cause interrupts.  */
    if (use_icount) {
        gen_io_end();
        ctx->bstate = BS_STOP;
    }
    return;

die:
    LOG_DISAS("mtc0 %s (reg %d sel %d)\n", rn, reg, sel);
    generate_exception(ctx, EXCP_RI);
}

#if defined(TARGET_MIPS64)
static void gen_dmfc0 (CPUState *env, DisasContext *ctx, TCGv arg, int reg, int sel)
{
    const char *rn = "invalid";

    if (sel != 0)
        check_insn(env, ctx, ISA_MIPS64);

    switch (reg) {
    case 0:
        switch (sel) {
        case 0:
            gen_mfc0_load32(arg, offsetof(CPUState, CP0_Index));
            rn = "Index";
            break;
        case 1:
            check_insn(env, ctx, ASE_MT);
            gen_helper_mfc0_mvpcontrol(arg);
            rn = "MVPControl";
            break;
        case 2:
            check_insn(env, ctx, ASE_MT);
            gen_helper_mfc0_mvpconf0(arg);
            rn = "MVPConf0";
            break;
        case 3:
            check_insn(env, ctx, ASE_MT);
            gen_helper_mfc0_mvpconf1(arg);
            rn = "MVPConf1";
            break;
        default:
            goto die;
        }
        break;
    case 1:
        switch (sel) {
        case 0:
            gen_helper_mfc0_random(arg);
            rn = "Random";
            break;
        case 1:
            check_insn(env, ctx, ASE_MT);
            gen_mfc0_load32(arg, offsetof(CPUState, CP0_VPEControl));
            rn = "VPEControl";
            break;
        case 2:
            check_insn(env, ctx, ASE_MT);
            gen_mfc0_load32(arg, offsetof(CPUState, CP0_VPEConf0));
            rn = "VPEConf0";
            break;
        case 3:
            check_insn(env, ctx, ASE_MT);
            gen_mfc0_load32(arg, offsetof(CPUState, CP0_VPEConf1));
            rn = "VPEConf1";
            break;
        case 4:
            check_insn(env, ctx, ASE_MT);
            tcg_gen_ld_tl(arg, cpu_env, offsetof(CPUState, CP0_YQMask));
            rn = "YQMask";
            break;
        case 5:
            check_insn(env, ctx, ASE_MT);
            tcg_gen_ld_tl(arg, cpu_env, offsetof(CPUState, CP0_VPESchedule));
            rn = "VPESchedule";
            break;
        case 6:
            check_insn(env, ctx, ASE_MT);
            tcg_gen_ld_tl(arg, cpu_env, offsetof(CPUState, CP0_VPEScheFBack));
            rn = "VPEScheFBack";
            break;
        case 7:
            check_insn(env, ctx, ASE_MT);
            gen_mfc0_load32(arg, offsetof(CPUState, CP0_VPEOpt));
            rn = "VPEOpt";
            break;
        default:
            goto die;
        }
        break;
    case 2:
        switch (sel) {
        case 0:
            tcg_gen_ld_tl(arg, cpu_env, offsetof(CPUState, CP0_EntryLo0));
            rn = "EntryLo0";
            break;
        case 1:
            check_insn(env, ctx, ASE_MT);
            gen_helper_mfc0_tcstatus(arg);
            rn = "TCStatus";
            break;
        case 2:
            check_insn(env, ctx, ASE_MT);
            gen_helper_mfc0_tcbind(arg);
            rn = "TCBind";
            break;
        case 3:
            check_insn(env, ctx, ASE_MT);
            gen_helper_dmfc0_tcrestart(arg);
            rn = "TCRestart";
            break;
        case 4:
            check_insn(env, ctx, ASE_MT);
            gen_helper_dmfc0_tchalt(arg);
            rn = "TCHalt";
            break;
        case 5:
            check_insn(env, ctx, ASE_MT);
            gen_helper_dmfc0_tccontext(arg);
            rn = "TCContext";
            break;
        case 6:
            check_insn(env, ctx, ASE_MT);
            gen_helper_dmfc0_tcschedule(arg);
            rn = "TCSchedule";
            break;
        case 7:
            check_insn(env, ctx, ASE_MT);
            gen_helper_dmfc0_tcschefback(arg);
            rn = "TCScheFBack";
            break;
        default:
            goto die;
        }
        break;
    case 3:
        switch (sel) {
        case 0:
            tcg_gen_ld_tl(arg, cpu_env, offsetof(CPUState, CP0_EntryLo1));
            rn = "EntryLo1";
            break;
        default:
            goto die;
        }
        break;
    case 4:
        switch (sel) {
        case 0:
            tcg_gen_ld_tl(arg, cpu_env, offsetof(CPUState, CP0_Context));
            rn = "Context";
            break;
        case 1:
//            gen_helper_dmfc0_contextconfig(arg); /* SmartMIPS ASE */
            rn = "ContextConfig";
//            break;
        default:
            goto die;
        }
        break;
    case 5:
        switch (sel) {
        case 0:
            gen_mfc0_load32(arg, offsetof(CPUState, CP0_PageMask));
            rn = "PageMask";
            break;
        case 1:
            check_insn(env, ctx, ISA_MIPS32R2);
            gen_mfc0_load32(arg, offsetof(CPUState, CP0_PageGrain));
            rn = "PageGrain";
            break;
        default:
            goto die;
        }
        break;
    case 6:
        switch (sel) {
        case 0:
            gen_mfc0_load32(arg, offsetof(CPUState, CP0_Wired));
            rn = "Wired";
            break;
        case 1:
            check_insn(env, ctx, ISA_MIPS32R2);
            gen_mfc0_load32(arg, offsetof(CPUState, CP0_SRSConf0));
            rn = "SRSConf0";
            break;
        case 2:
            check_insn(env, ctx, ISA_MIPS32R2);
            gen_mfc0_load32(arg, offsetof(CPUState, CP0_SRSConf1));
            rn = "SRSConf1";
            break;
        case 3:
            check_insn(env, ctx, ISA_MIPS32R2);
            gen_mfc0_load32(arg, offsetof(CPUState, CP0_SRSConf2));
            rn = "SRSConf2";
            break;
        case 4:
            check_insn(env, ctx, ISA_MIPS32R2);
            gen_mfc0_load32(arg, offsetof(CPUState, CP0_SRSConf3));
            rn = "SRSConf3";
            break;
        case 5:
            check_insn(env, ctx, ISA_MIPS32R2);
            gen_mfc0_load32(arg, offsetof(CPUState, CP0_SRSConf4));
            rn = "SRSConf4";
            break;
        default:
            goto die;
        }
        break;
    case 7:
        switch (sel) {
        case 0:
            check_insn(env, ctx, ISA_MIPS32R2);
            gen_mfc0_load32(arg, offsetof(CPUState, CP0_HWREna));
            rn = "HWREna";
            break;
        default:
            goto die;
        }
        break;
    case 8:
        switch (sel) {
        case 0:
            tcg_gen_ld_tl(arg, cpu_env, offsetof(CPUState, CP0_BadVAddr));
            rn = "BadVAddr";
            break;
        default:
            goto die;
        }
        break;
    case 9:
        switch (sel) {
        case 0:
            /* Mark as an IO operation because we read the time.  */
            if (use_icount)
                gen_io_start();
            gen_helper_mfc0_count(arg);
            if (use_icount) {
                gen_io_end();
                ctx->bstate = BS_STOP;
            }
            rn = "Count";
            break;
        /* 6,7 are implementation dependent */
        default:
            goto die;
        }
        break;
    case 10:
        switch (sel) {
        case 0:
            tcg_gen_ld_tl(arg, cpu_env, offsetof(CPUState, CP0_EntryHi));
            rn = "EntryHi";
            break;
        default:
            goto die;
        }
        break;
    case 11:
        switch (sel) {
        case 0:
            gen_mfc0_load32(arg, offsetof(CPUState, CP0_Compare));
            rn = "Compare";
            break;
        /* 6,7 are implementation dependent */
        default:
            goto die;
        }
        break;
    case 12:
        switch (sel) {
        case 0:
            gen_mfc0_load32(arg, offsetof(CPUState, CP0_Status));
            rn = "Status";
            break;
        case 1:
            check_insn(env, ctx, ISA_MIPS32R2);
            gen_mfc0_load32(arg, offsetof(CPUState, CP0_IntCtl));
            rn = "IntCtl";
            break;
        case 2:
            check_insn(env, ctx, ISA_MIPS32R2);
            gen_mfc0_load32(arg, offsetof(CPUState, CP0_SRSCtl));
            rn = "SRSCtl";
            break;
        case 3:
            check_insn(env, ctx, ISA_MIPS32R2);
            gen_mfc0_load32(arg, offsetof(CPUState, CP0_SRSMap));
            rn = "SRSMap";
            break;
        default:
            goto die;
        }
        break;
    case 13:
        switch (sel) {
        case 0:
            gen_mfc0_load32(arg, offsetof(CPUState, CP0_Cause));
            rn = "Cause";
            break;
        default:
            goto die;
        }
        break;
    case 14:
        switch (sel) {
        case 0:
            tcg_gen_ld_tl(arg, cpu_env, offsetof(CPUState, CP0_EPC));
            rn = "EPC";
            break;
        default:
            goto die;
        }
        break;
    case 15:
        switch (sel) {
        case 0:
            gen_mfc0_load32(arg, offsetof(CPUState, CP0_PRid));
            rn = "PRid";
            break;
        case 1:
            check_insn(env, ctx, ISA_MIPS32R2);
            gen_mfc0_load32(arg, offsetof(CPUState, CP0_EBase));
            rn = "EBase";
            break;
        default:
            goto die;
        }
        break;
    case 16:
        switch (sel) {
        case 0:
            gen_mfc0_load32(arg, offsetof(CPUState, CP0_Config0));
            rn = "Config";
            break;
        case 1:
            gen_mfc0_load32(arg, offsetof(CPUState, CP0_Config1));
            rn = "Config1";
            break;
        case 2:
            gen_mfc0_load32(arg, offsetof(CPUState, CP0_Config2));
            rn = "Config2";
            break;
        case 3:
            gen_mfc0_load32(arg, offsetof(CPUState, CP0_Config3));
            rn = "Config3";
            break;
       /* 6,7 are implementation dependent */
        case 6:
            gen_mfc0_load32(arg, offsetof(CPUState, CP0_Config6));
            rn = "Config6";
            break;
        case 7:
            gen_mfc0_load32(arg, offsetof(CPUState, CP0_Config7));
            rn = "Config7";
            break;
        default:
            goto die;
        }
        break;
    case 17:
        switch (sel) {
        case 0:
            gen_helper_dmfc0_lladdr(arg);
            rn = "LLAddr";
            break;
        default:
            goto die;
        }
        break;
    case 18:
        switch (sel) {
        case 0 ... 7:
            gen_helper_1i(dmfc0_watchlo, arg, sel);
            rn = "WatchLo";
            break;
        default:
            goto die;
        }
        break;
    case 19:
        switch (sel) {
        case 0 ... 7:
            gen_helper_1i(mfc0_watchhi, arg, sel);
            rn = "WatchHi";
            break;
        default:
            goto die;
        }
        break;
    case 20:
        switch (sel) {
        case 0:
            check_insn(env, ctx, ISA_MIPS3);
            tcg_gen_ld_tl(arg, cpu_env, offsetof(CPUState, CP0_XContext));
            rn = "XContext";
            break;
        default:
            goto die;
        }
        break;
    case 21:
       /* Officially reserved, but sel 0 is used for R1x000 framemask */
        switch (sel) {
        case 0:
            gen_mfc0_load32(arg, offsetof(CPUState, CP0_Framemask));
            rn = "Framemask";
            break;
        default:
            goto die;
        }
        break;
    case 22:
        tcg_gen_movi_tl(arg, 0); /* unimplemented */
        rn = "'Diagnostic"; /* implementation dependent */
        break;
    case 23:
        switch (sel) {
        case 0:
            gen_helper_mfc0_debug(arg); /* EJTAG support */
            rn = "Debug";
            break;
        case 1:
//            gen_helper_dmfc0_tracecontrol(arg); /* PDtrace support */
            rn = "TraceControl";
//            break;
        case 2:
//            gen_helper_dmfc0_tracecontrol2(arg); /* PDtrace support */
            rn = "TraceControl2";
//            break;
        case 3:
//            gen_helper_dmfc0_usertracedata(arg); /* PDtrace support */
            rn = "UserTraceData";
//            break;
        case 4:
//            gen_helper_dmfc0_tracebpc(arg); /* PDtrace support */
            rn = "TraceBPC";
//            break;
        default:
            goto die;
        }
        break;
    case 24:
        switch (sel) {
        case 0:
            /* EJTAG support */
            tcg_gen_ld_tl(arg, cpu_env, offsetof(CPUState, CP0_DEPC));
            rn = "DEPC";
            break;
        default:
            goto die;
        }
        break;
    case 25:
        switch (sel) {
        case 0:
            gen_mfc0_load32(arg, offsetof(CPUState, CP0_Performance0));
            rn = "Performance0";
            break;
        case 1:
//            gen_helper_dmfc0_performance1(arg);
            rn = "Performance1";
//            break;
        case 2:
//            gen_helper_dmfc0_performance2(arg);
            rn = "Performance2";
//            break;
        case 3:
//            gen_helper_dmfc0_performance3(arg);
            rn = "Performance3";
//            break;
        case 4:
//            gen_helper_dmfc0_performance4(arg);
            rn = "Performance4";
//            break;
        case 5:
//            gen_helper_dmfc0_performance5(arg);
            rn = "Performance5";
//            break;
        case 6:
//            gen_helper_dmfc0_performance6(arg);
            rn = "Performance6";
//            break;
        case 7:
//            gen_helper_dmfc0_performance7(arg);
            rn = "Performance7";
//            break;
        default:
            goto die;
        }
        break;
    case 26:
        tcg_gen_movi_tl(arg, 0); /* unimplemented */
        rn = "ECC";
        break;
    case 27:
        switch (sel) {
        /* ignored */
        case 0 ... 3:
            tcg_gen_movi_tl(arg, 0); /* unimplemented */
            rn = "CacheErr";
            break;
        default:
            goto die;
        }
        break;
    case 28:
        switch (sel) {
        case 0:
        case 2:
        case 4:
        case 6:
            gen_mfc0_load32(arg, offsetof(CPUState, CP0_TagLo));
            rn = "TagLo";
            break;
        case 1:
        case 3:
        case 5:
        case 7:
            gen_mfc0_load32(arg, offsetof(CPUState, CP0_DataLo));
            rn = "DataLo";
            break;
        default:
            goto die;
        }
        break;
    case 29:
        switch (sel) {
        case 0:
        case 2:
        case 4:
        case 6:
            gen_mfc0_load32(arg, offsetof(CPUState, CP0_TagHi));
            rn = "TagHi";
            break;
        case 1:
        case 3:
        case 5:
        case 7:
            gen_mfc0_load32(arg, offsetof(CPUState, CP0_DataHi));
            rn = "DataHi";
            break;
        default:
            goto die;
        }
        break;
    case 30:
        switch (sel) {
        case 0:
            tcg_gen_ld_tl(arg, cpu_env, offsetof(CPUState, CP0_ErrorEPC));
            rn = "ErrorEPC";
            break;
        default:
            goto die;
        }
        break;
    case 31:
        switch (sel) {
        case 0:
            /* EJTAG support */
            gen_mfc0_load32(arg, offsetof(CPUState, CP0_DESAVE));
            rn = "DESAVE";
            break;
        default:
            goto die;
        }
        break;
    default:
        goto die;
    }
    LOG_DISAS("dmfc0 %s (reg %d sel %d)\n", rn, reg, sel);
    return;

die:
    LOG_DISAS("dmfc0 %s (reg %d sel %d)\n", rn, reg, sel);
    generate_exception(ctx, EXCP_RI);
}

static void gen_dmtc0 (CPUState *env, DisasContext *ctx, TCGv arg, int reg, int sel)
{
    const char *rn = "invalid";

    if (sel != 0)
        check_insn(env, ctx, ISA_MIPS64);

    if (use_icount)
        gen_io_start();

    switch (reg) {
    case 0:
        switch (sel) {
        case 0:
            gen_helper_mtc0_index(arg);
            rn = "Index";
            break;
        case 1:
            check_insn(env, ctx, ASE_MT);
            gen_helper_mtc0_mvpcontrol(arg);
            rn = "MVPControl";
            break;
        case 2:
            check_insn(env, ctx, ASE_MT);
            /* ignored */
            rn = "MVPConf0";
            break;
        case 3:
            check_insn(env, ctx, ASE_MT);
            /* ignored */
            rn = "MVPConf1";
            break;
        default:
            goto die;
        }
        break;
    case 1:
        switch (sel) {
        case 0:
            /* ignored */
            rn = "Random";
            break;
        case 1:
            check_insn(env, ctx, ASE_MT);
            gen_helper_mtc0_vpecontrol(arg);
            rn = "VPEControl";
            break;
        case 2:
            check_insn(env, ctx, ASE_MT);
            gen_helper_mtc0_vpeconf0(arg);
            rn = "VPEConf0";
            break;
        case 3:
            check_insn(env, ctx, ASE_MT);
            gen_helper_mtc0_vpeconf1(arg);
            rn = "VPEConf1";
            break;
        case 4:
            check_insn(env, ctx, ASE_MT);
            gen_helper_mtc0_yqmask(arg);
            rn = "YQMask";
            break;
        case 5:
            check_insn(env, ctx, ASE_MT);
            tcg_gen_st_tl(arg, cpu_env, offsetof(CPUState, CP0_VPESchedule));
            rn = "VPESchedule";
            break;
        case 6:
            check_insn(env, ctx, ASE_MT);
            tcg_gen_st_tl(arg, cpu_env, offsetof(CPUState, CP0_VPEScheFBack));
            rn = "VPEScheFBack";
            break;
        case 7:
            check_insn(env, ctx, ASE_MT);
            gen_helper_mtc0_vpeopt(arg);
            rn = "VPEOpt";
            break;
        default:
            goto die;
        }
        break;
    case 2:
        switch (sel) {
        case 0:
            gen_helper_mtc0_entrylo0(arg);
            rn = "EntryLo0";
            break;
        case 1:
            check_insn(env, ctx, ASE_MT);
            gen_helper_mtc0_tcstatus(arg);
            rn = "TCStatus";
            break;
        case 2:
            check_insn(env, ctx, ASE_MT);
            gen_helper_mtc0_tcbind(arg);
            rn = "TCBind";
            break;
        case 3:
            check_insn(env, ctx, ASE_MT);
            gen_helper_mtc0_tcrestart(arg);
            rn = "TCRestart";
            break;
        case 4:
            check_insn(env, ctx, ASE_MT);
            gen_helper_mtc0_tchalt(arg);
            rn = "TCHalt";
            break;
        case 5:
            check_insn(env, ctx, ASE_MT);
            gen_helper_mtc0_tccontext(arg);
            rn = "TCContext";
            break;
        case 6:
            check_insn(env, ctx, ASE_MT);
            gen_helper_mtc0_tcschedule(arg);
            rn = "TCSchedule";
            break;
        case 7:
            check_insn(env, ctx, ASE_MT);
            gen_helper_mtc0_tcschefback(arg);
            rn = "TCScheFBack";
            break;
        default:
            goto die;
        }
        break;
    case 3:
        switch (sel) {
        case 0:
            gen_helper_mtc0_entrylo1(arg);
            rn = "EntryLo1";
            break;
        default:
            goto die;
        }
        break;
    case 4:
        switch (sel) {
        case 0:
            gen_helper_mtc0_context(arg);
            rn = "Context";
            break;
        case 1:
//           gen_helper_mtc0_contextconfig(arg); /* SmartMIPS ASE */
            rn = "ContextConfig";
//           break;
        default:
            goto die;
        }
        break;
    case 5:
        switch (sel) {
        case 0:
            gen_helper_mtc0_pagemask(arg);
            rn = "PageMask";
            break;
        case 1:
            check_insn(env, ctx, ISA_MIPS32R2);
            gen_helper_mtc0_pagegrain(arg);
            rn = "PageGrain";
            break;
        default:
            goto die;
        }
        break;
    case 6:
        switch (sel) {
        case 0:
            gen_helper_mtc0_wired(arg);
            rn = "Wired";
            break;
        case 1:
            check_insn(env, ctx, ISA_MIPS32R2);
            gen_helper_mtc0_srsconf0(arg);
            rn = "SRSConf0";
            break;
        case 2:
            check_insn(env, ctx, ISA_MIPS32R2);
            gen_helper_mtc0_srsconf1(arg);
            rn = "SRSConf1";
            break;
        case 3:
            check_insn(env, ctx, ISA_MIPS32R2);
            gen_helper_mtc0_srsconf2(arg);
            rn = "SRSConf2";
            break;
        case 4:
            check_insn(env, ctx, ISA_MIPS32R2);
            gen_helper_mtc0_srsconf3(arg);
            rn = "SRSConf3";
            break;
        case 5:
            check_insn(env, ctx, ISA_MIPS32R2);
            gen_helper_mtc0_srsconf4(arg);
            rn = "SRSConf4";
            break;
        default:
            goto die;
        }
        break;
    case 7:
        switch (sel) {
        case 0:
            check_insn(env, ctx, ISA_MIPS32R2);
            gen_helper_mtc0_hwrena(arg);
            rn = "HWREna";
            break;
        default:
            goto die;
        }
        break;
    case 8:
        /* ignored */
        rn = "BadVAddr";
        break;
    case 9:
        switch (sel) {
        case 0:
            gen_helper_mtc0_count(arg);
            rn = "Count";
            break;
        /* 6,7 are implementation dependent */
        default:
            goto die;
        }
        /* Stop translation as we may have switched the execution mode */
        ctx->bstate = BS_STOP;
        break;
    case 10:
        switch (sel) {
        case 0:
            gen_helper_mtc0_entryhi(arg);
            rn = "EntryHi";
            break;
        default:
            goto die;
        }
        break;
    case 11:
        switch (sel) {
        case 0:
            gen_helper_mtc0_compare(arg);
            rn = "Compare";
            break;
        /* 6,7 are implementation dependent */
        default:
            goto die;
        }
        /* Stop translation as we may have switched the execution mode */
        ctx->bstate = BS_STOP;
        break;
    case 12:
        switch (sel) {
        case 0:
            save_cpu_state(ctx, 1);
            gen_helper_mtc0_status(arg);
            /* BS_STOP isn't good enough here, hflags may have changed. */
            gen_save_pc(ctx->pc + 4);
            ctx->bstate = BS_EXCP;
            rn = "Status";
            break;
        case 1:
            check_insn(env, ctx, ISA_MIPS32R2);
            gen_helper_mtc0_intctl(arg);
            /* Stop translation as we may have switched the execution mode */
            ctx->bstate = BS_STOP;
            rn = "IntCtl";
            break;
        case 2:
            check_insn(env, ctx, ISA_MIPS32R2);
            gen_helper_mtc0_srsctl(arg);
            /* Stop translation as we may have switched the execution mode */
            ctx->bstate = BS_STOP;
            rn = "SRSCtl";
            break;
        case 3:
            check_insn(env, ctx, ISA_MIPS32R2);
            gen_mtc0_store32(arg, offsetof(CPUState, CP0_SRSMap));
            /* Stop translation as we may have switched the execution mode */
            ctx->bstate = BS_STOP;
            rn = "SRSMap";
            break;
        default:
            goto die;
        }
        break;
    case 13:
        switch (sel) {
        case 0:
            save_cpu_state(ctx, 1);
            gen_helper_mtc0_cause(arg);
            rn = "Cause";
            break;
        default:
            goto die;
        }
        break;
    case 14:
        switch (sel) {
        case 0:
            tcg_gen_st_tl(arg, cpu_env, offsetof(CPUState, CP0_EPC));
            rn = "EPC";
            break;
        default:
            goto die;
        }
        break;
    case 15:
        switch (sel) {
        case 0:
            /* ignored */
            rn = "PRid";
            break;
        case 1:
            check_insn(env, ctx, ISA_MIPS32R2);
            gen_helper_mtc0_ebase(arg);
            rn = "EBase";
            break;
        default:
            goto die;
        }
        break;
    case 16:
        switch (sel) {
        case 0:
            gen_helper_mtc0_config0(arg);
            rn = "Config";
            /* Stop translation as we may have switched the execution mode */
            ctx->bstate = BS_STOP;
            break;
        case 1:
            /* ignored, read only */
            rn = "Config1";
            break;
        case 2:
            gen_helper_mtc0_config2(arg);
            rn = "Config2";
            /* Stop translation as we may have switched the execution mode */
            ctx->bstate = BS_STOP;
            break;
        case 3:
            /* ignored */
            rn = "Config3";
            break;
        /* 6,7 are implementation dependent */
        default:
            rn = "Invalid config selector";
            goto die;
        }
        break;
    case 17:
        switch (sel) {
        case 0:
            gen_helper_mtc0_lladdr(arg);
            rn = "LLAddr";
            break;
        default:
            goto die;
        }
        break;
    case 18:
        switch (sel) {
        case 0 ... 7:
            gen_helper_1i(mtc0_watchlo, arg, sel);
            rn = "WatchLo";
            break;
        default:
            goto die;
        }
        break;
    case 19:
        switch (sel) {
        case 0 ... 7:
            gen_helper_1i(mtc0_watchhi, arg, sel);
            rn = "WatchHi";
            break;
        default:
            goto die;
        }
        break;
    case 20:
        switch (sel) {
        case 0:
            check_insn(env, ctx, ISA_MIPS3);
            gen_helper_mtc0_xcontext(arg);
            rn = "XContext";
            break;
        default:
            goto die;
        }
        break;
    case 21:
       /* Officially reserved, but sel 0 is used for R1x000 framemask */
        switch (sel) {
        case 0:
            gen_helper_mtc0_framemask(arg);
            rn = "Framemask";
            break;
        default:
            goto die;
        }
        break;
    case 22:
        /* ignored */
        rn = "Diagnostic"; /* implementation dependent */
        break;
    case 23:
        switch (sel) {
        case 0:
            gen_helper_mtc0_debug(arg); /* EJTAG support */
            /* BS_STOP isn't good enough here, hflags may have changed. */
            gen_save_pc(ctx->pc + 4);
            ctx->bstate = BS_EXCP;
            rn = "Debug";
            break;
        case 1:
//            gen_helper_mtc0_tracecontrol(arg); /* PDtrace support */
            /* Stop translation as we may have switched the execution mode */
            ctx->bstate = BS_STOP;
            rn = "TraceControl";
//            break;
        case 2:
//            gen_helper_mtc0_tracecontrol2(arg); /* PDtrace support */
            /* Stop translation as we may have switched the execution mode */
            ctx->bstate = BS_STOP;
            rn = "TraceControl2";
//            break;
        case 3:
//            gen_helper_mtc0_usertracedata(arg); /* PDtrace support */
            /* Stop translation as we may have switched the execution mode */
            ctx->bstate = BS_STOP;
            rn = "UserTraceData";
//            break;
        case 4:
//            gen_helper_mtc0_tracebpc(arg); /* PDtrace support */
            /* Stop translation as we may have switched the execution mode */
            ctx->bstate = BS_STOP;
            rn = "TraceBPC";
//            break;
        default:
            goto die;
        }
        break;
    case 24:
        switch (sel) {
        case 0:
            /* EJTAG support */
            tcg_gen_st_tl(arg, cpu_env, offsetof(CPUState, CP0_DEPC));
            rn = "DEPC";
            break;
        default:
            goto die;
        }
        break;
    case 25:
        switch (sel) {
        case 0:
            gen_helper_mtc0_performance0(arg);
            rn = "Performance0";
            break;
        case 1:
//            gen_helper_mtc0_performance1(arg);
            rn = "Performance1";
//            break;
        case 2:
//            gen_helper_mtc0_performance2(arg);
            rn = "Performance2";
//            break;
        case 3:
//            gen_helper_mtc0_performance3(arg);
            rn = "Performance3";
//            break;
        case 4:
//            gen_helper_mtc0_performance4(arg);
            rn = "Performance4";
//            break;
        case 5:
//            gen_helper_mtc0_performance5(arg);
            rn = "Performance5";
//            break;
        case 6:
//            gen_helper_mtc0_performance6(arg);
            rn = "Performance6";
//            break;
        case 7:
//            gen_helper_mtc0_performance7(arg);
            rn = "Performance7";
//            break;
        default:
            goto die;
        }
        break;
    case 26:
        /* ignored */
        rn = "ECC";
        break;
    case 27:
        switch (sel) {
        case 0 ... 3:
            /* ignored */
            rn = "CacheErr";
            break;
        default:
            goto die;
        }
        break;
    case 28:
        switch (sel) {
        case 0:
        case 2:
        case 4:
        case 6:
            gen_helper_mtc0_taglo(arg);
            rn = "TagLo";
            break;
        case 1:
        case 3:
        case 5:
        case 7:
            gen_helper_mtc0_datalo(arg);
            rn = "DataLo";
            break;
        default:
            goto die;
        }
        break;
    case 29:
        switch (sel) {
        case 0:
        case 2:
        case 4:
        case 6:
            gen_helper_mtc0_taghi(arg);
            rn = "TagHi";
            break;
        case 1:
        case 3:
        case 5:
        case 7:
            gen_helper_mtc0_datahi(arg);
            rn = "DataHi";
            break;
        default:
            rn = "invalid sel";
            goto die;
        }
        break;
    case 30:
        switch (sel) {
        case 0:
            tcg_gen_st_tl(arg, cpu_env, offsetof(CPUState, CP0_ErrorEPC));
            rn = "ErrorEPC";
            break;
        default:
            goto die;
        }
        break;
    case 31:
        switch (sel) {
        case 0:
            /* EJTAG support */
            gen_mtc0_store32(arg, offsetof(CPUState, CP0_DESAVE));
            rn = "DESAVE";
            break;
        default:
            goto die;
        }
        /* Stop translation as we may have switched the execution mode */
        ctx->bstate = BS_STOP;
        break;
    default:
        goto die;
    }
    LOG_DISAS("dmtc0 %s (reg %d sel %d)\n", rn, reg, sel);
    /* For simplicity assume that all writes can cause interrupts.  */
    if (use_icount) {
        gen_io_end();
        ctx->bstate = BS_STOP;
    }
    return;

die:
    LOG_DISAS("dmtc0 %s (reg %d sel %d)\n", rn, reg, sel);
    generate_exception(ctx, EXCP_RI);
}
#endif /* TARGET_MIPS64 */

static void gen_mftr(CPUState *env, DisasContext *ctx, int rt, int rd,
                     int u, int sel, int h)
{
    int other_tc = env->CP0_VPEControl & (0xff << CP0VPECo_TargTC);
    TCGv t0 = tcg_temp_local_new();

    if ((env->CP0_VPEConf0 & (1 << CP0VPEC0_MVP)) == 0 &&
        ((env->tcs[other_tc].CP0_TCBind & (0xf << CP0TCBd_CurVPE)) !=
         (env->active_tc.CP0_TCBind & (0xf << CP0TCBd_CurVPE))))
        tcg_gen_movi_tl(t0, -1);
    else if ((env->CP0_VPEControl & (0xff << CP0VPECo_TargTC)) >
             (env->mvp->CP0_MVPConf0 & (0xff << CP0MVPC0_PTC)))
        tcg_gen_movi_tl(t0, -1);
    else if (u == 0) {
        switch (rt) {
        case 2:
            switch (sel) {
            case 1:
                gen_helper_mftc0_tcstatus(t0);
                break;
            case 2:
                gen_helper_mftc0_tcbind(t0);
                break;
            case 3:
                gen_helper_mftc0_tcrestart(t0);
                break;
            case 4:
                gen_helper_mftc0_tchalt(t0);
                break;
            case 5:
                gen_helper_mftc0_tccontext(t0);
                break;
            case 6:
                gen_helper_mftc0_tcschedule(t0);
                break;
            case 7:
                gen_helper_mftc0_tcschefback(t0);
                break;
            default:
                gen_mfc0(env, ctx, t0, rt, sel);
                break;
            }
            break;
        case 10:
            switch (sel) {
            case 0:
                gen_helper_mftc0_entryhi(t0);
                break;
            default:
                gen_mfc0(env, ctx, t0, rt, sel);
                break;
            }
        case 12:
            switch (sel) {
            case 0:
                gen_helper_mftc0_status(t0);
                break;
            default:
                gen_mfc0(env, ctx, t0, rt, sel);
                break;
            }
        case 23:
            switch (sel) {
            case 0:
                gen_helper_mftc0_debug(t0);
                break;
            default:
                gen_mfc0(env, ctx, t0, rt, sel);
                break;
            }
            break;
        default:
            gen_mfc0(env, ctx, t0, rt, sel);
        }
    } else switch (sel) {
    /* GPR registers. */
    case 0:
        gen_helper_1i(mftgpr, t0, rt);
        break;
    /* Auxiliary CPU registers */
    case 1:
        switch (rt) {
        case 0:
            gen_helper_1i(mftlo, t0, 0);
            break;
        case 1:
            gen_helper_1i(mfthi, t0, 0);
            break;
        case 2:
            gen_helper_1i(mftacx, t0, 0);
            break;
        case 4:
            gen_helper_1i(mftlo, t0, 1);
            break;
        case 5:
            gen_helper_1i(mfthi, t0, 1);
            break;
        case 6:
            gen_helper_1i(mftacx, t0, 1);
            break;
        case 8:
            gen_helper_1i(mftlo, t0, 2);
            break;
        case 9:
            gen_helper_1i(mfthi, t0, 2);
            break;
        case 10:
            gen_helper_1i(mftacx, t0, 2);
            break;
        case 12:
            gen_helper_1i(mftlo, t0, 3);
            break;
        case 13:
            gen_helper_1i(mfthi, t0, 3);
            break;
        case 14:
            gen_helper_1i(mftacx, t0, 3);
            break;
        case 16:
            gen_helper_mftdsp(t0);
            break;
        default:
            goto die;
        }
        break;
    /* Floating point (COP1). */
    case 2:
        /* XXX: For now we support only a single FPU context. */
        if (h == 0) {
            TCGv_i32 fp0 = tcg_temp_new_i32();

            gen_load_fpr32(fp0, rt);
            tcg_gen_ext_i32_tl(t0, fp0);
            tcg_temp_free_i32(fp0);
        } else {
            TCGv_i32 fp0 = tcg_temp_new_i32();

            gen_load_fpr32h(fp0, rt);
            tcg_gen_ext_i32_tl(t0, fp0);
            tcg_temp_free_i32(fp0);
        }
        break;
    case 3:
        /* XXX: For now we support only a single FPU context. */
        gen_helper_1i(cfc1, t0, rt);
        break;
    /* COP2: Not implemented. */
    case 4:
    case 5:
        /* fall through */
    default:
        goto die;
    }
    LOG_DISAS("mftr (reg %d u %d sel %d h %d)\n", rt, u, sel, h);
    gen_store_gpr(t0, rd);
    tcg_temp_free(t0);
    return;

die:
    tcg_temp_free(t0);
    LOG_DISAS("mftr (reg %d u %d sel %d h %d)\n", rt, u, sel, h);
    generate_exception(ctx, EXCP_RI);
}

static void gen_mttr(CPUState *env, DisasContext *ctx, int rd, int rt,
                     int u, int sel, int h)
{
    int other_tc = env->CP0_VPEControl & (0xff << CP0VPECo_TargTC);
    TCGv t0 = tcg_temp_local_new();

    gen_load_gpr(t0, rt);
    if ((env->CP0_VPEConf0 & (1 << CP0VPEC0_MVP)) == 0 &&
        ((env->tcs[other_tc].CP0_TCBind & (0xf << CP0TCBd_CurVPE)) !=
         (env->active_tc.CP0_TCBind & (0xf << CP0TCBd_CurVPE))))
        /* NOP */ ;
    else if ((env->CP0_VPEControl & (0xff << CP0VPECo_TargTC)) >
             (env->mvp->CP0_MVPConf0 & (0xff << CP0MVPC0_PTC)))
        /* NOP */ ;
    else if (u == 0) {
        switch (rd) {
        case 2:
            switch (sel) {
            case 1:
                gen_helper_mttc0_tcstatus(t0);
                break;
            case 2:
                gen_helper_mttc0_tcbind(t0);
                break;
            case 3:
                gen_helper_mttc0_tcrestart(t0);
                break;
            case 4:
                gen_helper_mttc0_tchalt(t0);
                break;
            case 5:
                gen_helper_mttc0_tccontext(t0);
                break;
            case 6:
                gen_helper_mttc0_tcschedule(t0);
                break;
            case 7:
                gen_helper_mttc0_tcschefback(t0);
                break;
            default:
                gen_mtc0(env, ctx, t0, rd, sel);
                break;
            }
            break;
        case 10:
            switch (sel) {
            case 0:
                gen_helper_mttc0_entryhi(t0);
                break;
            default:
                gen_mtc0(env, ctx, t0, rd, sel);
                break;
            }
        case 12:
            switch (sel) {
            case 0:
                gen_helper_mttc0_status(t0);
                break;
            default:
                gen_mtc0(env, ctx, t0, rd, sel);
                break;
            }
        case 23:
            switch (sel) {
            case 0:
                gen_helper_mttc0_debug(t0);
                break;
            default:
                gen_mtc0(env, ctx, t0, rd, sel);
                break;
            }
            break;
        default:
            gen_mtc0(env, ctx, t0, rd, sel);
        }
    } else switch (sel) {
    /* GPR registers. */
    case 0:
        gen_helper_1i(mttgpr, t0, rd);
        break;
    /* Auxiliary CPU registers */
    case 1:
        switch (rd) {
        case 0:
            gen_helper_1i(mttlo, t0, 0);
            break;
        case 1:
            gen_helper_1i(mtthi, t0, 0);
            break;
        case 2:
            gen_helper_1i(mttacx, t0, 0);
            break;
        case 4:
            gen_helper_1i(mttlo, t0, 1);
            break;
        case 5:
            gen_helper_1i(mtthi, t0, 1);
            break;
        case 6:
            gen_helper_1i(mttacx, t0, 1);
            break;
        case 8:
            gen_helper_1i(mttlo, t0, 2);
            break;
        case 9:
            gen_helper_1i(mtthi, t0, 2);
            break;
        case 10:
            gen_helper_1i(mttacx, t0, 2);
            break;
        case 12:
            gen_helper_1i(mttlo, t0, 3);
            break;
        case 13:
            gen_helper_1i(mtthi, t0, 3);
            break;
        case 14:
            gen_helper_1i(mttacx, t0, 3);
            break;
        case 16:
            gen_helper_mttdsp(t0);
            break;
        default:
            goto die;
        }
        break;
    /* Floating point (COP1). */
    case 2:
        /* XXX: For now we support only a single FPU context. */
        if (h == 0) {
            TCGv_i32 fp0 = tcg_temp_new_i32();

            tcg_gen_trunc_tl_i32(fp0, t0);
            gen_store_fpr32(fp0, rd);
            tcg_temp_free_i32(fp0);
        } else {
            TCGv_i32 fp0 = tcg_temp_new_i32();

            tcg_gen_trunc_tl_i32(fp0, t0);
            gen_store_fpr32h(fp0, rd);
            tcg_temp_free_i32(fp0);
        }
        break;
    case 3:
        /* XXX: For now we support only a single FPU context. */
        gen_helper_1i(ctc1, t0, rd);
        break;
    /* COP2: Not implemented. */
    case 4:
    case 5:
        /* fall through */
    default:
        goto die;
    }
    LOG_DISAS("mttr (reg %d u %d sel %d h %d)\n", rd, u, sel, h);
    tcg_temp_free(t0);
    return;

die:
    tcg_temp_free(t0);
    LOG_DISAS("mttr (reg %d u %d sel %d h %d)\n", rd, u, sel, h);
    generate_exception(ctx, EXCP_RI);
}

static void gen_cp0 (CPUState *env, DisasContext *ctx, uint32_t opc, int rt, int rd)
{
    const char *opn = "ldst";

    switch (opc) {
    case OPC_MFC0:
        if (rt == 0) {
            /* Treat as NOP. */
            return;
        }
        gen_mfc0(env, ctx, cpu_gpr[rt], rd, ctx->opcode & 0x7);
        opn = "mfc0";
        break;
    case OPC_MTC0:
        {
            TCGv t0 = tcg_temp_new();

            gen_load_gpr(t0, rt);
            gen_mtc0(env, ctx, t0, rd, ctx->opcode & 0x7);
            tcg_temp_free(t0);
        }
        opn = "mtc0";
        break;
#if defined(TARGET_MIPS64)
    case OPC_DMFC0:
        check_insn(env, ctx, ISA_MIPS3);
        if (rt == 0) {
            /* Treat as NOP. */
            return;
        }
        gen_dmfc0(env, ctx, cpu_gpr[rt], rd, ctx->opcode & 0x7);
        opn = "dmfc0";
        break;
    case OPC_DMTC0:
        check_insn(env, ctx, ISA_MIPS3);
        {
            TCGv t0 = tcg_temp_new();

            gen_load_gpr(t0, rt);
            gen_dmtc0(env, ctx, t0, rd, ctx->opcode & 0x7);
            tcg_temp_free(t0);
        }
        opn = "dmtc0";
        break;
#endif
    case OPC_MFTR:
        check_insn(env, ctx, ASE_MT);
        if (rd == 0) {
            /* Treat as NOP. */
            return;
        }
        gen_mftr(env, ctx, rt, rd, (ctx->opcode >> 5) & 1,
                 ctx->opcode & 0x7, (ctx->opcode >> 4) & 1);
        opn = "mftr";
        break;
    case OPC_MTTR:
        check_insn(env, ctx, ASE_MT);
        gen_mttr(env, ctx, rd, rt, (ctx->opcode >> 5) & 1,
                 ctx->opcode & 0x7, (ctx->opcode >> 4) & 1);
        opn = "mttr";
        break;
    case OPC_TLBWI:
        opn = "tlbwi";
        if (!env->tlb->helper_tlbwi)
            goto die;
        gen_helper_tlbwi();
        break;
    case OPC_TLBWR:
        opn = "tlbwr";
        if (!env->tlb->helper_tlbwr)
            goto die;
        gen_helper_tlbwr();
        break;
    case OPC_TLBP:
        opn = "tlbp";
        if (!env->tlb->helper_tlbp)
            goto die;
        gen_helper_tlbp();
        break;
    case OPC_TLBR:
        opn = "tlbr";
        if (!env->tlb->helper_tlbr)
            goto die;
        gen_helper_tlbr();
        break;
    case OPC_ERET:
        opn = "eret";
        check_insn(env, ctx, ISA_MIPS2);
        gen_helper_eret();
        ctx->bstate = BS_EXCP;
        break;
    case OPC_DERET:
        opn = "deret";
        check_insn(env, ctx, ISA_MIPS32);
        if (!(ctx->hflags & MIPS_HFLAG_DM)) {
            MIPS_INVAL(opn);
            generate_exception(ctx, EXCP_RI);
        } else {
            gen_helper_deret();
            ctx->bstate = BS_EXCP;
        }
        break;
    case OPC_WAIT:
        opn = "wait";
        check_insn(env, ctx, ISA_MIPS3 | ISA_MIPS32);
        /* If we get an exception, we want to restart at next instruction */
        ctx->pc += 4;
        save_cpu_state(ctx, 1);
        ctx->pc -= 4;
        gen_helper_wait();
        ctx->bstate = BS_EXCP;
        break;
    default:
 die:
        MIPS_INVAL(opn);
        generate_exception(ctx, EXCP_RI);
        return;
    }
    MIPS_DEBUG("%s %s %d", opn, regnames[rt], rd);
}
#endif /* !CONFIG_USER_ONLY */

/* CP1 Branches (before delay slot) */
static void gen_compute_branch1 (CPUState *env, DisasContext *ctx, uint32_t op,
                                 int32_t cc, int32_t offset)
{
    target_ulong btarget;
    const char *opn = "cp1 cond branch";
    TCGv_i32 t0 = tcg_temp_new_i32();

    if (cc != 0)
        check_insn(env, ctx, ISA_MIPS4 | ISA_MIPS32);

    btarget = ctx->pc + 4 + offset;

    switch (op) {
    case OPC_BC1F:
        tcg_gen_shri_i32(t0, fpu_fcr31, get_fp_bit(cc));
        tcg_gen_not_i32(t0, t0);
        tcg_gen_andi_i32(t0, t0, 1);
        tcg_gen_extu_i32_tl(bcond, t0);
        opn = "bc1f";
        goto not_likely;
    case OPC_BC1FL:
        tcg_gen_shri_i32(t0, fpu_fcr31, get_fp_bit(cc));
        tcg_gen_not_i32(t0, t0);
        tcg_gen_andi_i32(t0, t0, 1);
        tcg_gen_extu_i32_tl(bcond, t0);
        opn = "bc1fl";
        goto likely;
    case OPC_BC1T:
        tcg_gen_shri_i32(t0, fpu_fcr31, get_fp_bit(cc));
        tcg_gen_andi_i32(t0, t0, 1);
        tcg_gen_extu_i32_tl(bcond, t0);
        opn = "bc1t";
        goto not_likely;
    case OPC_BC1TL:
        tcg_gen_shri_i32(t0, fpu_fcr31, get_fp_bit(cc));
        tcg_gen_andi_i32(t0, t0, 1);
        tcg_gen_extu_i32_tl(bcond, t0);
        opn = "bc1tl";
    likely:
        ctx->hflags |= MIPS_HFLAG_BL;
        break;
    case OPC_BC1FANY2:
        {
            TCGv_i32 t1 = tcg_temp_new_i32();
            tcg_gen_shri_i32(t0, fpu_fcr31, get_fp_bit(cc));
            tcg_gen_shri_i32(t1, fpu_fcr31, get_fp_bit(cc+1));
            tcg_gen_nor_i32(t0, t0, t1);
            tcg_temp_free_i32(t1);
            tcg_gen_andi_i32(t0, t0, 1);
            tcg_gen_extu_i32_tl(bcond, t0);
        }
        opn = "bc1any2f";
        goto not_likely;
    case OPC_BC1TANY2:
        {
            TCGv_i32 t1 = tcg_temp_new_i32();
            tcg_gen_shri_i32(t0, fpu_fcr31, get_fp_bit(cc));
            tcg_gen_shri_i32(t1, fpu_fcr31, get_fp_bit(cc+1));
            tcg_gen_or_i32(t0, t0, t1);
            tcg_temp_free_i32(t1);
            tcg_gen_andi_i32(t0, t0, 1);
            tcg_gen_extu_i32_tl(bcond, t0);
        }
        opn = "bc1any2t";
        goto not_likely;
    case OPC_BC1FANY4:
        {
            TCGv_i32 t1 = tcg_temp_new_i32();
            tcg_gen_shri_i32(t0, fpu_fcr31, get_fp_bit(cc));
            tcg_gen_shri_i32(t1, fpu_fcr31, get_fp_bit(cc+1));
            tcg_gen_or_i32(t0, t0, t1);
            tcg_gen_shri_i32(t1, fpu_fcr31, get_fp_bit(cc+2));
            tcg_gen_or_i32(t0, t0, t1);
            tcg_gen_shri_i32(t1, fpu_fcr31, get_fp_bit(cc+3));
            tcg_gen_nor_i32(t0, t0, t1);
            tcg_temp_free_i32(t1);
            tcg_gen_andi_i32(t0, t0, 1);
            tcg_gen_extu_i32_tl(bcond, t0);
        }
        opn = "bc1any4f";
        goto not_likely;
    case OPC_BC1TANY4:
        {
            TCGv_i32 t1 = tcg_temp_new_i32();
            tcg_gen_shri_i32(t0, fpu_fcr31, get_fp_bit(cc));
            tcg_gen_shri_i32(t1, fpu_fcr31, get_fp_bit(cc+1));
            tcg_gen_or_i32(t0, t0, t1);
            tcg_gen_shri_i32(t1, fpu_fcr31, get_fp_bit(cc+2));
            tcg_gen_or_i32(t0, t0, t1);
            tcg_gen_shri_i32(t1, fpu_fcr31, get_fp_bit(cc+3));
            tcg_gen_or_i32(t0, t0, t1);
            tcg_temp_free_i32(t1);
            tcg_gen_andi_i32(t0, t0, 1);
            tcg_gen_extu_i32_tl(bcond, t0);
        }
        opn = "bc1any4t";
    not_likely:
        ctx->hflags |= MIPS_HFLAG_BC;
        break;
    default:
        MIPS_INVAL(opn);
        generate_exception (ctx, EXCP_RI);
        goto out;
    }
    MIPS_DEBUG("%s: cond %02x target " TARGET_FMT_lx, opn,
               ctx->hflags, btarget);
    ctx->btarget = btarget;

 out:
    tcg_temp_free_i32(t0);
}

/* Coprocessor 1 (FPU) */

#define FOP(func, fmt) (((fmt) << 21) | (func))

static void gen_cp1 (DisasContext *ctx, uint32_t opc, int rt, int fs)
{
    const char *opn = "cp1 move";
    TCGv t0 = tcg_temp_new();

    switch (opc) {
    case OPC_MFC1:
        {
            TCGv_i32 fp0 = tcg_temp_new_i32();

            gen_load_fpr32(fp0, fs);
            tcg_gen_ext_i32_tl(t0, fp0);
            tcg_temp_free_i32(fp0);
        }
        gen_store_gpr(t0, rt);
        opn = "mfc1";
        break;
    case OPC_MTC1:
        gen_load_gpr(t0, rt);
        {
            TCGv_i32 fp0 = tcg_temp_new_i32();

            tcg_gen_trunc_tl_i32(fp0, t0);
            gen_store_fpr32(fp0, fs);
            tcg_temp_free_i32(fp0);
        }
        opn = "mtc1";
        break;
    case OPC_CFC1:
        gen_helper_1i(cfc1, t0, fs);
        gen_store_gpr(t0, rt);
        opn = "cfc1";
        break;
    case OPC_CTC1:
        gen_load_gpr(t0, rt);
        gen_helper_1i(ctc1, t0, fs);
        opn = "ctc1";
        break;
#if defined(TARGET_MIPS64)
    case OPC_DMFC1:
        gen_load_fpr64(ctx, t0, fs);
        gen_store_gpr(t0, rt);
        opn = "dmfc1";
        break;
    case OPC_DMTC1:
        gen_load_gpr(t0, rt);
        gen_store_fpr64(ctx, t0, fs);
        opn = "dmtc1";
        break;
#endif
    case OPC_MFHC1:
        {
            TCGv_i32 fp0 = tcg_temp_new_i32();

            gen_load_fpr32h(fp0, fs);
            tcg_gen_ext_i32_tl(t0, fp0);
            tcg_temp_free_i32(fp0);
        }
        gen_store_gpr(t0, rt);
        opn = "mfhc1";
        break;
    case OPC_MTHC1:
        gen_load_gpr(t0, rt);
        {
            TCGv_i32 fp0 = tcg_temp_new_i32();

            tcg_gen_trunc_tl_i32(fp0, t0);
            gen_store_fpr32h(fp0, fs);
            tcg_temp_free_i32(fp0);
        }
        opn = "mthc1";
        break;
    default:
        MIPS_INVAL(opn);
        generate_exception (ctx, EXCP_RI);
        goto out;
    }
    MIPS_DEBUG("%s %s %s", opn, regnames[rt], fregnames[fs]);

 out:
    tcg_temp_free(t0);
}

static void gen_movci (DisasContext *ctx, int rd, int rs, int cc, int tf)
{
    int l1;
    TCGCond cond;
    TCGv_i32 t0;

    if (rd == 0) {
        /* Treat as NOP. */
        return;
    }

    if (tf)
        cond = TCG_COND_EQ;
    else
        cond = TCG_COND_NE;

    l1 = gen_new_label();
    t0 = tcg_temp_new_i32();
    tcg_gen_andi_i32(t0, fpu_fcr31, 1 << get_fp_bit(cc));
    tcg_gen_brcondi_i32(cond, t0, 0, l1);
    tcg_temp_free_i32(t0);
    if (rs == 0) {
        tcg_gen_movi_tl(cpu_gpr[rd], 0);
    } else {
        tcg_gen_mov_tl(cpu_gpr[rd], cpu_gpr[rs]);
    }
    gen_set_label(l1);
}

static inline void gen_movcf_s (int fs, int fd, int cc, int tf)
{
    int cond;
    TCGv_i32 t0 = tcg_temp_new_i32();
    int l1 = gen_new_label();

    if (tf)
        cond = TCG_COND_EQ;
    else
        cond = TCG_COND_NE;

    tcg_gen_andi_i32(t0, fpu_fcr31, 1 << get_fp_bit(cc));
    tcg_gen_brcondi_i32(cond, t0, 0, l1);
    gen_load_fpr32(t0, fs);
    gen_store_fpr32(t0, fd);
    gen_set_label(l1);
    tcg_temp_free_i32(t0);
}

static inline void gen_movcf_d (DisasContext *ctx, int fs, int fd, int cc, int tf)
{
    int cond;
    TCGv_i32 t0 = tcg_temp_new_i32();
    TCGv_i64 fp0;
    int l1 = gen_new_label();

    if (tf)
        cond = TCG_COND_EQ;
    else
        cond = TCG_COND_NE;

    tcg_gen_andi_i32(t0, fpu_fcr31, 1 << get_fp_bit(cc));
    tcg_gen_brcondi_i32(cond, t0, 0, l1);
    tcg_temp_free_i32(t0);
    fp0 = tcg_temp_new_i64();
    gen_load_fpr64(ctx, fp0, fs);
    gen_store_fpr64(ctx, fp0, fd);
    tcg_temp_free_i64(fp0);
    gen_set_label(l1);
}

static inline void gen_movcf_ps (int fs, int fd, int cc, int tf)
{
    int cond;
    TCGv_i32 t0 = tcg_temp_new_i32();
    int l1 = gen_new_label();
    int l2 = gen_new_label();

    if (tf)
        cond = TCG_COND_EQ;
    else
        cond = TCG_COND_NE;

    tcg_gen_andi_i32(t0, fpu_fcr31, 1 << get_fp_bit(cc));
    tcg_gen_brcondi_i32(cond, t0, 0, l1);
    gen_load_fpr32(t0, fs);
    gen_store_fpr32(t0, fd);
    gen_set_label(l1);

    tcg_gen_andi_i32(t0, fpu_fcr31, 1 << get_fp_bit(cc+1));
    tcg_gen_brcondi_i32(cond, t0, 0, l2);
    gen_load_fpr32h(t0, fs);
    gen_store_fpr32h(t0, fd);
    tcg_temp_free_i32(t0);
    gen_set_label(l2);
}


static void gen_farith (DisasContext *ctx, uint32_t op1,
                        int ft, int fs, int fd, int cc)
{
    const char *opn = "farith";
    const char *condnames[] = {
            "c.f",
            "c.un",
            "c.eq",
            "c.ueq",
            "c.olt",
            "c.ult",
            "c.ole",
            "c.ule",
            "c.sf",
            "c.ngle",
            "c.seq",
            "c.ngl",
            "c.lt",
            "c.nge",
            "c.le",
            "c.ngt",
    };
    const char *condnames_abs[] = {
            "cabs.f",
            "cabs.un",
            "cabs.eq",
            "cabs.ueq",
            "cabs.olt",
            "cabs.ult",
            "cabs.ole",
            "cabs.ule",
            "cabs.sf",
            "cabs.ngle",
            "cabs.seq",
            "cabs.ngl",
            "cabs.lt",
            "cabs.nge",
            "cabs.le",
            "cabs.ngt",
    };
    enum { BINOP, CMPOP, OTHEROP } optype = OTHEROP;
    uint32_t func = ctx->opcode & 0x3f;

    switch (ctx->opcode & FOP(0x3f, 0x1f)) {
    case FOP(0, 16):
        {
            TCGv_i32 fp0 = tcg_temp_new_i32();
            TCGv_i32 fp1 = tcg_temp_new_i32();

            gen_load_fpr32(fp0, fs);
            gen_load_fpr32(fp1, ft);
            gen_helper_float_add_s(fp0, fp0, fp1);
            tcg_temp_free_i32(fp1);
            gen_store_fpr32(fp0, fd);
            tcg_temp_free_i32(fp0);
        }
        opn = "add.s";
        optype = BINOP;
        break;
    case FOP(1, 16):
        {
            TCGv_i32 fp0 = tcg_temp_new_i32();
            TCGv_i32 fp1 = tcg_temp_new_i32();

            gen_load_fpr32(fp0, fs);
            gen_load_fpr32(fp1, ft);
            gen_helper_float_sub_s(fp0, fp0, fp1);
            tcg_temp_free_i32(fp1);
            gen_store_fpr32(fp0, fd);
            tcg_temp_free_i32(fp0);
        }
        opn = "sub.s";
        optype = BINOP;
        break;
    case FOP(2, 16):
        {
            TCGv_i32 fp0 = tcg_temp_new_i32();
            TCGv_i32 fp1 = tcg_temp_new_i32();

            gen_load_fpr32(fp0, fs);
            gen_load_fpr32(fp1, ft);
            gen_helper_float_mul_s(fp0, fp0, fp1);
            tcg_temp_free_i32(fp1);
            gen_store_fpr32(fp0, fd);
            tcg_temp_free_i32(fp0);
        }
        opn = "mul.s";
        optype = BINOP;
        break;
    case FOP(3, 16):
        {
            TCGv_i32 fp0 = tcg_temp_new_i32();
            TCGv_i32 fp1 = tcg_temp_new_i32();

            gen_load_fpr32(fp0, fs);
            gen_load_fpr32(fp1, ft);
            gen_helper_float_div_s(fp0, fp0, fp1);
            tcg_temp_free_i32(fp1);
            gen_store_fpr32(fp0, fd);
            tcg_temp_free_i32(fp0);
        }
        opn = "div.s";
        optype = BINOP;
        break;
    case FOP(4, 16):
        {
            TCGv_i32 fp0 = tcg_temp_new_i32();

            gen_load_fpr32(fp0, fs);
            gen_helper_float_sqrt_s(fp0, fp0);
            gen_store_fpr32(fp0, fd);
            tcg_temp_free_i32(fp0);
        }
        opn = "sqrt.s";
        break;
    case FOP(5, 16):
        {
            TCGv_i32 fp0 = tcg_temp_new_i32();

            gen_load_fpr32(fp0, fs);
            gen_helper_float_abs_s(fp0, fp0);
            gen_store_fpr32(fp0, fd);
            tcg_temp_free_i32(fp0);
        }
        opn = "abs.s";
        break;
    case FOP(6, 16):
        {
            TCGv_i32 fp0 = tcg_temp_new_i32();

            gen_load_fpr32(fp0, fs);
            gen_store_fpr32(fp0, fd);
            tcg_temp_free_i32(fp0);
        }
        opn = "mov.s";
        break;
    case FOP(7, 16):
        {
            TCGv_i32 fp0 = tcg_temp_new_i32();

            gen_load_fpr32(fp0, fs);
            gen_helper_float_chs_s(fp0, fp0);
            gen_store_fpr32(fp0, fd);
            tcg_temp_free_i32(fp0);
        }
        opn = "neg.s";
        break;
    case FOP(8, 16):
        check_cp1_64bitmode(ctx);
        {
            TCGv_i32 fp32 = tcg_temp_new_i32();
            TCGv_i64 fp64 = tcg_temp_new_i64();

            gen_load_fpr32(fp32, fs);
            gen_helper_float_roundl_s(fp64, fp32);
            tcg_temp_free_i32(fp32);
            gen_store_fpr64(ctx, fp64, fd);
            tcg_temp_free_i64(fp64);
        }
        opn = "round.l.s";
        break;
    case FOP(9, 16):
        check_cp1_64bitmode(ctx);
        {
            TCGv_i32 fp32 = tcg_temp_new_i32();
            TCGv_i64 fp64 = tcg_temp_new_i64();

            gen_load_fpr32(fp32, fs);
            gen_helper_float_truncl_s(fp64, fp32);
            tcg_temp_free_i32(fp32);
            gen_store_fpr64(ctx, fp64, fd);
            tcg_temp_free_i64(fp64);
        }
        opn = "trunc.l.s";
        break;
    case FOP(10, 16):
        check_cp1_64bitmode(ctx);
        {
            TCGv_i32 fp32 = tcg_temp_new_i32();
            TCGv_i64 fp64 = tcg_temp_new_i64();

            gen_load_fpr32(fp32, fs);
            gen_helper_float_ceill_s(fp64, fp32);
            tcg_temp_free_i32(fp32);
            gen_store_fpr64(ctx, fp64, fd);
            tcg_temp_free_i64(fp64);
        }
        opn = "ceil.l.s";
        break;
    case FOP(11, 16):
        check_cp1_64bitmode(ctx);
        {
            TCGv_i32 fp32 = tcg_temp_new_i32();
            TCGv_i64 fp64 = tcg_temp_new_i64();

            gen_load_fpr32(fp32, fs);
            gen_helper_float_floorl_s(fp64, fp32);
            tcg_temp_free_i32(fp32);
            gen_store_fpr64(ctx, fp64, fd);
            tcg_temp_free_i64(fp64);
        }
        opn = "floor.l.s";
        break;
    case FOP(12, 16):
        {
            TCGv_i32 fp0 = tcg_temp_new_i32();

            gen_load_fpr32(fp0, fs);
            gen_helper_float_roundw_s(fp0, fp0);
            gen_store_fpr32(fp0, fd);
            tcg_temp_free_i32(fp0);
        }
        opn = "round.w.s";
        break;
    case FOP(13, 16):
        {
            TCGv_i32 fp0 = tcg_temp_new_i32();

            gen_load_fpr32(fp0, fs);
            gen_helper_float_truncw_s(fp0, fp0);
            gen_store_fpr32(fp0, fd);
            tcg_temp_free_i32(fp0);
        }
        opn = "trunc.w.s";
        break;
    case FOP(14, 16):
        {
            TCGv_i32 fp0 = tcg_temp_new_i32();

            gen_load_fpr32(fp0, fs);
            gen_helper_float_ceilw_s(fp0, fp0);
            gen_store_fpr32(fp0, fd);
            tcg_temp_free_i32(fp0);
        }
        opn = "ceil.w.s";
        break;
    case FOP(15, 16):
        {
            TCGv_i32 fp0 = tcg_temp_new_i32();

            gen_load_fpr32(fp0, fs);
            gen_helper_float_floorw_s(fp0, fp0);
            gen_store_fpr32(fp0, fd);
            tcg_temp_free_i32(fp0);
        }
        opn = "floor.w.s";
        break;
    case FOP(17, 16):
        gen_movcf_s(fs, fd, (ft >> 2) & 0x7, ft & 0x1);
        opn = "movcf.s";
        break;
    case FOP(18, 16):
        {
            int l1 = gen_new_label();
            TCGv_i32 fp0;

            if (ft != 0) {
                tcg_gen_brcondi_tl(TCG_COND_NE, cpu_gpr[ft], 0, l1);
            }
            fp0 = tcg_temp_new_i32();
            gen_load_fpr32(fp0, fs);
            gen_store_fpr32(fp0, fd);
            tcg_temp_free_i32(fp0);
            gen_set_label(l1);
        }
        opn = "movz.s";
        break;
    case FOP(19, 16):
        {
            int l1 = gen_new_label();
            TCGv_i32 fp0;

            if (ft != 0) {
                tcg_gen_brcondi_tl(TCG_COND_EQ, cpu_gpr[ft], 0, l1);
                fp0 = tcg_temp_new_i32();
                gen_load_fpr32(fp0, fs);
                gen_store_fpr32(fp0, fd);
                tcg_temp_free_i32(fp0);
                gen_set_label(l1);
            }
        }
        opn = "movn.s";
        break;
    case FOP(21, 16):
        check_cop1x(ctx);
        {
            TCGv_i32 fp0 = tcg_temp_new_i32();

            gen_load_fpr32(fp0, fs);
            gen_helper_float_recip_s(fp0, fp0);
            gen_store_fpr32(fp0, fd);
            tcg_temp_free_i32(fp0);
        }
        opn = "recip.s";
        break;
    case FOP(22, 16):
        check_cop1x(ctx);
        {
            TCGv_i32 fp0 = tcg_temp_new_i32();

            gen_load_fpr32(fp0, fs);
            gen_helper_float_rsqrt_s(fp0, fp0);
            gen_store_fpr32(fp0, fd);
            tcg_temp_free_i32(fp0);
        }
        opn = "rsqrt.s";
        break;
    case FOP(28, 16):
        check_cp1_64bitmode(ctx);
        {
            TCGv_i32 fp0 = tcg_temp_new_i32();
            TCGv_i32 fp1 = tcg_temp_new_i32();

            gen_load_fpr32(fp0, fs);
            gen_load_fpr32(fp1, fd);
            gen_helper_float_recip2_s(fp0, fp0, fp1);
            tcg_temp_free_i32(fp1);
            gen_store_fpr32(fp0, fd);
            tcg_temp_free_i32(fp0);
        }
        opn = "recip2.s";
        break;
    case FOP(29, 16):
        check_cp1_64bitmode(ctx);
        {
            TCGv_i32 fp0 = tcg_temp_new_i32();

            gen_load_fpr32(fp0, fs);
            gen_helper_float_recip1_s(fp0, fp0);
            gen_store_fpr32(fp0, fd);
            tcg_temp_free_i32(fp0);
        }
        opn = "recip1.s";
        break;
    case FOP(30, 16):
        check_cp1_64bitmode(ctx);
        {
            TCGv_i32 fp0 = tcg_temp_new_i32();

            gen_load_fpr32(fp0, fs);
            gen_helper_float_rsqrt1_s(fp0, fp0);
            gen_store_fpr32(fp0, fd);
            tcg_temp_free_i32(fp0);
        }
        opn = "rsqrt1.s";
        break;
    case FOP(31, 16):
        check_cp1_64bitmode(ctx);
        {
            TCGv_i32 fp0 = tcg_temp_new_i32();
            TCGv_i32 fp1 = tcg_temp_new_i32();

            gen_load_fpr32(fp0, fs);
            gen_load_fpr32(fp1, ft);
            gen_helper_float_rsqrt2_s(fp0, fp0, fp1);
            tcg_temp_free_i32(fp1);
            gen_store_fpr32(fp0, fd);
            tcg_temp_free_i32(fp0);
        }
        opn = "rsqrt2.s";
        break;
    case FOP(33, 16):
        check_cp1_registers(ctx, fd);
        {
            TCGv_i32 fp32 = tcg_temp_new_i32();
            TCGv_i64 fp64 = tcg_temp_new_i64();

            gen_load_fpr32(fp32, fs);
            gen_helper_float_cvtd_s(fp64, fp32);
            tcg_temp_free_i32(fp32);
            gen_store_fpr64(ctx, fp64, fd);
            tcg_temp_free_i64(fp64);
        }
        opn = "cvt.d.s";
        break;
    case FOP(36, 16):
        {
            TCGv_i32 fp0 = tcg_temp_new_i32();

            gen_load_fpr32(fp0, fs);
            gen_helper_float_cvtw_s(fp0, fp0);
            gen_store_fpr32(fp0, fd);
            tcg_temp_free_i32(fp0);
        }
        opn = "cvt.w.s";
        break;
    case FOP(37, 16):
        check_cp1_64bitmode(ctx);
        {
            TCGv_i32 fp32 = tcg_temp_new_i32();
            TCGv_i64 fp64 = tcg_temp_new_i64();

            gen_load_fpr32(fp32, fs);
            gen_helper_float_cvtl_s(fp64, fp32);
            tcg_temp_free_i32(fp32);
            gen_store_fpr64(ctx, fp64, fd);
            tcg_temp_free_i64(fp64);
        }
        opn = "cvt.l.s";
        break;
    case FOP(38, 16):
        check_cp1_64bitmode(ctx);
        {
            TCGv_i64 fp64 = tcg_temp_new_i64();
            TCGv_i32 fp32_0 = tcg_temp_new_i32();
            TCGv_i32 fp32_1 = tcg_temp_new_i32();

            gen_load_fpr32(fp32_0, fs);
            gen_load_fpr32(fp32_1, ft);
            tcg_gen_concat_i32_i64(fp64, fp32_0, fp32_1);
            tcg_temp_free_i32(fp32_1);
            tcg_temp_free_i32(fp32_0);
            gen_store_fpr64(ctx, fp64, fd);
            tcg_temp_free_i64(fp64);
        }
        opn = "cvt.ps.s";
        break;
    case FOP(48, 16):
    case FOP(49, 16):
    case FOP(50, 16):
    case FOP(51, 16):
    case FOP(52, 16):
    case FOP(53, 16):
    case FOP(54, 16):
    case FOP(55, 16):
    case FOP(56, 16):
    case FOP(57, 16):
    case FOP(58, 16):
    case FOP(59, 16):
    case FOP(60, 16):
    case FOP(61, 16):
    case FOP(62, 16):
    case FOP(63, 16):
        {
            TCGv_i32 fp0 = tcg_temp_new_i32();
            TCGv_i32 fp1 = tcg_temp_new_i32();

            gen_load_fpr32(fp0, fs);
            gen_load_fpr32(fp1, ft);
            if (ctx->opcode & (1 << 6)) {
                check_cop1x(ctx);
                gen_cmpabs_s(func-48, fp0, fp1, cc);
                opn = condnames_abs[func-48];
            } else {
                gen_cmp_s(func-48, fp0, fp1, cc);
                opn = condnames[func-48];
            }
            tcg_temp_free_i32(fp0);
            tcg_temp_free_i32(fp1);
        }
        break;
    case FOP(0, 17):
        check_cp1_registers(ctx, fs | ft | fd);
        {
            TCGv_i64 fp0 = tcg_temp_new_i64();
            TCGv_i64 fp1 = tcg_temp_new_i64();

            gen_load_fpr64(ctx, fp0, fs);
            gen_load_fpr64(ctx, fp1, ft);
            gen_helper_float_add_d(fp0, fp0, fp1);
            tcg_temp_free_i64(fp1);
            gen_store_fpr64(ctx, fp0, fd);
            tcg_temp_free_i64(fp0);
        }
        opn = "add.d";
        optype = BINOP;
        break;
    case FOP(1, 17):
        check_cp1_registers(ctx, fs | ft | fd);
        {
            TCGv_i64 fp0 = tcg_temp_new_i64();
            TCGv_i64 fp1 = tcg_temp_new_i64();

            gen_load_fpr64(ctx, fp0, fs);
            gen_load_fpr64(ctx, fp1, ft);
            gen_helper_float_sub_d(fp0, fp0, fp1);
            tcg_temp_free_i64(fp1);
            gen_store_fpr64(ctx, fp0, fd);
            tcg_temp_free_i64(fp0);
        }
        opn = "sub.d";
        optype = BINOP;
        break;
    case FOP(2, 17):
        check_cp1_registers(ctx, fs | ft | fd);
        {
            TCGv_i64 fp0 = tcg_temp_new_i64();
            TCGv_i64 fp1 = tcg_temp_new_i64();

            gen_load_fpr64(ctx, fp0, fs);
            gen_load_fpr64(ctx, fp1, ft);
            gen_helper_float_mul_d(fp0, fp0, fp1);
            tcg_temp_free_i64(fp1);
            gen_store_fpr64(ctx, fp0, fd);
            tcg_temp_free_i64(fp0);
        }
        opn = "mul.d";
        optype = BINOP;
        break;
    case FOP(3, 17):
        check_cp1_registers(ctx, fs | ft | fd);
        {
            TCGv_i64 fp0 = tcg_temp_new_i64();
            TCGv_i64 fp1 = tcg_temp_new_i64();

            gen_load_fpr64(ctx, fp0, fs);
            gen_load_fpr64(ctx, fp1, ft);
            gen_helper_float_div_d(fp0, fp0, fp1);
            tcg_temp_free_i64(fp1);
            gen_store_fpr64(ctx, fp0, fd);
            tcg_temp_free_i64(fp0);
        }
        opn = "div.d";
        optype = BINOP;
        break;
    case FOP(4, 17):
        check_cp1_registers(ctx, fs | fd);
        {
            TCGv_i64 fp0 = tcg_temp_new_i64();

            gen_load_fpr64(ctx, fp0, fs);
            gen_helper_float_sqrt_d(fp0, fp0);
            gen_store_fpr64(ctx, fp0, fd);
            tcg_temp_free_i64(fp0);
        }
        opn = "sqrt.d";
        break;
    case FOP(5, 17):
        check_cp1_registers(ctx, fs | fd);
        {
            TCGv_i64 fp0 = tcg_temp_new_i64();

            gen_load_fpr64(ctx, fp0, fs);
            gen_helper_float_abs_d(fp0, fp0);
            gen_store_fpr64(ctx, fp0, fd);
            tcg_temp_free_i64(fp0);
        }
        opn = "abs.d";
        break;
    case FOP(6, 17):
        check_cp1_registers(ctx, fs | fd);
        {
            TCGv_i64 fp0 = tcg_temp_new_i64();

            gen_load_fpr64(ctx, fp0, fs);
            gen_store_fpr64(ctx, fp0, fd);
            tcg_temp_free_i64(fp0);
        }
        opn = "mov.d";
        break;
    case FOP(7, 17):
        check_cp1_registers(ctx, fs | fd);
        {
            TCGv_i64 fp0 = tcg_temp_new_i64();

            gen_load_fpr64(ctx, fp0, fs);
            gen_helper_float_chs_d(fp0, fp0);
            gen_store_fpr64(ctx, fp0, fd);
            tcg_temp_free_i64(fp0);
        }
        opn = "neg.d";
        break;
    case FOP(8, 17):
        check_cp1_64bitmode(ctx);
        {
            TCGv_i64 fp0 = tcg_temp_new_i64();

            gen_load_fpr64(ctx, fp0, fs);
            gen_helper_float_roundl_d(fp0, fp0);
            gen_store_fpr64(ctx, fp0, fd);
            tcg_temp_free_i64(fp0);
        }
        opn = "round.l.d";
        break;
    case FOP(9, 17):
        check_cp1_64bitmode(ctx);
        {
            TCGv_i64 fp0 = tcg_temp_new_i64();

            gen_load_fpr64(ctx, fp0, fs);
            gen_helper_float_truncl_d(fp0, fp0);
            gen_store_fpr64(ctx, fp0, fd);
            tcg_temp_free_i64(fp0);
        }
        opn = "trunc.l.d";
        break;
    case FOP(10, 17):
        check_cp1_64bitmode(ctx);
        {
            TCGv_i64 fp0 = tcg_temp_new_i64();

            gen_load_fpr64(ctx, fp0, fs);
            gen_helper_float_ceill_d(fp0, fp0);
            gen_store_fpr64(ctx, fp0, fd);
            tcg_temp_free_i64(fp0);
        }
        opn = "ceil.l.d";
        break;
    case FOP(11, 17):
        check_cp1_64bitmode(ctx);
        {
            TCGv_i64 fp0 = tcg_temp_new_i64();

            gen_load_fpr64(ctx, fp0, fs);
            gen_helper_float_floorl_d(fp0, fp0);
            gen_store_fpr64(ctx, fp0, fd);
            tcg_temp_free_i64(fp0);
        }
        opn = "floor.l.d";
        break;
    case FOP(12, 17):
        check_cp1_registers(ctx, fs);
        {
            TCGv_i32 fp32 = tcg_temp_new_i32();
            TCGv_i64 fp64 = tcg_temp_new_i64();

            gen_load_fpr64(ctx, fp64, fs);
            gen_helper_float_roundw_d(fp32, fp64);
            tcg_temp_free_i64(fp64);
            gen_store_fpr32(fp32, fd);
            tcg_temp_free_i32(fp32);
        }
        opn = "round.w.d";
        break;
    case FOP(13, 17):
        check_cp1_registers(ctx, fs);
        {
            TCGv_i32 fp32 = tcg_temp_new_i32();
            TCGv_i64 fp64 = tcg_temp_new_i64();

            gen_load_fpr64(ctx, fp64, fs);
            gen_helper_float_truncw_d(fp32, fp64);
            tcg_temp_free_i64(fp64);
            gen_store_fpr32(fp32, fd);
            tcg_temp_free_i32(fp32);
        }
        opn = "trunc.w.d";
        break;
    case FOP(14, 17):
        check_cp1_registers(ctx, fs);
        {
            TCGv_i32 fp32 = tcg_temp_new_i32();
            TCGv_i64 fp64 = tcg_temp_new_i64();

            gen_load_fpr64(ctx, fp64, fs);
            gen_helper_float_ceilw_d(fp32, fp64);
            tcg_temp_free_i64(fp64);
            gen_store_fpr32(fp32, fd);
            tcg_temp_free_i32(fp32);
        }
        opn = "ceil.w.d";
        break;
    case FOP(15, 17):
        check_cp1_registers(ctx, fs);
        {
            TCGv_i32 fp32 = tcg_temp_new_i32();
            TCGv_i64 fp64 = tcg_temp_new_i64();

            gen_load_fpr64(ctx, fp64, fs);
            gen_helper_float_floorw_d(fp32, fp64);
            tcg_temp_free_i64(fp64);
            gen_store_fpr32(fp32, fd);
            tcg_temp_free_i32(fp32);
        }
        opn = "floor.w.d";
        break;
    case FOP(17, 17):
        gen_movcf_d(ctx, fs, fd, (ft >> 2) & 0x7, ft & 0x1);
        opn = "movcf.d";
        break;
    case FOP(18, 17):
        {
            int l1 = gen_new_label();
            TCGv_i64 fp0;

            if (ft != 0) {
                tcg_gen_brcondi_tl(TCG_COND_NE, cpu_gpr[ft], 0, l1);
            }
            fp0 = tcg_temp_new_i64();
            gen_load_fpr64(ctx, fp0, fs);
            gen_store_fpr64(ctx, fp0, fd);
            tcg_temp_free_i64(fp0);
            gen_set_label(l1);
        }
        opn = "movz.d";
        break;
    case FOP(19, 17):
        {
            int l1 = gen_new_label();
            TCGv_i64 fp0;

            if (ft != 0) {
                tcg_gen_brcondi_tl(TCG_COND_EQ, cpu_gpr[ft], 0, l1);
                fp0 = tcg_temp_new_i64();
                gen_load_fpr64(ctx, fp0, fs);
                gen_store_fpr64(ctx, fp0, fd);
                tcg_temp_free_i64(fp0);
                gen_set_label(l1);
            }
        }
        opn = "movn.d";
        break;
    case FOP(21, 17):
        check_cp1_64bitmode(ctx);
        {
            TCGv_i64 fp0 = tcg_temp_new_i64();

            gen_load_fpr64(ctx, fp0, fs);
            gen_helper_float_recip_d(fp0, fp0);
            gen_store_fpr64(ctx, fp0, fd);
            tcg_temp_free_i64(fp0);
        }
        opn = "recip.d";
        break;
    case FOP(22, 17):
        check_cp1_64bitmode(ctx);
        {
            TCGv_i64 fp0 = tcg_temp_new_i64();

            gen_load_fpr64(ctx, fp0, fs);
            gen_helper_float_rsqrt_d(fp0, fp0);
            gen_store_fpr64(ctx, fp0, fd);
            tcg_temp_free_i64(fp0);
        }
        opn = "rsqrt.d";
        break;
    case FOP(28, 17):
        check_cp1_64bitmode(ctx);
        {
            TCGv_i64 fp0 = tcg_temp_new_i64();
            TCGv_i64 fp1 = tcg_temp_new_i64();

            gen_load_fpr64(ctx, fp0, fs);
            gen_load_fpr64(ctx, fp1, ft);
            gen_helper_float_recip2_d(fp0, fp0, fp1);
            tcg_temp_free_i64(fp1);
            gen_store_fpr64(ctx, fp0, fd);
            tcg_temp_free_i64(fp0);
        }
        opn = "recip2.d";
        break;
    case FOP(29, 17):
        check_cp1_64bitmode(ctx);
        {
            TCGv_i64 fp0 = tcg_temp_new_i64();

            gen_load_fpr64(ctx, fp0, fs);
            gen_helper_float_recip1_d(fp0, fp0);
            gen_store_fpr64(ctx, fp0, fd);
            tcg_temp_free_i64(fp0);
        }
        opn = "recip1.d";
        break;
    case FOP(30, 17):
        check_cp1_64bitmode(ctx);
        {
            TCGv_i64 fp0 = tcg_temp_new_i64();

            gen_load_fpr64(ctx, fp0, fs);
            gen_helper_float_rsqrt1_d(fp0, fp0);
            gen_store_fpr64(ctx, fp0, fd);
            tcg_temp_free_i64(fp0);
        }
        opn = "rsqrt1.d";
        break;
    case FOP(31, 17):
        check_cp1_64bitmode(ctx);
        {
            TCGv_i64 fp0 = tcg_temp_new_i64();
            TCGv_i64 fp1 = tcg_temp_new_i64();

            gen_load_fpr64(ctx, fp0, fs);
            gen_load_fpr64(ctx, fp1, ft);
            gen_helper_float_rsqrt2_d(fp0, fp0, fp1);
            tcg_temp_free_i64(fp1);
            gen_store_fpr64(ctx, fp0, fd);
            tcg_temp_free_i64(fp0);
        }
        opn = "rsqrt2.d";
        break;
    case FOP(48, 17):
    case FOP(49, 17):
    case FOP(50, 17):
    case FOP(51, 17):
    case FOP(52, 17):
    case FOP(53, 17):
    case FOP(54, 17):
    case FOP(55, 17):
    case FOP(56, 17):
    case FOP(57, 17):
    case FOP(58, 17):
    case FOP(59, 17):
    case FOP(60, 17):
    case FOP(61, 17):
    case FOP(62, 17):
    case FOP(63, 17):
        {
            TCGv_i64 fp0 = tcg_temp_new_i64();
            TCGv_i64 fp1 = tcg_temp_new_i64();

            gen_load_fpr64(ctx, fp0, fs);
            gen_load_fpr64(ctx, fp1, ft);
            if (ctx->opcode & (1 << 6)) {
                check_cop1x(ctx);
                check_cp1_registers(ctx, fs | ft);
                gen_cmpabs_d(func-48, fp0, fp1, cc);
                opn = condnames_abs[func-48];
            } else {
                check_cp1_registers(ctx, fs | ft);
                gen_cmp_d(func-48, fp0, fp1, cc);
                opn = condnames[func-48];
            }
            tcg_temp_free_i64(fp0);
            tcg_temp_free_i64(fp1);
        }
        break;
    case FOP(32, 17):
        check_cp1_registers(ctx, fs);
        {
            TCGv_i32 fp32 = tcg_temp_new_i32();
            TCGv_i64 fp64 = tcg_temp_new_i64();

            gen_load_fpr64(ctx, fp64, fs);
            gen_helper_float_cvts_d(fp32, fp64);
            tcg_temp_free_i64(fp64);
            gen_store_fpr32(fp32, fd);
            tcg_temp_free_i32(fp32);
        }
        opn = "cvt.s.d";
        break;
    case FOP(36, 17):
        check_cp1_registers(ctx, fs);
        {
            TCGv_i32 fp32 = tcg_temp_new_i32();
            TCGv_i64 fp64 = tcg_temp_new_i64();

            gen_load_fpr64(ctx, fp64, fs);
            gen_helper_float_cvtw_d(fp32, fp64);
            tcg_temp_free_i64(fp64);
            gen_store_fpr32(fp32, fd);
            tcg_temp_free_i32(fp32);
        }
        opn = "cvt.w.d";
        break;
    case FOP(37, 17):
        check_cp1_64bitmode(ctx);
        {
            TCGv_i64 fp0 = tcg_temp_new_i64();

            gen_load_fpr64(ctx, fp0, fs);
            gen_helper_float_cvtl_d(fp0, fp0);
            gen_store_fpr64(ctx, fp0, fd);
            tcg_temp_free_i64(fp0);
        }
        opn = "cvt.l.d";
        break;
    case FOP(32, 20):
        {
            TCGv_i32 fp0 = tcg_temp_new_i32();

            gen_load_fpr32(fp0, fs);
            gen_helper_float_cvts_w(fp0, fp0);
            gen_store_fpr32(fp0, fd);
            tcg_temp_free_i32(fp0);
        }
        opn = "cvt.s.w";
        break;
    case FOP(33, 20):
        check_cp1_registers(ctx, fd);
        {
            TCGv_i32 fp32 = tcg_temp_new_i32();
            TCGv_i64 fp64 = tcg_temp_new_i64();

            gen_load_fpr32(fp32, fs);
            gen_helper_float_cvtd_w(fp64, fp32);
            tcg_temp_free_i32(fp32);
            gen_store_fpr64(ctx, fp64, fd);
            tcg_temp_free_i64(fp64);
        }
        opn = "cvt.d.w";
        break;
    case FOP(32, 21):
        check_cp1_64bitmode(ctx);
        {
            TCGv_i32 fp32 = tcg_temp_new_i32();
            TCGv_i64 fp64 = tcg_temp_new_i64();

            gen_load_fpr64(ctx, fp64, fs);
            gen_helper_float_cvts_l(fp32, fp64);
            tcg_temp_free_i64(fp64);
            gen_store_fpr32(fp32, fd);
            tcg_temp_free_i32(fp32);
        }
        opn = "cvt.s.l";
        break;
    case FOP(33, 21):
        check_cp1_64bitmode(ctx);
        {
            TCGv_i64 fp0 = tcg_temp_new_i64();

            gen_load_fpr64(ctx, fp0, fs);
            gen_helper_float_cvtd_l(fp0, fp0);
            gen_store_fpr64(ctx, fp0, fd);
            tcg_temp_free_i64(fp0);
        }
        opn = "cvt.d.l";
        break;
    case FOP(38, 20):
        check_cp1_64bitmode(ctx);
        {
            TCGv_i64 fp0 = tcg_temp_new_i64();

            gen_load_fpr64(ctx, fp0, fs);
            gen_helper_float_cvtps_pw(fp0, fp0);
            gen_store_fpr64(ctx, fp0, fd);
            tcg_temp_free_i64(fp0);
        }
        opn = "cvt.ps.pw";
        break;
    case FOP(0, 22):
        check_cp1_64bitmode(ctx);
        {
            TCGv_i64 fp0 = tcg_temp_new_i64();
            TCGv_i64 fp1 = tcg_temp_new_i64();

            gen_load_fpr64(ctx, fp0, fs);
            gen_load_fpr64(ctx, fp1, ft);
            gen_helper_float_add_ps(fp0, fp0, fp1);
            tcg_temp_free_i64(fp1);
            gen_store_fpr64(ctx, fp0, fd);
            tcg_temp_free_i64(fp0);
        }
        opn = "add.ps";
        break;
    case FOP(1, 22):
        check_cp1_64bitmode(ctx);
        {
            TCGv_i64 fp0 = tcg_temp_new_i64();
            TCGv_i64 fp1 = tcg_temp_new_i64();

            gen_load_fpr64(ctx, fp0, fs);
            gen_load_fpr64(ctx, fp1, ft);
            gen_helper_float_sub_ps(fp0, fp0, fp1);
            tcg_temp_free_i64(fp1);
            gen_store_fpr64(ctx, fp0, fd);
            tcg_temp_free_i64(fp0);
        }
        opn = "sub.ps";
        break;
    case FOP(2, 22):
        check_cp1_64bitmode(ctx);
        {
            TCGv_i64 fp0 = tcg_temp_new_i64();
            TCGv_i64 fp1 = tcg_temp_new_i64();

            gen_load_fpr64(ctx, fp0, fs);
            gen_load_fpr64(ctx, fp1, ft);
            gen_helper_float_mul_ps(fp0, fp0, fp1);
            tcg_temp_free_i64(fp1);
            gen_store_fpr64(ctx, fp0, fd);
            tcg_temp_free_i64(fp0);
        }
        opn = "mul.ps";
        break;
    case FOP(5, 22):
        check_cp1_64bitmode(ctx);
        {
            TCGv_i64 fp0 = tcg_temp_new_i64();

            gen_load_fpr64(ctx, fp0, fs);
            gen_helper_float_abs_ps(fp0, fp0);
            gen_store_fpr64(ctx, fp0, fd);
            tcg_temp_free_i64(fp0);
        }
        opn = "abs.ps";
        break;
    case FOP(6, 22):
        check_cp1_64bitmode(ctx);
        {
            TCGv_i64 fp0 = tcg_temp_new_i64();

            gen_load_fpr64(ctx, fp0, fs);
            gen_store_fpr64(ctx, fp0, fd);
            tcg_temp_free_i64(fp0);
        }
        opn = "mov.ps";
        break;
    case FOP(7, 22):
        check_cp1_64bitmode(ctx);
        {
            TCGv_i64 fp0 = tcg_temp_new_i64();

            gen_load_fpr64(ctx, fp0, fs);
            gen_helper_float_chs_ps(fp0, fp0);
            gen_store_fpr64(ctx, fp0, fd);
            tcg_temp_free_i64(fp0);
        }
        opn = "neg.ps";
        break;
    case FOP(17, 22):
        check_cp1_64bitmode(ctx);
        gen_movcf_ps(fs, fd, (ft >> 2) & 0x7, ft & 0x1);
        opn = "movcf.ps";
        break;
    case FOP(18, 22):
        check_cp1_64bitmode(ctx);
        {
            int l1 = gen_new_label();
            TCGv_i64 fp0;

            if (ft != 0)
                tcg_gen_brcondi_tl(TCG_COND_NE, cpu_gpr[ft], 0, l1);
            fp0 = tcg_temp_new_i64();
            gen_load_fpr64(ctx, fp0, fs);
            gen_store_fpr64(ctx, fp0, fd);
            tcg_temp_free_i64(fp0);
            gen_set_label(l1);
        }
        opn = "movz.ps";
        break;
    case FOP(19, 22):
        check_cp1_64bitmode(ctx);
        {
            int l1 = gen_new_label();
            TCGv_i64 fp0;

            if (ft != 0) {
                tcg_gen_brcondi_tl(TCG_COND_EQ, cpu_gpr[ft], 0, l1);
                fp0 = tcg_temp_new_i64();
                gen_load_fpr64(ctx, fp0, fs);
                gen_store_fpr64(ctx, fp0, fd);
                tcg_temp_free_i64(fp0);
                gen_set_label(l1);
            }
        }
        opn = "movn.ps";
        break;
    case FOP(24, 22):
        check_cp1_64bitmode(ctx);
        {
            TCGv_i64 fp0 = tcg_temp_new_i64();
            TCGv_i64 fp1 = tcg_temp_new_i64();

            gen_load_fpr64(ctx, fp0, ft);
            gen_load_fpr64(ctx, fp1, fs);
            gen_helper_float_addr_ps(fp0, fp0, fp1);
            tcg_temp_free_i64(fp1);
            gen_store_fpr64(ctx, fp0, fd);
            tcg_temp_free_i64(fp0);
        }
        opn = "addr.ps";
        break;
    case FOP(26, 22):
        check_cp1_64bitmode(ctx);
        {
            TCGv_i64 fp0 = tcg_temp_new_i64();
            TCGv_i64 fp1 = tcg_temp_new_i64();

            gen_load_fpr64(ctx, fp0, ft);
            gen_load_fpr64(ctx, fp1, fs);
            gen_helper_float_mulr_ps(fp0, fp0, fp1);
            tcg_temp_free_i64(fp1);
            gen_store_fpr64(ctx, fp0, fd);
            tcg_temp_free_i64(fp0);
        }
        opn = "mulr.ps";
        break;
    case FOP(28, 22):
        check_cp1_64bitmode(ctx);
        {
            TCGv_i64 fp0 = tcg_temp_new_i64();
            TCGv_i64 fp1 = tcg_temp_new_i64();

            gen_load_fpr64(ctx, fp0, fs);
            gen_load_fpr64(ctx, fp1, fd);
            gen_helper_float_recip2_ps(fp0, fp0, fp1);
            tcg_temp_free_i64(fp1);
            gen_store_fpr64(ctx, fp0, fd);
            tcg_temp_free_i64(fp0);
        }
        opn = "recip2.ps";
        break;
    case FOP(29, 22):
        check_cp1_64bitmode(ctx);
        {
            TCGv_i64 fp0 = tcg_temp_new_i64();

            gen_load_fpr64(ctx, fp0, fs);
            gen_helper_float_recip1_ps(fp0, fp0);
            gen_store_fpr64(ctx, fp0, fd);
            tcg_temp_free_i64(fp0);
        }
        opn = "recip1.ps";
        break;
    case FOP(30, 22):
        check_cp1_64bitmode(ctx);
        {
            TCGv_i64 fp0 = tcg_temp_new_i64();

            gen_load_fpr64(ctx, fp0, fs);
            gen_helper_float_rsqrt1_ps(fp0, fp0);
            gen_store_fpr64(ctx, fp0, fd);
            tcg_temp_free_i64(fp0);
        }
        opn = "rsqrt1.ps";
        break;
    case FOP(31, 22):
        check_cp1_64bitmode(ctx);
        {
            TCGv_i64 fp0 = tcg_temp_new_i64();
            TCGv_i64 fp1 = tcg_temp_new_i64();

            gen_load_fpr64(ctx, fp0, fs);
            gen_load_fpr64(ctx, fp1, ft);
            gen_helper_float_rsqrt2_ps(fp0, fp0, fp1);
            tcg_temp_free_i64(fp1);
            gen_store_fpr64(ctx, fp0, fd);
            tcg_temp_free_i64(fp0);
        }
        opn = "rsqrt2.ps";
        break;
    case FOP(32, 22):
        check_cp1_64bitmode(ctx);
        {
            TCGv_i32 fp0 = tcg_temp_new_i32();

            gen_load_fpr32h(fp0, fs);
            gen_helper_float_cvts_pu(fp0, fp0);
            gen_store_fpr32(fp0, fd);
            tcg_temp_free_i32(fp0);
        }
        opn = "cvt.s.pu";
        break;
    case FOP(36, 22):
        check_cp1_64bitmode(ctx);
        {
            TCGv_i64 fp0 = tcg_temp_new_i64();

            gen_load_fpr64(ctx, fp0, fs);
            gen_helper_float_cvtpw_ps(fp0, fp0);
            gen_store_fpr64(ctx, fp0, fd);
            tcg_temp_free_i64(fp0);
        }
        opn = "cvt.pw.ps";
        break;
    case FOP(40, 22):
        check_cp1_64bitmode(ctx);
        {
            TCGv_i32 fp0 = tcg_temp_new_i32();

            gen_load_fpr32(fp0, fs);
            gen_helper_float_cvts_pl(fp0, fp0);
            gen_store_fpr32(fp0, fd);
            tcg_temp_free_i32(fp0);
        }
        opn = "cvt.s.pl";
        break;
    case FOP(44, 22):
        check_cp1_64bitmode(ctx);
        {
            TCGv_i32 fp0 = tcg_temp_new_i32();
            TCGv_i32 fp1 = tcg_temp_new_i32();

            gen_load_fpr32(fp0, fs);
            gen_load_fpr32(fp1, ft);
            gen_store_fpr32h(fp0, fd);
            gen_store_fpr32(fp1, fd);
            tcg_temp_free_i32(fp0);
            tcg_temp_free_i32(fp1);
        }
        opn = "pll.ps";
        break;
    case FOP(45, 22):
        check_cp1_64bitmode(ctx);
        {
            TCGv_i32 fp0 = tcg_temp_new_i32();
            TCGv_i32 fp1 = tcg_temp_new_i32();

            gen_load_fpr32(fp0, fs);
            gen_load_fpr32h(fp1, ft);
            gen_store_fpr32(fp1, fd);
            gen_store_fpr32h(fp0, fd);
            tcg_temp_free_i32(fp0);
            tcg_temp_free_i32(fp1);
        }
        opn = "plu.ps";
        break;
    case FOP(46, 22):
        check_cp1_64bitmode(ctx);
        {
            TCGv_i32 fp0 = tcg_temp_new_i32();
            TCGv_i32 fp1 = tcg_temp_new_i32();

            gen_load_fpr32h(fp0, fs);
            gen_load_fpr32(fp1, ft);
            gen_store_fpr32(fp1, fd);
            gen_store_fpr32h(fp0, fd);
            tcg_temp_free_i32(fp0);
            tcg_temp_free_i32(fp1);
        }
        opn = "pul.ps";
        break;
    case FOP(47, 22):
        check_cp1_64bitmode(ctx);
        {
            TCGv_i32 fp0 = tcg_temp_new_i32();
            TCGv_i32 fp1 = tcg_temp_new_i32();

            gen_load_fpr32h(fp0, fs);
            gen_load_fpr32h(fp1, ft);
            gen_store_fpr32(fp1, fd);
            gen_store_fpr32h(fp0, fd);
            tcg_temp_free_i32(fp0);
            tcg_temp_free_i32(fp1);
        }
        opn = "puu.ps";
        break;
    case FOP(48, 22):
    case FOP(49, 22):
    case FOP(50, 22):
    case FOP(51, 22):
    case FOP(52, 22):
    case FOP(53, 22):
    case FOP(54, 22):
    case FOP(55, 22):
    case FOP(56, 22):
    case FOP(57, 22):
    case FOP(58, 22):
    case FOP(59, 22):
    case FOP(60, 22):
    case FOP(61, 22):
    case FOP(62, 22):
    case FOP(63, 22):
        check_cp1_64bitmode(ctx);
        {
            TCGv_i64 fp0 = tcg_temp_new_i64();
            TCGv_i64 fp1 = tcg_temp_new_i64();

            gen_load_fpr64(ctx, fp0, fs);
            gen_load_fpr64(ctx, fp1, ft);
            if (ctx->opcode & (1 << 6)) {
                gen_cmpabs_ps(func-48, fp0, fp1, cc);
                opn = condnames_abs[func-48];
            } else {
                gen_cmp_ps(func-48, fp0, fp1, cc);
                opn = condnames[func-48];
            }
            tcg_temp_free_i64(fp0);
            tcg_temp_free_i64(fp1);
        }
        break;
    default:
        MIPS_INVAL(opn);
        generate_exception (ctx, EXCP_RI);
        return;
    }
    switch (optype) {
    case BINOP:
        MIPS_DEBUG("%s %s, %s, %s", opn, fregnames[fd], fregnames[fs], fregnames[ft]);
        break;
    case CMPOP:
        MIPS_DEBUG("%s %s,%s", opn, fregnames[fs], fregnames[ft]);
        break;
    default:
        MIPS_DEBUG("%s %s,%s", opn, fregnames[fd], fregnames[fs]);
        break;
    }
}

/* Coprocessor 3 (FPU) */
static void gen_flt3_ldst (DisasContext *ctx, uint32_t opc,
                           int fd, int fs, int base, int index)
{
    const char *opn = "extended float load/store";
    int store = 0;
    TCGv t0 = tcg_temp_new();

    if (base == 0) {
        gen_load_gpr(t0, index);
    } else if (index == 0) {
        gen_load_gpr(t0, base);
    } else {
        gen_load_gpr(t0, index);
        gen_op_addr_add(ctx, t0, cpu_gpr[base], t0);
    }
    /* Don't do NOP if destination is zero: we must perform the actual
       memory access. */
    save_cpu_state(ctx, 0);
    switch (opc) {
    case OPC_LWXC1:
        check_cop1x(ctx);
        {
            TCGv_i32 fp0 = tcg_temp_new_i32();

            tcg_gen_qemu_ld32s(t0, t0, ctx->mem_idx);
            tcg_gen_trunc_tl_i32(fp0, t0);
            gen_store_fpr32(fp0, fd);
            tcg_temp_free_i32(fp0);
        }
        opn = "lwxc1";
        break;
    case OPC_LDXC1:
        check_cop1x(ctx);
        check_cp1_registers(ctx, fd);
        {
            TCGv_i64 fp0 = tcg_temp_new_i64();

            tcg_gen_qemu_ld64(fp0, t0, ctx->mem_idx);
            gen_store_fpr64(ctx, fp0, fd);
            tcg_temp_free_i64(fp0);
        }
        opn = "ldxc1";
        break;
    case OPC_LUXC1:
        check_cp1_64bitmode(ctx);
        tcg_gen_andi_tl(t0, t0, ~0x7);
        {
            TCGv_i64 fp0 = tcg_temp_new_i64();

            tcg_gen_qemu_ld64(fp0, t0, ctx->mem_idx);
            gen_store_fpr64(ctx, fp0, fd);
            tcg_temp_free_i64(fp0);
        }
        opn = "luxc1";
        break;
    case OPC_SWXC1:
        check_cop1x(ctx);
        {
            TCGv_i32 fp0 = tcg_temp_new_i32();
            TCGv t1 = tcg_temp_new();

            gen_load_fpr32(fp0, fs);
            tcg_gen_extu_i32_tl(t1, fp0);
            tcg_gen_qemu_st32(t1, t0, ctx->mem_idx);
            tcg_temp_free_i32(fp0);
            tcg_temp_free(t1);
        }
        opn = "swxc1";
        store = 1;
        break;
    case OPC_SDXC1:
        check_cop1x(ctx);
        check_cp1_registers(ctx, fs);
        {
            TCGv_i64 fp0 = tcg_temp_new_i64();

            gen_load_fpr64(ctx, fp0, fs);
            tcg_gen_qemu_st64(fp0, t0, ctx->mem_idx);
            tcg_temp_free_i64(fp0);
        }
        opn = "sdxc1";
        store = 1;
        break;
    case OPC_SUXC1:
        check_cp1_64bitmode(ctx);
        tcg_gen_andi_tl(t0, t0, ~0x7);
        {
            TCGv_i64 fp0 = tcg_temp_new_i64();

            gen_load_fpr64(ctx, fp0, fs);
            tcg_gen_qemu_st64(fp0, t0, ctx->mem_idx);
            tcg_temp_free_i64(fp0);
        }
        opn = "suxc1";
        store = 1;
        break;
    }
    tcg_temp_free(t0);
    MIPS_DEBUG("%s %s, %s(%s)", opn, fregnames[store ? fs : fd],
               regnames[index], regnames[base]);
}

static void gen_flt3_arith (DisasContext *ctx, uint32_t opc,
                            int fd, int fr, int fs, int ft)
{
    const char *opn = "flt3_arith";

    switch (opc) {
    case OPC_ALNV_PS:
        check_cp1_64bitmode(ctx);
        {
            TCGv t0 = tcg_temp_local_new();
            TCGv_i32 fp = tcg_temp_new_i32();
            TCGv_i32 fph = tcg_temp_new_i32();
            int l1 = gen_new_label();
            int l2 = gen_new_label();

            gen_load_gpr(t0, fr);
            tcg_gen_andi_tl(t0, t0, 0x7);

            tcg_gen_brcondi_tl(TCG_COND_NE, t0, 0, l1);
            gen_load_fpr32(fp, fs);
            gen_load_fpr32h(fph, fs);
            gen_store_fpr32(fp, fd);
            gen_store_fpr32h(fph, fd);
            tcg_gen_br(l2);
            gen_set_label(l1);
            tcg_gen_brcondi_tl(TCG_COND_NE, t0, 4, l2);
            tcg_temp_free(t0);
#ifdef TARGET_WORDS_BIGENDIAN
            gen_load_fpr32(fp, fs);
            gen_load_fpr32h(fph, ft);
            gen_store_fpr32h(fp, fd);
            gen_store_fpr32(fph, fd);
#else
            gen_load_fpr32h(fph, fs);
            gen_load_fpr32(fp, ft);
            gen_store_fpr32(fph, fd);
            gen_store_fpr32h(fp, fd);
#endif
            gen_set_label(l2);
            tcg_temp_free_i32(fp);
            tcg_temp_free_i32(fph);
        }
        opn = "alnv.ps";
        break;
    case OPC_MADD_S:
        check_cop1x(ctx);
        {
            TCGv_i32 fp0 = tcg_temp_new_i32();
            TCGv_i32 fp1 = tcg_temp_new_i32();
            TCGv_i32 fp2 = tcg_temp_new_i32();

            gen_load_fpr32(fp0, fs);
            gen_load_fpr32(fp1, ft);
            gen_load_fpr32(fp2, fr);
            gen_helper_float_muladd_s(fp2, fp0, fp1, fp2);
            tcg_temp_free_i32(fp0);
            tcg_temp_free_i32(fp1);
            gen_store_fpr32(fp2, fd);
            tcg_temp_free_i32(fp2);
        }
        opn = "madd.s";
        break;
    case OPC_MADD_D:
        check_cop1x(ctx);
        check_cp1_registers(ctx, fd | fs | ft | fr);
        {
            TCGv_i64 fp0 = tcg_temp_new_i64();
            TCGv_i64 fp1 = tcg_temp_new_i64();
            TCGv_i64 fp2 = tcg_temp_new_i64();

            gen_load_fpr64(ctx, fp0, fs);
            gen_load_fpr64(ctx, fp1, ft);
            gen_load_fpr64(ctx, fp2, fr);
            gen_helper_float_muladd_d(fp2, fp0, fp1, fp2);
            tcg_temp_free_i64(fp0);
            tcg_temp_free_i64(fp1);
            gen_store_fpr64(ctx, fp2, fd);
            tcg_temp_free_i64(fp2);
        }
        opn = "madd.d";
        break;
    case OPC_MADD_PS:
        check_cp1_64bitmode(ctx);
        {
            TCGv_i64 fp0 = tcg_temp_new_i64();
            TCGv_i64 fp1 = tcg_temp_new_i64();
            TCGv_i64 fp2 = tcg_temp_new_i64();

            gen_load_fpr64(ctx, fp0, fs);
            gen_load_fpr64(ctx, fp1, ft);
            gen_load_fpr64(ctx, fp2, fr);
            gen_helper_float_muladd_ps(fp2, fp0, fp1, fp2);
            tcg_temp_free_i64(fp0);
            tcg_temp_free_i64(fp1);
            gen_store_fpr64(ctx, fp2, fd);
            tcg_temp_free_i64(fp2);
        }
        opn = "madd.ps";
        break;
    case OPC_MSUB_S:
        check_cop1x(ctx);
        {
            TCGv_i32 fp0 = tcg_temp_new_i32();
            TCGv_i32 fp1 = tcg_temp_new_i32();
            TCGv_i32 fp2 = tcg_temp_new_i32();

            gen_load_fpr32(fp0, fs);
            gen_load_fpr32(fp1, ft);
            gen_load_fpr32(fp2, fr);
            gen_helper_float_mulsub_s(fp2, fp0, fp1, fp2);
            tcg_temp_free_i32(fp0);
            tcg_temp_free_i32(fp1);
            gen_store_fpr32(fp2, fd);
            tcg_temp_free_i32(fp2);
        }
        opn = "msub.s";
        break;
    case OPC_MSUB_D:
        check_cop1x(ctx);
        check_cp1_registers(ctx, fd | fs | ft | fr);
        {
            TCGv_i64 fp0 = tcg_temp_new_i64();
            TCGv_i64 fp1 = tcg_temp_new_i64();
            TCGv_i64 fp2 = tcg_temp_new_i64();

            gen_load_fpr64(ctx, fp0, fs);
            gen_load_fpr64(ctx, fp1, ft);
            gen_load_fpr64(ctx, fp2, fr);
            gen_helper_float_mulsub_d(fp2, fp0, fp1, fp2);
            tcg_temp_free_i64(fp0);
            tcg_temp_free_i64(fp1);
            gen_store_fpr64(ctx, fp2, fd);
            tcg_temp_free_i64(fp2);
        }
        opn = "msub.d";
        break;
    case OPC_MSUB_PS:
        check_cp1_64bitmode(ctx);
        {
            TCGv_i64 fp0 = tcg_temp_new_i64();
            TCGv_i64 fp1 = tcg_temp_new_i64();
            TCGv_i64 fp2 = tcg_temp_new_i64();

            gen_load_fpr64(ctx, fp0, fs);
            gen_load_fpr64(ctx, fp1, ft);
            gen_load_fpr64(ctx, fp2, fr);
            gen_helper_float_mulsub_ps(fp2, fp0, fp1, fp2);
            tcg_temp_free_i64(fp0);
            tcg_temp_free_i64(fp1);
            gen_store_fpr64(ctx, fp2, fd);
            tcg_temp_free_i64(fp2);
        }
        opn = "msub.ps";
        break;
    case OPC_NMADD_S:
        check_cop1x(ctx);
        {
            TCGv_i32 fp0 = tcg_temp_new_i32();
            TCGv_i32 fp1 = tcg_temp_new_i32();
            TCGv_i32 fp2 = tcg_temp_new_i32();

            gen_load_fpr32(fp0, fs);
            gen_load_fpr32(fp1, ft);
            gen_load_fpr32(fp2, fr);
            gen_helper_float_nmuladd_s(fp2, fp0, fp1, fp2);
            tcg_temp_free_i32(fp0);
            tcg_temp_free_i32(fp1);
            gen_store_fpr32(fp2, fd);
            tcg_temp_free_i32(fp2);
        }
        opn = "nmadd.s";
        break;
    case OPC_NMADD_D:
        check_cop1x(ctx);
        check_cp1_registers(ctx, fd | fs | ft | fr);
        {
            TCGv_i64 fp0 = tcg_temp_new_i64();
            TCGv_i64 fp1 = tcg_temp_new_i64();
            TCGv_i64 fp2 = tcg_temp_new_i64();

            gen_load_fpr64(ctx, fp0, fs);
            gen_load_fpr64(ctx, fp1, ft);
            gen_load_fpr64(ctx, fp2, fr);
            gen_helper_float_nmuladd_d(fp2, fp0, fp1, fp2);
            tcg_temp_free_i64(fp0);
            tcg_temp_free_i64(fp1);
            gen_store_fpr64(ctx, fp2, fd);
            tcg_temp_free_i64(fp2);
        }
        opn = "nmadd.d";
        break;
    case OPC_NMADD_PS:
        check_cp1_64bitmode(ctx);
        {
            TCGv_i64 fp0 = tcg_temp_new_i64();
            TCGv_i64 fp1 = tcg_temp_new_i64();
            TCGv_i64 fp2 = tcg_temp_new_i64();

            gen_load_fpr64(ctx, fp0, fs);
            gen_load_fpr64(ctx, fp1, ft);
            gen_load_fpr64(ctx, fp2, fr);
            gen_helper_float_nmuladd_ps(fp2, fp0, fp1, fp2);
            tcg_temp_free_i64(fp0);
            tcg_temp_free_i64(fp1);
            gen_store_fpr64(ctx, fp2, fd);
            tcg_temp_free_i64(fp2);
        }
        opn = "nmadd.ps";
        break;
    case OPC_NMSUB_S:
        check_cop1x(ctx);
        {
            TCGv_i32 fp0 = tcg_temp_new_i32();
            TCGv_i32 fp1 = tcg_temp_new_i32();
            TCGv_i32 fp2 = tcg_temp_new_i32();

            gen_load_fpr32(fp0, fs);
            gen_load_fpr32(fp1, ft);
            gen_load_fpr32(fp2, fr);
            gen_helper_float_nmulsub_s(fp2, fp0, fp1, fp2);
            tcg_temp_free_i32(fp0);
            tcg_temp_free_i32(fp1);
            gen_store_fpr32(fp2, fd);
            tcg_temp_free_i32(fp2);
        }
        opn = "nmsub.s";
        break;
    case OPC_NMSUB_D:
        check_cop1x(ctx);
        check_cp1_registers(ctx, fd | fs | ft | fr);
        {
            TCGv_i64 fp0 = tcg_temp_new_i64();
            TCGv_i64 fp1 = tcg_temp_new_i64();
            TCGv_i64 fp2 = tcg_temp_new_i64();

            gen_load_fpr64(ctx, fp0, fs);
            gen_load_fpr64(ctx, fp1, ft);
            gen_load_fpr64(ctx, fp2, fr);
            gen_helper_float_nmulsub_d(fp2, fp0, fp1, fp2);
            tcg_temp_free_i64(fp0);
            tcg_temp_free_i64(fp1);
            gen_store_fpr64(ctx, fp2, fd);
            tcg_temp_free_i64(fp2);
        }
        opn = "nmsub.d";
        break;
    case OPC_NMSUB_PS:
        check_cp1_64bitmode(ctx);
        {
            TCGv_i64 fp0 = tcg_temp_new_i64();
            TCGv_i64 fp1 = tcg_temp_new_i64();
            TCGv_i64 fp2 = tcg_temp_new_i64();

            gen_load_fpr64(ctx, fp0, fs);
            gen_load_fpr64(ctx, fp1, ft);
            gen_load_fpr64(ctx, fp2, fr);
            gen_helper_float_nmulsub_ps(fp2, fp0, fp1, fp2);
            tcg_temp_free_i64(fp0);
            tcg_temp_free_i64(fp1);
            gen_store_fpr64(ctx, fp2, fd);
            tcg_temp_free_i64(fp2);
        }
        opn = "nmsub.ps";
        break;
    default:
        MIPS_INVAL(opn);
        generate_exception (ctx, EXCP_RI);
        return;
    }
    MIPS_DEBUG("%s %s, %s, %s, %s", opn, fregnames[fd], fregnames[fr],
               fregnames[fs], fregnames[ft]);
}

static void handle_delay_slot (CPUState *env, DisasContext *ctx,
                               int insn_bytes)
{
    if (ctx->hflags & MIPS_HFLAG_BMASK) {
        int proc_hflags = ctx->hflags & MIPS_HFLAG_BMASK;
        /* Branches completion */
        ctx->hflags &= ~MIPS_HFLAG_BMASK;
        ctx->bstate = BS_BRANCH;
        save_cpu_state(ctx, 0);
        /* FIXME: Need to clear can_do_io.  */
        switch (proc_hflags & MIPS_HFLAG_BMASK_BASE) {
        case MIPS_HFLAG_B:
            /* unconditional branch */
            MIPS_DEBUG("unconditional branch");
            if (proc_hflags & MIPS_HFLAG_BX) {
                tcg_gen_xori_i32(hflags, hflags, MIPS_HFLAG_M16);
            }
            gen_goto_tb(ctx, 0, ctx->btarget);
            break;
        case MIPS_HFLAG_BL:
            /* blikely taken case */
            MIPS_DEBUG("blikely branch taken");
            gen_goto_tb(ctx, 0, ctx->btarget);
            break;
        case MIPS_HFLAG_BC:
            /* Conditional branch */
            MIPS_DEBUG("conditional branch");
            {
                int l1 = gen_new_label();

                tcg_gen_brcondi_tl(TCG_COND_NE, bcond, 0, l1);
                gen_goto_tb(ctx, 1, ctx->pc + insn_bytes);
                gen_set_label(l1);
                gen_goto_tb(ctx, 0, ctx->btarget);
            }
            break;
        case MIPS_HFLAG_BR:
            /* unconditional branch to register */
            MIPS_DEBUG("branch to register");
            if (env->insn_flags & ASE_MIPS16) {
                TCGv t0 = tcg_temp_new();
                TCGv_i32 t1 = tcg_temp_new_i32();

                tcg_gen_andi_tl(t0, btarget, 0x1);
                tcg_gen_trunc_tl_i32(t1, t0);
                tcg_temp_free(t0);
                tcg_gen_andi_i32(hflags, hflags, ~(uint32_t)MIPS_HFLAG_M16);
                tcg_gen_shli_i32(t1, t1, MIPS_HFLAG_M16_SHIFT);
                tcg_gen_or_i32(hflags, hflags, t1);
                tcg_temp_free_i32(t1);

                tcg_gen_andi_tl(cpu_PC, btarget, ~(target_ulong)0x1);
            } else {
                tcg_gen_mov_tl(cpu_PC, btarget);
            }
            if (ctx->singlestep_enabled) {
                save_cpu_state(ctx, 0);
                gen_helper_0i(raise_exception, EXCP_DEBUG);
            }
            tcg_gen_exit_tb(0);
            break;
        default:
            MIPS_DEBUG("unknown branch");
            break;
        }
    }
}

/* ISA extensions (ASEs) */
/* MIPS16 extension to MIPS32 */

/* MIPS16 major opcodes */
enum {
  M16_OPC_ADDIUSP = 0x00,
  M16_OPC_ADDIUPC = 0x01,
  M16_OPC_B = 0x02,
  M16_OPC_JAL = 0x03,
  M16_OPC_BEQZ = 0x04,
  M16_OPC_BNEQZ = 0x05,
  M16_OPC_SHIFT = 0x06,
  M16_OPC_LD = 0x07,
  M16_OPC_RRIA = 0x08,
  M16_OPC_ADDIU8 = 0x09,
  M16_OPC_SLTI = 0x0a,
  M16_OPC_SLTIU = 0x0b,
  M16_OPC_I8 = 0x0c,
  M16_OPC_LI = 0x0d,
  M16_OPC_CMPI = 0x0e,
  M16_OPC_SD = 0x0f,
  M16_OPC_LB = 0x10,
  M16_OPC_LH = 0x11,
  M16_OPC_LWSP = 0x12,
  M16_OPC_LW = 0x13,
  M16_OPC_LBU = 0x14,
  M16_OPC_LHU = 0x15,
  M16_OPC_LWPC = 0x16,
  M16_OPC_LWU = 0x17,
  M16_OPC_SB = 0x18,
  M16_OPC_SH = 0x19,
  M16_OPC_SWSP = 0x1a,
  M16_OPC_SW = 0x1b,
  M16_OPC_RRR = 0x1c,
  M16_OPC_RR = 0x1d,
  M16_OPC_EXTEND = 0x1e,
  M16_OPC_I64 = 0x1f
};

/* I8 funct field */
enum {
  I8_BTEQZ = 0x0,
  I8_BTNEZ = 0x1,
  I8_SWRASP = 0x2,
  I8_ADJSP = 0x3,
  I8_SVRS = 0x4,
  I8_MOV32R = 0x5,
  I8_MOVR32 = 0x7
};

/* RRR f field */
enum {
  RRR_DADDU = 0x0,
  RRR_ADDU = 0x1,
  RRR_DSUBU = 0x2,
  RRR_SUBU = 0x3
};

/* RR funct field */
enum {
  RR_JR = 0x00,
  RR_SDBBP = 0x01,
  RR_SLT = 0x02,
  RR_SLTU = 0x03,
  RR_SLLV = 0x04,
  RR_BREAK = 0x05,
  RR_SRLV = 0x06,
  RR_SRAV = 0x07,
  RR_DSRL = 0x08,
  RR_CMP = 0x0a,
  RR_NEG = 0x0b,
  RR_AND = 0x0c,
  RR_OR = 0x0d,
  RR_XOR = 0x0e,
  RR_NOT = 0x0f,
  RR_MFHI = 0x10,
  RR_CNVT = 0x11,
  RR_MFLO = 0x12,
  RR_DSRA = 0x13,
  RR_DSLLV = 0x14,
  RR_DSRLV = 0x16,
  RR_DSRAV = 0x17,
  RR_MULT = 0x18,
  RR_MULTU = 0x19,
  RR_DIV = 0x1a,
  RR_DIVU = 0x1b,
  RR_DMULT = 0x1c,
  RR_DMULTU = 0x1d,
  RR_DDIV = 0x1e,
  RR_DDIVU = 0x1f
};

/* I64 funct field */
enum {
  I64_LDSP = 0x0,
  I64_SDSP = 0x1,
  I64_SDRASP = 0x2,
  I64_DADJSP = 0x3,
  I64_LDPC = 0x4,
  I64_DADDIU5 = 0x5,
  I64_DADDIUPC = 0x6,
  I64_DADDIUSP = 0x7
};

/* RR ry field for CNVT */
enum {
  RR_RY_CNVT_ZEB = 0x0,
  RR_RY_CNVT_ZEH = 0x1,
  RR_RY_CNVT_ZEW = 0x2,
  RR_RY_CNVT_SEB = 0x4,
  RR_RY_CNVT_SEH = 0x5,
  RR_RY_CNVT_SEW = 0x6,
};

static int xlat (int r)
{
  static int map[] = { 16, 17, 2, 3, 4, 5, 6, 7 };

  return map[r];
}

static void gen_mips16_save (DisasContext *ctx,
                             int xsregs, int aregs,
                             int do_ra, int do_s0, int do_s1,
                             int framesize)
{
    TCGv t0 = tcg_temp_new();
    TCGv t1 = tcg_temp_new();
    int args, astatic;

    switch (aregs) {
    case 0:
    case 1:
    case 2:
    case 3:
    case 11:
        args = 0;
        break;
    case 4:
    case 5:
    case 6:
    case 7:
        args = 1;
        break;
    case 8:
    case 9:
    case 10:
        args = 2;
        break;
    case 12:
    case 13:
        args = 3;
        break;
    case 14:
        args = 4;
        break;
    default:
        generate_exception(ctx, EXCP_RI);
        return;
    }

    switch (args) {
    case 4:
        gen_base_offset_addr(ctx, t0, 29, 12);
        gen_load_gpr(t1, 7);
        op_ldst_sw(t1, t0, ctx);
        /* Fall through */
    case 3:
        gen_base_offset_addr(ctx, t0, 29, 8);
        gen_load_gpr(t1, 6);
        op_ldst_sw(t1, t0, ctx);
        /* Fall through */
    case 2:
        gen_base_offset_addr(ctx, t0, 29, 4);
        gen_load_gpr(t1, 5);
        op_ldst_sw(t1, t0, ctx);
        /* Fall through */
    case 1:
        gen_base_offset_addr(ctx, t0, 29, 0);
        gen_load_gpr(t1, 4);
        op_ldst_sw(t1, t0, ctx);
    }

    gen_load_gpr(t0, 29);

#define DECR_AND_STORE(reg) do {                \
        tcg_gen_subi_tl(t0, t0, 4);             \
        gen_load_gpr(t1, reg);                  \
        op_ldst_sw(t1, t0, ctx);                \
    } while (0)

    if (do_ra) {
        DECR_AND_STORE(31);
    }

    switch (xsregs) {
    case 7:
        DECR_AND_STORE(30);
        /* Fall through */
    case 6:
        DECR_AND_STORE(23);
        /* Fall through */
    case 5:
        DECR_AND_STORE(22);
        /* Fall through */
    case 4:
        DECR_AND_STORE(21);
        /* Fall through */
    case 3:
        DECR_AND_STORE(20);
        /* Fall through */
    case 2:
        DECR_AND_STORE(19);
        /* Fall through */
    case 1:
        DECR_AND_STORE(18);
    }

    if (do_s1) {
        DECR_AND_STORE(17);
    }
    if (do_s0) {
        DECR_AND_STORE(16);
    }

    switch (aregs) {
    case 0:
    case 4:
    case 8:
    case 12:
    case 14:
        astatic = 0;
        break;
    case 1:
    case 5:
    case 9:
    case 13:
        astatic = 1;
        break;
    case 2:
    case 6:
    case 10:
        astatic = 2;
        break;
    case 3:
    case 7:
        astatic = 3;
        break;
    case 11:
        astatic = 4;
        break;
    default:
        generate_exception(ctx, EXCP_RI);
        return;
    }

    if (astatic > 0) {
        DECR_AND_STORE(7);
        if (astatic > 1) {
            DECR_AND_STORE(6);
            if (astatic > 2) {
                DECR_AND_STORE(5);
                if (astatic > 3) {
                    DECR_AND_STORE(4);
                }
            }
        }
    }
#undef DECR_AND_STORE

    tcg_gen_subi_tl(cpu_gpr[29], cpu_gpr[29], framesize);
    tcg_temp_free(t0);
    tcg_temp_free(t1);
}

static void gen_mips16_restore (DisasContext *ctx,
                                int xsregs, int aregs,
                                int do_ra, int do_s0, int do_s1,
                                int framesize)
{
    int astatic;
    TCGv t0 = tcg_temp_new();
    TCGv t1 = tcg_temp_new();

    tcg_gen_addi_tl(t0, cpu_gpr[29], framesize);

#define DECR_AND_LOAD(reg) do {                 \
        tcg_gen_subi_tl(t0, t0, 4);             \
        op_ldst_lw(t1, t0, ctx);                \
        gen_store_gpr(t1, reg);                 \
    } while (0)

    if (do_ra) {
        DECR_AND_LOAD(31);
    }

    switch (xsregs) {
    case 7:
        DECR_AND_LOAD(30);
        /* Fall through */
    case 6:
        DECR_AND_LOAD(23);
        /* Fall through */
    case 5:
        DECR_AND_LOAD(22);
        /* Fall through */
    case 4:
        DECR_AND_LOAD(21);
        /* Fall through */
    case 3:
        DECR_AND_LOAD(20);
        /* Fall through */
    case 2:
        DECR_AND_LOAD(19);
        /* Fall through */
    case 1:
        DECR_AND_LOAD(18);
    }

    if (do_s1) {
        DECR_AND_LOAD(17);
    }
    if (do_s0) {
        DECR_AND_LOAD(16);
    }

    switch (aregs) {
    case 0:
    case 4:
    case 8:
    case 12:
    case 14:
        astatic = 0;
        break;
    case 1:
    case 5:
    case 9:
    case 13:
        astatic = 1;
        break;
    case 2:
    case 6:
    case 10:
        astatic = 2;
        break;
    case 3:
    case 7:
        astatic = 3;
        break;
    case 11:
        astatic = 4;
        break;
    default:
        generate_exception(ctx, EXCP_RI);
        return;
    }

    if (astatic > 0) {
        DECR_AND_LOAD(7);
        if (astatic > 1) {
            DECR_AND_LOAD(6);
            if (astatic > 2) {
                DECR_AND_LOAD(5);
                if (astatic > 3) {
                    DECR_AND_LOAD(4);
                }
            }
        }
    }
#undef DECR_AND_LOAD

    tcg_gen_addi_tl(cpu_gpr[29], cpu_gpr[29], framesize);
    tcg_temp_free(t0);
    tcg_temp_free(t1);
}

static void gen_addiupc (DisasContext *ctx, int rx, int imm,
                         int is_64_bit, int extended)
{
    TCGv t0;

    if (extended && (ctx->hflags & MIPS_HFLAG_BMASK)) {
        generate_exception(ctx, EXCP_RI);
        return;
    }

    t0 = tcg_temp_new();

    tcg_gen_movi_tl(t0, pc_relative_pc(ctx));
    tcg_gen_addi_tl(cpu_gpr[rx], t0, imm);
    if (!is_64_bit) {
        tcg_gen_ext32s_tl(cpu_gpr[rx], cpu_gpr[rx]);
    }

    tcg_temp_free(t0);
}

#if defined(TARGET_MIPS64)
static void decode_i64_mips16 (CPUState *env, DisasContext *ctx,
                               int ry, int funct, int16_t offset,
                               int extended)
{
    switch (funct) {
    case I64_LDSP:
        check_mips_64(ctx);
        offset = extended ? offset : offset << 3;
        gen_ldst(ctx, OPC_LD, ry, 29, offset);
        break;
    case I64_SDSP:
        check_mips_64(ctx);
        offset = extended ? offset : offset << 3;
        gen_ldst(ctx, OPC_SD, ry, 29, offset);
        break;
    case I64_SDRASP:
        check_mips_64(ctx);
        offset = extended ? offset : (ctx->opcode & 0xff) << 3;
        gen_ldst(ctx, OPC_SD, 31, 29, offset);
        break;
    case I64_DADJSP:
        check_mips_64(ctx);
        offset = extended ? offset : ((int8_t)ctx->opcode) << 3;
        gen_arith_imm(env, ctx, OPC_DADDIU, 29, 29, offset);
        break;
    case I64_LDPC:
        if (extended && (ctx->hflags & MIPS_HFLAG_BMASK)) {
            generate_exception(ctx, EXCP_RI);
        } else {
            offset = extended ? offset : offset << 3;
            gen_ldst(ctx, OPC_LDPC, ry, 0, offset);
        }
        break;
    case I64_DADDIU5:
        check_mips_64(ctx);
        offset = extended ? offset : ((int8_t)(offset << 3)) >> 3;
        gen_arith_imm(env, ctx, OPC_DADDIU, ry, ry, offset);
        break;
    case I64_DADDIUPC:
        check_mips_64(ctx);
        offset = extended ? offset : offset << 2;
        gen_addiupc(ctx, ry, offset, 1, extended);
        break;
    case I64_DADDIUSP:
        check_mips_64(ctx);
        offset = extended ? offset : offset << 2;
        gen_arith_imm(env, ctx, OPC_DADDIU, ry, 29, offset);
        break;
    }
}
#endif

static int decode_extended_mips16_opc (CPUState *env, DisasContext *ctx,
                                       int *is_branch)
{
    int extend = lduw_code(ctx->pc + 2);
    int op, rx, ry, funct, sa;
    int16_t imm, offset;

    ctx->opcode = (ctx->opcode << 16) | extend;
    op = (ctx->opcode >> 11) & 0x1f;
    sa = (ctx->opcode >> 22) & 0x1f;
    funct = (ctx->opcode >> 8) & 0x7;
    rx = xlat((ctx->opcode >> 8) & 0x7);
    ry = xlat((ctx->opcode >> 5) & 0x7);
    offset = imm = (int16_t) (((ctx->opcode >> 16) & 0x1f) << 11
                              | ((ctx->opcode >> 21) & 0x3f) << 5
                              | (ctx->opcode & 0x1f));

    /* The extended opcodes cleverly reuse the opcodes from their 16-bit
       counterparts.  */
    switch (op) {
    case M16_OPC_ADDIUSP:
        gen_arith_imm(env, ctx, OPC_ADDIU, rx, 29, imm);
        break;
    case M16_OPC_ADDIUPC:
        gen_addiupc(ctx, rx, imm, 0, 1);
        break;
    case M16_OPC_B:
        gen_compute_branch(ctx, OPC_BEQ, 4, 0, 0, offset << 1);
        /* No delay slot, so just process as a normal instruction */
        break;
    case M16_OPC_BEQZ:
        gen_compute_branch(ctx, OPC_BEQ, 4, rx, 0, offset << 1);
        /* No delay slot, so just process as a normal instruction */
        break;
    case M16_OPC_BNEQZ:
        gen_compute_branch(ctx, OPC_BNE, 4, rx, 0, offset << 1);
        /* No delay slot, so just process as a normal instruction */
        break;
    case M16_OPC_SHIFT:
        switch (ctx->opcode & 0x3) {
        case 0x0:
            gen_shift_imm(env, ctx, OPC_SLL, rx, ry, sa);
            break;
        case 0x1:
#if defined(TARGET_MIPS64)
            check_mips_64(ctx);
            gen_shift_imm(env, ctx, OPC_DSLL, rx, ry, sa);
#else
            generate_exception(ctx, EXCP_RI);
#endif
            break;
        case 0x2:
            gen_shift_imm(env, ctx, OPC_SRL, rx, ry, sa);
            break;
        case 0x3:
            gen_shift_imm(env, ctx, OPC_SRA, rx, ry, sa);
            break;
        }
        break;
#if defined(TARGET_MIPS64)
    case M16_OPC_LD:
            check_mips_64(ctx);
        gen_ldst(ctx, OPC_LD, ry, rx, offset);
        break;
#endif
    case M16_OPC_RRIA:
        imm = ctx->opcode & 0xf;
        imm = imm | ((ctx->opcode >> 20) & 0x7f) << 4;
        imm = imm | ((ctx->opcode >> 16) & 0xf) << 11;
        imm = (int16_t) (imm << 1) >> 1;
        if ((ctx->opcode >> 4) & 0x1) {
#if defined(TARGET_MIPS64)
            check_mips_64(ctx);
            gen_arith_imm(env, ctx, OPC_DADDIU, ry, rx, imm);
#else
            generate_exception(ctx, EXCP_RI);
#endif
        } else {
            gen_arith_imm(env, ctx, OPC_ADDIU, ry, rx, imm);
        }
        break;
    case M16_OPC_ADDIU8:
        gen_arith_imm(env, ctx, OPC_ADDIU, rx, rx, imm);
        break;
    case M16_OPC_SLTI:
        gen_slt_imm(env, OPC_SLTI, 24, rx, imm);
        break;
    case M16_OPC_SLTIU:
        gen_slt_imm(env, OPC_SLTIU, 24, rx, imm);
        break;
    case M16_OPC_I8:
        switch (funct) {
        case I8_BTEQZ:
            gen_compute_branch(ctx, OPC_BEQ, 4, 24, 0, offset << 1);
            break;
        case I8_BTNEZ:
            gen_compute_branch(ctx, OPC_BNE, 4, 24, 0, offset << 1);
            break;
        case I8_SWRASP:
            gen_ldst(ctx, OPC_SW, 31, 29, imm);
            break;
        case I8_ADJSP:
            gen_arith_imm(env, ctx, OPC_ADDIU, 29, 29, imm);
            break;
        case I8_SVRS:
            {
                int xsregs = (ctx->opcode >> 24) & 0x7;
                int aregs = (ctx->opcode >> 16) & 0xf;
                int do_ra = (ctx->opcode >> 6) & 0x1;
                int do_s0 = (ctx->opcode >> 5) & 0x1;
                int do_s1 = (ctx->opcode >> 4) & 0x1;
                int framesize = (((ctx->opcode >> 20) & 0xf) << 4
                                 | (ctx->opcode & 0xf)) << 3;

                if (ctx->opcode & (1 << 7)) {
                    gen_mips16_save(ctx, xsregs, aregs,
                                    do_ra, do_s0, do_s1,
                                    framesize);
                } else {
                    gen_mips16_restore(ctx, xsregs, aregs,
                                       do_ra, do_s0, do_s1,
                                       framesize);
                }
            }
            break;
        default:
            generate_exception(ctx, EXCP_RI);
            break;
        }
        break;
    case M16_OPC_LI:
        tcg_gen_movi_tl(cpu_gpr[rx], (uint16_t) imm);
        break;
    case M16_OPC_CMPI:
        tcg_gen_xori_tl(cpu_gpr[24], cpu_gpr[rx], (uint16_t) imm);
        break;
#if defined(TARGET_MIPS64)
    case M16_OPC_SD:
        gen_ldst(ctx, OPC_SD, ry, rx, offset);
        break;
#endif
    case M16_OPC_LB:
        gen_ldst(ctx, OPC_LB, ry, rx, offset);
        break;
    case M16_OPC_LH:
        gen_ldst(ctx, OPC_LH, ry, rx, offset);
        break;
    case M16_OPC_LWSP:
        gen_ldst(ctx, OPC_LW, rx, 29, offset);
        break;
    case M16_OPC_LW:
        gen_ldst(ctx, OPC_LW, ry, rx, offset);
        break;
    case M16_OPC_LBU:
        gen_ldst(ctx, OPC_LBU, ry, rx, offset);
        break;
    case M16_OPC_LHU:
        gen_ldst(ctx, OPC_LHU, ry, rx, offset);
        break;
    case M16_OPC_LWPC:
        gen_ldst(ctx, OPC_LWPC, rx, 0, offset);
        break;
#if defined(TARGET_MIPS64)
    case M16_OPC_LWU:
        gen_ldst(ctx, OPC_LWU, ry, rx, offset);
        break;
#endif
    case M16_OPC_SB:
        gen_ldst(ctx, OPC_SB, ry, rx, offset);
        break;
    case M16_OPC_SH:
        gen_ldst(ctx, OPC_SH, ry, rx, offset);
        break;
    case M16_OPC_SWSP:
        gen_ldst(ctx, OPC_SW, rx, 29, offset);
        break;
    case M16_OPC_SW:
        gen_ldst(ctx, OPC_SW, ry, rx, offset);
        break;
#if defined(TARGET_MIPS64)
    case M16_OPC_I64:
        decode_i64_mips16(env, ctx, ry, funct, offset, 1);
        break;
#endif
    default:
        generate_exception(ctx, EXCP_RI);
        break;
    }

    return 4;
}

static int decode_mips16_opc (CPUState *env, DisasContext *ctx,
                              int *is_branch)
{
    int rx, ry;
    int sa;
    int op, cnvt_op, op1, offset;
    int funct;
    int n_bytes;

    op = (ctx->opcode >> 11) & 0x1f;
    sa = (ctx->opcode >> 2) & 0x7;
    sa = sa == 0 ? 8 : sa;
    rx = xlat((ctx->opcode >> 8) & 0x7);
    cnvt_op = (ctx->opcode >> 5) & 0x7;
    ry = xlat((ctx->opcode >> 5) & 0x7);
    op1 = offset = ctx->opcode & 0x1f;

    n_bytes = 2;

    switch (op) {
    case M16_OPC_ADDIUSP:
        {
            int16_t imm = ((uint8_t) ctx->opcode) << 2;

            gen_arith_imm(env, ctx, OPC_ADDIU, rx, 29, imm);
        }
        break;
    case M16_OPC_ADDIUPC:
        gen_addiupc(ctx, rx, ((uint8_t) ctx->opcode) << 2, 0, 0);
        break;
    case M16_OPC_B:
        offset = (ctx->opcode & 0x7ff) << 1;
        offset = (int16_t)(offset << 4) >> 4;
        gen_compute_branch(ctx, OPC_BEQ, 2, 0, 0, offset);
        /* No delay slot, so just process as a normal instruction */
        break;
    case M16_OPC_JAL:
        offset = lduw_code(ctx->pc + 2);
        offset = (((ctx->opcode & 0x1f) << 21)
                  | ((ctx->opcode >> 5) & 0x1f) << 16
                  | offset) << 2;
        op = ((ctx->opcode >> 10) & 0x1) ? OPC_JALX : OPC_JAL;
        gen_compute_branch(ctx, op, 4, rx, ry, offset);
        n_bytes = 4;
        *is_branch = 1;
        break;
    case M16_OPC_BEQZ:
        gen_compute_branch(ctx, OPC_BEQ, 2, rx, 0, ((int8_t)ctx->opcode) << 1);
        /* No delay slot, so just process as a normal instruction */
        break;
    case M16_OPC_BNEQZ:
        gen_compute_branch(ctx, OPC_BNE, 2, rx, 0, ((int8_t)ctx->opcode) << 1);
        /* No delay slot, so just process as a normal instruction */
        break;
    case M16_OPC_SHIFT:
        switch (ctx->opcode & 0x3) {
        case 0x0:
            gen_shift_imm(env, ctx, OPC_SLL, rx, ry, sa);
            break;
        case 0x1:
#if defined(TARGET_MIPS64)
            check_mips_64(ctx);
            gen_shift_imm(env, ctx, OPC_DSLL, rx, ry, sa);
#else
            generate_exception(ctx, EXCP_RI);
#endif
            break;
        case 0x2:
            gen_shift_imm(env, ctx, OPC_SRL, rx, ry, sa);
            break;
        case 0x3:
            gen_shift_imm(env, ctx, OPC_SRA, rx, ry, sa);
            break;
        }
        break;
#if defined(TARGET_MIPS64)
    case M16_OPC_LD:
        check_mips_64(ctx);
        gen_ldst(ctx, OPC_LD, ry, rx, offset << 3);
        break;
#endif
    case M16_OPC_RRIA:
        {
            int16_t imm = (int8_t)((ctx->opcode & 0xf) << 4) >> 4;

            if ((ctx->opcode >> 4) & 1) {
#if defined(TARGET_MIPS64)
                check_mips_64(ctx);
                gen_arith_imm(env, ctx, OPC_DADDIU, ry, rx, imm);
#else
                generate_exception(ctx, EXCP_RI);
#endif
            } else {
                gen_arith_imm(env, ctx, OPC_ADDIU, ry, rx, imm);
            }
        }
        break;
    case M16_OPC_ADDIU8:
        {
            int16_t imm = (int8_t) ctx->opcode;

            gen_arith_imm(env, ctx, OPC_ADDIU, rx, rx, imm);
        }
        break;
    case M16_OPC_SLTI:
        {
            int16_t imm = (uint8_t) ctx->opcode;

            gen_slt_imm(env, OPC_SLTI, 24, rx, imm);
        }
        break;
    case M16_OPC_SLTIU:
        {
            int16_t imm = (uint8_t) ctx->opcode;

            gen_slt_imm(env, OPC_SLTIU, 24, rx, imm);
        }
        break;
    case M16_OPC_I8:
        {
            int reg32;

            funct = (ctx->opcode >> 8) & 0x7;
            switch (funct) {
            case I8_BTEQZ:
                gen_compute_branch(ctx, OPC_BEQ, 2, 24, 0,
                                   ((int8_t)ctx->opcode) << 1);
                break;
            case I8_BTNEZ:
                gen_compute_branch(ctx, OPC_BNE, 2, 24, 0,
                                   ((int8_t)ctx->opcode) << 1);
                break;
            case I8_SWRASP:
                gen_ldst(ctx, OPC_SW, 31, 29, (ctx->opcode & 0xff) << 2);
                break;
            case I8_ADJSP:
                gen_arith_imm(env, ctx, OPC_ADDIU, 29, 29,
                              ((int8_t)ctx->opcode) << 3);
                break;
            case I8_SVRS:
                {
                    int do_ra = ctx->opcode & (1 << 6);
                    int do_s0 = ctx->opcode & (1 << 5);
                    int do_s1 = ctx->opcode & (1 << 4);
                    int framesize = ctx->opcode & 0xf;

                    if (framesize == 0) {
                        framesize = 128;
                    } else {
                        framesize = framesize << 3;
                    }

                    if (ctx->opcode & (1 << 7)) {
                        gen_mips16_save(ctx, 0, 0,
                                        do_ra, do_s0, do_s1, framesize);
                    } else {
                        gen_mips16_restore(ctx, 0, 0,
                                           do_ra, do_s0, do_s1, framesize);
                    }
                }
                break;
            case I8_MOV32R:
                {
                    int rz = xlat(ctx->opcode & 0x7);

                    reg32 = (((ctx->opcode >> 3) & 0x3) << 3) |
                        ((ctx->opcode >> 5) & 0x7);
                    gen_arith(env, ctx, OPC_ADDU, reg32, rz, 0);
                }
                break;
            case I8_MOVR32:
                reg32 = ctx->opcode & 0x1f;
                gen_arith(env, ctx, OPC_ADDU, ry, reg32, 0);
                break;
            default:
                generate_exception(ctx, EXCP_RI);
                break;
            }
        }
        break;
    case M16_OPC_LI:
        {
            int16_t imm = (uint8_t) ctx->opcode;

            gen_arith_imm(env, ctx, OPC_ADDIU, rx, 0, imm);
        }
        break;
    case M16_OPC_CMPI:
        {
            int16_t imm = (uint8_t) ctx->opcode;

            gen_logic_imm(env, OPC_XORI, 24, rx, imm);
        }
        break;
#if defined(TARGET_MIPS64)
    case M16_OPC_SD:
        check_mips_64(ctx);
        gen_ldst(ctx, OPC_SD, ry, rx, offset << 3);
        break;
#endif
    case M16_OPC_LB:
        gen_ldst(ctx, OPC_LB, ry, rx, offset);
        break;
    case M16_OPC_LH:
        gen_ldst(ctx, OPC_LH, ry, rx, offset << 1);
        break;
    case M16_OPC_LWSP:
        gen_ldst(ctx, OPC_LW, rx, 29, ((uint8_t)ctx->opcode) << 2);
        break;
    case M16_OPC_LW:
        gen_ldst(ctx, OPC_LW, ry, rx, offset << 2);
        break;
    case M16_OPC_LBU:
        gen_ldst(ctx, OPC_LBU, ry, rx, offset);
        break;
    case M16_OPC_LHU:
        gen_ldst(ctx, OPC_LHU, ry, rx, offset << 1);
        break;
    case M16_OPC_LWPC:
        gen_ldst(ctx, OPC_LWPC, rx, 0, ((uint8_t)ctx->opcode) << 2);
        break;
#if defined (TARGET_MIPS64)
    case M16_OPC_LWU:
        check_mips_64(ctx);
        gen_ldst(ctx, OPC_LWU, ry, rx, offset << 2);
        break;
#endif
    case M16_OPC_SB:
        gen_ldst(ctx, OPC_SB, ry, rx, offset);
        break;
    case M16_OPC_SH:
        gen_ldst(ctx, OPC_SH, ry, rx, offset << 1);
        break;
    case M16_OPC_SWSP:
        gen_ldst(ctx, OPC_SW, rx, 29, ((uint8_t)ctx->opcode) << 2);
        break;
    case M16_OPC_SW:
        gen_ldst(ctx, OPC_SW, ry, rx, offset << 2);
        break;
    case M16_OPC_RRR:
        {
            int rz = xlat((ctx->opcode >> 2) & 0x7);
            int mips32_op;

            switch (ctx->opcode & 0x3) {
            case RRR_ADDU:
                mips32_op = OPC_ADDU;
                break;
            case RRR_SUBU:
                mips32_op = OPC_SUBU;
                break;
#if defined(TARGET_MIPS64)
            case RRR_DADDU:
                mips32_op = OPC_DADDU;
                check_mips_64(ctx);
                break;
            case RRR_DSUBU:
                mips32_op = OPC_DSUBU;
                check_mips_64(ctx);
                break;
#endif
            default:
                generate_exception(ctx, EXCP_RI);
                goto done;
            }

            gen_arith(env, ctx, mips32_op, rz, rx, ry);
        done:
            ;
        }
        break;
    case M16_OPC_RR:
        switch (op1) {
        case RR_JR:
            {
                int nd = (ctx->opcode >> 7) & 0x1;
                int link = (ctx->opcode >> 6) & 0x1;
                int ra = (ctx->opcode >> 5) & 0x1;

                if (link) {
                    op = nd ? OPC_JALRC : OPC_JALR;
                } else {
                    op = OPC_JR;
                }

                gen_compute_branch(ctx, op, 2, ra ? 31 : rx, 31, 0);
                if (!nd) {
                    *is_branch = 1;
                }
            }
            break;
        case RR_SDBBP:
            /* XXX: not clear which exception should be raised
             *      when in debug mode...
             */
            check_insn(env, ctx, ISA_MIPS32);
            if (!(ctx->hflags & MIPS_HFLAG_DM)) {
                generate_exception(ctx, EXCP_DBp);
            } else {
                generate_exception(ctx, EXCP_DBp);
            }
            break;
        case RR_SLT:
            gen_slt(env, OPC_SLT, 24, rx, ry);
            break;
        case RR_SLTU:
            gen_slt(env, OPC_SLTU, 24, rx, ry);
            break;
        case RR_BREAK:
            generate_exception(ctx, EXCP_BREAK);
            break;
        case RR_SLLV:
            gen_shift(env, ctx, OPC_SLLV, ry, rx, ry);
            break;
        case RR_SRLV:
            gen_shift(env, ctx, OPC_SRLV, ry, rx, ry);
            break;
        case RR_SRAV:
            gen_shift(env, ctx, OPC_SRAV, ry, rx, ry);
            break;
#if defined (TARGET_MIPS64)
        case RR_DSRL:
            check_mips_64(ctx);
            gen_shift_imm(env, ctx, OPC_DSRL, ry, ry, sa);
            break;
#endif
        case RR_CMP:
            gen_logic(env, OPC_XOR, 24, rx, ry);
            break;
        case RR_NEG:
            gen_arith(env, ctx, OPC_SUBU, rx, 0, ry);
            break;
        case RR_AND:
            gen_logic(env, OPC_AND, rx, rx, ry);
            break;
        case RR_OR:
            gen_logic(env, OPC_OR, rx, rx, ry);
            break;
        case RR_XOR:
            gen_logic(env, OPC_XOR, rx, rx, ry);
            break;
        case RR_NOT:
            gen_logic(env, OPC_NOR, rx, ry, 0);
            break;
        case RR_MFHI:
            gen_HILO(ctx, OPC_MFHI, rx);
            break;
        case RR_CNVT:
            switch (cnvt_op) {
            case RR_RY_CNVT_ZEB:
                tcg_gen_ext8u_tl(cpu_gpr[rx], cpu_gpr[rx]);
                break;
            case RR_RY_CNVT_ZEH:
                tcg_gen_ext16u_tl(cpu_gpr[rx], cpu_gpr[rx]);
                break;
            case RR_RY_CNVT_SEB:
                tcg_gen_ext8s_tl(cpu_gpr[rx], cpu_gpr[rx]);
                break;
            case RR_RY_CNVT_SEH:
                tcg_gen_ext16s_tl(cpu_gpr[rx], cpu_gpr[rx]);
                break;
#if defined (TARGET_MIPS64)
            case RR_RY_CNVT_ZEW:
                check_mips_64(ctx);
                tcg_gen_ext32u_tl(cpu_gpr[rx], cpu_gpr[rx]);
                break;
            case RR_RY_CNVT_SEW:
                check_mips_64(ctx);
                tcg_gen_ext32s_tl(cpu_gpr[rx], cpu_gpr[rx]);
                break;
#endif
            default:
                generate_exception(ctx, EXCP_RI);
                break;
            }
            break;
        case RR_MFLO:
            gen_HILO(ctx, OPC_MFLO, rx);
            break;
#if defined (TARGET_MIPS64)
        case RR_DSRA:
            check_mips_64(ctx);
            gen_shift_imm(env, ctx, OPC_DSRA, ry, ry, sa);
            break;
        case RR_DSLLV:
            check_mips_64(ctx);
            gen_shift(env, ctx, OPC_DSLLV, ry, rx, ry);
            break;
        case RR_DSRLV:
            check_mips_64(ctx);
            gen_shift(env, ctx, OPC_DSRLV, ry, rx, ry);
            break;
        case RR_DSRAV:
            check_mips_64(ctx);
            gen_shift(env, ctx, OPC_DSRAV, ry, rx, ry);
            break;
#endif
        case RR_MULT:
            gen_muldiv(ctx, OPC_MULT, rx, ry);
            break;
        case RR_MULTU:
            gen_muldiv(ctx, OPC_MULTU, rx, ry);
            break;
        case RR_DIV:
            gen_muldiv(ctx, OPC_DIV, rx, ry);
            break;
        case RR_DIVU:
            gen_muldiv(ctx, OPC_DIVU, rx, ry);
            break;
#if defined (TARGET_MIPS64)
        case RR_DMULT:
            check_mips_64(ctx);
            gen_muldiv(ctx, OPC_DMULT, rx, ry);
            break;
        case RR_DMULTU:
            check_mips_64(ctx);
            gen_muldiv(ctx, OPC_DMULTU, rx, ry);
            break;
        case RR_DDIV:
            check_mips_64(ctx);
            gen_muldiv(ctx, OPC_DDIV, rx, ry);
            break;
        case RR_DDIVU:
            check_mips_64(ctx);
            gen_muldiv(ctx, OPC_DDIVU, rx, ry);
            break;
#endif
        default:
            generate_exception(ctx, EXCP_RI);
            break;
        }
        break;
    case M16_OPC_EXTEND:
        decode_extended_mips16_opc(env, ctx, is_branch);
        n_bytes = 4;
        break;
#if defined(TARGET_MIPS64)
    case M16_OPC_I64:
        funct = (ctx->opcode >> 8) & 0x7;
        decode_i64_mips16(env, ctx, ry, funct, offset, 0);
        break;
#endif
    default:
        generate_exception(ctx, EXCP_RI);
        break;
    }

    return n_bytes;
}

/* SmartMIPS extension to MIPS32 */

#if defined(TARGET_MIPS64)

/* MDMX extension to MIPS64 */

#endif

static void decode_opc (CPUState *env, DisasContext *ctx, int *is_branch)
{
    int32_t offset;
    int rs, rt, rd, sa;
    uint32_t op, op1, op2;
    int16_t imm;

    /* make sure instructions are on a word boundary */
    if (ctx->pc & 0x3) {
        env->CP0_BadVAddr = ctx->pc;
        generate_exception(ctx, EXCP_AdEL);
        return;
    }

    /* Handle blikely not taken case */
    if ((ctx->hflags & MIPS_HFLAG_BMASK_BASE) == MIPS_HFLAG_BL) {
        int l1 = gen_new_label();

        MIPS_DEBUG("blikely condition (" TARGET_FMT_lx ")", ctx->pc + 4);
        tcg_gen_brcondi_tl(TCG_COND_NE, bcond, 0, l1);
        tcg_gen_movi_i32(hflags, ctx->hflags & ~MIPS_HFLAG_BMASK);
        gen_goto_tb(ctx, 1, ctx->pc + 4);
        gen_set_label(l1);
    }

    if (unlikely(qemu_loglevel_mask(CPU_LOG_TB_OP)))
        tcg_gen_debug_insn_start(ctx->pc);

    op = MASK_OP_MAJOR(ctx->opcode);
    rs = (ctx->opcode >> 21) & 0x1f;
    rt = (ctx->opcode >> 16) & 0x1f;
    rd = (ctx->opcode >> 11) & 0x1f;
    sa = (ctx->opcode >> 6) & 0x1f;
    imm = (int16_t)ctx->opcode;
    switch (op) {
    case OPC_SPECIAL:
        op1 = MASK_SPECIAL(ctx->opcode);
        switch (op1) {
        case OPC_SLL:          /* Shift with immediate */
        case OPC_SRA:
            gen_shift_imm(env, ctx, op1, rd, rt, sa);
            break;
        case OPC_SRL:
            switch ((ctx->opcode >> 21) & 0x1f) {
            case 1:
                /* rotr is decoded as srl on non-R2 CPUs */
                if (env->insn_flags & ISA_MIPS32R2) {
                    op1 = OPC_ROTR;
                }
                /* Fallthrough */
            case 0:
                gen_shift_imm(env, ctx, op1, rd, rt, sa);
                break;
            default:
                generate_exception(ctx, EXCP_RI);
                break;
            }
            break;
        case OPC_MOVN:         /* Conditional move */
        case OPC_MOVZ:
            check_insn(env, ctx, ISA_MIPS4 | ISA_MIPS32);
            gen_cond_move(env, op1, rd, rs, rt);
            break;
        case OPC_ADD ... OPC_SUBU:
            gen_arith(env, ctx, op1, rd, rs, rt);
            break;
        case OPC_SLLV:         /* Shifts */
        case OPC_SRAV:
            gen_shift(env, ctx, op1, rd, rs, rt);
            break;
        case OPC_SRLV:
            switch ((ctx->opcode >> 6) & 0x1f) {
            case 1:
                /* rotrv is decoded as srlv on non-R2 CPUs */
                if (env->insn_flags & ISA_MIPS32R2) {
                    op1 = OPC_ROTRV;
                }
                /* Fallthrough */
            case 0:
                gen_shift(env, ctx, op1, rd, rs, rt);
                break;
            default:
                generate_exception(ctx, EXCP_RI);
                break;
            }
            break;
        case OPC_SLT:          /* Set on less than */
        case OPC_SLTU:
            gen_slt(env, op1, rd, rs, rt);
            break;
        case OPC_AND:          /* Logic*/
        case OPC_OR:
        case OPC_NOR:
        case OPC_XOR:
            gen_logic(env, op1, rd, rs, rt);
            break;
        case OPC_MULT ... OPC_DIVU:
            if (sa) {
                check_insn(env, ctx, INSN_VR54XX);
                op1 = MASK_MUL_VR54XX(ctx->opcode);
                gen_mul_vr54xx(ctx, op1, rd, rs, rt);
            } else
                gen_muldiv(ctx, op1, rs, rt);
            break;
        case OPC_JR ... OPC_JALR:
            gen_compute_branch(ctx, op1, 4, rs, rd, sa);
            *is_branch = 1;
            break;
        case OPC_TGE ... OPC_TEQ: /* Traps */
        case OPC_TNE:
            gen_trap(ctx, op1, rs, rt, -1);
            break;
        case OPC_MFHI:          /* Move from HI/LO */
        case OPC_MFLO:
            gen_HILO(ctx, op1, rd);
            break;
        case OPC_MTHI:
        case OPC_MTLO:          /* Move to HI/LO */
            gen_HILO(ctx, op1, rs);
            break;
        case OPC_PMON:          /* Pmon entry point, also R4010 selsl */
#ifdef MIPS_STRICT_STANDARD
            MIPS_INVAL("PMON / selsl");
            generate_exception(ctx, EXCP_RI);
#else
            gen_helper_0i(pmon, sa);
#endif
            break;
        case OPC_SYSCALL:
            generate_exception(ctx, EXCP_SYSCALL);
            ctx->bstate = BS_STOP;
            break;
        case OPC_BREAK:
            generate_exception(ctx, EXCP_BREAK);
            break;
        case OPC_SPIM:
#ifdef MIPS_STRICT_STANDARD
            MIPS_INVAL("SPIM");
            generate_exception(ctx, EXCP_RI);
#else
           /* Implemented as RI exception for now. */
            MIPS_INVAL("spim (unofficial)");
            generate_exception(ctx, EXCP_RI);
#endif
            break;
        case OPC_SYNC:
            /* Treat as NOP. */
            break;

        case OPC_MOVCI:
            check_insn(env, ctx, ISA_MIPS4 | ISA_MIPS32);
            if (env->CP0_Config1 & (1 << CP0C1_FP)) {
                check_cp1_enabled(ctx);
                gen_movci(ctx, rd, rs, (ctx->opcode >> 18) & 0x7,
                          (ctx->opcode >> 16) & 1);
            } else {
                generate_exception_err(ctx, EXCP_CpU, 1);
            }
            break;

#if defined(TARGET_MIPS64)
       /* MIPS64 specific opcodes */
        case OPC_DSLL:
        case OPC_DSRA:
        case OPC_DSLL32:
        case OPC_DSRA32:
            check_insn(env, ctx, ISA_MIPS3);
            check_mips_64(ctx);
            gen_shift_imm(env, ctx, op1, rd, rt, sa);
            break;
        case OPC_DSRL:
            switch ((ctx->opcode >> 21) & 0x1f) {
            case 1:
                /* drotr is decoded as dsrl on non-R2 CPUs */
                if (env->insn_flags & ISA_MIPS32R2) {
                    op1 = OPC_DROTR;
                }
                /* Fallthrough */
            case 0:
                check_insn(env, ctx, ISA_MIPS3);
                check_mips_64(ctx);
                gen_shift_imm(env, ctx, op1, rd, rt, sa);
                break;
            default:
                generate_exception(ctx, EXCP_RI);
                break;
            }
            break;
        case OPC_DSRL32:
            switch ((ctx->opcode >> 21) & 0x1f) {
            case 1:
                /* drotr32 is decoded as dsrl32 on non-R2 CPUs */
                if (env->insn_flags & ISA_MIPS32R2) {
                    op1 = OPC_DROTR32;
                }
                /* Fallthrough */
            case 0:
                check_insn(env, ctx, ISA_MIPS3);
                check_mips_64(ctx);
                gen_shift_imm(env, ctx, op1, rd, rt, sa);
                break;
            default:
                generate_exception(ctx, EXCP_RI);
                break;
            }
            break;
        case OPC_DADD ... OPC_DSUBU:
            check_insn(env, ctx, ISA_MIPS3);
            check_mips_64(ctx);
            gen_arith(env, ctx, op1, rd, rs, rt);
            break;
        case OPC_DSLLV:
        case OPC_DSRAV:
            check_insn(env, ctx, ISA_MIPS3);
            check_mips_64(ctx);
            gen_shift(env, ctx, op1, rd, rs, rt);
            break;
        case OPC_DSRLV:
            switch ((ctx->opcode >> 6) & 0x1f) {
            case 1:
                /* drotrv is decoded as dsrlv on non-R2 CPUs */
                if (env->insn_flags & ISA_MIPS32R2) {
                    op1 = OPC_DROTRV;
                }
                /* Fallthrough */
            case 0:
                check_insn(env, ctx, ISA_MIPS3);
                check_mips_64(ctx);
                gen_shift(env, ctx, op1, rd, rs, rt);
                break;
            default:
                generate_exception(ctx, EXCP_RI);
                break;
            }
            break;
        case OPC_DMULT ... OPC_DDIVU:
            check_insn(env, ctx, ISA_MIPS3);
            check_mips_64(ctx);
            gen_muldiv(ctx, op1, rs, rt);
            break;
#endif
        default:            /* Invalid */
            MIPS_INVAL("special");
            generate_exception(ctx, EXCP_RI);
            break;
        }
        break;
    case OPC_SPECIAL2:
        op1 = MASK_SPECIAL2(ctx->opcode);
        switch (op1) {
        case OPC_MADD ... OPC_MADDU: /* Multiply and add/sub */
        case OPC_MSUB ... OPC_MSUBU:
            check_insn(env, ctx, ISA_MIPS32);
            gen_muldiv(ctx, op1, rs, rt);
            break;
        case OPC_MUL:
            gen_arith(env, ctx, op1, rd, rs, rt);
            break;
        case OPC_CLO:
        case OPC_CLZ:
            check_insn(env, ctx, ISA_MIPS32);
            gen_cl(ctx, op1, rd, rs);
            break;
        case OPC_SDBBP:
            /* XXX: not clear which exception should be raised
             *      when in debug mode...
             */
            check_insn(env, ctx, ISA_MIPS32);
            if (!(ctx->hflags & MIPS_HFLAG_DM)) {
                generate_exception(ctx, EXCP_DBp);
            } else {
                generate_exception(ctx, EXCP_DBp);
            }
            /* Treat as NOP. */
            break;
#if defined(TARGET_MIPS64)
        case OPC_DCLO:
        case OPC_DCLZ:
            check_insn(env, ctx, ISA_MIPS64);
            check_mips_64(ctx);
            gen_cl(ctx, op1, rd, rs);
            break;
#endif
        default:            /* Invalid */
            MIPS_INVAL("special2");
            generate_exception(ctx, EXCP_RI);
            break;
        }
        break;
    case OPC_SPECIAL3:
        op1 = MASK_SPECIAL3(ctx->opcode);
        switch (op1) {
        case OPC_EXT:
        case OPC_INS:
            check_insn(env, ctx, ISA_MIPS32R2);
            gen_bitops(ctx, op1, rt, rs, sa, rd);
            break;
        case OPC_BSHFL:
            check_insn(env, ctx, ISA_MIPS32R2);
            op2 = MASK_BSHFL(ctx->opcode);
            gen_bshfl(ctx, op2, rt, rd);
            break;
        case OPC_RDHWR:
            check_insn(env, ctx, ISA_MIPS32R2);
            {
                TCGv t0 = tcg_temp_new();

                switch (rd) {
                case 0:
                    save_cpu_state(ctx, 1);
                    gen_helper_rdhwr_cpunum(t0);
                    gen_store_gpr(t0, rt);
                    break;
                case 1:
                    save_cpu_state(ctx, 1);
                    gen_helper_rdhwr_synci_step(t0);
                    gen_store_gpr(t0, rt);
                    break;
                case 2:
                    save_cpu_state(ctx, 1);
                    gen_helper_rdhwr_cc(t0);
                    gen_store_gpr(t0, rt);
                    break;
                case 3:
                    save_cpu_state(ctx, 1);
                    gen_helper_rdhwr_ccres(t0);
                    gen_store_gpr(t0, rt);
                    break;
                case 29:
#if defined(CONFIG_USER_ONLY)
                    tcg_gen_ld_tl(t0, cpu_env, offsetof(CPUState, tls_value));
                    gen_store_gpr(t0, rt);
                    break;
#else
                    /* XXX: Some CPUs implement this in hardware.
                       Not supported yet. */
#endif
                default:            /* Invalid */
                    MIPS_INVAL("rdhwr");
                    generate_exception(ctx, EXCP_RI);
                    break;
                }
                tcg_temp_free(t0);
            }
            break;
        case OPC_FORK:
            check_insn(env, ctx, ASE_MT);
            {
                TCGv t0 = tcg_temp_new();
                TCGv t1 = tcg_temp_new();

                gen_load_gpr(t0, rt);
                gen_load_gpr(t1, rs);
                gen_helper_fork(t0, t1);
                tcg_temp_free(t0);
                tcg_temp_free(t1);
            }
            break;
        case OPC_YIELD:
            check_insn(env, ctx, ASE_MT);
            {
                TCGv t0 = tcg_temp_new();

                save_cpu_state(ctx, 1);
                gen_load_gpr(t0, rs);
                gen_helper_yield(t0, t0);
                gen_store_gpr(t0, rd);
                tcg_temp_free(t0);
            }
            break;
#if defined(TARGET_MIPS64)
        case OPC_DEXTM ... OPC_DEXT:
        case OPC_DINSM ... OPC_DINS:
            check_insn(env, ctx, ISA_MIPS64R2);
            check_mips_64(ctx);
            gen_bitops(ctx, op1, rt, rs, sa, rd);
            break;
        case OPC_DBSHFL:
            check_insn(env, ctx, ISA_MIPS64R2);
            check_mips_64(ctx);
            op2 = MASK_DBSHFL(ctx->opcode);
            gen_bshfl(ctx, op2, rt, rd);
            break;
#endif
        default:            /* Invalid */
            MIPS_INVAL("special3");
            generate_exception(ctx, EXCP_RI);
            break;
        }
        break;
    case OPC_REGIMM:
        op1 = MASK_REGIMM(ctx->opcode);
        switch (op1) {
        case OPC_BLTZ ... OPC_BGEZL: /* REGIMM branches */
        case OPC_BLTZAL ... OPC_BGEZALL:
            gen_compute_branch(ctx, op1, 4, rs, -1, imm << 2);
            *is_branch = 1;
            break;
        case OPC_TGEI ... OPC_TEQI: /* REGIMM traps */
        case OPC_TNEI:
            gen_trap(ctx, op1, rs, -1, imm);
            break;
        case OPC_SYNCI:
            check_insn(env, ctx, ISA_MIPS32R2);
            /* Treat as NOP. */
            break;
        default:            /* Invalid */
            MIPS_INVAL("regimm");
            generate_exception(ctx, EXCP_RI);
            break;
        }
        break;
    case OPC_CP0:
        check_cp0_enabled(ctx);
        op1 = MASK_CP0(ctx->opcode);
        switch (op1) {
        case OPC_MFC0:
        case OPC_MTC0:
        case OPC_MFTR:
        case OPC_MTTR:
#if defined(TARGET_MIPS64)
        case OPC_DMFC0:
        case OPC_DMTC0:
#endif
#ifndef CONFIG_USER_ONLY
            gen_cp0(env, ctx, op1, rt, rd);
#endif /* !CONFIG_USER_ONLY */
            break;
        case OPC_C0_FIRST ... OPC_C0_LAST:
#ifndef CONFIG_USER_ONLY
            gen_cp0(env, ctx, MASK_C0(ctx->opcode), rt, rd);
#endif /* !CONFIG_USER_ONLY */
            break;
        case OPC_MFMC0:
#ifndef CONFIG_USER_ONLY
            {
                TCGv t0 = tcg_temp_new();

                op2 = MASK_MFMC0(ctx->opcode);
                switch (op2) {
                case OPC_DMT:
                    check_insn(env, ctx, ASE_MT);
                    gen_helper_dmt(t0, t0);
                    gen_store_gpr(t0, rt);
                    break;
                case OPC_EMT:
                    check_insn(env, ctx, ASE_MT);
                    gen_helper_emt(t0, t0);
                    gen_store_gpr(t0, rt);
                    break;
                case OPC_DVPE:
                    check_insn(env, ctx, ASE_MT);
                    gen_helper_dvpe(t0, t0);
                    gen_store_gpr(t0, rt);
                    break;
                case OPC_EVPE:
                    check_insn(env, ctx, ASE_MT);
                    gen_helper_evpe(t0, t0);
                    gen_store_gpr(t0, rt);
                    break;
                case OPC_DI:
                    check_insn(env, ctx, ISA_MIPS32R2);
                    save_cpu_state(ctx, 1);
                    gen_helper_di(t0);
                    gen_store_gpr(t0, rt);
                    /* Stop translation as we may have switched the execution mode */
                    ctx->bstate = BS_STOP;
                    break;
                case OPC_EI:
                    check_insn(env, ctx, ISA_MIPS32R2);
                    save_cpu_state(ctx, 1);
                    gen_helper_ei(t0);
                    gen_store_gpr(t0, rt);
                    /* Stop translation as we may have switched the execution mode */
                    ctx->bstate = BS_STOP;
                    break;
                default:            /* Invalid */
                    MIPS_INVAL("mfmc0");
                    generate_exception(ctx, EXCP_RI);
                    break;
                }
                tcg_temp_free(t0);
            }
#endif /* !CONFIG_USER_ONLY */
            break;
        case OPC_RDPGPR:
            check_insn(env, ctx, ISA_MIPS32R2);
            gen_load_srsgpr(rt, rd);
            break;
        case OPC_WRPGPR:
            check_insn(env, ctx, ISA_MIPS32R2);
            gen_store_srsgpr(rt, rd);
            break;
        default:
            MIPS_INVAL("cp0");
            generate_exception(ctx, EXCP_RI);
            break;
        }
        break;
    case OPC_ADDI: /* Arithmetic with immediate opcode */
    case OPC_ADDIU:
         gen_arith_imm(env, ctx, op, rt, rs, imm);
         break;
    case OPC_SLTI: /* Set on less than with immediate opcode */
    case OPC_SLTIU:
         gen_slt_imm(env, op, rt, rs, imm);
         break;
    case OPC_ANDI: /* Arithmetic with immediate opcode */
    case OPC_LUI:
    case OPC_ORI:
    case OPC_XORI:
         gen_logic_imm(env, op, rt, rs, imm);
         break;
    case OPC_J ... OPC_JAL: /* Jump */
         offset = (int32_t)(ctx->opcode & 0x3FFFFFF) << 2;
         gen_compute_branch(ctx, op, 4, rs, rt, offset);
         *is_branch = 1;
         break;
    case OPC_BEQ ... OPC_BGTZ: /* Branch */
    case OPC_BEQL ... OPC_BGTZL:
         gen_compute_branch(ctx, op, 4, rs, rt, imm << 2);
         *is_branch = 1;
         break;
    case OPC_LB ... OPC_LWR: /* Load and stores */
    case OPC_SB ... OPC_SW:
    case OPC_SWR:
    case OPC_LL:
         gen_ldst(ctx, op, rt, rs, imm);
         break;
    case OPC_SC:
         gen_st_cond(ctx, op, rt, rs, imm);
         break;
    case OPC_CACHE:
        check_insn(env, ctx, ISA_MIPS3 | ISA_MIPS32);
        /* Treat as NOP. */
        break;
    case OPC_PREF:
        check_insn(env, ctx, ISA_MIPS4 | ISA_MIPS32);
        /* Treat as NOP. */
        break;

    /* Floating point (COP1). */
    case OPC_LWC1:
    case OPC_LDC1:
    case OPC_SWC1:
    case OPC_SDC1:
        if (env->CP0_Config1 & (1 << CP0C1_FP)) {
            check_cp1_enabled(ctx);
            gen_flt_ldst(ctx, op, rt, rs, imm);
        } else {
            generate_exception_err(ctx, EXCP_CpU, 1);
        }
        break;

    case OPC_CP1:
        if (env->CP0_Config1 & (1 << CP0C1_FP)) {
            check_cp1_enabled(ctx);
            op1 = MASK_CP1(ctx->opcode);
            switch (op1) {
            case OPC_MFHC1:
            case OPC_MTHC1:
                check_insn(env, ctx, ISA_MIPS32R2);
            case OPC_MFC1:
            case OPC_CFC1:
            case OPC_MTC1:
            case OPC_CTC1:
                gen_cp1(ctx, op1, rt, rd);
                break;
#if defined(TARGET_MIPS64)
            case OPC_DMFC1:
            case OPC_DMTC1:
                check_insn(env, ctx, ISA_MIPS3);
                gen_cp1(ctx, op1, rt, rd);
                break;
#endif
            case OPC_BC1ANY2:
            case OPC_BC1ANY4:
                check_cop1x(ctx);
                check_insn(env, ctx, ASE_MIPS3D);
                /* fall through */
            case OPC_BC1:
                gen_compute_branch1(env, ctx, MASK_BC1(ctx->opcode),
                                    (rt >> 2) & 0x7, imm << 2);
                *is_branch = 1;
                break;
            case OPC_S_FMT:
            case OPC_D_FMT:
            case OPC_W_FMT:
            case OPC_L_FMT:
            case OPC_PS_FMT:
                gen_farith(ctx, MASK_CP1_FUNC(ctx->opcode), rt, rd, sa,
                           (imm >> 8) & 0x7);
                break;
            default:
                MIPS_INVAL("cp1");
                generate_exception (ctx, EXCP_RI);
                break;
            }
        } else {
            generate_exception_err(ctx, EXCP_CpU, 1);
        }
        break;

    /* COP2.  */
    case OPC_LWC2:
    case OPC_LDC2:
    case OPC_SWC2:
    case OPC_SDC2:
    case OPC_CP2:
        /* COP2: Not implemented. */
        generate_exception_err(ctx, EXCP_CpU, 2);
        break;

    case OPC_CP3:
        if (env->CP0_Config1 & (1 << CP0C1_FP)) {
            check_cp1_enabled(ctx);
            op1 = MASK_CP3(ctx->opcode);
            switch (op1) {
            case OPC_LWXC1:
            case OPC_LDXC1:
            case OPC_LUXC1:
            case OPC_SWXC1:
            case OPC_SDXC1:
            case OPC_SUXC1:
                gen_flt3_ldst(ctx, op1, sa, rd, rs, rt);
                break;
            case OPC_PREFX:
                /* Treat as NOP. */
                break;
            case OPC_ALNV_PS:
            case OPC_MADD_S:
            case OPC_MADD_D:
            case OPC_MADD_PS:
            case OPC_MSUB_S:
            case OPC_MSUB_D:
            case OPC_MSUB_PS:
            case OPC_NMADD_S:
            case OPC_NMADD_D:
            case OPC_NMADD_PS:
            case OPC_NMSUB_S:
            case OPC_NMSUB_D:
            case OPC_NMSUB_PS:
                gen_flt3_arith(ctx, op1, sa, rs, rd, rt);
                break;
            default:
                MIPS_INVAL("cp3");
                generate_exception (ctx, EXCP_RI);
                break;
            }
        } else {
            generate_exception_err(ctx, EXCP_CpU, 1);
        }
        break;

#if defined(TARGET_MIPS64)
    /* MIPS64 opcodes */
    case OPC_LWU:
    case OPC_LDL ... OPC_LDR:
    case OPC_SDL ... OPC_SDR:
    case OPC_LLD:
    case OPC_LD:
    case OPC_SD:
        check_insn(env, ctx, ISA_MIPS3);
        check_mips_64(ctx);
        gen_ldst(ctx, op, rt, rs, imm);
        break;
    case OPC_SCD:
        check_insn(env, ctx, ISA_MIPS3);
        check_mips_64(ctx);
        gen_st_cond(ctx, op, rt, rs, imm);
        break;
    case OPC_DADDI:
    case OPC_DADDIU:
        check_insn(env, ctx, ISA_MIPS3);
        check_mips_64(ctx);
        gen_arith_imm(env, ctx, op, rt, rs, imm);
        break;
#endif
    case OPC_JALX:
        check_insn(env, ctx, ASE_MIPS16);
        offset = (int32_t)(ctx->opcode & 0x3FFFFFF) << 2;
        gen_compute_branch(ctx, op, 4, rs, rt, offset);
        *is_branch = 1;
        break;
    case OPC_MDMX:
        check_insn(env, ctx, ASE_MDMX);
        /* MDMX: Not implemented. */
    default:            /* Invalid */
        MIPS_INVAL("major opcode");
        generate_exception(ctx, EXCP_RI);
        break;
    }
}

static inline void
gen_intermediate_code_internal (CPUState *env, TranslationBlock *tb,
                                int search_pc)
{
    DisasContext ctx;
    target_ulong pc_start;
    uint16_t *gen_opc_end;
    CPUBreakpoint *bp;
    int j, lj = -1;
    int num_insns;
    int max_insns;
    int insn_bytes;
    int is_branch;

    if (search_pc)
        qemu_log("search pc %d\n", search_pc);

    pc_start = tb->pc;
    gen_opc_end = gen_opc_buf + OPC_MAX_SIZE;
    ctx.pc = pc_start;
    ctx.saved_pc = -1;
    ctx.singlestep_enabled = env->singlestep_enabled;
    ctx.tb = tb;
    ctx.bstate = BS_NONE;
    /* Restore delay slot state from the tb context.  */
    ctx.hflags = (uint32_t)tb->flags; /* FIXME: maybe use 64 bits here? */
    restore_cpu_state(env, &ctx);
#ifdef CONFIG_USER_ONLY
        ctx.mem_idx = MIPS_HFLAG_UM;
#else
        ctx.mem_idx = ctx.hflags & MIPS_HFLAG_KSU;
#endif
    num_insns = 0;
    max_insns = tb->cflags & CF_COUNT_MASK;
    if (max_insns == 0)
        max_insns = CF_COUNT_MASK;
#ifdef DEBUG_DISAS
    qemu_log_mask(CPU_LOG_TB_CPU, "------------------------------------------------\n");
    /* FIXME: This may print out stale hflags from env... */
    log_cpu_state_mask(CPU_LOG_TB_CPU, env, 0);
#endif
    LOG_DISAS("\ntb %p idx %d hflags %04x\n", tb, ctx.mem_idx, ctx.hflags);
    gen_icount_start();
    while (ctx.bstate == BS_NONE) {
        if (unlikely(!QTAILQ_EMPTY(&env->breakpoints))) {
            QTAILQ_FOREACH(bp, &env->breakpoints, entry) {
                if (bp->pc == ctx.pc) {
                    save_cpu_state(&ctx, 1);
                    ctx.bstate = BS_BRANCH;
                    gen_helper_0i(raise_exception, EXCP_DEBUG);
                    /* Include the breakpoint location or the tb won't
                     * be flushed when it must be.  */
                    ctx.pc += 4;
                    goto done_generating;
                }
            }
        }

        if (search_pc) {
            j = gen_opc_ptr - gen_opc_buf;
            if (lj < j) {
                lj++;
                while (lj < j)
                    gen_opc_instr_start[lj++] = 0;
            }
            gen_opc_pc[lj] = ctx.pc;
            gen_opc_hflags[lj] = ctx.hflags & MIPS_HFLAG_BMASK;
            gen_opc_instr_start[lj] = 1;
            gen_opc_icount[lj] = num_insns;
        }
        if (num_insns + 1 == max_insns && (tb->cflags & CF_LAST_IO))
            gen_io_start();

        is_branch = 0;
        if (!(ctx.hflags & MIPS_HFLAG_M16)) {
            ctx.opcode = ldl_code(ctx.pc);
            insn_bytes = 4;
            decode_opc(env, &ctx, &is_branch);
        } else if (env->insn_flags & ASE_MIPS16) {
            ctx.opcode = lduw_code(ctx.pc);
            insn_bytes = decode_mips16_opc(env, &ctx, &is_branch);
        } else {
            generate_exception(&ctx, EXCP_RI);
            break;
        }
        if (!is_branch) {
            handle_delay_slot(env, &ctx, insn_bytes);
        }
        ctx.pc += insn_bytes;

        num_insns++;

        /* Execute a branch and its delay slot as a single instruction.
           This is what GDB expects and is consistent with what the
           hardware does (e.g. if a delay slot instruction faults, the
           reported PC is the PC of the branch).  */
        if (env->singlestep_enabled && (ctx.hflags & MIPS_HFLAG_BMASK) == 0)
            break;

        if ((ctx.pc & (TARGET_PAGE_SIZE - 1)) == 0)
            break;

        if (gen_opc_ptr >= gen_opc_end)
            break;

        if (num_insns >= max_insns)
            break;

        if (singlestep)
            break;
    }
    if (tb->cflags & CF_LAST_IO)
        gen_io_end();
    if (env->singlestep_enabled && ctx.bstate != BS_BRANCH) {
        save_cpu_state(&ctx, ctx.bstate == BS_NONE);
        gen_helper_0i(raise_exception, EXCP_DEBUG);
    } else {
        switch (ctx.bstate) {
        case BS_STOP:
            gen_helper_interrupt_restart();
            gen_goto_tb(&ctx, 0, ctx.pc);
            break;
        case BS_NONE:
            save_cpu_state(&ctx, 0);
            gen_goto_tb(&ctx, 0, ctx.pc);
            break;
        case BS_EXCP:
            gen_helper_interrupt_restart();
            tcg_gen_exit_tb(0);
            break;
        case BS_BRANCH:
        default:
            break;
        }
    }
done_generating:
    gen_icount_end(tb, num_insns);
    *gen_opc_ptr = INDEX_op_end;
    if (search_pc) {
        j = gen_opc_ptr - gen_opc_buf;
        lj++;
        while (lj <= j)
            gen_opc_instr_start[lj++] = 0;
    } else {
        tb->size = ctx.pc - pc_start;
        tb->icount = num_insns;
    }
#ifdef DEBUG_DISAS
    LOG_DISAS("\n");
    if (qemu_loglevel_mask(CPU_LOG_TB_IN_ASM)) {
        qemu_log("IN: %s\n", lookup_symbol(pc_start));
        log_target_disas(pc_start, ctx.pc - pc_start, 0);
        qemu_log("\n");
    }
    qemu_log_mask(CPU_LOG_TB_CPU, "---------------- %d %08x\n", ctx.bstate, ctx.hflags);
#endif
}

void gen_intermediate_code (CPUState *env, struct TranslationBlock *tb)
{
    gen_intermediate_code_internal(env, tb, 0);
}

void gen_intermediate_code_pc (CPUState *env, struct TranslationBlock *tb)
{
    gen_intermediate_code_internal(env, tb, 1);
}

static void fpu_dump_state(CPUState *env, FILE *f,
                           fprintf_function fpu_fprintf,
                           int flags)
{
    int i;
    int is_fpu64 = !!(env->hflags & MIPS_HFLAG_F64);

#define printfpr(fp)                                                    \
    do {                                                                \
        if (is_fpu64)                                                   \
            fpu_fprintf(f, "w:%08x d:%016" PRIx64                       \
                        " fd:%13g fs:%13g psu: %13g\n",                 \
                        (fp)->w[FP_ENDIAN_IDX], (fp)->d,                \
                        (double)(fp)->fd,                               \
                        (double)(fp)->fs[FP_ENDIAN_IDX],                \
                        (double)(fp)->fs[!FP_ENDIAN_IDX]);              \
        else {                                                          \
            fpr_t tmp;                                                  \
            tmp.w[FP_ENDIAN_IDX] = (fp)->w[FP_ENDIAN_IDX];              \
            tmp.w[!FP_ENDIAN_IDX] = ((fp) + 1)->w[FP_ENDIAN_IDX];       \
            fpu_fprintf(f, "w:%08x d:%016" PRIx64                       \
                        " fd:%13g fs:%13g psu:%13g\n",                  \
                        tmp.w[FP_ENDIAN_IDX], tmp.d,                    \
                        (double)tmp.fd,                                 \
                        (double)tmp.fs[FP_ENDIAN_IDX],                  \
                        (double)tmp.fs[!FP_ENDIAN_IDX]);                \
        }                                                               \
    } while(0)


    fpu_fprintf(f, "CP1 FCR0 0x%08x  FCR31 0x%08x  SR.FR %d  fp_status 0x%08x(0x%02x)\n",
                env->active_fpu.fcr0, env->active_fpu.fcr31, is_fpu64,
                env->active_fpu.fp_status.float_rounding_mode,
                get_float_exception_flags(&env->active_fpu.fp_status));
    for (i = 0; i < 32; (is_fpu64) ? i++ : (i += 2)) {
        fpu_fprintf(f, "%3s: ", fregnames[i]);
        printfpr(&env->active_fpu.fpr[i]);
    }

#undef printfpr
}

#if defined(TARGET_MIPS64) && defined(MIPS_DEBUG_SIGN_EXTENSIONS)
/* Debug help: The architecture requires 32bit code to maintain proper
   sign-extended values on 64bit machines.  */

#define SIGN_EXT_P(val) ((((val) & ~0x7fffffff) == 0) || (((val) & ~0x7fffffff) == ~0x7fffffff))

static void
cpu_mips_check_sign_extensions (CPUState *env, FILE *f,
                                fprintf_function cpu_fprintf,
                                int flags)
{
    int i;

    if (!SIGN_EXT_P(env->active_tc.PC))
        cpu_fprintf(f, "BROKEN: pc=0x" TARGET_FMT_lx "\n", env->active_tc.PC);
    if (!SIGN_EXT_P(env->active_tc.HI[0]))
        cpu_fprintf(f, "BROKEN: HI=0x" TARGET_FMT_lx "\n", env->active_tc.HI[0]);
    if (!SIGN_EXT_P(env->active_tc.LO[0]))
        cpu_fprintf(f, "BROKEN: LO=0x" TARGET_FMT_lx "\n", env->active_tc.LO[0]);
    if (!SIGN_EXT_P(env->btarget))
        cpu_fprintf(f, "BROKEN: btarget=0x" TARGET_FMT_lx "\n", env->btarget);

    for (i = 0; i < 32; i++) {
        if (!SIGN_EXT_P(env->active_tc.gpr[i]))
            cpu_fprintf(f, "BROKEN: %s=0x" TARGET_FMT_lx "\n", regnames[i], env->active_tc.gpr[i]);
    }

    if (!SIGN_EXT_P(env->CP0_EPC))
        cpu_fprintf(f, "BROKEN: EPC=0x" TARGET_FMT_lx "\n", env->CP0_EPC);
    if (!SIGN_EXT_P(env->lladdr))
        cpu_fprintf(f, "BROKEN: LLAddr=0x" TARGET_FMT_lx "\n", env->lladdr);
}
#endif

void cpu_dump_state (CPUState *env, FILE *f,
                     fprintf_function cpu_fprintf,
                     int flags)
{
    int i;

    cpu_fprintf(f, "pc=0x" TARGET_FMT_lx " HI=0x" TARGET_FMT_lx
<<<<<<< HEAD
                " LO=0x" TARGET_FMT_lx " ds %04x " TARGET_FMT_lx
                " " TARGET_FMT_lx "\n",
=======
                " LO=0x" TARGET_FMT_lx " ds %04x "
                TARGET_FMT_lx " " TARGET_FMT_ld "\n",
>>>>>>> e9d0fc74
                env->active_tc.PC, env->active_tc.HI[0], env->active_tc.LO[0],
                env->hflags, env->btarget, env->bcond);
    for (i = 0; i < 32; i++) {
        if ((i & 3) == 0)
            cpu_fprintf(f, "GPR%02d:", i);
        cpu_fprintf(f, " %s " TARGET_FMT_lx, regnames[i], env->active_tc.gpr[i]);
        if ((i & 3) == 3)
            cpu_fprintf(f, "\n");
    }

    cpu_fprintf(f, "CP0 Status  0x%08x Cause   0x%08x EPC    0x" TARGET_FMT_lx "\n",
                env->CP0_Status, env->CP0_Cause, env->CP0_EPC);
    cpu_fprintf(f, "    Config0 0x%08x Config1 0x%08x LLAddr 0x" TARGET_FMT_lx "\n",
                env->CP0_Config0, env->CP0_Config1, env->lladdr);
    if (env->hflags & MIPS_HFLAG_FPU)
        fpu_dump_state(env, f, cpu_fprintf, flags);
#if defined(TARGET_MIPS64) && defined(MIPS_DEBUG_SIGN_EXTENSIONS)
    cpu_mips_check_sign_extensions(env, f, cpu_fprintf, flags);
#endif
}

static void mips_tcg_init(void)
{
    int i;
    static int inited;

    /* Initialize various static tables. */
    if (inited)
        return;

    cpu_env = tcg_global_reg_new_ptr(TCG_AREG0, "env");
    TCGV_UNUSED(cpu_gpr[0]);
    for (i = 1; i < 32; i++)
        cpu_gpr[i] = tcg_global_mem_new(TCG_AREG0,
                                        offsetof(CPUState, active_tc.gpr[i]),
                                        regnames[i]);
    cpu_PC = tcg_global_mem_new(TCG_AREG0,
                                offsetof(CPUState, active_tc.PC), "PC");
    for (i = 0; i < MIPS_DSP_ACC; i++) {
        cpu_HI[i] = tcg_global_mem_new(TCG_AREG0,
                                       offsetof(CPUState, active_tc.HI[i]),
                                       regnames_HI[i]);
        cpu_LO[i] = tcg_global_mem_new(TCG_AREG0,
                                       offsetof(CPUState, active_tc.LO[i]),
                                       regnames_LO[i]);
        cpu_ACX[i] = tcg_global_mem_new(TCG_AREG0,
                                        offsetof(CPUState, active_tc.ACX[i]),
                                        regnames_ACX[i]);
    }
    cpu_dspctrl = tcg_global_mem_new(TCG_AREG0,
                                     offsetof(CPUState, active_tc.DSPControl),
                                     "DSPControl");
    bcond = tcg_global_mem_new(TCG_AREG0,
                               offsetof(CPUState, bcond), "bcond");
    btarget = tcg_global_mem_new(TCG_AREG0,
                                 offsetof(CPUState, btarget), "btarget");
    hflags = tcg_global_mem_new_i32(TCG_AREG0,
                                    offsetof(CPUState, hflags), "hflags");

    fpu_fcr0 = tcg_global_mem_new_i32(TCG_AREG0,
                                      offsetof(CPUState, active_fpu.fcr0),
                                      "fcr0");
    fpu_fcr31 = tcg_global_mem_new_i32(TCG_AREG0,
                                       offsetof(CPUState, active_fpu.fcr31),
                                       "fcr31");

    /* register helpers */
#define GEN_HELPER 2
#include "helper.h"

    inited = 1;
}

#include "translate_init.c"

CPUMIPSState *cpu_mips_init (const char *cpu_model)
{
    CPUMIPSState *env;
    const mips_def_t *def;

    def = cpu_mips_find_by_name(cpu_model);
    if (!def)
        return NULL;
    env = qemu_mallocz(sizeof(CPUMIPSState));
    env->cpu_model = def;
    env->cpu_model_str = cpu_model;

    cpu_exec_init(env);
#ifndef CONFIG_USER_ONLY
    mmu_init(env, def);
#endif
    fpu_init(env, def);
    mvp_init(env, def);
    mips_tcg_init();
    cpu_reset(env);
    qemu_init_vcpu(env);
    return env;
}

void cpu_reset (CPUMIPSState *env)
{
    if (qemu_loglevel_mask(CPU_LOG_RESET)) {
        qemu_log("CPU Reset (CPU %d)\n", env->cpu_index);
        log_cpu_state(env, 0);
    }

    memset(env, 0, offsetof(CPUMIPSState, breakpoints));
    tlb_flush(env, 1);

    /* Reset registers to their default values */
    env->CP0_PRid = env->cpu_model->CP0_PRid;
    env->CP0_Config0 = env->cpu_model->CP0_Config0;
#ifdef TARGET_WORDS_BIGENDIAN
    env->CP0_Config0 |= (1 << CP0C0_BE);
#endif
    env->CP0_Config1 = env->cpu_model->CP0_Config1;
    env->CP0_Config2 = env->cpu_model->CP0_Config2;
    env->CP0_Config3 = env->cpu_model->CP0_Config3;
    env->CP0_Config6 = env->cpu_model->CP0_Config6;
    env->CP0_Config7 = env->cpu_model->CP0_Config7;
    env->CP0_LLAddr_rw_bitmask = env->cpu_model->CP0_LLAddr_rw_bitmask
                                 << env->cpu_model->CP0_LLAddr_shift;
    env->CP0_LLAddr_shift = env->cpu_model->CP0_LLAddr_shift;
    env->SYNCI_Step = env->cpu_model->SYNCI_Step;
    env->CCRes = env->cpu_model->CCRes;
    env->CP0_Status_rw_bitmask = env->cpu_model->CP0_Status_rw_bitmask;
    env->CP0_TCStatus_rw_bitmask = env->cpu_model->CP0_TCStatus_rw_bitmask;
    env->CP0_SRSCtl = env->cpu_model->CP0_SRSCtl;
    env->current_tc = 0;
    env->SEGBITS = env->cpu_model->SEGBITS;
    env->SEGMask = (target_ulong)((1ULL << env->cpu_model->SEGBITS) - 1);
#if defined(TARGET_MIPS64)
    if (env->cpu_model->insn_flags & ISA_MIPS3) {
        env->SEGMask |= 3ULL << 62;
    }
#endif
    env->PABITS = env->cpu_model->PABITS;
    env->PAMask = (target_ulong)((1ULL << env->cpu_model->PABITS) - 1);
    env->CP0_SRSConf0_rw_bitmask = env->cpu_model->CP0_SRSConf0_rw_bitmask;
    env->CP0_SRSConf0 = env->cpu_model->CP0_SRSConf0;
    env->CP0_SRSConf1_rw_bitmask = env->cpu_model->CP0_SRSConf1_rw_bitmask;
    env->CP0_SRSConf1 = env->cpu_model->CP0_SRSConf1;
    env->CP0_SRSConf2_rw_bitmask = env->cpu_model->CP0_SRSConf2_rw_bitmask;
    env->CP0_SRSConf2 = env->cpu_model->CP0_SRSConf2;
    env->CP0_SRSConf3_rw_bitmask = env->cpu_model->CP0_SRSConf3_rw_bitmask;
    env->CP0_SRSConf3 = env->cpu_model->CP0_SRSConf3;
    env->CP0_SRSConf4_rw_bitmask = env->cpu_model->CP0_SRSConf4_rw_bitmask;
    env->CP0_SRSConf4 = env->cpu_model->CP0_SRSConf4;
    env->insn_flags = env->cpu_model->insn_flags;

#if defined(CONFIG_USER_ONLY)
    env->hflags = MIPS_HFLAG_UM;
    /* Enable access to the SYNCI_Step register.  */
    env->CP0_HWREna |= (1 << 1);
    if (env->CP0_Config1 & (1 << CP0C1_FP)) {
        env->hflags |= MIPS_HFLAG_FPU;
    }
#ifdef TARGET_MIPS64
    if (env->active_fpu.fcr0 & (1 << FCR0_F64)) {
        env->hflags |= MIPS_HFLAG_F64;
    }
#endif
#else
    if (env->hflags & MIPS_HFLAG_BMASK) {
        /* If the exception was raised from a delay slot,
           come back to the jump.  */
        env->CP0_ErrorEPC = env->active_tc.PC - 4;
    } else {
        env->CP0_ErrorEPC = env->active_tc.PC;
    }
    env->active_tc.PC = (int32_t)0xBFC00000;
    env->CP0_Random = env->tlb->nb_tlb - 1;
    env->tlb->tlb_in_use = env->tlb->nb_tlb;
    env->CP0_Wired = 0;
    /* SMP not implemented */
    env->CP0_EBase = 0x80000000;
    env->CP0_Status = (1 << CP0St_BEV) | (1 << CP0St_ERL);
    /* vectored interrupts not implemented, timer on int 7,
       no performance counters. */
    env->CP0_IntCtl = 0xe0000000;
    {
        int i;

        for (i = 0; i < 7; i++) {
            env->CP0_WatchLo[i] = 0;
            env->CP0_WatchHi[i] = 0x80000000;
        }
        env->CP0_WatchLo[7] = 0;
        env->CP0_WatchHi[7] = 0;
    }
    /* Count register increments in debug mode, EJTAG version 1 */
    env->CP0_Debug = (1 << CP0DB_CNT) | (0x1 << CP0DB_VER);
    env->hflags = MIPS_HFLAG_CP0;
#endif
#if defined(TARGET_MIPS64)
    if (env->cpu_model->insn_flags & ISA_MIPS3) {
        env->hflags |= MIPS_HFLAG_64;
    }
#endif
    env->exception_index = EXCP_NONE;
}

void gen_pc_load(CPUState *env, TranslationBlock *tb,
                unsigned long searched_pc, int pc_pos, void *puc)
{
    env->active_tc.PC = gen_opc_pc[pc_pos];
    env->hflags &= ~MIPS_HFLAG_BMASK;
    env->hflags |= gen_opc_hflags[pc_pos];
}<|MERGE_RESOLUTION|>--- conflicted
+++ resolved
@@ -9642,13 +9642,8 @@
     int i;
 
     cpu_fprintf(f, "pc=0x" TARGET_FMT_lx " HI=0x" TARGET_FMT_lx
-<<<<<<< HEAD
-                " LO=0x" TARGET_FMT_lx " ds %04x " TARGET_FMT_lx
-                " " TARGET_FMT_lx "\n",
-=======
                 " LO=0x" TARGET_FMT_lx " ds %04x "
                 TARGET_FMT_lx " " TARGET_FMT_ld "\n",
->>>>>>> e9d0fc74
                 env->active_tc.PC, env->active_tc.HI[0], env->active_tc.LO[0],
                 env->hflags, env->btarget, env->bcond);
     for (i = 0; i < 32; i++) {
