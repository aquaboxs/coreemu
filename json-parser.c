--- conflicted
+++ resolved
@@ -579,14 +579,8 @@
 
     return ret;
 
-<<<<<<< HEAD
 out:
-    qobject_decref(token);
-    QDECREF(working);
-=======
-out: 
     parser_context_restore(ctxt, saved_ctxt);
->>>>>>> 682527c0
 
     return NULL;
 }
@@ -677,13 +671,8 @@
         obj = parse_escape(ctxt, ap);
     }
     if (obj == NULL) {
-<<<<<<< HEAD
-        obj = parse_keyword(ctxt, tokens);
-    }
-=======
         obj = parse_keyword(ctxt);
-    } 
->>>>>>> 682527c0
+    }
     if (obj == NULL) {
         obj = parse_literal(ctxt);
     }
