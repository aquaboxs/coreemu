--- conflicted
+++ resolved
@@ -16,20 +16,13 @@
  * You should have received a copy of the GNU Lesser General Public
  * License along with this library; if not, see <http://www.gnu.org/licenses/>.
  */
-<<<<<<< HEAD
-=======
+
 #ifdef _WIN32
 #include <windows.h>
 #else
 #include <sys/types.h>
 #include <sys/mman.h>
 #endif
-#include <stdarg.h>
-#include <stdlib.h>
-#include <stdio.h>
-#include <string.h>
-#include <inttypes.h>
->>>>>>> a8a826a3
 
 #include "qemu-common.h"
 #include "config.h"
@@ -44,6 +37,9 @@
 #include "exec-memory.h"
 #if defined(CONFIG_USER_ONLY)
 #include "qemu.h"
+#if defined(TARGET_X86_64)
+#include "vsyscall.h"
+#endif
 #if defined(__FreeBSD__) || defined(__FreeBSD_kernel__)
 #include <sys/param.h>
 #if __FreeBSD_version >= 700104
@@ -974,6 +970,14 @@
     cpu_gen_code(env, tb, &code_gen_size);
     code_gen_ptr = (void *)(((uintptr_t)code_gen_ptr + code_gen_size +
                              CODE_GEN_ALIGN - 1) & ~(CODE_GEN_ALIGN - 1));
+
+#if defined(CONFIG_USER_ONLY) && defined(TARGET_X86_64)
+    /* if we are doing vsyscall don't link the page as it lies in high memory
+       and tb_alloc_page will abort due to page_l1_map returning NULL */
+    if (unlikely(phys_pc >= TARGET_VSYSCALL_START
+                 && phys_pc < TARGET_VSYSCALL_END))
+        return tb;
+#endif
 
     /* check next page if needed */
     virt_page2 = (pc + tb->size - 1) & TARGET_PAGE_MASK;
@@ -1716,7 +1720,7 @@
 }
 
 static int dump_region(void *priv, abi_ulong start,
-    abi_ulong end, unsigned long prot)
+    abi_ulong end, abi_ulong prot)
 {
     FILE *f = (FILE *)priv;
 
