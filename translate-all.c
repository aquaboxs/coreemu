--- conflicted
+++ resolved
@@ -105,11 +105,7 @@
 /* The cpu state corresponding to 'searched_pc' is restored.
  */
 int cpu_restore_state(TranslationBlock *tb,
-<<<<<<< HEAD
-                      CPUState *env, uintptr_t searched_pc)
-=======
-                      CPUArchState *env, unsigned long searched_pc)
->>>>>>> ae7d54d4
+                      CPUArchState *env, uintptr_t searched_pc)
 {
     TCGContext *s = &tcg_ctx;
     int j;
