--- conflicted
+++ resolved
@@ -1051,11 +1051,7 @@
         if (tdefs->op == (TCGOpcode)-1)
             break;
         op = tdefs->op;
-<<<<<<< HEAD
-        assert(op < NB_OPS);
-=======
         assert((unsigned)op < NB_OPS);
->>>>>>> 1e027be7
         def = &tcg_op_defs[op];
 #if defined(CONFIG_DEBUG_TCG)
         /* Duplicate entry in op definitions? */
