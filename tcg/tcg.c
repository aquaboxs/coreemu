/*
 * Tiny Code Generator for QEMU
 *
 * Copyright (c) 2008 Fabrice Bellard
 *
 * Permission is hereby granted, free of charge, to any person obtaining a copy
 * of this software and associated documentation files (the "Software"), to deal
 * in the Software without restriction, including without limitation the rights
 * to use, copy, modify, merge, publish, distribute, sublicense, and/or sell
 * copies of the Software, and to permit persons to whom the Software is
 * furnished to do so, subject to the following conditions:
 *
 * The above copyright notice and this permission notice shall be included in
 * all copies or substantial portions of the Software.
 *
 * THE SOFTWARE IS PROVIDED "AS IS", WITHOUT WARRANTY OF ANY KIND, EXPRESS OR
 * IMPLIED, INCLUDING BUT NOT LIMITED TO THE WARRANTIES OF MERCHANTABILITY,
 * FITNESS FOR A PARTICULAR PURPOSE AND NONINFRINGEMENT. IN NO EVENT SHALL
 * THE AUTHORS OR COPYRIGHT HOLDERS BE LIABLE FOR ANY CLAIM, DAMAGES OR OTHER
 * LIABILITY, WHETHER IN AN ACTION OF CONTRACT, TORT OR OTHERWISE, ARISING FROM,
 * OUT OF OR IN CONNECTION WITH THE SOFTWARE OR THE USE OR OTHER DEALINGS IN
 * THE SOFTWARE.
 */

/* define it to use liveness analysis (better code) */
#define USE_LIVENESS_ANALYSIS
#define USE_TCG_OPTIMIZATIONS

#include "config.h"

#if !defined(CONFIG_DEBUG_TCG) && !defined(NDEBUG)
/* define it to suppress various consistency checks (faster) */
#define NDEBUG
#endif

#include "qemu-common.h"
#include "cache-utils.h"
#include "host-utils.h"
#include "qemu-timer.h"

/* Note: the long term plan is to reduce the dependancies on the QEMU
   CPU definitions. Currently they are used for qemu_ld/st
   instructions */
#define NO_CPU_IO_DEFS
#include "cpu.h"

#include "tcg-op.h"
#include "elf.h"

#if defined(CONFIG_USE_GUEST_BASE) && !defined(TCG_TARGET_HAS_GUEST_BASE)
#error GUEST_BASE not supported on this host.
#endif

/* Forward declarations for functions declared in tcg-target.c and used here. */
static void tcg_target_init(TCGContext *s);
static void tcg_target_qemu_prologue(TCGContext *s);
static void patch_reloc(uint8_t *code_ptr, int type,
                        tcg_target_long value, tcg_target_long addend);

/* Forward declarations for functions declared and used in tcg-target.c. */
static int target_parse_constraint(TCGArgConstraint *ct, const char **pct_str);
static void tcg_out_ld(TCGContext *s, TCGType type, TCGReg ret, TCGReg arg1,
                       tcg_target_long arg2);
static void tcg_out_mov(TCGContext *s, TCGType type, TCGReg ret, TCGReg arg);
static void tcg_out_movi(TCGContext *s, TCGType type,
                         TCGReg ret, tcg_target_long arg);
static void tcg_out_op(TCGContext *s, TCGOpcode opc, const TCGArg *args,
                       const int *const_args);
static void tcg_out_st(TCGContext *s, TCGType type, TCGReg arg, TCGReg arg1,
                       tcg_target_long arg2);
static int tcg_target_const_match(tcg_target_long val,
                                  const TCGArgConstraint *arg_ct);
static int tcg_target_get_call_iarg_regs_count(int flags);

/* Forward declarations for functions which may be used in tcg-target.c. */
static char *tcg_get_arg_str_idx(TCGContext *s, char *buf, int buf_size,
                                 int idx);
static TCGHelperInfo *tcg_find_helper(TCGContext *s, tcg_target_ulong val);

static const char * const cond_name[] = {
    [TCG_COND_EQ] = "eq",
    [TCG_COND_NE] = "ne",
    [TCG_COND_LT] = "lt",
    [TCG_COND_GE] = "ge",
    [TCG_COND_LE] = "le",
    [TCG_COND_GT] = "gt",
    [TCG_COND_LTU] = "ltu",
    [TCG_COND_GEU] = "geu",
    [TCG_COND_LEU] = "leu",
    [TCG_COND_GTU] = "gtu"
};

TCGOpDef tcg_op_defs[] = {
#define DEF(s, oargs, iargs, cargs, flags) { #s, oargs, iargs, cargs, iargs + oargs + cargs, flags },
#include "tcg-opc.h"
#undef DEF
};
const size_t tcg_op_defs_max = ARRAY_SIZE(tcg_op_defs);

static TCGRegSet tcg_target_available_regs[2];
static TCGRegSet tcg_target_call_clobber_regs;

/* XXX: move that inside the context */
uint16_t *gen_opc_ptr;
TCGArg *gen_opparam_ptr;

static inline void tcg_out8(TCGContext *s, uint8_t v)
{
    *s->code_ptr++ = v;
}

static inline void tcg_out16(TCGContext *s, uint16_t v)
{
    *(uint16_t *)s->code_ptr = v;
    s->code_ptr += 2;
}

static inline void tcg_out32(TCGContext *s, uint32_t v)
{
    *(uint32_t *)s->code_ptr = v;
    s->code_ptr += 4;
}

/* label relocation processing */

static void tcg_out_reloc(TCGContext *s, uint8_t *code_ptr, int type,
                          int label_index, long addend)
{
    TCGLabel *l;
    TCGRelocation *r;

    l = &s->labels[label_index];
    if (l->has_value) {
        /* FIXME: This may break relocations on RISC targets that
           modify instruction fields in place.  The caller may not have
           written the initial value.  */
        patch_reloc(code_ptr, type, l->u.value, addend);
    } else {
        /* add a new relocation entry */
        r = tcg_malloc(sizeof(TCGRelocation));
        r->type = type;
        r->ptr = code_ptr;
        r->addend = addend;
        r->next = l->u.first_reloc;
        l->u.first_reloc = r;
    }
}

<<<<<<< HEAD
static void tcg_out_label(TCGContext *s, int label_index,
                          tcg_target_long value)
=======
static void tcg_out_label(TCGContext *s, int label_index, void *ptr)
>>>>>>> a348f108
{
    TCGLabel *l;
    TCGRelocation *r;
    tcg_target_long value = (tcg_target_long)ptr;

    l = &s->labels[label_index];
    if (l->has_value)
        tcg_abort();
    r = l->u.first_reloc;
    while (r != NULL) {
        patch_reloc(r->ptr, r->type, value, r->addend);
        r = r->next;
    }
    l->has_value = 1;
    l->u.value = value;
}

int gen_new_label(void)
{
    TCGContext *s = &tcg_ctx;
    int idx;
    TCGLabel *l;

    if (s->nb_labels >= TCG_MAX_LABELS)
        tcg_abort();
    idx = s->nb_labels++;
    l = &s->labels[idx];
    l->has_value = 0;
    l->u.first_reloc = NULL;
    return idx;
}

#include "tcg-target.c"

/* pool based memory allocation */
void *tcg_malloc_internal(TCGContext *s, int size)
{
    TCGPool *p;
    int pool_size;

    if (size > TCG_POOL_CHUNK_SIZE) {
        /* big malloc: insert a new pool (XXX: could optimize) */
        p = g_malloc(sizeof(TCGPool) + size);
        p->size = size;
        if (s->pool_current)
            s->pool_current->next = p;
        else
            s->pool_first = p;
        p->next = s->pool_current;
    } else {
        p = s->pool_current;
        if (!p) {
            p = s->pool_first;
            if (!p)
                goto new_pool;
        } else {
            if (!p->next) {
            new_pool:
                pool_size = TCG_POOL_CHUNK_SIZE;
                p = g_malloc(sizeof(TCGPool) + pool_size);
                p->size = pool_size;
                p->next = NULL;
                if (s->pool_current)
                    s->pool_current->next = p;
                else
                    s->pool_first = p;
            } else {
                p = p->next;
            }
        }
    }
    s->pool_current = p;
    s->pool_cur = p->data + size;
    s->pool_end = p->data + p->size;
    return p->data;
}

void tcg_pool_reset(TCGContext *s)
{
    s->pool_cur = s->pool_end = NULL;
    s->pool_current = NULL;
}

void tcg_context_init(TCGContext *s)
{
    int op, total_args, n;
    TCGOpDef *def;
    TCGArgConstraint *args_ct;
    int *sorted_args;

    memset(s, 0, sizeof(*s));
    s->temps = s->static_temps;
    s->nb_globals = 0;

    /* Count total number of arguments and allocate the corresponding
       space */
    total_args = 0;
    for(op = 0; op < NB_OPS; op++) {
        def = &tcg_op_defs[op];
        n = def->nb_iargs + def->nb_oargs;
        total_args += n;
    }

    args_ct = g_malloc(sizeof(TCGArgConstraint) * total_args);
    sorted_args = g_malloc(sizeof(int) * total_args);

    for(op = 0; op < NB_OPS; op++) {
        def = &tcg_op_defs[op];
        def->args_ct = args_ct;
        def->sorted_args = sorted_args;
        n = def->nb_iargs + def->nb_oargs;
        sorted_args += n;
        args_ct += n;
    }

    tcg_target_init(s);
}

void tcg_prologue_init(TCGContext *s)
{
    /* init global prologue and epilogue */
    s->code_buf = code_gen_prologue;
    s->code_ptr = s->code_buf;
    tcg_target_qemu_prologue(s);
    flush_icache_range((tcg_target_ulong)s->code_buf,
                       (tcg_target_ulong)s->code_ptr);
}

void tcg_set_frame(TCGContext *s, int reg,
                   tcg_target_long start, tcg_target_long size)
{
    s->frame_start = start;
    s->frame_end = start + size;
    s->frame_reg = reg;
}

void tcg_func_start(TCGContext *s)
{
    int i;
    tcg_pool_reset(s);
    s->nb_temps = s->nb_globals;
    for(i = 0; i < (TCG_TYPE_COUNT * 2); i++)
        s->first_free_temp[i] = -1;
    s->labels = tcg_malloc(sizeof(TCGLabel) * TCG_MAX_LABELS);
    s->nb_labels = 0;
    s->current_frame_offset = s->frame_start;

    gen_opc_ptr = gen_opc_buf;
    gen_opparam_ptr = gen_opparam_buf;
}

static inline void tcg_temp_alloc(TCGContext *s, int n)
{
    if (n > TCG_MAX_TEMPS)
        tcg_abort();
}

static inline int tcg_global_reg_new_internal(TCGType type, int reg,
                                              const char *name)
{
    TCGContext *s = &tcg_ctx;
    TCGTemp *ts;
    int idx;

#if TCG_TARGET_REG_BITS == 32
    if (type != TCG_TYPE_I32)
        tcg_abort();
#endif
    if (tcg_regset_test_reg(s->reserved_regs, reg))
        tcg_abort();
    idx = s->nb_globals;
    tcg_temp_alloc(s, s->nb_globals + 1);
    ts = &s->temps[s->nb_globals];
    ts->base_type = type;
    ts->type = type;
    ts->fixed_reg = 1;
    ts->reg = reg;
    ts->name = name;
    s->nb_globals++;
    tcg_regset_set_reg(s->reserved_regs, reg);
    return idx;
}

TCGv_i32 tcg_global_reg_new_i32(int reg, const char *name)
{
    int idx;

    idx = tcg_global_reg_new_internal(TCG_TYPE_I32, reg, name);
    return MAKE_TCGV_I32(idx);
}

TCGv_i64 tcg_global_reg_new_i64(int reg, const char *name)
{
    int idx;

    idx = tcg_global_reg_new_internal(TCG_TYPE_I64, reg, name);
    return MAKE_TCGV_I64(idx);
}

static inline int tcg_global_mem_new_internal(TCGType type, int reg,
                                              tcg_target_long offset,
                                              const char *name)
{
    TCGContext *s = &tcg_ctx;
    TCGTemp *ts;
    int idx;

    idx = s->nb_globals;
#if TCG_TARGET_REG_BITS == 32
    if (type == TCG_TYPE_I64) {
        char buf[64];
        tcg_temp_alloc(s, s->nb_globals + 2);
        ts = &s->temps[s->nb_globals];
        ts->base_type = type;
        ts->type = TCG_TYPE_I32;
        ts->fixed_reg = 0;
        ts->mem_allocated = 1;
        ts->mem_reg = reg;
#ifdef TCG_TARGET_WORDS_BIGENDIAN
        ts->mem_offset = offset + 4;
#else
        ts->mem_offset = offset;
#endif
        pstrcpy(buf, sizeof(buf), name);
        pstrcat(buf, sizeof(buf), "_0");
        ts->name = strdup(buf);
        ts++;

        ts->base_type = type;
        ts->type = TCG_TYPE_I32;
        ts->fixed_reg = 0;
        ts->mem_allocated = 1;
        ts->mem_reg = reg;
#ifdef TCG_TARGET_WORDS_BIGENDIAN
        ts->mem_offset = offset;
#else
        ts->mem_offset = offset + 4;
#endif
        pstrcpy(buf, sizeof(buf), name);
        pstrcat(buf, sizeof(buf), "_1");
        ts->name = strdup(buf);

        s->nb_globals += 2;
    } else
#endif
    {
        tcg_temp_alloc(s, s->nb_globals + 1);
        ts = &s->temps[s->nb_globals];
        ts->base_type = type;
        ts->type = type;
        ts->fixed_reg = 0;
        ts->mem_allocated = 1;
        ts->mem_reg = reg;
        ts->mem_offset = offset;
        ts->name = name;
        s->nb_globals++;
    }
    return idx;
}

TCGv_i32 tcg_global_mem_new_i32(int reg, tcg_target_long offset,
                                const char *name)
{
    int idx;

    idx = tcg_global_mem_new_internal(TCG_TYPE_I32, reg, offset, name);
    return MAKE_TCGV_I32(idx);
}

TCGv_i64 tcg_global_mem_new_i64(int reg, tcg_target_long offset,
                                const char *name)
{
    int idx;

    idx = tcg_global_mem_new_internal(TCG_TYPE_I64, reg, offset, name);
    return MAKE_TCGV_I64(idx);
}

static inline int tcg_temp_new_internal(TCGType type, int temp_local)
{
    TCGContext *s = &tcg_ctx;
    TCGTemp *ts;
    int idx, k;

    k = type;
    if (temp_local)
        k += TCG_TYPE_COUNT;
    idx = s->first_free_temp[k];
    if (idx != -1) {
        /* There is already an available temp with the
           right type */
        ts = &s->temps[idx];
        s->first_free_temp[k] = ts->next_free_temp;
        ts->temp_allocated = 1;
        assert(ts->temp_local == temp_local);
    } else {
        idx = s->nb_temps;
#if TCG_TARGET_REG_BITS == 32
        if (type == TCG_TYPE_I64) {
            tcg_temp_alloc(s, s->nb_temps + 2);
            ts = &s->temps[s->nb_temps];
            ts->base_type = type;
            ts->type = TCG_TYPE_I32;
            ts->temp_allocated = 1;
            ts->temp_local = temp_local;
            ts->name = NULL;
            ts++;
            ts->base_type = TCG_TYPE_I32;
            ts->type = TCG_TYPE_I32;
            ts->temp_allocated = 1;
            ts->temp_local = temp_local;
            ts->name = NULL;
            s->nb_temps += 2;
        } else
#endif
        {
            tcg_temp_alloc(s, s->nb_temps + 1);
            ts = &s->temps[s->nb_temps];
            ts->base_type = type;
            ts->type = type;
            ts->temp_allocated = 1;
            ts->temp_local = temp_local;
            ts->name = NULL;
            s->nb_temps++;
        }
    }

#if defined(CONFIG_DEBUG_TCG)
    s->temps_in_use++;
#endif
    return idx;
}

TCGv_i32 tcg_temp_new_internal_i32(int temp_local)
{
    int idx;

    idx = tcg_temp_new_internal(TCG_TYPE_I32, temp_local);
    return MAKE_TCGV_I32(idx);
}

TCGv_i64 tcg_temp_new_internal_i64(int temp_local)
{
    int idx;

    idx = tcg_temp_new_internal(TCG_TYPE_I64, temp_local);
    return MAKE_TCGV_I64(idx);
}

static inline void tcg_temp_free_internal(int idx)
{
    TCGContext *s = &tcg_ctx;
    TCGTemp *ts;
    int k;

#if defined(CONFIG_DEBUG_TCG)
    s->temps_in_use--;
    if (s->temps_in_use < 0) {
        fprintf(stderr, "More temporaries freed than allocated!\n");
    }
#endif

    assert(idx >= s->nb_globals && idx < s->nb_temps);
    ts = &s->temps[idx];
    assert(ts->temp_allocated != 0);
    ts->temp_allocated = 0;
    k = ts->base_type;
    if (ts->temp_local)
        k += TCG_TYPE_COUNT;
    ts->next_free_temp = s->first_free_temp[k];
    s->first_free_temp[k] = idx;
}

void tcg_temp_free_i32(TCGv_i32 arg)
{
    tcg_temp_free_internal(GET_TCGV_I32(arg));
}

void tcg_temp_free_i64(TCGv_i64 arg)
{
    tcg_temp_free_internal(GET_TCGV_I64(arg));
}

TCGv_i32 tcg_const_i32(int32_t val)
{
    TCGv_i32 t0;
    t0 = tcg_temp_new_i32();
    tcg_gen_movi_i32(t0, val);
    return t0;
}

TCGv_i64 tcg_const_i64(int64_t val)
{
    TCGv_i64 t0;
    t0 = tcg_temp_new_i64();
    tcg_gen_movi_i64(t0, val);
    return t0;
}

TCGv_i32 tcg_const_local_i32(int32_t val)
{
    TCGv_i32 t0;
    t0 = tcg_temp_local_new_i32();
    tcg_gen_movi_i32(t0, val);
    return t0;
}

TCGv_i64 tcg_const_local_i64(int64_t val)
{
    TCGv_i64 t0;
    t0 = tcg_temp_local_new_i64();
    tcg_gen_movi_i64(t0, val);
    return t0;
}

#if defined(CONFIG_DEBUG_TCG)
void tcg_clear_temp_count(void)
{
    TCGContext *s = &tcg_ctx;
    s->temps_in_use = 0;
}

int tcg_check_temp_count(void)
{
    TCGContext *s = &tcg_ctx;
    if (s->temps_in_use) {
        /* Clear the count so that we don't give another
         * warning immediately next time around.
         */
        s->temps_in_use = 0;
        return 1;
    }
    return 0;
}
#endif

void tcg_register_helper(void *func, const char *name)
{
    TCGContext *s = &tcg_ctx;
    int n;
    if ((s->nb_helpers + 1) > s->allocated_helpers) {
        n = s->allocated_helpers;
        if (n == 0) {
            n = 4;
        } else {
            n *= 2;
        }
        s->helpers = realloc(s->helpers, n * sizeof(TCGHelperInfo));
        s->allocated_helpers = n;
    }
    s->helpers[s->nb_helpers].func = (tcg_target_ulong)func;
    s->helpers[s->nb_helpers].name = name;
    s->nb_helpers++;
}

/* Note: we convert the 64 bit args to 32 bit and do some alignment
   and endian swap. Maybe it would be better to do the alignment
   and endian swap in tcg_reg_alloc_call(). */
void tcg_gen_callN(TCGContext *s, TCGv_ptr func, unsigned int flags,
                   int sizemask, TCGArg ret, int nargs, TCGArg *args)
{
#if defined(TCG_TARGET_I386) && TCG_TARGET_REG_BITS < 64
    int call_type;
#endif
    int i;
    int real_args;
    int nb_rets;
    TCGArg *nparam;

#if defined(TCG_TARGET_EXTEND_ARGS) && TCG_TARGET_REG_BITS == 64
    for (i = 0; i < nargs; ++i) {
        int is_64bit = sizemask & (1 << (i+1)*2);
        int is_signed = sizemask & (2 << (i+1)*2);
        if (!is_64bit) {
            TCGv_i64 temp = tcg_temp_new_i64();
            TCGv_i64 orig = MAKE_TCGV_I64(args[i]);
            if (is_signed) {
                tcg_gen_ext32s_i64(temp, orig);
            } else {
                tcg_gen_ext32u_i64(temp, orig);
            }
            args[i] = GET_TCGV_I64(temp);
        }
    }
#endif /* TCG_TARGET_EXTEND_ARGS */

    *gen_opc_ptr++ = INDEX_op_call;
    nparam = gen_opparam_ptr++;
#if defined(TCG_TARGET_I386) && TCG_TARGET_REG_BITS < 64
    call_type = (flags & TCG_CALL_TYPE_MASK);
#endif
    if (ret != TCG_CALL_DUMMY_ARG) {
#if TCG_TARGET_REG_BITS < 64
        if (sizemask & 1) {
#ifdef TCG_TARGET_WORDS_BIGENDIAN
            *gen_opparam_ptr++ = ret + 1;
            *gen_opparam_ptr++ = ret;
#else
            *gen_opparam_ptr++ = ret;
            *gen_opparam_ptr++ = ret + 1;
#endif
            nb_rets = 2;
        } else
#endif
        {
            *gen_opparam_ptr++ = ret;
            nb_rets = 1;
        }
    } else {
        nb_rets = 0;
    }
    real_args = 0;
    for (i = 0; i < nargs; i++) {
#if TCG_TARGET_REG_BITS < 64
        int is_64bit = sizemask & (1 << (i+1)*2);
        if (is_64bit) {
#ifdef TCG_TARGET_I386
            /* REGPARM case: if the third parameter is 64 bit, it is
               allocated on the stack */
            if (i == 2 && call_type == TCG_CALL_TYPE_REGPARM) {
                call_type = TCG_CALL_TYPE_REGPARM_2;
                flags = (flags & ~TCG_CALL_TYPE_MASK) | call_type;
            }
#endif
#ifdef TCG_TARGET_CALL_ALIGN_ARGS
            /* some targets want aligned 64 bit args */
            if (real_args & 1) {
                *gen_opparam_ptr++ = TCG_CALL_DUMMY_ARG;
                real_args++;
            }
#endif
	    /* If stack grows up, then we will be placing successive
	       arguments at lower addresses, which means we need to
	       reverse the order compared to how we would normally
	       treat either big or little-endian.  For those arguments
	       that will wind up in registers, this still works for
	       HPPA (the only current STACK_GROWSUP target) since the
	       argument registers are *also* allocated in decreasing
	       order.  If another such target is added, this logic may
	       have to get more complicated to differentiate between
	       stack arguments and register arguments.  */
#if defined(TCG_TARGET_WORDS_BIGENDIAN) != defined(TCG_TARGET_STACK_GROWSUP)
            *gen_opparam_ptr++ = args[i] + 1;
            *gen_opparam_ptr++ = args[i];
#else
            *gen_opparam_ptr++ = args[i];
            *gen_opparam_ptr++ = args[i] + 1;
#endif
            real_args += 2;
            continue;
        }
#endif /* TCG_TARGET_REG_BITS < 64 */

        *gen_opparam_ptr++ = args[i];
        real_args++;
    }
    *gen_opparam_ptr++ = GET_TCGV_PTR(func);

    *gen_opparam_ptr++ = flags;

    *nparam = (nb_rets << 16) | (real_args + 1);

    /* total parameters, needed to go backward in the instruction stream */
    *gen_opparam_ptr++ = 1 + nb_rets + real_args + 3;

#if defined(TCG_TARGET_EXTEND_ARGS) && TCG_TARGET_REG_BITS == 64
    for (i = 0; i < nargs; ++i) {
        int is_64bit = sizemask & (1 << (i+1)*2);
        if (!is_64bit) {
            TCGv_i64 temp = MAKE_TCGV_I64(args[i]);
            tcg_temp_free_i64(temp);
        }
    }
#endif /* TCG_TARGET_EXTEND_ARGS */
}

#if TCG_TARGET_REG_BITS == 32
void tcg_gen_shifti_i64(TCGv_i64 ret, TCGv_i64 arg1,
                        int c, int right, int arith)
{
    if (c == 0) {
        tcg_gen_mov_i32(TCGV_LOW(ret), TCGV_LOW(arg1));
        tcg_gen_mov_i32(TCGV_HIGH(ret), TCGV_HIGH(arg1));
    } else if (c >= 32) {
        c -= 32;
        if (right) {
            if (arith) {
                tcg_gen_sari_i32(TCGV_LOW(ret), TCGV_HIGH(arg1), c);
                tcg_gen_sari_i32(TCGV_HIGH(ret), TCGV_HIGH(arg1), 31);
            } else {
                tcg_gen_shri_i32(TCGV_LOW(ret), TCGV_HIGH(arg1), c);
                tcg_gen_movi_i32(TCGV_HIGH(ret), 0);
            }
        } else {
            tcg_gen_shli_i32(TCGV_HIGH(ret), TCGV_LOW(arg1), c);
            tcg_gen_movi_i32(TCGV_LOW(ret), 0);
        }
    } else {
        TCGv_i32 t0, t1;

        t0 = tcg_temp_new_i32();
        t1 = tcg_temp_new_i32();
        if (right) {
            tcg_gen_shli_i32(t0, TCGV_HIGH(arg1), 32 - c);
            if (arith)
                tcg_gen_sari_i32(t1, TCGV_HIGH(arg1), c);
            else
                tcg_gen_shri_i32(t1, TCGV_HIGH(arg1), c);
            tcg_gen_shri_i32(TCGV_LOW(ret), TCGV_LOW(arg1), c);
            tcg_gen_or_i32(TCGV_LOW(ret), TCGV_LOW(ret), t0);
            tcg_gen_mov_i32(TCGV_HIGH(ret), t1);
        } else {
            tcg_gen_shri_i32(t0, TCGV_LOW(arg1), 32 - c);
            /* Note: ret can be the same as arg1, so we use t1 */
            tcg_gen_shli_i32(t1, TCGV_LOW(arg1), c);
            tcg_gen_shli_i32(TCGV_HIGH(ret), TCGV_HIGH(arg1), c);
            tcg_gen_or_i32(TCGV_HIGH(ret), TCGV_HIGH(ret), t0);
            tcg_gen_mov_i32(TCGV_LOW(ret), t1);
        }
        tcg_temp_free_i32(t0);
        tcg_temp_free_i32(t1);
    }
}
#endif


static void tcg_reg_alloc_start(TCGContext *s)
{
    int i;
    TCGTemp *ts;
    for(i = 0; i < s->nb_globals; i++) {
        ts = &s->temps[i];
        if (ts->fixed_reg) {
            ts->val_type = TEMP_VAL_REG;
        } else {
            ts->val_type = TEMP_VAL_MEM;
        }
    }
    for(i = s->nb_globals; i < s->nb_temps; i++) {
        ts = &s->temps[i];
        ts->val_type = TEMP_VAL_DEAD;
        ts->mem_allocated = 0;
        ts->fixed_reg = 0;
    }
    for(i = 0; i < TCG_TARGET_NB_REGS; i++) {
        s->reg_to_temp[i] = -1;
    }
}

static char *tcg_get_arg_str_idx(TCGContext *s, char *buf, int buf_size,
                                 int idx)
{
    TCGTemp *ts = NULL;

    assert(idx >= 0 && idx < s->nb_temps);
    ts = &s->temps[idx];
    assert(ts);
    if (idx < s->nb_globals) {
        pstrcpy(buf, buf_size, ts->name);
    } else {
        if (ts && ts->temp_local)
            snprintf(buf, buf_size, "loc%d", idx - s->nb_globals);
        else
            snprintf(buf, buf_size, "tmp%d", idx - s->nb_globals);
    }
    return buf;
}

char *tcg_get_arg_str_i32(TCGContext *s, char *buf, int buf_size, TCGv_i32 arg)
{
    return tcg_get_arg_str_idx(s, buf, buf_size, GET_TCGV_I32(arg));
}

char *tcg_get_arg_str_i64(TCGContext *s, char *buf, int buf_size, TCGv_i64 arg)
{
    return tcg_get_arg_str_idx(s, buf, buf_size, GET_TCGV_I64(arg));
}

static int helper_cmp(const void *p1, const void *p2)
{
    const TCGHelperInfo *th1 = p1;
    const TCGHelperInfo *th2 = p2;
    if (th1->func < th2->func)
        return -1;
    else if (th1->func == th2->func)
        return 0;
    else
        return 1;
}

/* find helper definition (Note: A hash table would be better) */
static TCGHelperInfo *tcg_find_helper(TCGContext *s, tcg_target_ulong val)
{
    int m, m_min, m_max;
    TCGHelperInfo *th;
    tcg_target_ulong v;

    if (unlikely(!s->helpers_sorted)) {
        qsort(s->helpers, s->nb_helpers, sizeof(TCGHelperInfo),
              helper_cmp);
        s->helpers_sorted = 1;
    }

    /* binary search */
    m_min = 0;
    m_max = s->nb_helpers - 1;
    while (m_min <= m_max) {
        m = (m_min + m_max) >> 1;
        th = &s->helpers[m];
        v = th->func;
        if (v == val)
            return th;
        else if (val < v) {
            m_max = m - 1;
        } else {
            m_min = m + 1;
        }
    }
    return NULL;
}

void tcg_dump_ops(TCGContext *s, FILE *outfile)
{
    const uint16_t *opc_ptr;
    const TCGArg *args;
    TCGArg arg;
    TCGOpcode c;
    int i, k, nb_oargs, nb_iargs, nb_cargs, first_insn;
    const TCGOpDef *def;
    char buf[128];

    first_insn = 1;
    opc_ptr = gen_opc_buf;
    args = gen_opparam_buf;
    while (opc_ptr < gen_opc_ptr) {
        c = *opc_ptr++;
        def = &tcg_op_defs[c];
        if (c == INDEX_op_debug_insn_start) {
            uint64_t pc;
#if TARGET_LONG_BITS > TCG_TARGET_REG_BITS
            pc = ((uint64_t)args[1] << 32) | args[0];
#else
            pc = args[0];
#endif
            if (!first_insn)
                fprintf(outfile, "\n");
            fprintf(outfile, " ---- 0x%" PRIx64, pc);
            first_insn = 0;
            nb_oargs = def->nb_oargs;
            nb_iargs = def->nb_iargs;
            nb_cargs = def->nb_cargs;
        } else if (c == INDEX_op_call) {
            TCGArg arg;

            /* variable number of arguments */
            arg = *args++;
            nb_oargs = arg >> 16;
            nb_iargs = arg & 0xffff;
            nb_cargs = def->nb_cargs;

            fprintf(outfile, " %s ", def->name);

            /* function name */
            fprintf(outfile, "%s",
                    tcg_get_arg_str_idx(s, buf, sizeof(buf), args[nb_oargs + nb_iargs - 1]));
            /* flags */
            fprintf(outfile, ",$0x%" TCG_PRIlx,
                    args[nb_oargs + nb_iargs]);
            /* nb out args */
            fprintf(outfile, ",$%d", nb_oargs);
            for(i = 0; i < nb_oargs; i++) {
                fprintf(outfile, ",");
                fprintf(outfile, "%s",
                        tcg_get_arg_str_idx(s, buf, sizeof(buf), args[i]));
            }
            for(i = 0; i < (nb_iargs - 1); i++) {
                fprintf(outfile, ",");
                if (args[nb_oargs + i] == TCG_CALL_DUMMY_ARG) {
                    fprintf(outfile, "<dummy>");
                } else {
                    fprintf(outfile, "%s",
                            tcg_get_arg_str_idx(s, buf, sizeof(buf), args[nb_oargs + i]));
                }
            }
        } else if (c == INDEX_op_movi_i32
#if TCG_TARGET_REG_BITS == 64
                   || c == INDEX_op_movi_i64
#endif
                   ) {
            tcg_target_ulong val;
            TCGHelperInfo *th;

            nb_oargs = def->nb_oargs;
            nb_iargs = def->nb_iargs;
            nb_cargs = def->nb_cargs;
            fprintf(outfile, " %s %s,$", def->name,
                    tcg_get_arg_str_idx(s, buf, sizeof(buf), args[0]));
            val = args[1];
            th = tcg_find_helper(s, val);
            if (th) {
                fprintf(outfile, "%s", th->name);
            } else {
                if (c == INDEX_op_movi_i32)
                    fprintf(outfile, "0x%x", (uint32_t)val);
                else
                    fprintf(outfile, "0x%" PRIx64 , (uint64_t)val);
            }
        } else {
            fprintf(outfile, " %s ", def->name);
            if (c == INDEX_op_nopn) {
                /* variable number of arguments */
                nb_cargs = *args;
                nb_oargs = 0;
                nb_iargs = 0;
            } else {
                nb_oargs = def->nb_oargs;
                nb_iargs = def->nb_iargs;
                nb_cargs = def->nb_cargs;
            }

            k = 0;
            for(i = 0; i < nb_oargs; i++) {
                if (k != 0)
                    fprintf(outfile, ",");
                fprintf(outfile, "%s",
                        tcg_get_arg_str_idx(s, buf, sizeof(buf), args[k++]));
            }
            for(i = 0; i < nb_iargs; i++) {
                if (k != 0)
                    fprintf(outfile, ",");
                fprintf(outfile, "%s",
                        tcg_get_arg_str_idx(s, buf, sizeof(buf), args[k++]));
            }
            switch (c) {
            case INDEX_op_brcond_i32:
#if TCG_TARGET_REG_BITS == 32
            case INDEX_op_brcond2_i32:
#elif TCG_TARGET_REG_BITS == 64
            case INDEX_op_brcond_i64:
#endif
            case INDEX_op_setcond_i32:
#if TCG_TARGET_REG_BITS == 32
            case INDEX_op_setcond2_i32:
#elif TCG_TARGET_REG_BITS == 64
            case INDEX_op_setcond_i64:
#endif
                if (args[k] < ARRAY_SIZE(cond_name) && cond_name[args[k]])
                    fprintf(outfile, ",%s", cond_name[args[k++]]);
                else
                    fprintf(outfile, ",$0x%" TCG_PRIlx, args[k++]);
                i = 1;
                break;
            default:
                i = 0;
                break;
            }
            for(; i < nb_cargs; i++) {
                if (k != 0)
                    fprintf(outfile, ",");
                arg = args[k++];
                fprintf(outfile, "$0x%" TCG_PRIlx, arg);
            }
        }
        fprintf(outfile, "\n");
        args += nb_iargs + nb_oargs + nb_cargs;
    }
}

/* we give more priority to constraints with less registers */
static int get_constraint_priority(const TCGOpDef *def, int k)
{
    const TCGArgConstraint *arg_ct;

    int i, n;
    arg_ct = &def->args_ct[k];
    if (arg_ct->ct & TCG_CT_ALIAS) {
        /* an alias is equivalent to a single register */
        n = 1;
    } else {
        if (!(arg_ct->ct & TCG_CT_REG))
            return 0;
        n = 0;
        for(i = 0; i < TCG_TARGET_NB_REGS; i++) {
            if (tcg_regset_test_reg(arg_ct->u.regs, i))
                n++;
        }
    }
    return TCG_TARGET_NB_REGS - n + 1;
}

/* sort from highest priority to lowest */
static void sort_constraints(TCGOpDef *def, int start, int n)
{
    int i, j, p1, p2, tmp;

    for(i = 0; i < n; i++)
        def->sorted_args[start + i] = start + i;
    if (n <= 1)
        return;
    for(i = 0; i < n - 1; i++) {
        for(j = i + 1; j < n; j++) {
            p1 = get_constraint_priority(def, def->sorted_args[start + i]);
            p2 = get_constraint_priority(def, def->sorted_args[start + j]);
            if (p1 < p2) {
                tmp = def->sorted_args[start + i];
                def->sorted_args[start + i] = def->sorted_args[start + j];
                def->sorted_args[start + j] = tmp;
            }
        }
    }
}

void tcg_add_target_add_op_defs(const TCGTargetOpDef *tdefs)
{
    TCGOpcode op;
    TCGOpDef *def;
    const char *ct_str;
    int i, nb_args;

    for(;;) {
        if (tdefs->op == (TCGOpcode)-1)
            break;
        op = tdefs->op;
        assert((unsigned)op < NB_OPS);
        def = &tcg_op_defs[op];
#if defined(CONFIG_DEBUG_TCG)
        /* Duplicate entry in op definitions? */
        assert(!def->used);
        def->used = 1;
#endif
        nb_args = def->nb_iargs + def->nb_oargs;
        for(i = 0; i < nb_args; i++) {
            ct_str = tdefs->args_ct_str[i];
            /* Incomplete TCGTargetOpDef entry? */
            assert(ct_str != NULL);
            tcg_regset_clear(def->args_ct[i].u.regs);
            def->args_ct[i].ct = 0;
            if (ct_str[0] >= '0' && ct_str[0] <= '9') {
                int oarg;
                oarg = ct_str[0] - '0';
                assert(oarg < def->nb_oargs);
                assert(def->args_ct[oarg].ct & TCG_CT_REG);
                /* TCG_CT_ALIAS is for the output arguments. The input
                   argument is tagged with TCG_CT_IALIAS. */
                def->args_ct[i] = def->args_ct[oarg];
                def->args_ct[oarg].ct = TCG_CT_ALIAS;
                def->args_ct[oarg].alias_index = i;
                def->args_ct[i].ct |= TCG_CT_IALIAS;
                def->args_ct[i].alias_index = oarg;
            } else {
                for(;;) {
                    if (*ct_str == '\0')
                        break;
                    switch(*ct_str) {
                    case 'i':
                        def->args_ct[i].ct |= TCG_CT_CONST;
                        ct_str++;
                        break;
                    default:
                        if (target_parse_constraint(&def->args_ct[i], &ct_str) < 0) {
                            fprintf(stderr, "Invalid constraint '%s' for arg %d of operation '%s'\n",
                                    ct_str, i, def->name);
                            exit(1);
                        }
                    }
                }
            }
        }

        /* TCGTargetOpDef entry with too much information? */
        assert(i == TCG_MAX_OP_ARGS || tdefs->args_ct_str[i] == NULL);

        /* sort the constraints (XXX: this is just an heuristic) */
        sort_constraints(def, 0, def->nb_oargs);
        sort_constraints(def, def->nb_oargs, def->nb_iargs);

#if 0
        {
            int i;

            printf("%s: sorted=", def->name);
            for(i = 0; i < def->nb_oargs + def->nb_iargs; i++)
                printf(" %d", def->sorted_args[i]);
            printf("\n");
        }
#endif
        tdefs++;
    }

#if defined(CONFIG_DEBUG_TCG)
    i = 0;
    for (op = 0; op < ARRAY_SIZE(tcg_op_defs); op++) {
        const TCGOpDef *def = &tcg_op_defs[op];
        if (op < INDEX_op_call
            || op == INDEX_op_debug_insn_start
            || (def->flags & TCG_OPF_NOT_PRESENT)) {
            /* Wrong entry in op definitions? */
            if (def->used) {
                fprintf(stderr, "Invalid op definition for %s\n", def->name);
                i = 1;
            }
        } else {
            /* Missing entry in op definitions? */
            if (!def->used) {
                fprintf(stderr, "Missing op definition for %s\n", def->name);
                i = 1;
            }
        }
    }
    if (i == 1) {
        tcg_abort();
    }
#endif
}

#ifdef USE_LIVENESS_ANALYSIS

/* set a nop for an operation using 'nb_args' */
static inline void tcg_set_nop(TCGContext *s, uint16_t *opc_ptr,
                               TCGArg *args, int nb_args)
{
    if (nb_args == 0) {
        *opc_ptr = INDEX_op_nop;
    } else {
        *opc_ptr = INDEX_op_nopn;
        args[0] = nb_args;
        args[nb_args - 1] = nb_args;
    }
}

/* liveness analysis: end of function: globals are live, temps are
   dead. */
/* XXX: at this stage, not used as there would be little gains because
   most TBs end with a conditional jump. */
static inline void tcg_la_func_end(TCGContext *s, uint8_t *dead_temps)
{
    memset(dead_temps, 0, s->nb_globals);
    memset(dead_temps + s->nb_globals, 1, s->nb_temps - s->nb_globals);
}

/* liveness analysis: end of basic block: globals are live, temps are
   dead, local temps are live. */
static inline void tcg_la_bb_end(TCGContext *s, uint8_t *dead_temps)
{
    int i;
    TCGTemp *ts;

    memset(dead_temps, 0, s->nb_globals);
    ts = &s->temps[s->nb_globals];
    for(i = s->nb_globals; i < s->nb_temps; i++) {
        if (ts->temp_local)
            dead_temps[i] = 0;
        else
            dead_temps[i] = 1;
        ts++;
    }
}

/* Liveness analysis : update the opc_dead_args array to tell if a
   given input arguments is dead. Instructions updating dead
   temporaries are removed. */
static void tcg_liveness_analysis(TCGContext *s)
{
    int i, op_index, nb_args, nb_iargs, nb_oargs, arg, nb_ops;
    TCGOpcode op;
    TCGArg *args;
    const TCGOpDef *def;
    uint8_t *dead_temps;
    unsigned int dead_args;

    gen_opc_ptr++; /* skip end */

    nb_ops = gen_opc_ptr - gen_opc_buf;

    s->op_dead_args = tcg_malloc(nb_ops * sizeof(uint16_t));

    dead_temps = tcg_malloc(s->nb_temps);
    memset(dead_temps, 1, s->nb_temps);

    args = gen_opparam_ptr;
    op_index = nb_ops - 1;
    while (op_index >= 0) {
        op = gen_opc_buf[op_index];
        def = &tcg_op_defs[op];
        switch(op) {
        case INDEX_op_call:
            {
                int call_flags;

                nb_args = args[-1];
                args -= nb_args;
                nb_iargs = args[0] & 0xffff;
                nb_oargs = args[0] >> 16;
                args++;
                call_flags = args[nb_oargs + nb_iargs];

                /* pure functions can be removed if their result is not
                   used */
                if (call_flags & TCG_CALL_PURE) {
                    for(i = 0; i < nb_oargs; i++) {
                        arg = args[i];
                        if (!dead_temps[arg])
                            goto do_not_remove_call;
                    }
                    tcg_set_nop(s, gen_opc_buf + op_index,
                                args - 1, nb_args);
                } else {
                do_not_remove_call:

                    /* output args are dead */
                    dead_args = 0;
                    for(i = 0; i < nb_oargs; i++) {
                        arg = args[i];
                        if (dead_temps[arg]) {
                            dead_args |= (1 << i);
                        }
                        dead_temps[arg] = 1;
                    }

                    if (!(call_flags & TCG_CALL_CONST)) {
                        /* globals are live (they may be used by the call) */
                        memset(dead_temps, 0, s->nb_globals);
                    }

                    /* input args are live */
                    for(i = nb_oargs; i < nb_iargs + nb_oargs; i++) {
                        arg = args[i];
                        if (arg != TCG_CALL_DUMMY_ARG) {
                            if (dead_temps[arg]) {
                                dead_args |= (1 << i);
                            }
                            dead_temps[arg] = 0;
                        }
                    }
                    s->op_dead_args[op_index] = dead_args;
                }
                args--;
            }
            break;
        case INDEX_op_set_label:
            args--;
            /* mark end of basic block */
            tcg_la_bb_end(s, dead_temps);
            break;
        case INDEX_op_debug_insn_start:
            args -= def->nb_args;
            break;
        case INDEX_op_nopn:
            nb_args = args[-1];
            args -= nb_args;
            break;
        case INDEX_op_discard:
            args--;
            /* mark the temporary as dead */
            dead_temps[args[0]] = 1;
            break;
        case INDEX_op_end:
            break;
            /* XXX: optimize by hardcoding common cases (e.g. triadic ops) */
        default:
            args -= def->nb_args;
            nb_iargs = def->nb_iargs;
            nb_oargs = def->nb_oargs;

            /* Test if the operation can be removed because all
               its outputs are dead. We assume that nb_oargs == 0
               implies side effects */
            if (!(def->flags & TCG_OPF_SIDE_EFFECTS) && nb_oargs != 0) {
                for(i = 0; i < nb_oargs; i++) {
                    arg = args[i];
                    if (!dead_temps[arg])
                        goto do_not_remove;
                }
                tcg_set_nop(s, gen_opc_buf + op_index, args, def->nb_args);
#ifdef CONFIG_PROFILER
                s->del_op_count++;
#endif
            } else {
            do_not_remove:

                /* output args are dead */
                dead_args = 0;
                for(i = 0; i < nb_oargs; i++) {
                    arg = args[i];
                    if (dead_temps[arg]) {
                        dead_args |= (1 << i);
                    }
                    dead_temps[arg] = 1;
                }

                /* if end of basic block, update */
                if (def->flags & TCG_OPF_BB_END) {
                    tcg_la_bb_end(s, dead_temps);
                } else if (def->flags & TCG_OPF_CALL_CLOBBER) {
                    /* globals are live */
                    memset(dead_temps, 0, s->nb_globals);
                }

                /* input args are live */
                for(i = nb_oargs; i < nb_oargs + nb_iargs; i++) {
                    arg = args[i];
                    if (dead_temps[arg]) {
                        dead_args |= (1 << i);
                    }
                    dead_temps[arg] = 0;
                }
                s->op_dead_args[op_index] = dead_args;
            }
            break;
        }
        op_index--;
    }

    if (args != gen_opparam_buf)
        tcg_abort();
}
#else
/* dummy liveness analysis */
static void tcg_liveness_analysis(TCGContext *s)
{
    int nb_ops;
    nb_ops = gen_opc_ptr - gen_opc_buf;

    s->op_dead_args = tcg_malloc(nb_ops * sizeof(uint16_t));
    memset(s->op_dead_args, 0, nb_ops * sizeof(uint16_t));
}
#endif

#ifndef NDEBUG
static void dump_regs(TCGContext *s)
{
    TCGTemp *ts;
    int i;
    char buf[64];

    for(i = 0; i < s->nb_temps; i++) {
        ts = &s->temps[i];
        printf("  %10s: ", tcg_get_arg_str_idx(s, buf, sizeof(buf), i));
        switch(ts->val_type) {
        case TEMP_VAL_REG:
            printf("%s", tcg_target_reg_names[ts->reg]);
            break;
        case TEMP_VAL_MEM:
            printf("%d(%s)", (int)ts->mem_offset, tcg_target_reg_names[ts->mem_reg]);
            break;
        case TEMP_VAL_CONST:
            printf("$0x%" TCG_PRIlx, ts->val);
            break;
        case TEMP_VAL_DEAD:
            printf("D");
            break;
        default:
            printf("???");
            break;
        }
        printf("\n");
    }

    for(i = 0; i < TCG_TARGET_NB_REGS; i++) {
        if (s->reg_to_temp[i] >= 0) {
            printf("%s: %s\n",
                   tcg_target_reg_names[i],
                   tcg_get_arg_str_idx(s, buf, sizeof(buf), s->reg_to_temp[i]));
        }
    }
}

static void check_regs(TCGContext *s)
{
    int reg, k;
    TCGTemp *ts;
    char buf[64];

    for(reg = 0; reg < TCG_TARGET_NB_REGS; reg++) {
        k = s->reg_to_temp[reg];
        if (k >= 0) {
            ts = &s->temps[k];
            if (ts->val_type != TEMP_VAL_REG ||
                ts->reg != reg) {
                printf("Inconsistency for register %s:\n",
                       tcg_target_reg_names[reg]);
                goto fail;
            }
        }
    }
    for(k = 0; k < s->nb_temps; k++) {
        ts = &s->temps[k];
        if (ts->val_type == TEMP_VAL_REG &&
            !ts->fixed_reg &&
            s->reg_to_temp[ts->reg] != k) {
                printf("Inconsistency for temp %s:\n",
                       tcg_get_arg_str_idx(s, buf, sizeof(buf), k));
        fail:
                printf("reg state:\n");
                dump_regs(s);
                tcg_abort();
        }
    }
}
#endif

static void temp_allocate_frame(TCGContext *s, int temp)
{
    TCGTemp *ts;
    ts = &s->temps[temp];
#ifndef __sparc_v9__ /* Sparc64 stack is accessed with offset of 2047 */
    s->current_frame_offset = (s->current_frame_offset +
                               (tcg_target_long)sizeof(tcg_target_long) - 1) &
        ~(sizeof(tcg_target_long) - 1);
#endif
    if (s->current_frame_offset + (tcg_target_long)sizeof(tcg_target_long) >
        s->frame_end) {
        tcg_abort();
    }
    ts->mem_offset = s->current_frame_offset;
    ts->mem_reg = s->frame_reg;
    ts->mem_allocated = 1;
    s->current_frame_offset += (tcg_target_long)sizeof(tcg_target_long);
}

/* free register 'reg' by spilling the corresponding temporary if necessary */
static void tcg_reg_free(TCGContext *s, int reg)
{
    TCGTemp *ts;
    int temp;

    temp = s->reg_to_temp[reg];
    if (temp != -1) {
        ts = &s->temps[temp];
        assert(ts->val_type == TEMP_VAL_REG);
        if (!ts->mem_coherent) {
            if (!ts->mem_allocated)
                temp_allocate_frame(s, temp);
            tcg_out_st(s, ts->type, reg, ts->mem_reg, ts->mem_offset);
        }
        ts->val_type = TEMP_VAL_MEM;
        s->reg_to_temp[reg] = -1;
    }
}

/* Allocate a register belonging to reg1 & ~reg2 */
static int tcg_reg_alloc(TCGContext *s, TCGRegSet reg1, TCGRegSet reg2)
{
    int i, reg;
    TCGRegSet reg_ct;

    tcg_regset_andnot(reg_ct, reg1, reg2);

    /* first try free registers */
    for(i = 0; i < ARRAY_SIZE(tcg_target_reg_alloc_order); i++) {
        reg = tcg_target_reg_alloc_order[i];
        if (tcg_regset_test_reg(reg_ct, reg) && s->reg_to_temp[reg] == -1)
            return reg;
    }

    /* XXX: do better spill choice */
    for(i = 0; i < ARRAY_SIZE(tcg_target_reg_alloc_order); i++) {
        reg = tcg_target_reg_alloc_order[i];
        if (tcg_regset_test_reg(reg_ct, reg)) {
            tcg_reg_free(s, reg);
            return reg;
        }
    }

    tcg_abort();
}

/* save a temporary to memory. 'allocated_regs' is used in case a
   temporary registers needs to be allocated to store a constant. */
static void temp_save(TCGContext *s, int temp, TCGRegSet allocated_regs)
{
    TCGTemp *ts;
    int reg;

    ts = &s->temps[temp];
    if (!ts->fixed_reg) {
        switch(ts->val_type) {
        case TEMP_VAL_REG:
            tcg_reg_free(s, ts->reg);
            break;
        case TEMP_VAL_DEAD:
            ts->val_type = TEMP_VAL_MEM;
            break;
        case TEMP_VAL_CONST:
            reg = tcg_reg_alloc(s, tcg_target_available_regs[ts->type],
                                allocated_regs);
            if (!ts->mem_allocated)
                temp_allocate_frame(s, temp);
            tcg_out_movi(s, ts->type, reg, ts->val);
            tcg_out_st(s, ts->type, reg, ts->mem_reg, ts->mem_offset);
            ts->val_type = TEMP_VAL_MEM;
            break;
        case TEMP_VAL_MEM:
            break;
        default:
            tcg_abort();
        }
    }
}

/* save globals to their canonical location and assume they can be
   modified be the following code. 'allocated_regs' is used in case a
   temporary registers needs to be allocated to store a constant. */
static void save_globals(TCGContext *s, TCGRegSet allocated_regs)
{
    int i;

    for(i = 0; i < s->nb_globals; i++) {
        temp_save(s, i, allocated_regs);
    }
}

/* at the end of a basic block, we assume all temporaries are dead and
   all globals are stored at their canonical location. */
static void tcg_reg_alloc_bb_end(TCGContext *s, TCGRegSet allocated_regs)
{
    TCGTemp *ts;
    int i;

    for(i = s->nb_globals; i < s->nb_temps; i++) {
        ts = &s->temps[i];
        if (ts->temp_local) {
            temp_save(s, i, allocated_regs);
        } else {
            if (ts->val_type == TEMP_VAL_REG) {
                s->reg_to_temp[ts->reg] = -1;
            }
            ts->val_type = TEMP_VAL_DEAD;
        }
    }

    save_globals(s, allocated_regs);
}

#define IS_DEAD_ARG(n) ((dead_args >> (n)) & 1)

static void tcg_reg_alloc_movi(TCGContext *s, const TCGArg *args)
{
    TCGTemp *ots;
    tcg_target_ulong val;

    ots = &s->temps[args[0]];
    val = args[1];

    if (ots->fixed_reg) {
        /* for fixed registers, we do not do any constant
           propagation */
        tcg_out_movi(s, ots->type, ots->reg, val);
    } else {
        /* The movi is not explicitly generated here */
        if (ots->val_type == TEMP_VAL_REG)
            s->reg_to_temp[ots->reg] = -1;
        ots->val_type = TEMP_VAL_CONST;
        ots->val = val;
    }
}

static void tcg_reg_alloc_mov(TCGContext *s, const TCGOpDef *def,
                              const TCGArg *args,
                              unsigned int dead_args)
{
    TCGTemp *ts, *ots;
    int reg;
    const TCGArgConstraint *arg_ct;

    ots = &s->temps[args[0]];
    ts = &s->temps[args[1]];
    arg_ct = &def->args_ct[0];

    /* XXX: always mark arg dead if IS_DEAD_ARG(1) */
    if (ts->val_type == TEMP_VAL_REG) {
        if (IS_DEAD_ARG(1) && !ts->fixed_reg && !ots->fixed_reg) {
            /* the mov can be suppressed */
            if (ots->val_type == TEMP_VAL_REG)
                s->reg_to_temp[ots->reg] = -1;
            reg = ts->reg;
            s->reg_to_temp[reg] = -1;
            ts->val_type = TEMP_VAL_DEAD;
        } else {
            if (ots->val_type == TEMP_VAL_REG) {
                reg = ots->reg;
            } else {
                reg = tcg_reg_alloc(s, arg_ct->u.regs, s->reserved_regs);
            }
            if (ts->reg != reg) {
                tcg_out_mov(s, ots->type, reg, ts->reg);
            }
        }
    } else if (ts->val_type == TEMP_VAL_MEM) {
        if (ots->val_type == TEMP_VAL_REG) {
            reg = ots->reg;
        } else {
            reg = tcg_reg_alloc(s, arg_ct->u.regs, s->reserved_regs);
        }
        tcg_out_ld(s, ts->type, reg, ts->mem_reg, ts->mem_offset);
    } else if (ts->val_type == TEMP_VAL_CONST) {
        if (ots->fixed_reg) {
            reg = ots->reg;
            tcg_out_movi(s, ots->type, reg, ts->val);
        } else {
            /* propagate constant */
            if (ots->val_type == TEMP_VAL_REG)
                s->reg_to_temp[ots->reg] = -1;
            ots->val_type = TEMP_VAL_CONST;
            ots->val = ts->val;
            return;
        }
    } else {
        tcg_abort();
    }
    s->reg_to_temp[reg] = args[0];
    ots->reg = reg;
    ots->val_type = TEMP_VAL_REG;
    ots->mem_coherent = 0;
}

static void tcg_reg_alloc_op(TCGContext *s,
                             const TCGOpDef *def, TCGOpcode opc,
                             const TCGArg *args,
                             unsigned int dead_args)
{
    TCGRegSet allocated_regs;
    int i, k, nb_iargs, nb_oargs, reg;
    TCGArg arg;
    const TCGArgConstraint *arg_ct;
    TCGTemp *ts;
    TCGArg new_args[TCG_MAX_OP_ARGS];
    int const_args[TCG_MAX_OP_ARGS];

    nb_oargs = def->nb_oargs;
    nb_iargs = def->nb_iargs;

    /* copy constants */
    memcpy(new_args + nb_oargs + nb_iargs,
           args + nb_oargs + nb_iargs,
           sizeof(TCGArg) * def->nb_cargs);

    /* satisfy input constraints */
    tcg_regset_set(allocated_regs, s->reserved_regs);
    for(k = 0; k < nb_iargs; k++) {
        i = def->sorted_args[nb_oargs + k];
        arg = args[i];
        arg_ct = &def->args_ct[i];
        ts = &s->temps[arg];
        if (ts->val_type == TEMP_VAL_MEM) {
            reg = tcg_reg_alloc(s, arg_ct->u.regs, allocated_regs);
            tcg_out_ld(s, ts->type, reg, ts->mem_reg, ts->mem_offset);
            ts->val_type = TEMP_VAL_REG;
            ts->reg = reg;
            ts->mem_coherent = 1;
            s->reg_to_temp[reg] = arg;
        } else if (ts->val_type == TEMP_VAL_CONST) {
            if (tcg_target_const_match(ts->val, arg_ct)) {
                /* constant is OK for instruction */
                const_args[i] = 1;
                new_args[i] = ts->val;
                goto iarg_end;
            } else {
                /* need to move to a register */
                reg = tcg_reg_alloc(s, arg_ct->u.regs, allocated_regs);
                tcg_out_movi(s, ts->type, reg, ts->val);
                ts->val_type = TEMP_VAL_REG;
                ts->reg = reg;
                ts->mem_coherent = 0;
                s->reg_to_temp[reg] = arg;
            }
        }
        assert(ts->val_type == TEMP_VAL_REG);
        if (arg_ct->ct & TCG_CT_IALIAS) {
            if (ts->fixed_reg) {
                /* if fixed register, we must allocate a new register
                   if the alias is not the same register */
                if (arg != args[arg_ct->alias_index])
                    goto allocate_in_reg;
            } else {
                /* if the input is aliased to an output and if it is
                   not dead after the instruction, we must allocate
                   a new register and move it */
                if (!IS_DEAD_ARG(i)) {
                    goto allocate_in_reg;
                }
            }
        }
        reg = ts->reg;
        if (tcg_regset_test_reg(arg_ct->u.regs, reg)) {
            /* nothing to do : the constraint is satisfied */
        } else {
        allocate_in_reg:
            /* allocate a new register matching the constraint
               and move the temporary register into it */
            reg = tcg_reg_alloc(s, arg_ct->u.regs, allocated_regs);
            tcg_out_mov(s, ts->type, reg, ts->reg);
        }
        new_args[i] = reg;
        const_args[i] = 0;
        tcg_regset_set_reg(allocated_regs, reg);
    iarg_end: ;
    }

    if (def->flags & TCG_OPF_BB_END) {
        tcg_reg_alloc_bb_end(s, allocated_regs);
    } else {
        /* mark dead temporaries and free the associated registers */
        for(i = nb_oargs; i < nb_oargs + nb_iargs; i++) {
            arg = args[i];
            if (IS_DEAD_ARG(i)) {
                ts = &s->temps[arg];
                if (!ts->fixed_reg) {
                    if (ts->val_type == TEMP_VAL_REG)
                        s->reg_to_temp[ts->reg] = -1;
                    ts->val_type = TEMP_VAL_DEAD;
                }
            }
        }

        if (def->flags & TCG_OPF_CALL_CLOBBER) {
            /* XXX: permit generic clobber register list ? */
            for(reg = 0; reg < TCG_TARGET_NB_REGS; reg++) {
                if (tcg_regset_test_reg(tcg_target_call_clobber_regs, reg)) {
                    tcg_reg_free(s, reg);
                }
            }
            /* XXX: for load/store we could do that only for the slow path
               (i.e. when a memory callback is called) */

            /* store globals and free associated registers (we assume the insn
               can modify any global. */
            save_globals(s, allocated_regs);
        }

        /* satisfy the output constraints */
        tcg_regset_set(allocated_regs, s->reserved_regs);
        for(k = 0; k < nb_oargs; k++) {
            i = def->sorted_args[k];
            arg = args[i];
            arg_ct = &def->args_ct[i];
            ts = &s->temps[arg];
            if (arg_ct->ct & TCG_CT_ALIAS) {
                reg = new_args[arg_ct->alias_index];
            } else {
                /* if fixed register, we try to use it */
                reg = ts->reg;
                if (ts->fixed_reg &&
                    tcg_regset_test_reg(arg_ct->u.regs, reg)) {
                    goto oarg_end;
                }
                reg = tcg_reg_alloc(s, arg_ct->u.regs, allocated_regs);
            }
            tcg_regset_set_reg(allocated_regs, reg);
            /* if a fixed register is used, then a move will be done afterwards */
            if (!ts->fixed_reg) {
                if (ts->val_type == TEMP_VAL_REG)
                    s->reg_to_temp[ts->reg] = -1;
                if (IS_DEAD_ARG(i)) {
                    ts->val_type = TEMP_VAL_DEAD;
                } else {
                    ts->val_type = TEMP_VAL_REG;
                    ts->reg = reg;
                    /* temp value is modified, so the value kept in memory is
                       potentially not the same */
                    ts->mem_coherent = 0;
                    s->reg_to_temp[reg] = arg;
               }
            }
        oarg_end:
            new_args[i] = reg;
        }
    }

    /* emit instruction */
    tcg_out_op(s, opc, new_args, const_args);

    /* move the outputs in the correct register if needed */
    for(i = 0; i < nb_oargs; i++) {
        ts = &s->temps[args[i]];
        reg = new_args[i];
        if (ts->fixed_reg && ts->reg != reg) {
            tcg_out_mov(s, ts->type, ts->reg, reg);
        }
    }
}

#ifdef TCG_TARGET_STACK_GROWSUP
#define STACK_DIR(x) (-(x))
#else
#define STACK_DIR(x) (x)
#endif

static int tcg_reg_alloc_call(TCGContext *s, const TCGOpDef *def,
                              TCGOpcode opc, const TCGArg *args,
                              unsigned int dead_args)
{
    int nb_iargs, nb_oargs, flags, nb_regs, i, reg, nb_params;
    TCGArg arg, func_arg;
    TCGTemp *ts;
    tcg_target_long stack_offset, call_stack_size, func_addr;
    int const_func_arg, allocate_args;
    TCGRegSet allocated_regs;
    const TCGArgConstraint *arg_ct;

    arg = *args++;

    nb_oargs = arg >> 16;
    nb_iargs = arg & 0xffff;
    nb_params = nb_iargs - 1;

    flags = args[nb_oargs + nb_iargs];

    nb_regs = tcg_target_get_call_iarg_regs_count(flags);
    if (nb_regs > nb_params)
        nb_regs = nb_params;

    /* assign stack slots first */
    call_stack_size = (nb_params - nb_regs) * sizeof(tcg_target_long);
    call_stack_size = (call_stack_size + TCG_TARGET_STACK_ALIGN - 1) &
        ~(TCG_TARGET_STACK_ALIGN - 1);
    allocate_args = (call_stack_size > TCG_STATIC_CALL_ARGS_SIZE);
    if (allocate_args) {
        /* XXX: if more than TCG_STATIC_CALL_ARGS_SIZE is needed,
           preallocate call stack */
        tcg_abort();
    }

    stack_offset = TCG_TARGET_CALL_STACK_OFFSET;
    for(i = nb_regs; i < nb_params; i++) {
        arg = args[nb_oargs + i];
#ifdef TCG_TARGET_STACK_GROWSUP
        stack_offset -= sizeof(tcg_target_long);
#endif
        if (arg != TCG_CALL_DUMMY_ARG) {
            ts = &s->temps[arg];
            if (ts->val_type == TEMP_VAL_REG) {
                tcg_out_st(s, ts->type, ts->reg, TCG_REG_CALL_STACK, stack_offset);
            } else if (ts->val_type == TEMP_VAL_MEM) {
                reg = tcg_reg_alloc(s, tcg_target_available_regs[ts->type],
                                    s->reserved_regs);
                /* XXX: not correct if reading values from the stack */
                tcg_out_ld(s, ts->type, reg, ts->mem_reg, ts->mem_offset);
                tcg_out_st(s, ts->type, reg, TCG_REG_CALL_STACK, stack_offset);
            } else if (ts->val_type == TEMP_VAL_CONST) {
                reg = tcg_reg_alloc(s, tcg_target_available_regs[ts->type],
                                    s->reserved_regs);
                /* XXX: sign extend may be needed on some targets */
                tcg_out_movi(s, ts->type, reg, ts->val);
                tcg_out_st(s, ts->type, reg, TCG_REG_CALL_STACK, stack_offset);
            } else {
                tcg_abort();
            }
        }
#ifndef TCG_TARGET_STACK_GROWSUP
        stack_offset += sizeof(tcg_target_long);
#endif
    }

    /* assign input registers */
    tcg_regset_set(allocated_regs, s->reserved_regs);
    for(i = 0; i < nb_regs; i++) {
        arg = args[nb_oargs + i];
        if (arg != TCG_CALL_DUMMY_ARG) {
            ts = &s->temps[arg];
            reg = tcg_target_call_iarg_regs[i];
            tcg_reg_free(s, reg);
            if (ts->val_type == TEMP_VAL_REG) {
                if (ts->reg != reg) {
                    tcg_out_mov(s, ts->type, reg, ts->reg);
                }
            } else if (ts->val_type == TEMP_VAL_MEM) {
                tcg_out_ld(s, ts->type, reg, ts->mem_reg, ts->mem_offset);
            } else if (ts->val_type == TEMP_VAL_CONST) {
                /* XXX: sign extend ? */
                tcg_out_movi(s, ts->type, reg, ts->val);
            } else {
                tcg_abort();
            }
            tcg_regset_set_reg(allocated_regs, reg);
        }
    }

    /* assign function address */
    func_arg = args[nb_oargs + nb_iargs - 1];
    arg_ct = &def->args_ct[0];
    ts = &s->temps[func_arg];
    func_addr = ts->val;
    const_func_arg = 0;
    if (ts->val_type == TEMP_VAL_MEM) {
        reg = tcg_reg_alloc(s, arg_ct->u.regs, allocated_regs);
        tcg_out_ld(s, ts->type, reg, ts->mem_reg, ts->mem_offset);
        func_arg = reg;
        tcg_regset_set_reg(allocated_regs, reg);
    } else if (ts->val_type == TEMP_VAL_REG) {
        reg = ts->reg;
        if (!tcg_regset_test_reg(arg_ct->u.regs, reg)) {
            reg = tcg_reg_alloc(s, arg_ct->u.regs, allocated_regs);
            tcg_out_mov(s, ts->type, reg, ts->reg);
        }
        func_arg = reg;
        tcg_regset_set_reg(allocated_regs, reg);
    } else if (ts->val_type == TEMP_VAL_CONST) {
        if (tcg_target_const_match(func_addr, arg_ct)) {
            const_func_arg = 1;
            func_arg = func_addr;
        } else {
            reg = tcg_reg_alloc(s, arg_ct->u.regs, allocated_regs);
            tcg_out_movi(s, ts->type, reg, func_addr);
            func_arg = reg;
            tcg_regset_set_reg(allocated_regs, reg);
        }
    } else {
        tcg_abort();
    }


    /* mark dead temporaries and free the associated registers */
    for(i = nb_oargs; i < nb_iargs + nb_oargs; i++) {
        arg = args[i];
        if (IS_DEAD_ARG(i)) {
            ts = &s->temps[arg];
            if (!ts->fixed_reg) {
                if (ts->val_type == TEMP_VAL_REG)
                    s->reg_to_temp[ts->reg] = -1;
                ts->val_type = TEMP_VAL_DEAD;
            }
        }
    }

    /* clobber call registers */
    for(reg = 0; reg < TCG_TARGET_NB_REGS; reg++) {
        if (tcg_regset_test_reg(tcg_target_call_clobber_regs, reg)) {
            tcg_reg_free(s, reg);
        }
    }

    /* store globals and free associated registers (we assume the call
       can modify any global. */
    if (!(flags & TCG_CALL_CONST)) {
        save_globals(s, allocated_regs);
    }

    tcg_out_op(s, opc, &func_arg, &const_func_arg);

    /* assign output registers and emit moves if needed */
    for(i = 0; i < nb_oargs; i++) {
        arg = args[i];
        ts = &s->temps[arg];
        reg = tcg_target_call_oarg_regs[i];
        assert(s->reg_to_temp[reg] == -1);
        if (ts->fixed_reg) {
            if (ts->reg != reg) {
                tcg_out_mov(s, ts->type, ts->reg, reg);
            }
        } else {
            if (ts->val_type == TEMP_VAL_REG)
                s->reg_to_temp[ts->reg] = -1;
            if (IS_DEAD_ARG(i)) {
                ts->val_type = TEMP_VAL_DEAD;
            } else {
                ts->val_type = TEMP_VAL_REG;
                ts->reg = reg;
                ts->mem_coherent = 0;
                s->reg_to_temp[reg] = arg;
            }
        }
    }

    return nb_iargs + nb_oargs + def->nb_cargs + 1;
}

#ifdef CONFIG_PROFILER

static int64_t tcg_table_op_count[NB_OPS];

static void dump_op_count(void)
{
    int i;
    FILE *f;
    f = fopen("/tmp/op.log", "w");
    for(i = INDEX_op_end; i < NB_OPS; i++) {
        fprintf(f, "%s %" PRId64 "\n", tcg_op_defs[i].name, tcg_table_op_count[i]);
    }
    fclose(f);
}
#endif


static inline int tcg_gen_code_common(TCGContext *s, uint8_t *gen_code_buf,
                                      long search_pc)
{
    TCGOpcode opc;
    int op_index;
    const TCGOpDef *def;
    unsigned int dead_args;
    const TCGArg *args;

#ifdef DEBUG_DISAS
    if (unlikely(qemu_loglevel_mask(CPU_LOG_TB_OP))) {
        qemu_log("OP:\n");
        tcg_dump_ops(s, logfile);
        qemu_log("\n");
    }
#endif

#ifdef USE_TCG_OPTIMIZATIONS
    gen_opparam_ptr =
        tcg_optimize(s, gen_opc_ptr, gen_opparam_buf, tcg_op_defs);
#endif

#ifdef CONFIG_PROFILER
    s->la_time -= profile_getclock();
#endif
    tcg_liveness_analysis(s);
#ifdef CONFIG_PROFILER
    s->la_time += profile_getclock();
#endif

#ifdef DEBUG_DISAS
    if (unlikely(qemu_loglevel_mask(CPU_LOG_TB_OP_OPT))) {
        qemu_log("OP after liveness analysis:\n");
        tcg_dump_ops(s, logfile);
        qemu_log("\n");
    }
#endif

    tcg_reg_alloc_start(s);

    s->code_buf = gen_code_buf;
    s->code_ptr = gen_code_buf;

    args = gen_opparam_buf;
    op_index = 0;

    for(;;) {
        opc = gen_opc_buf[op_index];
#ifdef CONFIG_PROFILER
        tcg_table_op_count[opc]++;
#endif
        def = &tcg_op_defs[opc];
#if 0
        printf("%s: %d %d %d\n", def->name,
               def->nb_oargs, def->nb_iargs, def->nb_cargs);
        //        dump_regs(s);
#endif
        switch(opc) {
        case INDEX_op_mov_i32:
#if TCG_TARGET_REG_BITS == 64
        case INDEX_op_mov_i64:
#endif
            dead_args = s->op_dead_args[op_index];
            tcg_reg_alloc_mov(s, def, args, dead_args);
            break;
        case INDEX_op_movi_i32:
#if TCG_TARGET_REG_BITS == 64
        case INDEX_op_movi_i64:
#endif
            tcg_reg_alloc_movi(s, args);
            break;
        case INDEX_op_debug_insn_start:
            /* debug instruction */
            break;
        case INDEX_op_nop:
        case INDEX_op_nop1:
        case INDEX_op_nop2:
        case INDEX_op_nop3:
            break;
        case INDEX_op_nopn:
            args += args[0];
            goto next;
        case INDEX_op_discard:
            {
                TCGTemp *ts;
                ts = &s->temps[args[0]];
                /* mark the temporary as dead */
                if (!ts->fixed_reg) {
                    if (ts->val_type == TEMP_VAL_REG)
                        s->reg_to_temp[ts->reg] = -1;
                    ts->val_type = TEMP_VAL_DEAD;
                }
            }
            break;
        case INDEX_op_set_label:
            tcg_reg_alloc_bb_end(s, s->reserved_regs);
<<<<<<< HEAD
            tcg_out_label(s, args[0], (uintptr_t)s->code_ptr);
=======
            tcg_out_label(s, args[0], s->code_ptr);
>>>>>>> a348f108
            break;
        case INDEX_op_call:
            dead_args = s->op_dead_args[op_index];
            args += tcg_reg_alloc_call(s, def, opc, args, dead_args);
            goto next;
        case INDEX_op_end:
            goto the_end;
        default:
            /* Sanity check that we've not introduced any unhandled opcodes. */
            if (def->flags & TCG_OPF_NOT_PRESENT) {
                tcg_abort();
            }
            /* Note: in order to speed up the code, it would be much
               faster to have specialized register allocator functions for
               some common argument patterns */
            dead_args = s->op_dead_args[op_index];
            tcg_reg_alloc_op(s, def, opc, args, dead_args);
            break;
        }
        args += def->nb_args;
    next:
        if (search_pc >= 0 && search_pc < s->code_ptr - gen_code_buf) {
            return op_index;
        }
        op_index++;
#ifndef NDEBUG
        check_regs(s);
#endif
    }
 the_end:
    return -1;
}

int tcg_gen_code(TCGContext *s, uint8_t *gen_code_buf)
{
#ifdef CONFIG_PROFILER
    {
        int n;
        n = (gen_opc_ptr - gen_opc_buf);
        s->op_count += n;
        if (n > s->op_count_max)
            s->op_count_max = n;

        s->temp_count += s->nb_temps;
        if (s->nb_temps > s->temp_count_max)
            s->temp_count_max = s->nb_temps;
    }
#endif

    tcg_gen_code_common(s, gen_code_buf, -1);

    /* flush instruction cache */
    flush_icache_range((tcg_target_ulong)gen_code_buf,
                       (tcg_target_ulong)s->code_ptr);

    return s->code_ptr - gen_code_buf;
}

/* Return the index of the micro operation such as the pc after is <
   offset bytes from the start of the TB.  The contents of gen_code_buf must
   not be changed, though writing the same values is ok.
   Return -1 if not found. */
int tcg_gen_code_search_pc(TCGContext *s, uint8_t *gen_code_buf, long offset)
{
    return tcg_gen_code_common(s, gen_code_buf, offset);
}

#ifdef CONFIG_PROFILER
void tcg_dump_info(FILE *f, fprintf_function cpu_fprintf)
{
    TCGContext *s = &tcg_ctx;
    int64_t tot;

    tot = s->interm_time + s->code_time;
    cpu_fprintf(f, "JIT cycles          %" PRId64 " (%0.3f s at 2.4 GHz)\n",
                tot, tot / 2.4e9);
    cpu_fprintf(f, "translated TBs      %" PRId64 " (aborted=%" PRId64 " %0.1f%%)\n",
                s->tb_count,
                s->tb_count1 - s->tb_count,
                s->tb_count1 ? (double)(s->tb_count1 - s->tb_count) / s->tb_count1 * 100.0 : 0);
    cpu_fprintf(f, "avg ops/TB          %0.1f max=%d\n",
                s->tb_count ? (double)s->op_count / s->tb_count : 0, s->op_count_max);
    cpu_fprintf(f, "deleted ops/TB      %0.2f\n",
                s->tb_count ?
                (double)s->del_op_count / s->tb_count : 0);
    cpu_fprintf(f, "avg temps/TB        %0.2f max=%d\n",
                s->tb_count ?
                (double)s->temp_count / s->tb_count : 0,
                s->temp_count_max);

    cpu_fprintf(f, "cycles/op           %0.1f\n",
                s->op_count ? (double)tot / s->op_count : 0);
    cpu_fprintf(f, "cycles/in byte      %0.1f\n",
                s->code_in_len ? (double)tot / s->code_in_len : 0);
    cpu_fprintf(f, "cycles/out byte     %0.1f\n",
                s->code_out_len ? (double)tot / s->code_out_len : 0);
    if (tot == 0)
        tot = 1;
    cpu_fprintf(f, "  gen_interm time   %0.1f%%\n",
                (double)s->interm_time / tot * 100.0);
    cpu_fprintf(f, "  gen_code time     %0.1f%%\n",
                (double)s->code_time / tot * 100.0);
    cpu_fprintf(f, "liveness/code time  %0.1f%%\n",
                (double)s->la_time / (s->code_time ? s->code_time : 1) * 100.0);
    cpu_fprintf(f, "cpu_restore count   %" PRId64 "\n",
                s->restore_count);
    cpu_fprintf(f, "  avg cycles        %0.1f\n",
                s->restore_count ? (double)s->restore_time / s->restore_count : 0);

    dump_op_count();
}
#else
void tcg_dump_info(FILE *f, fprintf_function cpu_fprintf)
{
    cpu_fprintf(f, "[TCG profiler not compiled]\n");
}
#endif<|MERGE_RESOLUTION|>--- conflicted
+++ resolved
@@ -146,12 +146,7 @@
     }
 }
 
-<<<<<<< HEAD
-static void tcg_out_label(TCGContext *s, int label_index,
-                          tcg_target_long value)
-=======
 static void tcg_out_label(TCGContext *s, int label_index, void *ptr)
->>>>>>> a348f108
 {
     TCGLabel *l;
     TCGRelocation *r;
@@ -2132,11 +2127,7 @@
             break;
         case INDEX_op_set_label:
             tcg_reg_alloc_bb_end(s, s->reserved_regs);
-<<<<<<< HEAD
-            tcg_out_label(s, args[0], (uintptr_t)s->code_ptr);
-=======
             tcg_out_label(s, args[0], s->code_ptr);
->>>>>>> a348f108
             break;
         case INDEX_op_call:
             dead_args = s->op_dead_args[op_index];
