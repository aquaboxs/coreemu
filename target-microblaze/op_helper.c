/*
 *  Microblaze helper routines.
 *
 *  Copyright (c) 2009 Edgar E. Iglesias <edgar.iglesias@gmail.com>.
 *
 * This library is free software; you can redistribute it and/or
 * modify it under the terms of the GNU Lesser General Public
 * License as published by the Free Software Foundation; either
 * version 2 of the License, or (at your option) any later version.
 *
 * This library is distributed in the hope that it will be useful,
 * but WITHOUT ANY WARRANTY; without even the implied warranty of
 * MERCHANTABILITY or FITNESS FOR A PARTICULAR PURPOSE.  See the GNU
 * Lesser General Public License for more details.
 *
 * You should have received a copy of the GNU Lesser General Public
 * License along with this library; if not, see <http://www.gnu.org/licenses/>.
 */

<<<<<<< HEAD
#include "qemu-common.h"
#include "exec.h"
=======
#include <assert.h>
#include "cpu.h"
#include "dyngen-exec.h"
>>>>>>> 927d7217
#include "helper.h"
#include "host-utils.h"

#define D(x)

#if !defined(CONFIG_USER_ONLY)
#include "softmmu_exec.h"

#define MMUSUFFIX _mmu
#define SHIFT 0
#include "softmmu_template.h"
#define SHIFT 1
#include "softmmu_template.h"
#define SHIFT 2
#include "softmmu_template.h"
#define SHIFT 3
#include "softmmu_template.h"

/* Try to fill the TLB and return an exception if error. If retaddr is
   NULL, it means that the function was called in C code (i.e. not
   from generated code or from helper.c) */
/* XXX: fix it to restore all registers */
void tlb_fill (target_ulong addr, int is_write, int mmu_idx, void *retaddr)
{
    TranslationBlock *tb;
    CPUState *saved_env;
    uintptr_t pc;
    int ret;

    /* XXX: hack to restore env in all cases, even if not called from
       generated code */
    saved_env = env;
    env = cpu_single_env;

    ret = cpu_mb_handle_mmu_fault(env, addr, is_write, mmu_idx, 1);
    if (unlikely(ret)) {
        if (retaddr) {
            /* now we have a real cpu fault */
            pc = (uintptr_t)retaddr;
            tb = tb_find_pc(pc);
            if (tb) {
                /* the PC is inside the translated code. It means that we have
                   a virtual CPU fault */
                cpu_restore_state(tb, env, pc);
            }
        }
        cpu_loop_exit(env);
    }
    env = saved_env;
}
#endif

void helper_put(uint32_t id, uint32_t ctrl, uint32_t data)
{
    int test = ctrl & STREAM_TEST;
    int atomic = ctrl & STREAM_ATOMIC;
    int control = ctrl & STREAM_CONTROL;
    int nonblock = ctrl & STREAM_NONBLOCK;
    int exception = ctrl & STREAM_EXCEPTION;

    qemu_log("Unhandled stream put to stream-id=%d data=%x %s%s%s%s%s\n",
             id, data,
             test ? "t" : "",
             nonblock ? "n" : "",
             exception ? "e" : "",
             control ? "c" : "",
             atomic ? "a" : "");
}

uint32_t helper_get(uint32_t id, uint32_t ctrl)
{
    int test = ctrl & STREAM_TEST;
    int atomic = ctrl & STREAM_ATOMIC;
    int control = ctrl & STREAM_CONTROL;
    int nonblock = ctrl & STREAM_NONBLOCK;
    int exception = ctrl & STREAM_EXCEPTION;

    qemu_log("Unhandled stream get from stream-id=%d %s%s%s%s%s\n",
             id,
             test ? "t" : "",
             nonblock ? "n" : "",
             exception ? "e" : "",
             control ? "c" : "",
             atomic ? "a" : "");
    return 0xdead0000 | id;
}

void QEMU_NORETURN helper_raise_exception(uint32_t index)
{
    env->exception_index = index;
    cpu_loop_exit(env);
}

void helper_debug(void)
{
    int i;

    qemu_log("PC=%8.8x\n", env->sregs[SR_PC]);
    qemu_log("rmsr=%x resr=%x rear=%x debug[%x] imm=%x iflags=%x\n",
             env->sregs[SR_MSR], env->sregs[SR_ESR], env->sregs[SR_EAR],
             env->debug, env->imm, env->iflags);
    qemu_log("btaken=%d btarget=%x mode=%s(saved=%s) eip=%d ie=%d\n",
             env->btaken, env->btarget,
             (env->sregs[SR_MSR] & MSR_UM) ? "user" : "kernel",
             (env->sregs[SR_MSR] & MSR_UMS) ? "user" : "kernel",
             (env->sregs[SR_MSR] & MSR_EIP),
             (env->sregs[SR_MSR] & MSR_IE));
    for (i = 0; i < 32; i++) {
        qemu_log("r%2.2d=%8.8x ", i, env->regs[i]);
        if ((i + 1) % 4 == 0)
            qemu_log("\n");
    }
    qemu_log("\n\n");
}

static inline uint32_t compute_carry(uint32_t a, uint32_t b, uint32_t cin)
{
    uint32_t cout = 0;

    if ((b == ~0) && cin)
        cout = 1;
    else if ((~0 - a) < (b + cin))
        cout = 1;
    return cout;
}

uint32_t helper_cmp(uint32_t a, uint32_t b)
{
    uint32_t t;

    t = b + ~a + 1;
    if ((b & 0x80000000) ^ (a & 0x80000000))
        t = (t & 0x7fffffff) | (b & 0x80000000);
    return t;
}

uint32_t helper_cmpu(uint32_t a, uint32_t b)
{
    uint32_t t;

    t = b + ~a + 1;
    if ((b & 0x80000000) ^ (a & 0x80000000))
        t = (t & 0x7fffffff) | (a & 0x80000000);
    return t;
}

uint32_t helper_carry(uint32_t a, uint32_t b, uint32_t cf)
{
    uint32_t ncf;
    ncf = compute_carry(a, b, cf);
    return ncf;
}

static inline int div_prepare(uint32_t a, uint32_t b)
{
    if (b == 0) {
        env->sregs[SR_MSR] |= MSR_DZ;

        if ((env->sregs[SR_MSR] & MSR_EE)
            && !(env->pvr.regs[2] & PVR2_DIV_ZERO_EXC_MASK)) {
            env->sregs[SR_ESR] = ESR_EC_DIVZERO;
            helper_raise_exception(EXCP_HW_EXCP);
        }
        return 0;
    }
    env->sregs[SR_MSR] &= ~MSR_DZ;
    return 1;
}

uint32_t helper_divs(uint32_t a, uint32_t b)
{
    if (!div_prepare(a, b))
        return 0;
    return (int32_t)a / (int32_t)b;
}

uint32_t helper_divu(uint32_t a, uint32_t b)
{
    if (!div_prepare(a, b))
        return 0;
    return a / b;
}

/* raise FPU exception.  */
static void raise_fpu_exception(void)
{
    env->sregs[SR_ESR] = ESR_EC_FPU;
    helper_raise_exception(EXCP_HW_EXCP);
}

static void update_fpu_flags(int flags)
{
    int raise = 0;

    if (flags & float_flag_invalid) {
        env->sregs[SR_FSR] |= FSR_IO;
        raise = 1;
    }
    if (flags & float_flag_divbyzero) {
        env->sregs[SR_FSR] |= FSR_DZ;
        raise = 1;
    }
    if (flags & float_flag_overflow) {
        env->sregs[SR_FSR] |= FSR_OF;
        raise = 1;
    }
    if (flags & float_flag_underflow) {
        env->sregs[SR_FSR] |= FSR_UF;
        raise = 1;
    }
    if (raise
        && (env->pvr.regs[2] & PVR2_FPU_EXC_MASK)
        && (env->sregs[SR_MSR] & MSR_EE)) {
        raise_fpu_exception();
    }
}

uint32_t helper_fadd(uint32_t a, uint32_t b)
{
    CPU_FloatU fd, fa, fb;
    int flags;

    set_float_exception_flags(0, &env->fp_status);
    fa.l = a;
    fb.l = b;
    fd.f = float32_add(fa.f, fb.f, &env->fp_status);

    flags = get_float_exception_flags(&env->fp_status);
    update_fpu_flags(flags);
    return fd.l;
}

uint32_t helper_frsub(uint32_t a, uint32_t b)
{
    CPU_FloatU fd, fa, fb;
    int flags;

    set_float_exception_flags(0, &env->fp_status);
    fa.l = a;
    fb.l = b;
    fd.f = float32_sub(fb.f, fa.f, &env->fp_status);
    flags = get_float_exception_flags(&env->fp_status);
    update_fpu_flags(flags);
    return fd.l;
}

uint32_t helper_fmul(uint32_t a, uint32_t b)
{
    CPU_FloatU fd, fa, fb;
    int flags;

    set_float_exception_flags(0, &env->fp_status);
    fa.l = a;
    fb.l = b;
    fd.f = float32_mul(fa.f, fb.f, &env->fp_status);
    flags = get_float_exception_flags(&env->fp_status);
    update_fpu_flags(flags);

    return fd.l;
}

uint32_t helper_fdiv(uint32_t a, uint32_t b)
{
    CPU_FloatU fd, fa, fb;
    int flags;

    set_float_exception_flags(0, &env->fp_status);
    fa.l = a;
    fb.l = b;
    fd.f = float32_div(fb.f, fa.f, &env->fp_status);
    flags = get_float_exception_flags(&env->fp_status);
    update_fpu_flags(flags);

    return fd.l;
}

uint32_t helper_fcmp_un(uint32_t a, uint32_t b)
{
    CPU_FloatU fa, fb;
    uint32_t r = 0;

    fa.l = a;
    fb.l = b;

    if (float32_is_signaling_nan(fa.f) || float32_is_signaling_nan(fb.f)) {
        update_fpu_flags(float_flag_invalid);
        r = 1;
    }

    if (float32_is_quiet_nan(fa.f) || float32_is_quiet_nan(fb.f)) {
        r = 1;
    }

    return r;
}

uint32_t helper_fcmp_lt(uint32_t a, uint32_t b)
{
    CPU_FloatU fa, fb;
    int r;
    int flags;

    set_float_exception_flags(0, &env->fp_status);
    fa.l = a;
    fb.l = b;
    r = float32_lt(fb.f, fa.f, &env->fp_status);
    flags = get_float_exception_flags(&env->fp_status);
    update_fpu_flags(flags & float_flag_invalid);

    return r;
}

uint32_t helper_fcmp_eq(uint32_t a, uint32_t b)
{
    CPU_FloatU fa, fb;
    int flags;
    int r;

    set_float_exception_flags(0, &env->fp_status);
    fa.l = a;
    fb.l = b;
    r = float32_eq_quiet(fa.f, fb.f, &env->fp_status);
    flags = get_float_exception_flags(&env->fp_status);
    update_fpu_flags(flags & float_flag_invalid);

    return r;
}

uint32_t helper_fcmp_le(uint32_t a, uint32_t b)
{
    CPU_FloatU fa, fb;
    int flags;
    int r;

    fa.l = a;
    fb.l = b;
    set_float_exception_flags(0, &env->fp_status);
    r = float32_le(fa.f, fb.f, &env->fp_status);
    flags = get_float_exception_flags(&env->fp_status);
    update_fpu_flags(flags & float_flag_invalid);


    return r;
}

uint32_t helper_fcmp_gt(uint32_t a, uint32_t b)
{
    CPU_FloatU fa, fb;
    int flags, r;

    fa.l = a;
    fb.l = b;
    set_float_exception_flags(0, &env->fp_status);
    r = float32_lt(fa.f, fb.f, &env->fp_status);
    flags = get_float_exception_flags(&env->fp_status);
    update_fpu_flags(flags & float_flag_invalid);
    return r;
}

uint32_t helper_fcmp_ne(uint32_t a, uint32_t b)
{
    CPU_FloatU fa, fb;
    int flags, r;

    fa.l = a;
    fb.l = b;
    set_float_exception_flags(0, &env->fp_status);
    r = !float32_eq_quiet(fa.f, fb.f, &env->fp_status);
    flags = get_float_exception_flags(&env->fp_status);
    update_fpu_flags(flags & float_flag_invalid);

    return r;
}

uint32_t helper_fcmp_ge(uint32_t a, uint32_t b)
{
    CPU_FloatU fa, fb;
    int flags, r;

    fa.l = a;
    fb.l = b;
    set_float_exception_flags(0, &env->fp_status);
    r = !float32_lt(fa.f, fb.f, &env->fp_status);
    flags = get_float_exception_flags(&env->fp_status);
    update_fpu_flags(flags & float_flag_invalid);

    return r;
}

uint32_t helper_flt(uint32_t a)
{
    CPU_FloatU fd, fa;

    fa.l = a;
    fd.f = int32_to_float32(fa.l, &env->fp_status);
    return fd.l;
}

uint32_t helper_fint(uint32_t a)
{
    CPU_FloatU fa;
    uint32_t r;
    int flags;

    set_float_exception_flags(0, &env->fp_status);
    fa.l = a;
    r = float32_to_int32(fa.f, &env->fp_status);
    flags = get_float_exception_flags(&env->fp_status);
    update_fpu_flags(flags);

    return r;
}

uint32_t helper_fsqrt(uint32_t a)
{
    CPU_FloatU fd, fa;
    int flags;

    set_float_exception_flags(0, &env->fp_status);
    fa.l = a;
    fd.l = float32_sqrt(fa.f, &env->fp_status);
    flags = get_float_exception_flags(&env->fp_status);
    update_fpu_flags(flags);

    return fd.l;
}

uint32_t helper_pcmpbf(uint32_t a, uint32_t b)
{
    unsigned int i;
    uint32_t mask = 0xff000000;

    for (i = 0; i < 4; i++) {
        if ((a & mask) == (b & mask))
            return i + 1;
        mask >>= 8;
    }
    return 0;
}

void helper_memalign(uint32_t addr, uint32_t dr, uint32_t wr, uint32_t mask)
{
    if (addr & mask) {
            qemu_log_mask(CPU_LOG_INT,
                          "unaligned access addr=%x mask=%x, wr=%d dr=r%d\n",
                          addr, mask, wr, dr);
            env->sregs[SR_EAR] = addr;
            env->sregs[SR_ESR] = ESR_EC_UNALIGNED_DATA | (wr << 10) \
                                 | (dr & 31) << 5;
            if (mask == 3) {
                env->sregs[SR_ESR] |= 1 << 11;
            }
            if (!(env->sregs[SR_MSR] & MSR_EE)) {
                return;
            }
            helper_raise_exception(EXCP_HW_EXCP);
    }
}

#if !defined(CONFIG_USER_ONLY)
/* Writes/reads to the MMU's special regs end up here.  */
uint32_t helper_mmu_read(uint32_t rn)
{
    return mmu_read(env, rn);
}

void helper_mmu_write(uint32_t rn, uint32_t v)
{
    mmu_write(env, rn, v);
}

void cpu_unassigned_access(CPUState *env1, target_phys_addr_t addr,
                           int is_write, int is_exec, int is_asi, int size)
{
    CPUState *saved_env;

    saved_env = env;
    env = env1;

    qemu_log_mask(CPU_LOG_INT, "Unassigned " TARGET_FMT_plx " wr=%d exe=%d\n",
             addr, is_write, is_exec);
    if (!(env->sregs[SR_MSR] & MSR_EE)) {
        env = saved_env;
        return;
    }

    env->sregs[SR_EAR] = addr;
    if (is_exec) {
        if ((env->pvr.regs[2] & PVR2_IOPB_BUS_EXC_MASK)) {
            env->sregs[SR_ESR] = ESR_EC_INSN_BUS;
            helper_raise_exception(EXCP_HW_EXCP);
        }
    } else {
        if ((env->pvr.regs[2] & PVR2_DOPB_BUS_EXC_MASK)) {
            env->sregs[SR_ESR] = ESR_EC_DATA_BUS;
            helper_raise_exception(EXCP_HW_EXCP);
        }
    }
    env = saved_env;
}
#endif<|MERGE_RESOLUTION|>--- conflicted
+++ resolved
@@ -17,14 +17,8 @@
  * License along with this library; if not, see <http://www.gnu.org/licenses/>.
  */
 
-<<<<<<< HEAD
 #include "qemu-common.h"
-#include "exec.h"
-=======
-#include <assert.h>
-#include "cpu.h"
 #include "dyngen-exec.h"
->>>>>>> 927d7217
 #include "helper.h"
 #include "host-utils.h"
 
