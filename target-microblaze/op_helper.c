/*
 *  Microblaze helper routines.
 *
 *  Copyright (c) 2009 Edgar E. Iglesias <edgar.iglesias@gmail.com>.
 *  Copyright (c) 2009-2012 PetaLogix Qld Pty Ltd.
 *
 * This library is free software; you can redistribute it and/or
 * modify it under the terms of the GNU Lesser General Public
 * License as published by the Free Software Foundation; either
 * version 2 of the License, or (at your option) any later version.
 *
 * This library is distributed in the hope that it will be useful,
 * but WITHOUT ANY WARRANTY; without even the implied warranty of
 * MERCHANTABILITY or FITNESS FOR A PARTICULAR PURPOSE.  See the GNU
 * Lesser General Public License for more details.
 *
 * You should have received a copy of the GNU Lesser General Public
 * License along with this library; if not, see <http://www.gnu.org/licenses/>.
 */

#include "qemu-common.h"
#include "dyngen-exec.h"
#include "helper.h"
#include "host-utils.h"

#define D(x)

#if !defined(CONFIG_USER_ONLY)
#include "softmmu_exec.h"

#define MMUSUFFIX _mmu
#define SHIFT 0
#include "softmmu_template.h"
#define SHIFT 1
#include "softmmu_template.h"
#define SHIFT 2
#include "softmmu_template.h"
#define SHIFT 3
#include "softmmu_template.h"

/* Try to fill the TLB and return an exception if error. If retaddr is
   NULL, it means that the function was called in C code (i.e. not
   from generated code or from helper.c) */
/* XXX: fix it to restore all registers */
void tlb_fill(CPUMBState *env1, target_ulong addr, int is_write, int mmu_idx,
              uintptr_t retaddr)
{
    TranslationBlock *tb;
    CPUMBState *saved_env;
<<<<<<< HEAD
    uintptr_t pc;
=======
>>>>>>> da12872a
    int ret;

    saved_env = env;
    env = env1;

    ret = cpu_mb_handle_mmu_fault(env, addr, is_write, mmu_idx);
    if (unlikely(ret)) {
        if (retaddr) {
            /* now we have a real cpu fault */
<<<<<<< HEAD
            pc = (uintptr_t)retaddr;
            tb = tb_find_pc(pc);
=======
            tb = tb_find_pc(retaddr);
>>>>>>> da12872a
            if (tb) {
                /* the PC is inside the translated code. It means that we have
                   a virtual CPU fault */
                cpu_restore_state(tb, env, retaddr);
            }
        }
        cpu_loop_exit(env);
    }
    env = saved_env;
}
#endif

void helper_put(uint32_t id, uint32_t ctrl, uint32_t data)
{
    int test = ctrl & STREAM_TEST;
    int atomic = ctrl & STREAM_ATOMIC;
    int control = ctrl & STREAM_CONTROL;
    int nonblock = ctrl & STREAM_NONBLOCK;
    int exception = ctrl & STREAM_EXCEPTION;

    qemu_log("Unhandled stream put to stream-id=%d data=%x %s%s%s%s%s\n",
             id, data,
             test ? "t" : "",
             nonblock ? "n" : "",
             exception ? "e" : "",
             control ? "c" : "",
             atomic ? "a" : "");
}

uint32_t helper_get(uint32_t id, uint32_t ctrl)
{
    int test = ctrl & STREAM_TEST;
    int atomic = ctrl & STREAM_ATOMIC;
    int control = ctrl & STREAM_CONTROL;
    int nonblock = ctrl & STREAM_NONBLOCK;
    int exception = ctrl & STREAM_EXCEPTION;

    qemu_log("Unhandled stream get from stream-id=%d %s%s%s%s%s\n",
             id,
             test ? "t" : "",
             nonblock ? "n" : "",
             exception ? "e" : "",
             control ? "c" : "",
             atomic ? "a" : "");
    return 0xdead0000 | id;
}

void QEMU_NORETURN helper_raise_exception(uint32_t index)
{
    env->exception_index = index;
    cpu_loop_exit(env);
}

void helper_debug(void)
{
    int i;

    qemu_log("PC=%8.8x\n", env->sregs[SR_PC]);
    qemu_log("rmsr=%x resr=%x rear=%x debug[%x] imm=%x iflags=%x\n",
             env->sregs[SR_MSR], env->sregs[SR_ESR], env->sregs[SR_EAR],
             env->debug, env->imm, env->iflags);
    qemu_log("btaken=%d btarget=%x mode=%s(saved=%s) eip=%d ie=%d\n",
             env->btaken, env->btarget,
             (env->sregs[SR_MSR] & MSR_UM) ? "user" : "kernel",
             (env->sregs[SR_MSR] & MSR_UMS) ? "user" : "kernel",
             (env->sregs[SR_MSR] & MSR_EIP),
             (env->sregs[SR_MSR] & MSR_IE));
    for (i = 0; i < 32; i++) {
        qemu_log("r%2.2d=%8.8x ", i, env->regs[i]);
        if ((i + 1) % 4 == 0)
            qemu_log("\n");
    }
    qemu_log("\n\n");
}

static inline uint32_t compute_carry(uint32_t a, uint32_t b, uint32_t cin)
{
    uint32_t cout = 0;

    if ((b == ~0) && cin)
        cout = 1;
    else if ((~0 - a) < (b + cin))
        cout = 1;
    return cout;
}

uint32_t helper_cmp(uint32_t a, uint32_t b)
{
    uint32_t t;

    t = b + ~a + 1;
    if ((b & 0x80000000) ^ (a & 0x80000000))
        t = (t & 0x7fffffff) | (b & 0x80000000);
    return t;
}

uint32_t helper_cmpu(uint32_t a, uint32_t b)
{
    uint32_t t;

    t = b + ~a + 1;
    if ((b & 0x80000000) ^ (a & 0x80000000))
        t = (t & 0x7fffffff) | (a & 0x80000000);
    return t;
}

uint32_t helper_clz(uint32_t t0)
{
    return clz32(t0);
}

uint32_t helper_carry(uint32_t a, uint32_t b, uint32_t cf)
{
    uint32_t ncf;
    ncf = compute_carry(a, b, cf);
    return ncf;
}

static inline int div_prepare(uint32_t a, uint32_t b)
{
    if (b == 0) {
        env->sregs[SR_MSR] |= MSR_DZ;

        if ((env->sregs[SR_MSR] & MSR_EE)
            && !(env->pvr.regs[2] & PVR2_DIV_ZERO_EXC_MASK)) {
            env->sregs[SR_ESR] = ESR_EC_DIVZERO;
            helper_raise_exception(EXCP_HW_EXCP);
        }
        return 0;
    }
    env->sregs[SR_MSR] &= ~MSR_DZ;
    return 1;
}

uint32_t helper_divs(uint32_t a, uint32_t b)
{
    if (!div_prepare(a, b))
        return 0;
    return (int32_t)a / (int32_t)b;
}

uint32_t helper_divu(uint32_t a, uint32_t b)
{
    if (!div_prepare(a, b))
        return 0;
    return a / b;
}

/* raise FPU exception.  */
static void raise_fpu_exception(void)
{
    env->sregs[SR_ESR] = ESR_EC_FPU;
    helper_raise_exception(EXCP_HW_EXCP);
}

static void update_fpu_flags(int flags)
{
    int raise = 0;

    if (flags & float_flag_invalid) {
        env->sregs[SR_FSR] |= FSR_IO;
        raise = 1;
    }
    if (flags & float_flag_divbyzero) {
        env->sregs[SR_FSR] |= FSR_DZ;
        raise = 1;
    }
    if (flags & float_flag_overflow) {
        env->sregs[SR_FSR] |= FSR_OF;
        raise = 1;
    }
    if (flags & float_flag_underflow) {
        env->sregs[SR_FSR] |= FSR_UF;
        raise = 1;
    }
    if (raise
        && (env->pvr.regs[2] & PVR2_FPU_EXC_MASK)
        && (env->sregs[SR_MSR] & MSR_EE)) {
        raise_fpu_exception();
    }
}

uint32_t helper_fadd(uint32_t a, uint32_t b)
{
    CPU_FloatU fd, fa, fb;
    int flags;

    set_float_exception_flags(0, &env->fp_status);
    fa.l = a;
    fb.l = b;
    fd.f = float32_add(fa.f, fb.f, &env->fp_status);

    flags = get_float_exception_flags(&env->fp_status);
    update_fpu_flags(flags);
    return fd.l;
}

uint32_t helper_frsub(uint32_t a, uint32_t b)
{
    CPU_FloatU fd, fa, fb;
    int flags;

    set_float_exception_flags(0, &env->fp_status);
    fa.l = a;
    fb.l = b;
    fd.f = float32_sub(fb.f, fa.f, &env->fp_status);
    flags = get_float_exception_flags(&env->fp_status);
    update_fpu_flags(flags);
    return fd.l;
}

uint32_t helper_fmul(uint32_t a, uint32_t b)
{
    CPU_FloatU fd, fa, fb;
    int flags;

    set_float_exception_flags(0, &env->fp_status);
    fa.l = a;
    fb.l = b;
    fd.f = float32_mul(fa.f, fb.f, &env->fp_status);
    flags = get_float_exception_flags(&env->fp_status);
    update_fpu_flags(flags);

    return fd.l;
}

uint32_t helper_fdiv(uint32_t a, uint32_t b)
{
    CPU_FloatU fd, fa, fb;
    int flags;

    set_float_exception_flags(0, &env->fp_status);
    fa.l = a;
    fb.l = b;
    fd.f = float32_div(fb.f, fa.f, &env->fp_status);
    flags = get_float_exception_flags(&env->fp_status);
    update_fpu_flags(flags);

    return fd.l;
}

uint32_t helper_fcmp_un(uint32_t a, uint32_t b)
{
    CPU_FloatU fa, fb;
    uint32_t r = 0;

    fa.l = a;
    fb.l = b;

    if (float32_is_signaling_nan(fa.f) || float32_is_signaling_nan(fb.f)) {
        update_fpu_flags(float_flag_invalid);
        r = 1;
    }

    if (float32_is_quiet_nan(fa.f) || float32_is_quiet_nan(fb.f)) {
        r = 1;
    }

    return r;
}

uint32_t helper_fcmp_lt(uint32_t a, uint32_t b)
{
    CPU_FloatU fa, fb;
    int r;
    int flags;

    set_float_exception_flags(0, &env->fp_status);
    fa.l = a;
    fb.l = b;
    r = float32_lt(fb.f, fa.f, &env->fp_status);
    flags = get_float_exception_flags(&env->fp_status);
    update_fpu_flags(flags & float_flag_invalid);

    return r;
}

uint32_t helper_fcmp_eq(uint32_t a, uint32_t b)
{
    CPU_FloatU fa, fb;
    int flags;
    int r;

    set_float_exception_flags(0, &env->fp_status);
    fa.l = a;
    fb.l = b;
    r = float32_eq_quiet(fa.f, fb.f, &env->fp_status);
    flags = get_float_exception_flags(&env->fp_status);
    update_fpu_flags(flags & float_flag_invalid);

    return r;
}

uint32_t helper_fcmp_le(uint32_t a, uint32_t b)
{
    CPU_FloatU fa, fb;
    int flags;
    int r;

    fa.l = a;
    fb.l = b;
    set_float_exception_flags(0, &env->fp_status);
    r = float32_le(fa.f, fb.f, &env->fp_status);
    flags = get_float_exception_flags(&env->fp_status);
    update_fpu_flags(flags & float_flag_invalid);


    return r;
}

uint32_t helper_fcmp_gt(uint32_t a, uint32_t b)
{
    CPU_FloatU fa, fb;
    int flags, r;

    fa.l = a;
    fb.l = b;
    set_float_exception_flags(0, &env->fp_status);
    r = float32_lt(fa.f, fb.f, &env->fp_status);
    flags = get_float_exception_flags(&env->fp_status);
    update_fpu_flags(flags & float_flag_invalid);
    return r;
}

uint32_t helper_fcmp_ne(uint32_t a, uint32_t b)
{
    CPU_FloatU fa, fb;
    int flags, r;

    fa.l = a;
    fb.l = b;
    set_float_exception_flags(0, &env->fp_status);
    r = !float32_eq_quiet(fa.f, fb.f, &env->fp_status);
    flags = get_float_exception_flags(&env->fp_status);
    update_fpu_flags(flags & float_flag_invalid);

    return r;
}

uint32_t helper_fcmp_ge(uint32_t a, uint32_t b)
{
    CPU_FloatU fa, fb;
    int flags, r;

    fa.l = a;
    fb.l = b;
    set_float_exception_flags(0, &env->fp_status);
    r = !float32_lt(fa.f, fb.f, &env->fp_status);
    flags = get_float_exception_flags(&env->fp_status);
    update_fpu_flags(flags & float_flag_invalid);

    return r;
}

uint32_t helper_flt(uint32_t a)
{
    CPU_FloatU fd, fa;

    fa.l = a;
    fd.f = int32_to_float32(fa.l, &env->fp_status);
    return fd.l;
}

uint32_t helper_fint(uint32_t a)
{
    CPU_FloatU fa;
    uint32_t r;
    int flags;

    set_float_exception_flags(0, &env->fp_status);
    fa.l = a;
    r = float32_to_int32(fa.f, &env->fp_status);
    flags = get_float_exception_flags(&env->fp_status);
    update_fpu_flags(flags);

    return r;
}

uint32_t helper_fsqrt(uint32_t a)
{
    CPU_FloatU fd, fa;
    int flags;

    set_float_exception_flags(0, &env->fp_status);
    fa.l = a;
    fd.l = float32_sqrt(fa.f, &env->fp_status);
    flags = get_float_exception_flags(&env->fp_status);
    update_fpu_flags(flags);

    return fd.l;
}

uint32_t helper_pcmpbf(uint32_t a, uint32_t b)
{
    unsigned int i;
    uint32_t mask = 0xff000000;

    for (i = 0; i < 4; i++) {
        if ((a & mask) == (b & mask))
            return i + 1;
        mask >>= 8;
    }
    return 0;
}

void helper_memalign(uint32_t addr, uint32_t dr, uint32_t wr, uint32_t mask)
{
    if (addr & mask) {
            qemu_log_mask(CPU_LOG_INT,
                          "unaligned access addr=%x mask=%x, wr=%d dr=r%d\n",
                          addr, mask, wr, dr);
            env->sregs[SR_EAR] = addr;
            env->sregs[SR_ESR] = ESR_EC_UNALIGNED_DATA | (wr << 10) \
                                 | (dr & 31) << 5;
            if (mask == 3) {
                env->sregs[SR_ESR] |= 1 << 11;
            }
            if (!(env->sregs[SR_MSR] & MSR_EE)) {
                return;
            }
            helper_raise_exception(EXCP_HW_EXCP);
    }
}

void helper_stackprot(uint32_t addr)
{
    if (addr < env->slr || addr > env->shr) {
            qemu_log("Stack protector violation at %x %x %x\n",
                     addr, env->slr, env->shr);
            env->sregs[SR_EAR] = addr;
            env->sregs[SR_ESR] = ESR_EC_STACKPROT;
            helper_raise_exception(EXCP_HW_EXCP);
    }
}

#if !defined(CONFIG_USER_ONLY)
/* Writes/reads to the MMU's special regs end up here.  */
uint32_t helper_mmu_read(uint32_t rn)
{
    return mmu_read(env, rn);
}

void helper_mmu_write(uint32_t rn, uint32_t v)
{
    mmu_write(env, rn, v);
}

void cpu_unassigned_access(CPUMBState *env1, target_phys_addr_t addr,
                           int is_write, int is_exec, int is_asi, int size)
{
    CPUMBState *saved_env;

    saved_env = env;
    env = env1;

    qemu_log_mask(CPU_LOG_INT, "Unassigned " TARGET_FMT_plx " wr=%d exe=%d\n",
             addr, is_write, is_exec);
    if (!(env->sregs[SR_MSR] & MSR_EE)) {
        env = saved_env;
        return;
    }

    env->sregs[SR_EAR] = addr;
    if (is_exec) {
        if ((env->pvr.regs[2] & PVR2_IOPB_BUS_EXC_MASK)) {
            env->sregs[SR_ESR] = ESR_EC_INSN_BUS;
            helper_raise_exception(EXCP_HW_EXCP);
        }
    } else {
        if ((env->pvr.regs[2] & PVR2_DOPB_BUS_EXC_MASK)) {
            env->sregs[SR_ESR] = ESR_EC_DATA_BUS;
            helper_raise_exception(EXCP_HW_EXCP);
        }
    }
    env = saved_env;
}
#endif<|MERGE_RESOLUTION|>--- conflicted
+++ resolved
@@ -47,10 +47,6 @@
 {
     TranslationBlock *tb;
     CPUMBState *saved_env;
-<<<<<<< HEAD
-    uintptr_t pc;
-=======
->>>>>>> da12872a
     int ret;
 
     saved_env = env;
@@ -60,12 +56,7 @@
     if (unlikely(ret)) {
         if (retaddr) {
             /* now we have a real cpu fault */
-<<<<<<< HEAD
-            pc = (uintptr_t)retaddr;
-            tb = tb_find_pc(pc);
-=======
             tb = tb_find_pc(retaddr);
->>>>>>> da12872a
             if (tb) {
                 /* the PC is inside the translated code. It means that we have
                    a virtual CPU fault */
