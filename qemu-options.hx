HXCOMM Use DEFHEADING() to define headings in both help text and texi
HXCOMM Text between STEXI and ETEXI are copied to texi version and
HXCOMM discarded from C version
HXCOMM DEF(option, HAS_ARG/0, opt_enum, opt_help) is used to construct
HXCOMM option structures, enums and help message.
HXCOMM HXCOMM can be used for comments, discarded from both texi and C

DEFHEADING(Standard options:)
STEXI
@table @option
ETEXI

DEF("help", 0, QEMU_OPTION_h,
    "-h or -help     display this help and exit\n")
STEXI
@item -h
Display help and exit
ETEXI

DEF("version", 0, QEMU_OPTION_version,
    "-version        display version information and exit\n")
STEXI
@item -version
Display version information and exit
ETEXI

DEF("M", HAS_ARG, QEMU_OPTION_M,
    "-M machine      select emulated machine (-M ? for list)\n")
STEXI
@item -M @var{machine}
Select the emulated @var{machine} (@code{-M ?} for list)
ETEXI

DEF("cpu", HAS_ARG, QEMU_OPTION_cpu,
    "-cpu cpu        select CPU (-cpu ? for list)\n")
STEXI
@item -cpu @var{model}
Select CPU model (-cpu ? for list and additional feature selection)
ETEXI

DEF("smp", HAS_ARG, QEMU_OPTION_smp,
    "-smp n[,maxcpus=cpus][,cores=cores][,threads=threads][,sockets=sockets]\n"
    "                set the number of CPUs to 'n' [default=1]\n"
    "                maxcpus= maximum number of total cpus, including\n"
    "                offline CPUs for hotplug, etc\n"
    "                cores= number of CPU cores on one socket\n"
    "                threads= number of threads on one CPU core\n"
    "                sockets= number of discrete sockets in the system\n")
STEXI
@item -smp @var{n}[,cores=@var{cores}][,threads=@var{threads}][,sockets=@var{sockets}][,maxcpus=@var{maxcpus}]
Simulate an SMP system with @var{n} CPUs. On the PC target, up to 255
CPUs are supported. On Sparc32 target, Linux limits the number of usable CPUs
to 4.
For the PC target, the number of @var{cores} per socket, the number
of @var{threads} per cores and the total number of @var{sockets} can be
specified. Missing values will be computed. If any on the three values is
given, the total number of CPUs @var{n} can be omitted. @var{maxcpus}
specifies the maximum number of hotpluggable CPUs.
ETEXI

DEF("numa", HAS_ARG, QEMU_OPTION_numa,
    "-numa node[,mem=size][,cpus=cpu[-cpu]][,nodeid=node]\n")
STEXI
@item -numa @var{opts}
Simulate a multi node NUMA system. If mem and cpus are omitted, resources
are split equally.
ETEXI

DEF("fda", HAS_ARG, QEMU_OPTION_fda,
    "-fda/-fdb file  use 'file' as floppy disk 0/1 image\n")
DEF("fdb", HAS_ARG, QEMU_OPTION_fdb, "")
STEXI
@item -fda @var{file}
@item -fdb @var{file}
Use @var{file} as floppy disk 0/1 image (@pxref{disk_images}). You can
use the host floppy by using @file{/dev/fd0} as filename (@pxref{host_drives}).
ETEXI

DEF("hda", HAS_ARG, QEMU_OPTION_hda,
    "-hda/-hdb file  use 'file' as IDE hard disk 0/1 image\n")
DEF("hdb", HAS_ARG, QEMU_OPTION_hdb, "")
DEF("hdc", HAS_ARG, QEMU_OPTION_hdc,
    "-hdc/-hdd file  use 'file' as IDE hard disk 2/3 image\n")
DEF("hdd", HAS_ARG, QEMU_OPTION_hdd, "")
STEXI
@item -hda @var{file}
@item -hdb @var{file}
@item -hdc @var{file}
@item -hdd @var{file}
Use @var{file} as hard disk 0, 1, 2 or 3 image (@pxref{disk_images}).
ETEXI

DEF("cdrom", HAS_ARG, QEMU_OPTION_cdrom,
    "-cdrom file     use 'file' as IDE cdrom image (cdrom is ide1 master)\n")
STEXI
@item -cdrom @var{file}
Use @var{file} as CD-ROM image (you cannot use @option{-hdc} and
@option{-cdrom} at the same time). You can use the host CD-ROM by
using @file{/dev/cdrom} as filename (@pxref{host_drives}).
ETEXI

DEF("drive", HAS_ARG, QEMU_OPTION_drive,
    "-drive [file=file][,if=type][,bus=n][,unit=m][,media=d][,index=i]\n"
    "       [,cyls=c,heads=h,secs=s[,trans=t]][,snapshot=on|off]\n"
    "       [,cache=writethrough|writeback|none][,format=f][,serial=s]\n"
    "       [,addr=A][,id=name][,aio=threads|native][,readonly=on|off]\n"
    "                use 'file' as a drive image\n")
DEF("set", HAS_ARG, QEMU_OPTION_set,
    "-set group.id.arg=value\n"
    "                set <arg> parameter for item <id> of type <group>\n"
    "                i.e. -set drive.$id.file=/path/to/image\n")
DEF("global", HAS_ARG, QEMU_OPTION_global,
    "-global driver.property=value\n"
    "                set a global default for a driver property\n")
STEXI
@item -drive @var{option}[,@var{option}[,@var{option}[,...]]]

Define a new drive. Valid options are:

@table @option
@item file=@var{file}
This option defines which disk image (@pxref{disk_images}) to use with
this drive. If the filename contains comma, you must double it
(for instance, "file=my,,file" to use file "my,file").
@item if=@var{interface}
This option defines on which type on interface the drive is connected.
Available types are: ide, scsi, sd, mtd, floppy, pflash, virtio.
@item bus=@var{bus},unit=@var{unit}
These options define where is connected the drive by defining the bus number and
the unit id.
@item index=@var{index}
This option defines where is connected the drive by using an index in the list
of available connectors of a given interface type.
@item media=@var{media}
This option defines the type of the media: disk or cdrom.
@item cyls=@var{c},heads=@var{h},secs=@var{s}[,trans=@var{t}]
These options have the same definition as they have in @option{-hdachs}.
@item snapshot=@var{snapshot}
@var{snapshot} is "on" or "off" and allows to enable snapshot for given drive (see @option{-snapshot}).
@item cache=@var{cache}
@var{cache} is "none", "writeback", or "writethrough" and controls how the host cache is used to access block data.
@item aio=@var{aio}
@var{aio} is "threads", or "native" and selects between pthread based disk I/O and native Linux AIO.
@item format=@var{format}
Specify which disk @var{format} will be used rather than detecting
the format.  Can be used to specifiy format=raw to avoid interpreting
an untrusted format header.
@item serial=@var{serial}
This option specifies the serial number to assign to the device.
@item addr=@var{addr}
Specify the controller's PCI address (if=virtio only).
@end table

By default, writethrough caching is used for all block device.  This means that
the host page cache will be used to read and write data but write notification
will be sent to the guest only when the data has been reported as written by
the storage subsystem.

Writeback caching will report data writes as completed as soon as the data is
present in the host page cache.  This is safe as long as you trust your host.
If your host crashes or loses power, then the guest may experience data
corruption.  When using the @option{-snapshot} option, writeback caching is
used by default.

The host page cache can be avoided entirely with @option{cache=none}.  This will
attempt to do disk IO directly to the guests memory.  QEMU may still perform
an internal copy of the data.

Some block drivers perform badly with @option{cache=writethrough}, most notably,
qcow2.  If performance is more important than correctness,
@option{cache=writeback} should be used with qcow2.

Instead of @option{-cdrom} you can use:
@example
qemu -drive file=file,index=2,media=cdrom
@end example

Instead of @option{-hda}, @option{-hdb}, @option{-hdc}, @option{-hdd}, you can
use:
@example
qemu -drive file=file,index=0,media=disk
qemu -drive file=file,index=1,media=disk
qemu -drive file=file,index=2,media=disk
qemu -drive file=file,index=3,media=disk
@end example

You can connect a CDROM to the slave of ide0:
@example
qemu -drive file=file,if=ide,index=1,media=cdrom
@end example

If you don't specify the "file=" argument, you define an empty drive:
@example
qemu -drive if=ide,index=1,media=cdrom
@end example

You can connect a SCSI disk with unit ID 6 on the bus #0:
@example
qemu -drive file=file,if=scsi,bus=0,unit=6
@end example

Instead of @option{-fda}, @option{-fdb}, you can use:
@example
qemu -drive file=file,index=0,if=floppy
qemu -drive file=file,index=1,if=floppy
@end example

By default, @var{interface} is "ide" and @var{index} is automatically
incremented:
@example
qemu -drive file=a -drive file=b"
@end example
is interpreted like:
@example
qemu -hda a -hdb b
@end example
ETEXI

DEF("mtdblock", HAS_ARG, QEMU_OPTION_mtdblock,
    "-mtdblock file  use 'file' as on-board Flash memory image\n")
STEXI

@item -mtdblock @var{file}
Use @var{file} as on-board Flash memory image.
ETEXI

DEF("sd", HAS_ARG, QEMU_OPTION_sd,
    "-sd file        use 'file' as SecureDigital card image\n")
STEXI
@item -sd @var{file}
Use @var{file} as SecureDigital card image.
ETEXI

DEF("pflash", HAS_ARG, QEMU_OPTION_pflash,
    "-pflash file    use 'file' as a parallel flash image\n")
STEXI
@item -pflash @var{file}
Use @var{file} as a parallel flash image.
ETEXI

DEF("boot", HAS_ARG, QEMU_OPTION_boot,
    "-boot [order=drives][,once=drives][,menu=on|off]\n"
    "                'drives': floppy (a), hard disk (c), CD-ROM (d), network (n)\n")
STEXI
@item -boot [order=@var{drives}][,once=@var{drives}][,menu=on|off]

Specify boot order @var{drives} as a string of drive letters. Valid
drive letters depend on the target achitecture. The x86 PC uses: a, b
(floppy 1 and 2), c (first hard disk), d (first CD-ROM), n-p (Etherboot
from network adapter 1-4), hard disk boot is the default. To apply a
particular boot order only on the first startup, specify it via
@option{once}.

Interactive boot menus/prompts can be enabled via @option{menu=on} as far
as firmware/BIOS supports them. The default is non-interactive boot.

@example
# try to boot from network first, then from hard disk
qemu -boot order=nc
# boot from CD-ROM first, switch back to default order after reboot
qemu -boot once=d
@end example

Note: The legacy format '-boot @var{drives}' is still supported but its
use is discouraged as it may be removed from future versions.
ETEXI

DEF("snapshot", 0, QEMU_OPTION_snapshot,
    "-snapshot       write to temporary files instead of disk image files\n")
STEXI
@item -snapshot
Write to temporary files instead of disk image files. In this case,
the raw disk image you use is not written back. You can however force
the write back by pressing @key{C-a s} (@pxref{disk_images}).
ETEXI

DEF("m", HAS_ARG, QEMU_OPTION_m,
    "-m megs         set virtual RAM size to megs MB [default=%d]\n")
STEXI
@item -m @var{megs}
Set virtual RAM size to @var{megs} megabytes. Default is 128 MiB.  Optionally,
a suffix of ``M'' or ``G'' can be used to signify a value in megabytes or
gigabytes respectively.
ETEXI

DEF("k", HAS_ARG, QEMU_OPTION_k,
    "-k language     use keyboard layout (for example 'fr' for French)\n")
STEXI
@item -k @var{language}

Use keyboard layout @var{language} (for example @code{fr} for
French). This option is only needed where it is not easy to get raw PC
keycodes (e.g. on Macs, with some X11 servers or with a VNC
display). You don't normally need to use it on PC/Linux or PC/Windows
hosts.

The available layouts are:
@example
ar  de-ch  es  fo     fr-ca  hu  ja  mk     no  pt-br  sv
da  en-gb  et  fr     fr-ch  is  lt  nl     pl  ru     th
de  en-us  fi  fr-be  hr     it  lv  nl-be  pt  sl     tr
@end example

The default is @code{en-us}.
ETEXI


#ifdef HAS_AUDIO
DEF("audio-help", 0, QEMU_OPTION_audio_help,
    "-audio-help     print list of audio drivers and their options\n")
#endif
STEXI
@item -audio-help

Will show the audio subsystem help: list of drivers, tunable
parameters.
ETEXI

#ifdef HAS_AUDIO
DEF("soundhw", HAS_ARG, QEMU_OPTION_soundhw,
    "-soundhw c1,... enable audio support\n"
    "                and only specified sound cards (comma separated list)\n"
    "                use -soundhw ? to get the list of supported cards\n"
    "                use -soundhw all to enable all of them\n")
#endif
STEXI
@item -soundhw @var{card1}[,@var{card2},...] or -soundhw all

Enable audio and selected sound hardware. Use ? to print all
available sound hardware.

@example
qemu -soundhw sb16,adlib disk.img
qemu -soundhw es1370 disk.img
qemu -soundhw ac97 disk.img
qemu -soundhw all disk.img
qemu -soundhw ?
@end example

Note that Linux's i810_audio OSS kernel (for AC97) module might
require manually specifying clocking.

@example
modprobe i810_audio clocking=48000
@end example
ETEXI

STEXI
@end table
ETEXI

DEF("usb", 0, QEMU_OPTION_usb,
    "-usb            enable the USB driver (will be the default soon)\n")
STEXI
USB options:
@table @option

@item -usb
Enable the USB driver (will be the default soon)
ETEXI

DEF("usbdevice", HAS_ARG, QEMU_OPTION_usbdevice,
    "-usbdevice name add the host or guest USB device 'name'\n")
STEXI

@item -usbdevice @var{devname}
Add the USB device @var{devname}. @xref{usb_devices}.

@table @option

@item mouse
Virtual Mouse. This will override the PS/2 mouse emulation when activated.

@item tablet
Pointer device that uses absolute coordinates (like a touchscreen). This
means qemu is able to report the mouse position without having to grab the
mouse. Also overrides the PS/2 mouse emulation when activated.

@item disk:[format=@var{format}]:@var{file}
Mass storage device based on file. The optional @var{format} argument
will be used rather than detecting the format. Can be used to specifiy
@code{format=raw} to avoid interpreting an untrusted format header.

@item host:@var{bus}.@var{addr}
Pass through the host device identified by @var{bus}.@var{addr} (Linux only).

@item host:@var{vendor_id}:@var{product_id}
Pass through the host device identified by @var{vendor_id}:@var{product_id}
(Linux only).

@item serial:[vendorid=@var{vendor_id}][,productid=@var{product_id}]:@var{dev}
Serial converter to host character device @var{dev}, see @code{-serial} for the
available devices.

@item braille
Braille device.  This will use BrlAPI to display the braille output on a real
or fake device.

@item net:@var{options}
Network adapter that supports CDC ethernet and RNDIS protocols.

@end table
ETEXI

DEF("device", HAS_ARG, QEMU_OPTION_device,
    "-device driver[,prop[=value][,...]]\n"
    "                add device (based on driver)\n"
    "                prop=value,... sets driver properties\n"
    "                use -device ? to print all possible drivers\n"
<<<<<<< HEAD
    "                use -device driver,? to print all possible options\n"
    "                use -device driver,option=? to print a help for value\n")
STEXI
@item -device @var{driver}[,@var{option}[=@var{value}][,...]]
Add device @var{driver}. Depending on the device type,
@var{option} (with default or given @var{value}) may be useful.
To get a help on possible @var{driver}s, @var{option}s or @var{value}s, use
@code{-device ?},
@code{-device @var{driver},?} or
@code{-device @var{driver},@var{option}=?}.
=======
    "                use -device driver,? to print all possible properties\n")
STEXI
@item -device @var{driver}[,@var{prop}[=@var{value}][,...]]
Add device @var{driver}.  @var{prop}=@var{value} sets driver
properties.  Valid properties depend on the driver.  To get help on
possible drivers and properties, use @code{-device ?} and
@code{-device @var{driver},?}.
>>>>>>> 117f8eb8
ETEXI

DEF("name", HAS_ARG, QEMU_OPTION_name,
    "-name string1[,process=string2]\n"
    "                set the name of the guest\n"
    "                string1 sets the window title and string2 the process name (on Linux)\n")
STEXI
@item -name @var{name}
Sets the @var{name} of the guest.
This name will be displayed in the SDL window caption.
The @var{name} will also be used for the VNC server.
Also optionally set the top visible process name in Linux.
ETEXI

DEF("uuid", HAS_ARG, QEMU_OPTION_uuid,
    "-uuid %%08x-%%04x-%%04x-%%04x-%%012x\n"
    "                specify machine UUID\n")
STEXI
@item -uuid @var{uuid}
Set system UUID.
ETEXI

STEXI
@end table
ETEXI

DEFHEADING()

DEFHEADING(Display options:)

STEXI
@table @option
ETEXI

DEF("nographic", 0, QEMU_OPTION_nographic,
    "-nographic      disable graphical output and redirect serial I/Os to console\n")
STEXI
@item -nographic

Normally, QEMU uses SDL to display the VGA output. With this option,
you can totally disable graphical output so that QEMU is a simple
command line application. The emulated serial port is redirected on
the console. Therefore, you can still use QEMU to debug a Linux kernel
with a serial console.
ETEXI

#ifdef CONFIG_CURSES
DEF("curses", 0, QEMU_OPTION_curses,
    "-curses         use a curses/ncurses interface instead of SDL\n")
#endif
STEXI
@item -curses

Normally, QEMU uses SDL to display the VGA output.  With this option,
QEMU can display the VGA output when in text mode using a
curses/ncurses interface.  Nothing is displayed in graphical mode.
ETEXI

#ifdef CONFIG_SDL
DEF("no-frame", 0, QEMU_OPTION_no_frame,
    "-no-frame       open SDL window without a frame and window decorations\n")
#endif
STEXI
@item -no-frame

Do not use decorations for SDL windows and start them using the whole
available screen space. This makes the using QEMU in a dedicated desktop
workspace more convenient.
ETEXI

#ifdef CONFIG_SDL
DEF("alt-grab", 0, QEMU_OPTION_alt_grab,
    "-alt-grab       use Ctrl-Alt-Shift to grab mouse (instead of Ctrl-Alt)\n")
#endif
STEXI
@item -alt-grab

Use Ctrl-Alt-Shift to grab mouse (instead of Ctrl-Alt).
ETEXI

#ifdef CONFIG_SDL
DEF("ctrl-grab", 0, QEMU_OPTION_ctrl_grab,
    "-ctrl-grab      use Right-Ctrl to grab mouse (instead of Ctrl-Alt)\n")
#endif
STEXI
@item -ctrl-grab

Use Right-Ctrl to grab mouse (instead of Ctrl-Alt).
ETEXI

#ifdef CONFIG_SDL
DEF("no-quit", 0, QEMU_OPTION_no_quit,
    "-no-quit        disable SDL window close capability\n")
#endif
STEXI
@item -no-quit

Disable SDL window close capability.
ETEXI

#ifdef CONFIG_SDL
DEF("sdl", 0, QEMU_OPTION_sdl,
    "-sdl            enable SDL\n")
#endif
STEXI
@item -sdl

Enable SDL.
ETEXI

DEF("portrait", 0, QEMU_OPTION_portrait,
    "-portrait       rotate graphical output 90 deg left (only PXA LCD)\n")
STEXI
@item -portrait

Rotate graphical output 90 deg left (only PXA LCD).
ETEXI

DEF("vga", HAS_ARG, QEMU_OPTION_vga,
    "-vga [std|cirrus|vmware|xenfb|none]\n"
    "                select video card type\n")
STEXI
@item -vga @var{type}
Select type of VGA card to emulate. Valid values for @var{type} are
@table @option
@item cirrus
Cirrus Logic GD5446 Video card. All Windows versions starting from
Windows 95 should recognize and use this graphic card. For optimal
performances, use 16 bit color depth in the guest and the host OS.
(This one is the default)
@item std
Standard VGA card with Bochs VBE extensions.  If your guest OS
supports the VESA 2.0 VBE extensions (e.g. Windows XP) and if you want
to use high resolution modes (>= 1280x1024x16) then you should use
this option.
@item vmware
VMWare SVGA-II compatible adapter. Use it if you have sufficiently
recent XFree86/XOrg server or Windows guest with a driver for this
card.
@item none
Disable VGA card.
@end table
ETEXI

DEF("full-screen", 0, QEMU_OPTION_full_screen,
    "-full-screen    start in full screen\n")
STEXI
@item -full-screen
Start in full screen.
ETEXI

#if defined(TARGET_PPC) || defined(TARGET_SPARC)
DEF("g", 1, QEMU_OPTION_g ,
    "-g WxH[xDEPTH]  Set the initial graphical resolution and depth\n")
#endif
STEXI
@item -g @var{width}x@var{height}[x@var{depth}]
Set the initial graphical resolution and depth (PPC, SPARC only).
ETEXI

DEF("vnc", HAS_ARG, QEMU_OPTION_vnc ,
    "-vnc display    start a VNC server on display\n")
STEXI
@item -vnc @var{display}[,@var{option}[,@var{option}[,...]]]

Normally, QEMU uses SDL to display the VGA output.  With this option,
you can have QEMU listen on VNC display @var{display} and redirect the VGA
display over the VNC session.  It is very useful to enable the usb
tablet device when using this option (option @option{-usbdevice
tablet}). When using the VNC display, you must use the @option{-k}
parameter to set the keyboard layout if you are not using en-us. Valid
syntax for the @var{display} is

@table @option

@item @var{host}:@var{d}

TCP connections will only be allowed from @var{host} on display @var{d}.
By convention the TCP port is 5900+@var{d}. Optionally, @var{host} can
be omitted in which case the server will accept connections from any host.

@item unix:@var{path}

Connections will be allowed over UNIX domain sockets where @var{path} is the
location of a unix socket to listen for connections on.

@item none

VNC is initialized but not started. The monitor @code{change} command
can be used to later start the VNC server.

@end table

Following the @var{display} value there may be one or more @var{option} flags
separated by commas. Valid options are

@table @option

@item reverse

Connect to a listening VNC client via a ``reverse'' connection. The
client is specified by the @var{display}. For reverse network
connections (@var{host}:@var{d},@code{reverse}), the @var{d} argument
is a TCP port number, not a display number.

@item password

Require that password based authentication is used for client connections.
The password must be set separately using the @code{change} command in the
@ref{pcsys_monitor}

@item tls

Require that client use TLS when communicating with the VNC server. This
uses anonymous TLS credentials so is susceptible to a man-in-the-middle
attack. It is recommended that this option be combined with either the
@option{x509} or @option{x509verify} options.

@item x509=@var{/path/to/certificate/dir}

Valid if @option{tls} is specified. Require that x509 credentials are used
for negotiating the TLS session. The server will send its x509 certificate
to the client. It is recommended that a password be set on the VNC server
to provide authentication of the client when this is used. The path following
this option specifies where the x509 certificates are to be loaded from.
See the @ref{vnc_security} section for details on generating certificates.

@item x509verify=@var{/path/to/certificate/dir}

Valid if @option{tls} is specified. Require that x509 credentials are used
for negotiating the TLS session. The server will send its x509 certificate
to the client, and request that the client send its own x509 certificate.
The server will validate the client's certificate against the CA certificate,
and reject clients when validation fails. If the certificate authority is
trusted, this is a sufficient authentication mechanism. You may still wish
to set a password on the VNC server as a second authentication layer. The
path following this option specifies where the x509 certificates are to
be loaded from. See the @ref{vnc_security} section for details on generating
certificates.

@item sasl

Require that the client use SASL to authenticate with the VNC server.
The exact choice of authentication method used is controlled from the
system / user's SASL configuration file for the 'qemu' service. This
is typically found in /etc/sasl2/qemu.conf. If running QEMU as an
unprivileged user, an environment variable SASL_CONF_PATH can be used
to make it search alternate locations for the service config.
While some SASL auth methods can also provide data encryption (eg GSSAPI),
it is recommended that SASL always be combined with the 'tls' and
'x509' settings to enable use of SSL and server certificates. This
ensures a data encryption preventing compromise of authentication
credentials. See the @ref{vnc_security} section for details on using
SASL authentication.

@item acl

Turn on access control lists for checking of the x509 client certificate
and SASL party. For x509 certs, the ACL check is made against the
certificate's distinguished name. This is something that looks like
@code{C=GB,O=ACME,L=Boston,CN=bob}. For SASL party, the ACL check is
made against the username, which depending on the SASL plugin, may
include a realm component, eg @code{bob} or @code{bob@@EXAMPLE.COM}.
When the @option{acl} flag is set, the initial access list will be
empty, with a @code{deny} policy. Thus no one will be allowed to
use the VNC server until the ACLs have been loaded. This can be
achieved using the @code{acl} monitor command.

@end table
ETEXI

STEXI
@end table
ETEXI

DEFHEADING()

#ifdef TARGET_I386
DEFHEADING(i386 target only:)
#endif
STEXI
@table @option
ETEXI

#ifdef TARGET_I386
DEF("win2k-hack", 0, QEMU_OPTION_win2k_hack,
    "-win2k-hack     use it when installing Windows 2000 to avoid a disk full bug\n")
#endif
STEXI
@item -win2k-hack
Use it when installing Windows 2000 to avoid a disk full bug. After
Windows 2000 is installed, you no longer need this option (this option
slows down the IDE transfers).
ETEXI

#ifdef TARGET_I386
HXCOMM Deprecated by -rtc
DEF("rtc-td-hack", 0, QEMU_OPTION_rtc_td_hack, "")
#endif

#ifdef TARGET_I386
DEF("no-fd-bootchk", 0, QEMU_OPTION_no_fd_bootchk,
    "-no-fd-bootchk  disable boot signature checking for floppy disks\n")
#endif
STEXI
@item -no-fd-bootchk
Disable boot signature checking for floppy disks in Bochs BIOS. It may
be needed to boot from old floppy disks.
ETEXI

#ifdef TARGET_I386
DEF("no-acpi", 0, QEMU_OPTION_no_acpi,
           "-no-acpi        disable ACPI\n")
#endif
STEXI
@item -no-acpi
Disable ACPI (Advanced Configuration and Power Interface) support. Use
it if your guest OS complains about ACPI problems (PC target machine
only).
ETEXI

#ifdef TARGET_I386
DEF("no-hpet", 0, QEMU_OPTION_no_hpet,
    "-no-hpet        disable HPET\n")
#endif
STEXI
@item -no-hpet
Disable HPET support.
ETEXI

#ifdef TARGET_I386
DEF("balloon", HAS_ARG, QEMU_OPTION_balloon,
    "-balloon none   disable balloon device\n"
    "-balloon virtio[,addr=str]\n"
    "                enable virtio balloon device (default)\n")
#endif
STEXI
@item -balloon none
Disable balloon device.
@item -balloon virtio[,addr=@var{addr}]
Enable virtio balloon device (default), optionally with PCI address
@var{addr}.
ETEXI

#ifdef TARGET_I386
DEF("acpitable", HAS_ARG, QEMU_OPTION_acpitable,
    "-acpitable [sig=str][,rev=n][,oem_id=str][,oem_table_id=str][,oem_rev=n][,asl_compiler_id=str][,asl_compiler_rev=n][,data=file1[:file2]...]\n"
    "                ACPI table description\n")
#endif
STEXI
@item -acpitable [sig=@var{str}][,rev=@var{n}][,oem_id=@var{str}][,oem_table_id=@var{str}][,oem_rev=@var{n}] [,asl_compiler_id=@var{str}][,asl_compiler_rev=@var{n}][,data=@var{file1}[:@var{file2}]...]
Add ACPI table with specified header fields and context from specified files.
ETEXI

#ifdef TARGET_I386
DEF("smbios", HAS_ARG, QEMU_OPTION_smbios,
    "-smbios file=binary\n"
    "                load SMBIOS entry from binary file\n"
    "-smbios type=0[,vendor=str][,version=str][,date=str][,release=%%d.%%d]\n"
    "                specify SMBIOS type 0 fields\n"
    "-smbios type=1[,manufacturer=str][,product=str][,version=str][,serial=str]\n"
    "              [,uuid=uuid][,sku=str][,family=str]\n"
    "                specify SMBIOS type 1 fields\n")
#endif
STEXI
@item -smbios file=@var{binary}
Load SMBIOS entry from binary file.

@item -smbios type=0[,vendor=@var{str}][,version=@var{str}][,date=@var{str}][,release=@var{%d.%d}]
Specify SMBIOS type 0 fields

@item -smbios type=1[,manufacturer=@var{str}][,product=@var{str}][,version=@var{str}][,serial=@var{str}][,uuid=@var{uuid}][,sku=@var{str}][,family=@var{str}]
Specify SMBIOS type 1 fields
ETEXI

#ifdef TARGET_I386
DEFHEADING()
#endif
STEXI
@end table
ETEXI

DEFHEADING(Network options:)
STEXI
@table @option
ETEXI

HXCOMM Legacy slirp options (now moved to -net user):
#ifdef CONFIG_SLIRP
DEF("tftp", HAS_ARG, QEMU_OPTION_tftp, "")
DEF("bootp", HAS_ARG, QEMU_OPTION_bootp, "")
DEF("redir", HAS_ARG, QEMU_OPTION_redir, "")
#ifndef _WIN32
DEF("smb", HAS_ARG, QEMU_OPTION_smb, "")
#endif
#endif

DEF("net", HAS_ARG, QEMU_OPTION_net,
    "-net nic[,vlan=n][,macaddr=mac][,model=type][,name=str][,addr=str][,vectors=v]\n"
    "                create a new Network Interface Card and connect it to VLAN 'n'\n"
#ifdef CONFIG_SLIRP
    "-net user[,vlan=n][,name=str][,net=addr[/mask]][,host=addr][,restrict=y|n]\n"
    "         [,hostname=host][,dhcpstart=addr][,dns=addr][,tftp=dir][,bootfile=f]\n"
    "         [,hostfwd=rule][,guestfwd=rule]"
#ifndef _WIN32
                                             "[,smb=dir[,smbserver=addr]]\n"
#endif
    "                connect the user mode network stack to VLAN 'n', configure its\n"
    "                DHCP server and enabled optional services\n"
#endif
#ifdef _WIN32
    "-net tap[,vlan=n][,name=str],ifname=name\n"
    "                connect the host TAP network interface to VLAN 'n'\n"
#else
    "-net tap[,vlan=n][,name=str][,fd=h][,ifname=name][,script=file][,downscript=dfile][,sndbuf=nbytes][,vnet_hdr=on|off]\n"
    "                connect the host TAP network interface to VLAN 'n' and use the\n"
    "                network scripts 'file' (default=%s)\n"
    "                and 'dfile' (default=%s)\n"
    "                use '[down]script=no' to disable script execution\n"
    "                use 'fd=h' to connect to an already opened TAP interface\n"
    "                use 'sndbuf=nbytes' to limit the size of the send buffer (the\n"
    "                default of 'sndbuf=1048576' can be disabled using 'sndbuf=0')\n"
    "                use vnet_hdr=off to avoid enabling the IFF_VNET_HDR tap flag\n"
    "                use vnet_hdr=on to make the lack of IFF_VNET_HDR support an error condition\n"
#endif
    "-net socket[,vlan=n][,name=str][,fd=h][,listen=[host]:port][,connect=host:port]\n"
    "                connect the vlan 'n' to another VLAN using a socket connection\n"
    "-net socket[,vlan=n][,name=str][,fd=h][,mcast=maddr:port]\n"
    "                connect the vlan 'n' to multicast maddr and port\n"
#ifdef CONFIG_VDE
    "-net vde[,vlan=n][,name=str][,sock=socketpath][,port=n][,group=groupname][,mode=octalmode]\n"
    "                connect the vlan 'n' to port 'n' of a vde switch running\n"
    "                on host and listening for incoming connections on 'socketpath'.\n"
    "                Use group 'groupname' and mode 'octalmode' to change default\n"
    "                ownership and permissions for communication port.\n"
#endif
    "-net dump[,vlan=n][,file=f][,len=n]\n"
    "                dump traffic on vlan 'n' to file 'f' (max n bytes per packet)\n"
    "-net none       use it alone to have zero network devices. If no -net option\n"
    "                is provided, the default is '-net nic -net user'\n")
DEF("netdev", HAS_ARG, QEMU_OPTION_netdev,
    "-netdev ["
#ifdef CONFIG_SLIRP
    "user|"
#endif
    "tap|"
#ifdef CONFIG_VDE
    "vde|"
#endif
    "socket],id=str[,option][,option][,...]\n")
STEXI
@item -net nic[,vlan=@var{n}][,macaddr=@var{mac}][,model=@var{type}][,name=@var{name}][,addr=@var{addr}][,vectors=@var{v}]
Create a new Network Interface Card and connect it to VLAN @var{n} (@var{n}
= 0 is the default). The NIC is an e1000 by default on the PC
target. Optionally, the MAC address can be changed to @var{mac}, the
device address set to @var{addr} (PCI cards only),
and a @var{name} can be assigned for use in monitor commands.
Optionally, for PCI cards, you can specify the number @var{v} of MSI-X vectors
that the card should have; this option currently only affects virtio cards; set
@var{v} = 0 to disable MSI-X. If no @option{-net} option is specified, a single
NIC is created.  Qemu can emulate several different models of network card.
Valid values for @var{type} are
@code{virtio}, @code{i82551}, @code{i82557b}, @code{i82559er},
@code{ne2k_pci}, @code{ne2k_isa}, @code{pcnet}, @code{rtl8139},
@code{e1000}, @code{smc91c111}, @code{lance} and @code{mcf_fec}.
Not all devices are supported on all targets.  Use -net nic,model=?
for a list of available devices for your target.

@item -net user[,@var{option}][,@var{option}][,...]
Use the user mode network stack which requires no administrator
privilege to run. Valid options are:

@table @option
@item vlan=@var{n}
Connect user mode stack to VLAN @var{n} (@var{n} = 0 is the default).

@item name=@var{name}
Assign symbolic name for use in monitor commands.

@item net=@var{addr}[/@var{mask}]
Set IP network address the guest will see. Optionally specify the netmask,
either in the form a.b.c.d or as number of valid top-most bits. Default is
10.0.2.0/8.

@item host=@var{addr}
Specify the guest-visible address of the host. Default is the 2nd IP in the
guest network, i.e. x.x.x.2.

@item restrict=y|yes|n|no
If this options is enabled, the guest will be isolated, i.e. it will not be
able to contact the host and no guest IP packets will be routed over the host
to the outside. This option does not affect explicitly set forwarding rule.

@item hostname=@var{name}
Specifies the client hostname reported by the builtin DHCP server.

@item dhcpstart=@var{addr}
Specify the first of the 16 IPs the built-in DHCP server can assign. Default
is the 16th to 31st IP in the guest network, i.e. x.x.x.16 to x.x.x.31.

@item dns=@var{addr}
Specify the guest-visible address of the virtual nameserver. The address must
be different from the host address. Default is the 3rd IP in the guest network,
i.e. x.x.x.3.

@item tftp=@var{dir}
When using the user mode network stack, activate a built-in TFTP
server. The files in @var{dir} will be exposed as the root of a TFTP server.
The TFTP client on the guest must be configured in binary mode (use the command
@code{bin} of the Unix TFTP client).

@item bootfile=@var{file}
When using the user mode network stack, broadcast @var{file} as the BOOTP
filename. In conjunction with @option{tftp}, this can be used to network boot
a guest from a local directory.

Example (using pxelinux):
@example
qemu -hda linux.img -boot n -net user,tftp=/path/to/tftp/files,bootfile=/pxelinux.0
@end example

@item smb=@var{dir}[,smbserver=@var{addr}]
When using the user mode network stack, activate a built-in SMB
server so that Windows OSes can access to the host files in @file{@var{dir}}
transparently. The IP address of the SMB server can be set to @var{addr}. By
default the 4th IP in the guest network is used, i.e. x.x.x.4.

In the guest Windows OS, the line:
@example
10.0.2.4 smbserver
@end example
must be added in the file @file{C:\WINDOWS\LMHOSTS} (for windows 9x/Me)
or @file{C:\WINNT\SYSTEM32\DRIVERS\ETC\LMHOSTS} (Windows NT/2000).

Then @file{@var{dir}} can be accessed in @file{\\smbserver\qemu}.

Note that a SAMBA server must be installed on the host OS in
@file{/usr/sbin/smbd}. QEMU was tested successfully with smbd versions from
Red Hat 9, Fedora Core 3 and OpenSUSE 11.x.

@item hostfwd=[tcp|udp]:[@var{hostaddr}]:@var{hostport}-[@var{guestaddr}]:@var{guestport}
Redirect incoming TCP or UDP connections to the host port @var{hostport} to
the guest IP address @var{guestaddr} on guest port @var{guestport}. If
@var{guestaddr} is not specified, its value is x.x.x.15 (default first address
given by the built-in DHCP server). By specifying @var{hostaddr}, the rule can
be bound to a specific host interface. If no connection type is set, TCP is
used. This option can be given multiple times.

For example, to redirect host X11 connection from screen 1 to guest
screen 0, use the following:

@example
# on the host
qemu -net user,hostfwd=tcp:127.0.0.1:6001-:6000 [...]
# this host xterm should open in the guest X11 server
xterm -display :1
@end example

To redirect telnet connections from host port 5555 to telnet port on
the guest, use the following:

@example
# on the host
qemu -net user,hostfwd=tcp:5555::23 [...]
telnet localhost 5555
@end example

Then when you use on the host @code{telnet localhost 5555}, you
connect to the guest telnet server.

@item guestfwd=[tcp]:@var{server}:@var{port}-@var{dev}
Forward guest TCP connections to the IP address @var{server} on port @var{port}
to the character device @var{dev}. This option can be given multiple times.

@end table

Note: Legacy stand-alone options -tftp, -bootp, -smb and -redir are still
processed and applied to -net user. Mixing them with the new configuration
syntax gives undefined results. Their use for new applications is discouraged
as they will be removed from future versions.

@item -net tap[,vlan=@var{n}][,name=@var{name}][,fd=@var{h}][,ifname=@var{name}][,script=@var{file}][,downscript=@var{dfile}]
Connect the host TAP network interface @var{name} to VLAN @var{n}, use
the network script @var{file} to configure it and the network script
@var{dfile} to deconfigure it. If @var{name} is not provided, the OS
automatically provides one. @option{fd}=@var{h} can be used to specify
the handle of an already opened host TAP interface. The default network
configure script is @file{/etc/qemu-ifup} and the default network
deconfigure script is @file{/etc/qemu-ifdown}. Use @option{script=no}
or @option{downscript=no} to disable script execution. Example:

@example
qemu linux.img -net nic -net tap
@end example

More complicated example (two NICs, each one connected to a TAP device)
@example
qemu linux.img -net nic,vlan=0 -net tap,vlan=0,ifname=tap0 \
               -net nic,vlan=1 -net tap,vlan=1,ifname=tap1
@end example

@item -net socket[,vlan=@var{n}][,name=@var{name}][,fd=@var{h}][,listen=[@var{host}]:@var{port}][,connect=@var{host}:@var{port}]

Connect the VLAN @var{n} to a remote VLAN in another QEMU virtual
machine using a TCP socket connection. If @option{listen} is
specified, QEMU waits for incoming connections on @var{port}
(@var{host} is optional). @option{connect} is used to connect to
another QEMU instance using the @option{listen} option. @option{fd}=@var{h}
specifies an already opened TCP socket.

Example:
@example
# launch a first QEMU instance
qemu linux.img -net nic,macaddr=52:54:00:12:34:56 \
               -net socket,listen=:1234
# connect the VLAN 0 of this instance to the VLAN 0
# of the first instance
qemu linux.img -net nic,macaddr=52:54:00:12:34:57 \
               -net socket,connect=127.0.0.1:1234
@end example

@item -net socket[,vlan=@var{n}][,name=@var{name}][,fd=@var{h}][,mcast=@var{maddr}:@var{port}]

Create a VLAN @var{n} shared with another QEMU virtual
machines using a UDP multicast socket, effectively making a bus for
every QEMU with same multicast address @var{maddr} and @var{port}.
NOTES:
@enumerate
@item
Several QEMU can be running on different hosts and share same bus (assuming
correct multicast setup for these hosts).
@item
mcast support is compatible with User Mode Linux (argument @option{eth@var{N}=mcast}), see
@url{http://user-mode-linux.sf.net}.
@item
Use @option{fd=h} to specify an already opened UDP multicast socket.
@end enumerate

Example:
@example
# launch one QEMU instance
qemu linux.img -net nic,macaddr=52:54:00:12:34:56 \
               -net socket,mcast=230.0.0.1:1234
# launch another QEMU instance on same "bus"
qemu linux.img -net nic,macaddr=52:54:00:12:34:57 \
               -net socket,mcast=230.0.0.1:1234
# launch yet another QEMU instance on same "bus"
qemu linux.img -net nic,macaddr=52:54:00:12:34:58 \
               -net socket,mcast=230.0.0.1:1234
@end example

Example (User Mode Linux compat.):
@example
# launch QEMU instance (note mcast address selected
# is UML's default)
qemu linux.img -net nic,macaddr=52:54:00:12:34:56 \
               -net socket,mcast=239.192.168.1:1102
# launch UML
/path/to/linux ubd0=/path/to/root_fs eth0=mcast
@end example

@item -net vde[,vlan=@var{n}][,name=@var{name}][,sock=@var{socketpath}][,port=@var{n}][,group=@var{groupname}][,mode=@var{octalmode}]
Connect VLAN @var{n} to PORT @var{n} of a vde switch running on host and
listening for incoming connections on @var{socketpath}. Use GROUP @var{groupname}
and MODE @var{octalmode} to change default ownership and permissions for
communication port. This option is available only if QEMU has been compiled
with vde support enabled.

Example:
@example
# launch vde switch
vde_switch -F -sock /tmp/myswitch
# launch QEMU instance
qemu linux.img -net nic -net vde,sock=/tmp/myswitch
@end example

@item -net dump[,vlan=@var{n}][,file=@var{file}][,len=@var{len}]
Dump network traffic on VLAN @var{n} to file @var{file} (@file{qemu-vlan0.pcap} by default).
At most @var{len} bytes (64k by default) per packet are stored. The file format is
libpcap, so it can be analyzed with tools such as tcpdump or Wireshark.

@item -net none
Indicate that no network devices should be configured. It is used to
override the default configuration (@option{-net nic -net user}) which
is activated if no @option{-net} options are provided.

@end table
ETEXI

DEFHEADING()

DEFHEADING(Character device options:)

DEF("chardev", HAS_ARG, QEMU_OPTION_chardev,
    "-chardev null,id=id\n"
    "-chardev socket,id=id[,host=host],port=host[,to=to][,ipv4][,ipv6][,nodelay]\n"
    "         [,server][,nowait][,telnet] (tcp)\n"
    "-chardev socket,id=id,path=path[,server][,nowait][,telnet] (unix)\n"
    "-chardev udp,id=id[,host=host],port=port[,localaddr=localaddr]\n"
    "         [,localport=localport][,ipv4][,ipv6]\n"
    "-chardev msmouse,id=id\n"
    "-chardev vc,id=id[[,width=width][,height=height]][[,cols=cols][,rows=rows]]\n"
    "-chardev file,id=id,path=path\n"
    "-chardev pipe,id=id,path=path\n"
#ifdef _WIN32
    "-chardev console,id=id\n"
    "-chardev serial,id=id,path=path\n"
#else
    "-chardev pty,id=id\n"
    "-chardev stdio,id=id\n"
#endif
#ifdef CONFIG_BRLAPI
    "-chardev braille,id=id\n"
#endif
#if defined(__linux__) || defined(__sun__) || defined(__FreeBSD__) \
        || defined(__NetBSD__) || defined(__OpenBSD__) || defined(__DragonFly__)
    "-chardev tty,id=id,path=path\n"
#endif
#if defined(__linux__) || defined(__FreeBSD__) || defined(__DragonFly__)
    "-chardev parport,id=id,path=path\n"
#endif
)

STEXI

The general form of a character device option is:
@table @option

@item -chardev @var{backend} ,id=@var{id} [,@var{options}]

Backend is one of:
@option{null},
@option{socket},
@option{udp},
@option{msmouse},
@option{vc},
@option{file},
@option{pipe},
@option{console},
@option{serial},
@option{pty},
@option{stdio},
@option{braille},
@option{tty},
@option{parport}.
The specific backend will determine the applicable options.

All devices must have an id, which can be any string up to 127 characters long.
It is used to uniquely identify this device in other command line directives.

Options to each backend are described below.

@item -chardev null ,id=@var{id}
A void device. This device will not emit any data, and will drop any data it
receives. The null backend does not take any options.

@item -chardev socket ,id=@var{id} [@var{TCP options} or @var{unix options}] [,server] [,nowait] [,telnet]

Create a two-way stream socket, which can be either a TCP or a unix socket. A
unix socket will be created if @option{path} is specified. Behaviour is
undefined if TCP options are specified for a unix socket.

@option{server} specifies that the socket shall be a listening socket.

@option{nowait} specifies that QEMU should not block waiting for a client to
connect to a listening socket.

@option{telnet} specifies that traffic on the socket should interpret telnet
escape sequences.

TCP and unix socket options are given below:

@table @option

@item TCP options: port=@var{host} [,host=@var{host}] [,to=@var{to}] [,ipv4] [,ipv6] [,nodelay]

@option{host} for a listening socket specifies the local address to be bound.
For a connecting socket species the remote host to connect to. @option{host} is
optional for listening sockets. If not specified it defaults to @code{0.0.0.0}.

@option{port} for a listening socket specifies the local port to be bound. For a
connecting socket specifies the port on the remote host to connect to.
@option{port} can be given as either a port number or a service name.
@option{port} is required.

@option{to} is only relevant to listening sockets. If it is specified, and
@option{port} cannot be bound, QEMU will attempt to bind to subsequent ports up
to and including @option{to} until it succeeds. @option{to} must be specified
as a port number.

@option{ipv4} and @option{ipv6} specify that either IPv4 or IPv6 must be used.
If neither is specified the socket may use either protocol.

@option{nodelay} disables the Nagle algorithm.

@item unix options: path=@var{path}

@option{path} specifies the local path of the unix socket. @option{path} is
required.

@end table

@item -chardev udp ,id=@var{id} [,host=@var{host}] ,port=@var{port} [,localaddr=@var{localaddr}] [,localport=@var{localport}] [,ipv4] [,ipv6]

Sends all traffic from the guest to a remote host over UDP.

@option{host} specifies the remote host to connect to. If not specified it
defaults to @code{localhost}.

@option{port} specifies the port on the remote host to connect to. @option{port}
is required.

@option{localaddr} specifies the local address to bind to. If not specified it
defaults to @code{0.0.0.0}.

@option{localport} specifies the local port to bind to. If not specified any
available local port will be used.

@option{ipv4} and @option{ipv6} specify that either IPv4 or IPv6 must be used.
If neither is specified the device may use either protocol.

@item -chardev msmouse ,id=@var{id}

Forward QEMU's emulated msmouse events to the guest. @option{msmouse} does not
take any options.

@item -chardev vc ,id=@var{id} [[,width=@var{width}] [,height=@var{height}]] [[,cols=@var{cols}] [,rows=@var{rows}]]

Connect to a QEMU text console. @option{vc} may optionally be given a specific
size.

@option{width} and @option{height} specify the width and height respectively of
the console, in pixels.

@option{cols} and @option{rows} specify that the console be sized to fit a text
console with the given dimensions.

@item -chardev file ,id=@var{id} ,path=@var{path}

Log all traffic received from the guest to a file.

@option{path} specifies the path of the file to be opened. This file will be
created if it does not already exist, and overwritten if it does. @option{path}
is required.

@item -chardev pipe ,id=@var{id} ,path=@var{path}

Create a two-way connection to the guest. The behaviour differs slightly between
Windows hosts and other hosts:

On Windows, a single duplex pipe will be created at
@file{\\.pipe\@option{path}}.

On other hosts, 2 pipes will be created called @file{@option{path}.in} and
@file{@option{path}.out}. Data written to @file{@option{path}.in} will be
received by the guest. Data written by the guest can be read from
@file{@option{path}.out}. QEMU will not create these fifos, and requires them to
be present.

@option{path} forms part of the pipe path as described above. @option{path} is
required.

@item -chardev console ,id=@var{id}

Send traffic from the guest to QEMU's standard output. @option{console} does not
take any options.

@option{console} is only available on Windows hosts.

@item -chardev serial ,id=@var{id} ,path=@option{path}

Send traffic from the guest to a serial device on the host.

@option{serial} is
only available on Windows hosts.

@option{path} specifies the name of the serial device to open.

@item -chardev pty ,id=@var{id}

Create a new pseudo-terminal on the host and connect to it. @option{pty} does
not take any options.

@option{pty} is not available on Windows hosts.

@item -chardev stdio ,id=@var{id}
Connect to standard input and standard output of the qemu process.
@option{stdio} does not take any options. @option{stdio} is not available on
Windows hosts.

@item -chardev braille ,id=@var{id}

Connect to a local BrlAPI server. @option{braille} does not take any options.

@item -chardev tty ,id=@var{id} ,path=@var{path}

Connect to a local tty device.

@option{tty} is only available on Linux, Sun, FreeBSD, NetBSD, OpenBSD and
DragonFlyBSD hosts.

@option{path} specifies the path to the tty. @option{path} is required.

@item -chardev parport ,id=@var{id} ,path=@var{path}

@option{parport} is only available on Linux, FreeBSD and DragonFlyBSD hosts.

Connect to a local parallel port.

@option{path} specifies the path to the parallel port device. @option{path} is
required.

@end table
ETEXI

DEFHEADING()

DEFHEADING(Bluetooth(R) options:)

DEF("bt", HAS_ARG, QEMU_OPTION_bt, \
    "-bt hci,null    dumb bluetooth HCI - doesn't respond to commands\n" \
    "-bt hci,host[:id]\n" \
    "                use host's HCI with the given name\n" \
    "-bt hci[,vlan=n]\n" \
    "                emulate a standard HCI in virtual scatternet 'n'\n" \
    "-bt vhci[,vlan=n]\n" \
    "                add host computer to virtual scatternet 'n' using VHCI\n" \
    "-bt device:dev[,vlan=n]\n" \
    "                emulate a bluetooth device 'dev' in scatternet 'n'\n")
STEXI
@table @option

@item -bt hci[...]
Defines the function of the corresponding Bluetooth HCI.  -bt options
are matched with the HCIs present in the chosen machine type.  For
example when emulating a machine with only one HCI built into it, only
the first @code{-bt hci[...]} option is valid and defines the HCI's
logic.  The Transport Layer is decided by the machine type.  Currently
the machines @code{n800} and @code{n810} have one HCI and all other
machines have none.

@anchor{bt-hcis}
The following three types are recognized:

@table @option
@item -bt hci,null
(default) The corresponding Bluetooth HCI assumes no internal logic
and will not respond to any HCI commands or emit events.

@item -bt hci,host[:@var{id}]
(@code{bluez} only) The corresponding HCI passes commands / events
to / from the physical HCI identified by the name @var{id} (default:
@code{hci0}) on the computer running QEMU.  Only available on @code{bluez}
capable systems like Linux.

@item -bt hci[,vlan=@var{n}]
Add a virtual, standard HCI that will participate in the Bluetooth
scatternet @var{n} (default @code{0}).  Similarly to @option{-net}
VLANs, devices inside a bluetooth network @var{n} can only communicate
with other devices in the same network (scatternet).
@end table

@item -bt vhci[,vlan=@var{n}]
(Linux-host only) Create a HCI in scatternet @var{n} (default 0) attached
to the host bluetooth stack instead of to the emulated target.  This
allows the host and target machines to participate in a common scatternet
and communicate.  Requires the Linux @code{vhci} driver installed.  Can
be used as following:

@example
qemu [...OPTIONS...] -bt hci,vlan=5 -bt vhci,vlan=5
@end example

@item -bt device:@var{dev}[,vlan=@var{n}]
Emulate a bluetooth device @var{dev} and place it in network @var{n}
(default @code{0}).  QEMU can only emulate one type of bluetooth devices
currently:

@table @option
@item keyboard
Virtual wireless keyboard implementing the HIDP bluetooth profile.
@end table
@end table
ETEXI

DEFHEADING()

DEFHEADING(Linux/Multiboot boot specific:)
STEXI

When using these options, you can use a given Linux or Multiboot
kernel without installing it in the disk image. It can be useful
for easier testing of various kernels.

@table @option
ETEXI

DEF("kernel", HAS_ARG, QEMU_OPTION_kernel, \
    "-kernel bzImage use 'bzImage' as kernel image\n")
STEXI
@item -kernel @var{bzImage}
Use @var{bzImage} as kernel image. The kernel can be either a Linux kernel
or in multiboot format.
ETEXI

DEF("append", HAS_ARG, QEMU_OPTION_append, \
    "-append cmdline use 'cmdline' as kernel command line\n")
STEXI
@item -append @var{cmdline}
Use @var{cmdline} as kernel command line
ETEXI

DEF("initrd", HAS_ARG, QEMU_OPTION_initrd, \
           "-initrd file    use 'file' as initial ram disk\n")
STEXI
@item -initrd @var{file}
Use @var{file} as initial ram disk.

@item -initrd "@var{file1} arg=foo,@var{file2}"

This syntax is only available with multiboot.

Use @var{file1} and @var{file2} as modules and pass arg=foo as parameter to the
first module.
ETEXI

STEXI
@end table
ETEXI

DEFHEADING()

DEFHEADING(Debug/Expert options:)

STEXI
@table @option
ETEXI

DEF("serial", HAS_ARG, QEMU_OPTION_serial, \
    "-serial dev     redirect the serial port to char device 'dev'\n")
STEXI
@item -serial @var{dev}
Redirect the virtual serial port to host character device
@var{dev}. The default device is @code{vc} in graphical mode and
@code{stdio} in non graphical mode.

This option can be used several times to simulate up to 4 serial
ports.

Use @code{-serial none} to disable all serial ports.

Available character devices are:
@table @option
@item vc[:@var{W}x@var{H}]
Virtual console. Optionally, a width and height can be given in pixel with
@example
vc:800x600
@end example
It is also possible to specify width or height in characters:
@example
vc:80Cx24C
@end example
@item pty
[Linux only] Pseudo TTY (a new PTY is automatically allocated)
@item none
No device is allocated.
@item null
void device
@item /dev/XXX
[Linux only] Use host tty, e.g. @file{/dev/ttyS0}. The host serial port
parameters are set according to the emulated ones.
@item /dev/parport@var{N}
[Linux only, parallel port only] Use host parallel port
@var{N}. Currently SPP and EPP parallel port features can be used.
@item file:@var{filename}
Write output to @var{filename}. No character can be read.
@item stdio
[Unix only] standard input/output
@item pipe:@var{filename}
name pipe @var{filename}
@item COM@var{n}
[Windows only] Use host serial port @var{n}
@item udp:[@var{remote_host}]:@var{remote_port}[@@[@var{src_ip}]:@var{src_port}]
This implements UDP Net Console.
When @var{remote_host} or @var{src_ip} are not specified
they default to @code{0.0.0.0}.
When not using a specified @var{src_port} a random port is automatically chosen.

If you just want a simple readonly console you can use @code{netcat} or
@code{nc}, by starting qemu with: @code{-serial udp::4555} and nc as:
@code{nc -u -l -p 4555}. Any time qemu writes something to that port it
will appear in the netconsole session.

If you plan to send characters back via netconsole or you want to stop
and start qemu a lot of times, you should have qemu use the same
source port each time by using something like @code{-serial
udp::4555@@:4556} to qemu. Another approach is to use a patched
version of netcat which can listen to a TCP port and send and receive
characters via udp.  If you have a patched version of netcat which
activates telnet remote echo and single char transfer, then you can
use the following options to step up a netcat redirector to allow
telnet on port 5555 to access the qemu port.
@table @code
@item Qemu Options:
-serial udp::4555@@:4556
@item netcat options:
-u -P 4555 -L 0.0.0.0:4556 -t -p 5555 -I -T
@item telnet options:
localhost 5555
@end table

@item tcp:[@var{host}]:@var{port}[,@var{server}][,nowait][,nodelay]
The TCP Net Console has two modes of operation.  It can send the serial
I/O to a location or wait for a connection from a location.  By default
the TCP Net Console is sent to @var{host} at the @var{port}.  If you use
the @var{server} option QEMU will wait for a client socket application
to connect to the port before continuing, unless the @code{nowait}
option was specified.  The @code{nodelay} option disables the Nagle buffering
algorithm.  If @var{host} is omitted, 0.0.0.0 is assumed. Only
one TCP connection at a time is accepted. You can use @code{telnet} to
connect to the corresponding character device.
@table @code
@item Example to send tcp console to 192.168.0.2 port 4444
-serial tcp:192.168.0.2:4444
@item Example to listen and wait on port 4444 for connection
-serial tcp::4444,server
@item Example to not wait and listen on ip 192.168.0.100 port 4444
-serial tcp:192.168.0.100:4444,server,nowait
@end table

@item telnet:@var{host}:@var{port}[,server][,nowait][,nodelay]
The telnet protocol is used instead of raw tcp sockets.  The options
work the same as if you had specified @code{-serial tcp}.  The
difference is that the port acts like a telnet server or client using
telnet option negotiation.  This will also allow you to send the
MAGIC_SYSRQ sequence if you use a telnet that supports sending the break
sequence.  Typically in unix telnet you do it with Control-] and then
type "send break" followed by pressing the enter key.

@item unix:@var{path}[,server][,nowait]
A unix domain socket is used instead of a tcp socket.  The option works the
same as if you had specified @code{-serial tcp} except the unix domain socket
@var{path} is used for connections.

@item mon:@var{dev_string}
This is a special option to allow the monitor to be multiplexed onto
another serial port.  The monitor is accessed with key sequence of
@key{Control-a} and then pressing @key{c}. See monitor access
@ref{pcsys_keys} in the -nographic section for more keys.
@var{dev_string} should be any one of the serial devices specified
above.  An example to multiplex the monitor onto a telnet server
listening on port 4444 would be:
@table @code
@item -serial mon:telnet::4444,server,nowait
@end table

@item braille
Braille device.  This will use BrlAPI to display the braille output on a real
or fake device.

@item msmouse
Three button serial mouse. Configure the guest to use Microsoft protocol.
@end table
ETEXI

DEF("parallel", HAS_ARG, QEMU_OPTION_parallel, \
    "-parallel dev   redirect the parallel port to char device 'dev'\n")
STEXI
@item -parallel @var{dev}
Redirect the virtual parallel port to host device @var{dev} (same
devices as the serial port). On Linux hosts, @file{/dev/parportN} can
be used to use hardware devices connected on the corresponding host
parallel port.

This option can be used several times to simulate up to 3 parallel
ports.

Use @code{-parallel none} to disable all parallel ports.
ETEXI

DEF("monitor", HAS_ARG, QEMU_OPTION_monitor, \
    "-monitor dev    redirect the monitor to char device 'dev'\n")
STEXI
@item -monitor @var{dev}
Redirect the monitor to host device @var{dev} (same devices as the
serial port).
The default device is @code{vc} in graphical mode and @code{stdio} in
non graphical mode.
ETEXI
DEF("qmp", HAS_ARG, QEMU_OPTION_qmp, \
    "-qmp dev        like -monitor but opens in 'control' mode\n")
STEXI
@item -qmp @var{dev}
Like -monitor but opens in 'control' mode.
ETEXI

DEF("mon", HAS_ARG, QEMU_OPTION_mon, \
    "-mon chardev=[name][,mode=readline|control][,default]\n")
STEXI
@item -mon chardev=[name][,mode=readline|control][,default]
Setup monitor on chardev @var{name}.
ETEXI

DEF("debugcon", HAS_ARG, QEMU_OPTION_debugcon, \
    "-debugcon dev   redirect the debug console to char device 'dev'\n")
STEXI
@item -debugcon @var{dev}
Redirect the debug console to host device @var{dev} (same devices as the
serial port).  The debug console is an I/O port which is typically port
0xe9; writing to that I/O port sends output to this device.
The default device is @code{vc} in graphical mode and @code{stdio} in
non graphical mode.
ETEXI

DEF("pidfile", HAS_ARG, QEMU_OPTION_pidfile, \
    "-pidfile file   write PID to 'file'\n")
STEXI
@item -pidfile @var{file}
Store the QEMU process PID in @var{file}. It is useful if you launch QEMU
from a script.
ETEXI

DEF("singlestep", 0, QEMU_OPTION_singlestep, \
    "-singlestep     always run in singlestep mode\n")
STEXI
@item -singlestep
Run the emulation in single step mode.
ETEXI

DEF("S", 0, QEMU_OPTION_S, \
    "-S              freeze CPU at startup (use 'c' to start execution)\n")
STEXI
@item -S
Do not start CPU at startup (you must type 'c' in the monitor).
ETEXI

DEF("gdb", HAS_ARG, QEMU_OPTION_gdb, \
    "-gdb dev        wait for gdb connection on 'dev'\n")
STEXI
@item -gdb @var{dev}
Wait for gdb connection on device @var{dev} (@pxref{gdb_usage}). Typical
connections will likely be TCP-based, but also UDP, pseudo TTY, or even
stdio are reasonable use case. The latter is allowing to start qemu from
within gdb and establish the connection via a pipe:
@example
(gdb) target remote | exec qemu -gdb stdio ...
@end example
ETEXI

DEF("s", 0, QEMU_OPTION_s, \
    "-s              shorthand for -gdb tcp::%s\n")
STEXI
@item -s
Shorthand for -gdb tcp::1234, i.e. open a gdbserver on TCP port 1234
(@pxref{gdb_usage}).
ETEXI

DEF("d", HAS_ARG, QEMU_OPTION_d, \
    "-d item1,...    output log to %s (use -d ? for a list of log items)\n")
STEXI
@item -d
Output log in /tmp/qemu.log
ETEXI

DEF("hdachs", HAS_ARG, QEMU_OPTION_hdachs, \
    "-hdachs c,h,s[,t]\n" \
    "                force hard disk 0 physical geometry and the optional BIOS\n" \
    "                translation (t=none or lba) (usually qemu can guess them)\n")
STEXI
@item -hdachs @var{c},@var{h},@var{s},[,@var{t}]
Force hard disk 0 physical geometry (1 <= @var{c} <= 16383, 1 <=
@var{h} <= 16, 1 <= @var{s} <= 63) and optionally force the BIOS
translation mode (@var{t}=none, lba or auto). Usually QEMU can guess
all those parameters. This option is useful for old MS-DOS disk
images.
ETEXI

DEF("L", HAS_ARG, QEMU_OPTION_L, \
    "-L path         set the directory for the BIOS, VGA BIOS and keymaps\n")
STEXI
@item -L  @var{path}
Set the directory for the BIOS, VGA BIOS and keymaps.
ETEXI

DEF("bios", HAS_ARG, QEMU_OPTION_bios, \
    "-bios file      set the filename for the BIOS\n")
STEXI
@item -bios @var{file}
Set the filename for the BIOS.
ETEXI

#ifdef CONFIG_KVM
DEF("enable-kvm", 0, QEMU_OPTION_enable_kvm, \
    "-enable-kvm     enable KVM full virtualization support\n")
#endif
STEXI
@item -enable-kvm
Enable KVM full virtualization support. This option is only available
if KVM support is enabled when compiling.
ETEXI

#ifdef CONFIG_XEN
DEF("xen-domid", HAS_ARG, QEMU_OPTION_xen_domid,
    "-xen-domid id   specify xen guest domain id\n")
DEF("xen-create", 0, QEMU_OPTION_xen_create,
    "-xen-create     create domain using xen hypercalls, bypassing xend\n"
    "                warning: should not be used when xend is in use\n")
DEF("xen-attach", 0, QEMU_OPTION_xen_attach,
    "-xen-attach     attach to existing xen domain\n"
    "                xend will use this when starting qemu\n")
#endif
STEXI
@item -xen-domid @var{id}
Specify xen guest domain @var{id} (XEN only).
@item -xen-create
Create domain using xen hypercalls, bypassing xend.
Warning: should not be used when xend is in use (XEN only).
@item -xen-attach
Attach to existing xen domain.
xend will use this when starting qemu (XEN only).
ETEXI

DEF("no-reboot", 0, QEMU_OPTION_no_reboot, \
    "-no-reboot      exit instead of rebooting\n")
STEXI
@item -no-reboot
Exit instead of rebooting.
ETEXI

DEF("no-shutdown", 0, QEMU_OPTION_no_shutdown, \
    "-no-shutdown    stop before shutdown\n")
STEXI
@item -no-shutdown
Don't exit QEMU on guest shutdown, but instead only stop the emulation.
This allows for instance switching to monitor to commit changes to the
disk image.
ETEXI

DEF("loadvm", HAS_ARG, QEMU_OPTION_loadvm, \
    "-loadvm [tag|id]\n" \
    "                start right away with a saved state (loadvm in monitor)\n")
STEXI
@item -loadvm @var{file}
Start right away with a saved state (@code{loadvm} in monitor)
ETEXI

#ifndef _WIN32
DEF("daemonize", 0, QEMU_OPTION_daemonize, \
    "-daemonize      daemonize QEMU after initializing\n")
#endif
STEXI
@item -daemonize
Daemonize the QEMU process after initialization.  QEMU will not detach from
standard IO until it is ready to receive connections on any of its devices.
This option is a useful way for external programs to launch QEMU without having
to cope with initialization race conditions.
ETEXI

DEF("option-rom", HAS_ARG, QEMU_OPTION_option_rom, \
    "-option-rom rom load a file, rom, into the option ROM space\n")
STEXI
@item -option-rom @var{file}
Load the contents of @var{file} as an option ROM.
This option is useful to load things like EtherBoot.
ETEXI

DEF("clock", HAS_ARG, QEMU_OPTION_clock, \
    "-clock          force the use of the given methods for timer alarm.\n" \
    "                To see what timers are available use -clock ?\n")
STEXI
@item -clock @var{method}
Force the use of the given methods for timer alarm. To see what timers
are available use -clock ?.
ETEXI

HXCOMM Options deprecated by -rtc
DEF("localtime", 0, QEMU_OPTION_localtime, "")
DEF("startdate", HAS_ARG, QEMU_OPTION_startdate, "")

#ifdef TARGET_I386
DEF("rtc", HAS_ARG, QEMU_OPTION_rtc, \
    "-rtc [base=utc|localtime|date][,clock=host|vm][,driftfix=none|slew]\n" \
    "                set the RTC base and clock, enable drift fix for clock ticks\n")
#else
DEF("rtc", HAS_ARG, QEMU_OPTION_rtc, \
    "-rtc [base=utc|localtime|date][,clock=host|vm]\n" \
    "                set the RTC base and clock\n")
#endif

STEXI

@item -rtc [base=utc|localtime|@var{date}][,clock=host|vm][,driftfix=none|slew]
Specify @option{base} as @code{utc} or @code{localtime} to let the RTC start at the current
UTC or local time, respectively. @code{localtime} is required for correct date in
MS-DOS or Windows. To start at a specific point in time, provide @var{date} in the
format @code{2006-06-17T16:01:21} or @code{2006-06-17}. The default base is UTC.

By default the RTC is driven by the host system time. This allows to use the
RTC as accurate reference clock inside the guest, specifically if the host
time is smoothly following an accurate external reference clock, e.g. via NTP.
If you want to isolate the guest time from the host, even prevent it from
progressing during suspension, you can set @option{clock} to @code{vm} instead.

Enable @option{driftfix} (i386 targets only) if you experience time drift problems,
specifically with Windows' ACPI HAL. This option will try to figure out how
many timer interrupts were not processed by the Windows guest and will
re-inject them.
ETEXI

DEF("icount", HAS_ARG, QEMU_OPTION_icount, \
    "-icount [N|auto]\n" \
    "                enable virtual instruction counter with 2^N clock ticks per\n" \
    "                instruction\n")
STEXI
@item -icount [@var{N}|auto]
Enable virtual instruction counter.  The virtual cpu will execute one
instruction every 2^@var{N} ns of virtual time.  If @code{auto} is specified
then the virtual cpu speed will be automatically adjusted to keep virtual
time within a few seconds of real time.

Note that while this option can give deterministic behavior, it does not
provide cycle accurate emulation.  Modern CPUs contain superscalar out of
order cores with complex cache hierarchies.  The number of instructions
executed often has little or no correlation with actual performance.
ETEXI

DEF("watchdog", HAS_ARG, QEMU_OPTION_watchdog, \
    "-watchdog i6300esb|ib700\n" \
    "                enable virtual hardware watchdog [default=none]\n")
STEXI
@item -watchdog @var{model}
Create a virtual hardware watchdog device.  Once enabled (by a guest
action), the watchdog must be periodically polled by an agent inside
the guest or else the guest will be restarted.

The @var{model} is the model of hardware watchdog to emulate.  Choices
for model are: @code{ib700} (iBASE 700) which is a very simple ISA
watchdog with a single timer, or @code{i6300esb} (Intel 6300ESB I/O
controller hub) which is a much more featureful PCI-based dual-timer
watchdog.  Choose a model for which your guest has drivers.

Use @code{-watchdog ?} to list available hardware models.  Only one
watchdog can be enabled for a guest.
ETEXI

DEF("watchdog-action", HAS_ARG, QEMU_OPTION_watchdog_action, \
    "-watchdog-action reset|shutdown|poweroff|pause|debug|none\n" \
    "                action when watchdog fires [default=reset]\n")
STEXI
@item -watchdog-action @var{action}

The @var{action} controls what QEMU will do when the watchdog timer
expires.
The default is
@code{reset} (forcefully reset the guest).
Other possible actions are:
@code{shutdown} (attempt to gracefully shutdown the guest),
@code{poweroff} (forcefully poweroff the guest),
@code{pause} (pause the guest),
@code{debug} (print a debug message and continue), or
@code{none} (do nothing).

Note that the @code{shutdown} action requires that the guest responds
to ACPI signals, which it may not be able to do in the sort of
situations where the watchdog would have expired, and thus
@code{-watchdog-action shutdown} is not recommended for production use.

Examples:

@table @code
@item -watchdog i6300esb -watchdog-action pause
@item -watchdog ib700
@end table
ETEXI

DEF("echr", HAS_ARG, QEMU_OPTION_echr, \
    "-echr chr       set terminal escape character instead of ctrl-a\n")
STEXI

@item -echr @var{numeric_ascii_value}
Change the escape character used for switching to the monitor when using
monitor and serial sharing.  The default is @code{0x01} when using the
@code{-nographic} option.  @code{0x01} is equal to pressing
@code{Control-a}.  You can select a different character from the ascii
control keys where 1 through 26 map to Control-a through Control-z.  For
instance you could use the either of the following to change the escape
character to Control-t.
@table @code
@item -echr 0x14
@item -echr 20
@end table
ETEXI

DEF("virtioconsole", HAS_ARG, QEMU_OPTION_virtiocon, \
    "-virtioconsole c\n" \
    "                set virtio console\n")
STEXI
@item -virtioconsole @var{c}
Set virtio console.

This option is maintained for backward compatibility.

Please use @code{-device virtconsole} for the new way of invocation.
ETEXI

DEF("show-cursor", 0, QEMU_OPTION_show_cursor, \
    "-show-cursor    show cursor\n")
STEXI
@item -show-cursor
Show cursor.
ETEXI

DEF("tb-size", HAS_ARG, QEMU_OPTION_tb_size, \
    "-tb-size n      set TB size\n")
STEXI
@item -tb-size @var{n}
Set TB size.
ETEXI

DEF("incoming", HAS_ARG, QEMU_OPTION_incoming, \
    "-incoming p     prepare for incoming migration, listen on port p\n")
STEXI
@item -incoming @var{port}
Prepare for incoming migration, listen on @var{port}.
ETEXI

DEF("nodefaults", 0, QEMU_OPTION_nodefaults, \
    "-nodefaults     don't create default devices\n")
STEXI
@item -nodefaults
Don't create default devices.
ETEXI

#ifdef CONFIG_CHROOT
DEF("chroot", HAS_ARG, QEMU_OPTION_chroot, \
    "-chroot dir     chroot to dir just before starting the VM\n")
#endif
STEXI
@item -chroot @var{dir}
Immediately before starting guest execution, chroot to the specified
directory.  Especially useful in combination with -runas.
This option is not supported for Windows hosts.
ETEXI

#ifndef _WIN32
DEF("runas", HAS_ARG, QEMU_OPTION_runas, \
    "-runas user     change to user id user just before starting the VM\n")
#endif
STEXI
@item -runas @var{user}
Immediately before starting guest execution, drop root privileges, switching
to the specified user.
ETEXI

#if defined(TARGET_SPARC) || defined(TARGET_PPC)
DEF("prom-env", HAS_ARG, QEMU_OPTION_prom_env,
    "-prom-env variable=value\n"
    "                set OpenBIOS nvram variables\n")
#endif
STEXI
@item -prom-env @var{variable}=@var{value}
Set OpenBIOS nvram @var{variable} to given @var{value} (PPC, SPARC only).
ETEXI
#if defined(TARGET_ARM) || defined(TARGET_M68K)
DEF("semihosting", 0, QEMU_OPTION_semihosting,
    "-semihosting    semihosting mode\n")
#endif
STEXI
@item -semihosting
Semihosting mode (ARM, M68K only).
ETEXI
#if defined(TARGET_ARM)
DEF("old-param", 0, QEMU_OPTION_old_param,
    "-old-param      old param mode\n")
#endif
STEXI
@item -old-param
Old param mode (ARM only).
ETEXI

DEF("readconfig", HAS_ARG, QEMU_OPTION_readconfig,
    "-readconfig <file>\n")
STEXI
@item -readconfig @var{file}
Read device configuration from @var{file}.
ETEXI
DEF("writeconfig", HAS_ARG, QEMU_OPTION_writeconfig,
    "-writeconfig <file>\n"
    "                read/write config file\n")
STEXI
@item -writeconfig @var{file}
Write device configuration to @var{file}.
ETEXI
DEF("nodefconfig", 0, QEMU_OPTION_nodefconfig,
    "-nodefconfig\n"
    "                do not load default config files at startup\n")
STEXI
@item -nodefconfig
Normally QEMU loads a configuration file from @var{sysconfdir}/qemu.conf and
@var{sysconfdir}/target-@var{ARCH}.conf on startup.  The @code{-nodefconfig}
option will prevent QEMU from loading these configuration files at startup.
ETEXI

HXCOMM This is the last statement. Insert new options before this line!
STEXI
@end table
ETEXI<|MERGE_RESOLUTION|>--- conflicted
+++ resolved
@@ -407,18 +407,6 @@
     "                add device (based on driver)\n"
     "                prop=value,... sets driver properties\n"
     "                use -device ? to print all possible drivers\n"
-<<<<<<< HEAD
-    "                use -device driver,? to print all possible options\n"
-    "                use -device driver,option=? to print a help for value\n")
-STEXI
-@item -device @var{driver}[,@var{option}[=@var{value}][,...]]
-Add device @var{driver}. Depending on the device type,
-@var{option} (with default or given @var{value}) may be useful.
-To get a help on possible @var{driver}s, @var{option}s or @var{value}s, use
-@code{-device ?},
-@code{-device @var{driver},?} or
-@code{-device @var{driver},@var{option}=?}.
-=======
     "                use -device driver,? to print all possible properties\n")
 STEXI
 @item -device @var{driver}[,@var{prop}[=@var{value}][,...]]
@@ -426,7 +414,6 @@
 properties.  Valid properties depend on the driver.  To get help on
 possible drivers and properties, use @code{-device ?} and
 @code{-device @var{driver},?}.
->>>>>>> 117f8eb8
 ETEXI
 
 DEF("name", HAS_ARG, QEMU_OPTION_name,
