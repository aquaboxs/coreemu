HXCOMM Use DEFHEADING() to define headings in both help text and texi
HXCOMM Text between STEXI and ETEXI are copied to texi version and
HXCOMM discarded from C version
HXCOMM DEF(option, HAS_ARG/0, opt_enum, opt_help, arch_mask) is used to
HXCOMM construct option structures, enums and help message for specified
HXCOMM architectures.
HXCOMM HXCOMM can be used for comments, discarded from both texi and C

DEFHEADING(Standard options:)
STEXI
@table @option
ETEXI

DEF("help", 0, QEMU_OPTION_h,
    "-h or -help     display this help and exit\n", QEMU_ARCH_ALL)
STEXI
@item -h
@findex -h
Display help and exit
ETEXI

DEF("version", 0, QEMU_OPTION_version,
    "-version        display version information and exit\n", QEMU_ARCH_ALL)
STEXI
@item -version
@findex -version
Display version information and exit
ETEXI

DEF("machine", HAS_ARG, QEMU_OPTION_machine, \
    "-machine [type=]name[,prop[=value][,...]]\n"
    "                selects emulated machine (-machine ? for list)\n"
    "                property accel=accel1[:accel2[:...]] selects accelerator\n"
    "                supported accelerators are kvm, xen, tcg (default: tcg)\n",
    QEMU_ARCH_ALL)
STEXI
@item -machine [type=]@var{name}[,prop=@var{value}[,...]]
@findex -machine
Select the emulated machine by @var{name}. Use @code{-machine ?} to list
available machines. Supported machine properties are:
@table @option
@item accel=@var{accels1}[:@var{accels2}[:...]]
This is used to enable an accelerator. Depending on the target architecture,
kvm, xen, or tcg can be available. By default, tcg is used. If there is more
than one accelerator specified, the next one is used if the previous one fails
to initialize.
@end table
ETEXI

HXCOMM Deprecated by -machine
DEF("M", HAS_ARG, QEMU_OPTION_M, "", QEMU_ARCH_ALL)

DEF("cpu", HAS_ARG, QEMU_OPTION_cpu,
    "-cpu cpu        select CPU (-cpu ? for list)\n", QEMU_ARCH_ALL)
STEXI
@item -cpu @var{model}
@findex -cpu
Select CPU model (-cpu ? for list and additional feature selection)
ETEXI

DEF("smp", HAS_ARG, QEMU_OPTION_smp,
    "-smp n[,maxcpus=cpus][,cores=cores][,threads=threads][,sockets=sockets]\n"
    "                set the number of CPUs to 'n' [default=1]\n"
    "                maxcpus= maximum number of total cpus, including\n"
    "                offline CPUs for hotplug, etc\n"
    "                cores= number of CPU cores on one socket\n"
    "                threads= number of threads on one CPU core\n"
    "                sockets= number of discrete sockets in the system\n",
        QEMU_ARCH_ALL)
STEXI
@item -smp @var{n}[,cores=@var{cores}][,threads=@var{threads}][,sockets=@var{sockets}][,maxcpus=@var{maxcpus}]
@findex -smp
Simulate an SMP system with @var{n} CPUs. On the PC target, up to 255
CPUs are supported. On Sparc32 target, Linux limits the number of usable CPUs
to 4.
For the PC target, the number of @var{cores} per socket, the number
of @var{threads} per cores and the total number of @var{sockets} can be
specified. Missing values will be computed. If any on the three values is
given, the total number of CPUs @var{n} can be omitted. @var{maxcpus}
specifies the maximum number of hotpluggable CPUs.
ETEXI

DEF("numa", HAS_ARG, QEMU_OPTION_numa,
    "-numa node[,mem=size][,cpus=cpu[-cpu]][,nodeid=node]\n", QEMU_ARCH_ALL)
STEXI
@item -numa @var{opts}
@findex -numa
Simulate a multi node NUMA system. If mem and cpus are omitted, resources
are split equally.
ETEXI

DEF("fda", HAS_ARG, QEMU_OPTION_fda,
    "-fda/-fdb file  use 'file' as floppy disk 0/1 image\n", QEMU_ARCH_ALL)
DEF("fdb", HAS_ARG, QEMU_OPTION_fdb, "", QEMU_ARCH_ALL)
STEXI
@item -fda @var{file}
@item -fdb @var{file}
@findex -fda
@findex -fdb
Use @var{file} as floppy disk 0/1 image (@pxref{disk_images}). You can
use the host floppy by using @file{/dev/fd0} as filename (@pxref{host_drives}).
ETEXI

DEF("hda", HAS_ARG, QEMU_OPTION_hda,
    "-hda/-hdb file  use 'file' as IDE hard disk 0/1 image\n", QEMU_ARCH_ALL)
DEF("hdb", HAS_ARG, QEMU_OPTION_hdb, "", QEMU_ARCH_ALL)
DEF("hdc", HAS_ARG, QEMU_OPTION_hdc,
    "-hdc/-hdd file  use 'file' as IDE hard disk 2/3 image\n", QEMU_ARCH_ALL)
DEF("hdd", HAS_ARG, QEMU_OPTION_hdd, "", QEMU_ARCH_ALL)
STEXI
@item -hda @var{file}
@item -hdb @var{file}
@item -hdc @var{file}
@item -hdd @var{file}
@findex -hda
@findex -hdb
@findex -hdc
@findex -hdd
Use @var{file} as hard disk 0, 1, 2 or 3 image (@pxref{disk_images}).
ETEXI

DEF("cdrom", HAS_ARG, QEMU_OPTION_cdrom,
    "-cdrom file     use 'file' as IDE cdrom image (cdrom is ide1 master)\n",
    QEMU_ARCH_ALL)
STEXI
@item -cdrom @var{file}
@findex -cdrom
Use @var{file} as CD-ROM image (you cannot use @option{-hdc} and
@option{-cdrom} at the same time). You can use the host CD-ROM by
using @file{/dev/cdrom} as filename (@pxref{host_drives}).
ETEXI

DEF("drive", HAS_ARG, QEMU_OPTION_drive,
    "-drive [file=file][,if=type][,bus=n][,unit=m][,media=d][,index=i]\n"
    "       [,cyls=c,heads=h,secs=s[,trans=t]][,snapshot=on|off]\n"
    "       [,cache=writethrough|writeback|none|directsync|unsafe][,format=f]\n"
    "       [,serial=s][,addr=A][,id=name][,aio=threads|native]\n"
    "       [,readonly=on|off]\n"
    "                use 'file' as a drive image\n", QEMU_ARCH_ALL)
STEXI
@item -drive @var{option}[,@var{option}[,@var{option}[,...]]]
@findex -drive

Define a new drive. Valid options are:

@table @option
@item file=@var{file}
This option defines which disk image (@pxref{disk_images}) to use with
this drive. If the filename contains comma, you must double it
(for instance, "file=my,,file" to use file "my,file").
@item if=@var{interface}
This option defines on which type on interface the drive is connected.
Available types are: ide, scsi, sd, mtd, floppy, pflash, virtio.
@item bus=@var{bus},unit=@var{unit}
These options define where is connected the drive by defining the bus number and
the unit id.
@item index=@var{index}
This option defines where is connected the drive by using an index in the list
of available connectors of a given interface type.
@item media=@var{media}
This option defines the type of the media: disk or cdrom.
@item cyls=@var{c},heads=@var{h},secs=@var{s}[,trans=@var{t}]
These options have the same definition as they have in @option{-hdachs}.
@item snapshot=@var{snapshot}
@var{snapshot} is "on" or "off" and allows to enable snapshot for given drive (see @option{-snapshot}).
@item cache=@var{cache}
@var{cache} is "none", "writeback", "unsafe", "directsync" or "writethrough" and controls how the host cache is used to access block data.
@item aio=@var{aio}
@var{aio} is "threads", or "native" and selects between pthread based disk I/O and native Linux AIO.
@item format=@var{format}
Specify which disk @var{format} will be used rather than detecting
the format.  Can be used to specifiy format=raw to avoid interpreting
an untrusted format header.
@item serial=@var{serial}
This option specifies the serial number to assign to the device.
@item addr=@var{addr}
Specify the controller's PCI address (if=virtio only).
@item werror=@var{action},rerror=@var{action}
Specify which @var{action} to take on write and read errors. Valid actions are:
"ignore" (ignore the error and try to continue), "stop" (pause QEMU),
"report" (report the error to the guest), "enospc" (pause QEMU only if the
host disk is full; report the error to the guest otherwise).
The default setting is @option{werror=enospc} and @option{rerror=report}.
@item readonly
Open drive @option{file} as read-only. Guest write attempts will fail.
@end table

By default, writethrough caching is used for all block device.  This means that
the host page cache will be used to read and write data but write notification
will be sent to the guest only when the data has been reported as written by
the storage subsystem.

Writeback caching will report data writes as completed as soon as the data is
present in the host page cache.  This is safe as long as you trust your host.
If your host crashes or loses power, then the guest may experience data
corruption.

The host page cache can be avoided entirely with @option{cache=none}.  This will
attempt to do disk IO directly to the guests memory.  QEMU may still perform
an internal copy of the data.

The host page cache can be avoided while only sending write notifications to
the guest when the data has been reported as written by the storage subsystem
using @option{cache=directsync}.

Some block drivers perform badly with @option{cache=writethrough}, most notably,
qcow2.  If performance is more important than correctness,
@option{cache=writeback} should be used with qcow2.

In case you don't care about data integrity over host failures, use
cache=unsafe. This option tells qemu that it never needs to write any data
to the disk but can instead keeps things in cache. If anything goes wrong,
like your host losing power, the disk storage getting disconnected accidently,
etc. you're image will most probably be rendered unusable.   When using
the @option{-snapshot} option, unsafe caching is always used.

Instead of @option{-cdrom} you can use:
@example
qemu -drive file=file,index=2,media=cdrom
@end example

Instead of @option{-hda}, @option{-hdb}, @option{-hdc}, @option{-hdd}, you can
use:
@example
qemu -drive file=file,index=0,media=disk
qemu -drive file=file,index=1,media=disk
qemu -drive file=file,index=2,media=disk
qemu -drive file=file,index=3,media=disk
@end example

You can connect a CDROM to the slave of ide0:
@example
qemu -drive file=file,if=ide,index=1,media=cdrom
@end example

If you don't specify the "file=" argument, you define an empty drive:
@example
qemu -drive if=ide,index=1,media=cdrom
@end example

You can connect a SCSI disk with unit ID 6 on the bus #0:
@example
qemu -drive file=file,if=scsi,bus=0,unit=6
@end example

Instead of @option{-fda}, @option{-fdb}, you can use:
@example
qemu -drive file=file,index=0,if=floppy
qemu -drive file=file,index=1,if=floppy
@end example

By default, @var{interface} is "ide" and @var{index} is automatically
incremented:
@example
qemu -drive file=a -drive file=b"
@end example
is interpreted like:
@example
qemu -hda a -hdb b
@end example
ETEXI

DEF("set", HAS_ARG, QEMU_OPTION_set,
    "-set group.id.arg=value\n"
    "                set <arg> parameter for item <id> of type <group>\n"
    "                i.e. -set drive.$id.file=/path/to/image\n", QEMU_ARCH_ALL)
STEXI
@item -set
@findex -set
TODO
ETEXI

DEF("global", HAS_ARG, QEMU_OPTION_global,
    "-global driver.property=value\n"
    "                set a global default for a driver property\n",
    QEMU_ARCH_ALL)
STEXI
@item -global
@findex -global
TODO
ETEXI

DEF("mtdblock", HAS_ARG, QEMU_OPTION_mtdblock,
    "-mtdblock file  use 'file' as on-board Flash memory image\n",
    QEMU_ARCH_ALL)
STEXI
@item -mtdblock @var{file}
@findex -mtdblock
Use @var{file} as on-board Flash memory image.
ETEXI

DEF("sd", HAS_ARG, QEMU_OPTION_sd,
    "-sd file        use 'file' as SecureDigital card image\n", QEMU_ARCH_ALL)
STEXI
@item -sd @var{file}
@findex -sd
Use @var{file} as SecureDigital card image.
ETEXI

DEF("pflash", HAS_ARG, QEMU_OPTION_pflash,
    "-pflash file    use 'file' as a parallel flash image\n", QEMU_ARCH_ALL)
STEXI
@item -pflash @var{file}
@findex -pflash
Use @var{file} as a parallel flash image.
ETEXI

DEF("boot", HAS_ARG, QEMU_OPTION_boot,
    "-boot [order=drives][,once=drives][,menu=on|off]\n"
    "      [,splash=sp_name][,splash-time=sp_time]\n"
    "                'drives': floppy (a), hard disk (c), CD-ROM (d), network (n)\n"
    "                'sp_name': the file's name that would be passed to bios as logo picture, if menu=on\n"
    "                'sp_time': the period that splash picture last if menu=on, unit is ms\n",
    QEMU_ARCH_ALL)
STEXI
@item -boot [order=@var{drives}][,once=@var{drives}][,menu=on|off][,splash=@var{sp_name}][,splash-time=@var{sp_time}]
@findex -boot
Specify boot order @var{drives} as a string of drive letters. Valid
drive letters depend on the target achitecture. The x86 PC uses: a, b
(floppy 1 and 2), c (first hard disk), d (first CD-ROM), n-p (Etherboot
from network adapter 1-4), hard disk boot is the default. To apply a
particular boot order only on the first startup, specify it via
@option{once}.

Interactive boot menus/prompts can be enabled via @option{menu=on} as far
as firmware/BIOS supports them. The default is non-interactive boot.

A splash picture could be passed to bios, enabling user to show it as logo,
when option splash=@var{sp_name} is given and menu=on, If firmware/BIOS
supports them. Currently Seabios for X86 system support it.
limitation: The splash file could be a jpeg file or a BMP file in 24 BPP
format(true color). The resolution should be supported by the SVGA mode, so
the recommended is 320x240, 640x480, 800x640.

@example
# try to boot from network first, then from hard disk
qemu -boot order=nc
# boot from CD-ROM first, switch back to default order after reboot
qemu -boot once=d
# boot with a splash picture for 5 seconds.
qemu -boot menu=on,splash=/root/boot.bmp,splash-time=5000
@end example

Note: The legacy format '-boot @var{drives}' is still supported but its
use is discouraged as it may be removed from future versions.
ETEXI

DEF("snapshot", 0, QEMU_OPTION_snapshot,
    "-snapshot       write to temporary files instead of disk image files\n",
    QEMU_ARCH_ALL)
STEXI
@item -snapshot
@findex -snapshot
Write to temporary files instead of disk image files. In this case,
the raw disk image you use is not written back. You can however force
the write back by pressing @key{C-a s} (@pxref{disk_images}).
ETEXI

DEF("m", HAS_ARG, QEMU_OPTION_m,
    "-m megs         set virtual RAM size to megs MB [default="
    stringify(DEFAULT_RAM_SIZE) "]\n", QEMU_ARCH_ALL)
STEXI
@item -m @var{megs}
@findex -m
Set virtual RAM size to @var{megs} megabytes. Default is 128 MiB.  Optionally,
a suffix of ``M'' or ``G'' can be used to signify a value in megabytes or
gigabytes respectively.
ETEXI

DEF("mem-path", HAS_ARG, QEMU_OPTION_mempath,
    "-mem-path FILE  provide backing storage for guest RAM\n", QEMU_ARCH_ALL)
STEXI
@item -mem-path @var{path}
Allocate guest RAM from a temporarily created file in @var{path}.
ETEXI

#ifdef MAP_POPULATE
DEF("mem-prealloc", 0, QEMU_OPTION_mem_prealloc,
    "-mem-prealloc   preallocate guest memory (use with -mem-path)\n",
    QEMU_ARCH_ALL)
STEXI
@item -mem-prealloc
Preallocate memory when using -mem-path.
ETEXI
#endif

DEF("k", HAS_ARG, QEMU_OPTION_k,
    "-k language     use keyboard layout (for example 'fr' for French)\n",
    QEMU_ARCH_ALL)
STEXI
@item -k @var{language}
@findex -k
Use keyboard layout @var{language} (for example @code{fr} for
French). This option is only needed where it is not easy to get raw PC
keycodes (e.g. on Macs, with some X11 servers or with a VNC
display). You don't normally need to use it on PC/Linux or PC/Windows
hosts.

The available layouts are:
@example
ar  de-ch  es  fo     fr-ca  hu  ja  mk     no  pt-br  sv
da  en-gb  et  fr     fr-ch  is  lt  nl     pl  ru     th
de  en-us  fi  fr-be  hr     it  lv  nl-be  pt  sl     tr
@end example

The default is @code{en-us}.
ETEXI


DEF("audio-help", 0, QEMU_OPTION_audio_help,
    "-audio-help     print list of audio drivers and their options\n",
    QEMU_ARCH_ALL)
STEXI
@item -audio-help
@findex -audio-help
Will show the audio subsystem help: list of drivers, tunable
parameters.
ETEXI

DEF("soundhw", HAS_ARG, QEMU_OPTION_soundhw,
    "-soundhw c1,... enable audio support\n"
    "                and only specified sound cards (comma separated list)\n"
    "                use -soundhw ? to get the list of supported cards\n"
    "                use -soundhw all to enable all of them\n", QEMU_ARCH_ALL)
STEXI
@item -soundhw @var{card1}[,@var{card2},...] or -soundhw all
@findex -soundhw
Enable audio and selected sound hardware. Use ? to print all
available sound hardware.

@example
qemu -soundhw sb16,adlib disk.img
qemu -soundhw es1370 disk.img
qemu -soundhw ac97 disk.img
qemu -soundhw hda disk.img
qemu -soundhw all disk.img
qemu -soundhw ?
@end example

Note that Linux's i810_audio OSS kernel (for AC97) module might
require manually specifying clocking.

@example
modprobe i810_audio clocking=48000
@end example
ETEXI

STEXI
@end table
ETEXI

DEF("usb", 0, QEMU_OPTION_usb,
    "-usb            enable the USB driver (will be the default soon)\n",
    QEMU_ARCH_ALL)
STEXI
USB options:
@table @option

@item -usb
@findex -usb
Enable the USB driver (will be the default soon)
ETEXI

DEF("usbdevice", HAS_ARG, QEMU_OPTION_usbdevice,
    "-usbdevice name add the host or guest USB device 'name'\n",
    QEMU_ARCH_ALL)
STEXI

@item -usbdevice @var{devname}
@findex -usbdevice
Add the USB device @var{devname}. @xref{usb_devices}.

@table @option

@item mouse
Virtual Mouse. This will override the PS/2 mouse emulation when activated.

@item tablet
Pointer device that uses absolute coordinates (like a touchscreen). This
means qemu is able to report the mouse position without having to grab the
mouse. Also overrides the PS/2 mouse emulation when activated.

@item disk:[format=@var{format}]:@var{file}
Mass storage device based on file. The optional @var{format} argument
will be used rather than detecting the format. Can be used to specifiy
@code{format=raw} to avoid interpreting an untrusted format header.

@item host:@var{bus}.@var{addr}
Pass through the host device identified by @var{bus}.@var{addr} (Linux only).

@item host:@var{vendor_id}:@var{product_id}
Pass through the host device identified by @var{vendor_id}:@var{product_id}
(Linux only).

@item serial:[vendorid=@var{vendor_id}][,productid=@var{product_id}]:@var{dev}
Serial converter to host character device @var{dev}, see @code{-serial} for the
available devices.

@item braille
Braille device.  This will use BrlAPI to display the braille output on a real
or fake device.

@item net:@var{options}
Network adapter that supports CDC ethernet and RNDIS protocols.

@end table
ETEXI

DEF("device", HAS_ARG, QEMU_OPTION_device,
    "-device driver[,prop[=value][,...]]\n"
    "                add device (based on driver)\n"
    "                prop=value,... sets driver properties\n"
    "                use -device ? to print all possible drivers\n"
    "                use -device driver,? to print all possible properties\n",
    QEMU_ARCH_ALL)
STEXI
@item -device @var{driver}[,@var{prop}[=@var{value}][,...]]
@findex -device
Add device @var{driver}.  @var{prop}=@var{value} sets driver
properties.  Valid properties depend on the driver.  To get help on
possible drivers and properties, use @code{-device ?} and
@code{-device @var{driver},?}.
ETEXI

DEFHEADING(File system options:)

DEF("fsdev", HAS_ARG, QEMU_OPTION_fsdev,
    "-fsdev local,id=id,path=path,security_model=[mapped|passthrough|none]\n",
    QEMU_ARCH_ALL)

STEXI

The general form of a File system device option is:
@table @option

@item -fsdev @var{fstype} ,id=@var{id} [,@var{options}]
@findex -fsdev
Fstype is one of:
@option{local},
The specific Fstype will determine the applicable options.

Options to each backend are described below.

@item -fsdev local ,id=@var{id} ,path=@var{path} ,security_model=@var{security_model}

Create a file-system-"device" for local-filesystem.

@option{local} is only available on Linux.

@option{path} specifies the path to be exported. @option{path} is required.

@option{security_model} specifies the security model to be followed.
@option{security_model} is required.

@end table
ETEXI

DEFHEADING(Virtual File system pass-through options:)

DEF("virtfs", HAS_ARG, QEMU_OPTION_virtfs,
    "-virtfs local,path=path,mount_tag=tag,security_model=[mapped|passthrough|none]\n",
    QEMU_ARCH_ALL)

STEXI

The general form of a Virtual File system pass-through option is:
@table @option

@item -virtfs @var{fstype} [,@var{options}]
@findex -virtfs
Fstype is one of:
@option{local},
The specific Fstype will determine the applicable options.

Options to each backend are described below.

@item -virtfs local ,path=@var{path} ,mount_tag=@var{mount_tag} ,security_model=@var{security_model}

Create a Virtual file-system-pass through for local-filesystem.

@option{local} is only available on Linux.

@option{path} specifies the path to be exported. @option{path} is required.

@option{security_model} specifies the security model to be followed.
@option{security_model} is required.


@option{mount_tag} specifies the tag with which the exported file is mounted.
@option{mount_tag} is required.

@end table
ETEXI

DEFHEADING()

DEF("name", HAS_ARG, QEMU_OPTION_name,
    "-name string1[,process=string2]\n"
    "                set the name of the guest\n"
    "                string1 sets the window title and string2 the process name (on Linux)\n",
    QEMU_ARCH_ALL)
STEXI
@item -name @var{name}
@findex -name
Sets the @var{name} of the guest.
This name will be displayed in the SDL window caption.
The @var{name} will also be used for the VNC server.
Also optionally set the top visible process name in Linux.
ETEXI

DEF("uuid", HAS_ARG, QEMU_OPTION_uuid,
    "-uuid %08x-%04x-%04x-%04x-%012x\n"
    "                specify machine UUID\n", QEMU_ARCH_ALL)
STEXI
@item -uuid @var{uuid}
@findex -uuid
Set system UUID.
ETEXI

STEXI
@end table
ETEXI

DEFHEADING()

DEFHEADING(Display options:)

STEXI
@table @option
ETEXI

DEF("display", HAS_ARG, QEMU_OPTION_display,
    "-display sdl[,frame=on|off][,alt_grab=on|off][,ctrl_grab=on|off]\n"
    "            [,window_close=on|off]|curses|none|\n"
    "            vnc=<display>[,<optargs>]\n"
    "                select display type\n", QEMU_ARCH_ALL)
STEXI
@item -display @var{type}
@findex -display
Select type of display to use. This option is a replacement for the
old style -sdl/-curses/... options. Valid values for @var{type} are
@table @option
@item sdl
Display video output via SDL (usually in a separate graphics
window; see the SDL documentation for other possibilities).
@item curses
Display video output via curses. For graphics device models which
support a text mode, QEMU can display this output using a
curses/ncurses interface. Nothing is displayed when the graphics
device is in graphical mode or if the graphics device does not support
a text mode. Generally only the VGA device models support text mode.
@item none
Do not display video output. The guest will still see an emulated
graphics card, but its output will not be displayed to the QEMU
user. This option differs from the -nographic option in that it
only affects what is done with video output; -nographic also changes
the destination of the serial and parallel port data.
@item vnc
Start a VNC server on display <arg>
@end table
ETEXI

DEF("nographic", 0, QEMU_OPTION_nographic,
    "-nographic      disable graphical output and redirect serial I/Os to console\n",
    QEMU_ARCH_ALL)
STEXI
@item -nographic
@findex -nographic
Normally, QEMU uses SDL to display the VGA output. With this option,
you can totally disable graphical output so that QEMU is a simple
command line application. The emulated serial port is redirected on
the console. Therefore, you can still use QEMU to debug a Linux kernel
with a serial console.
ETEXI

DEF("curses", 0, QEMU_OPTION_curses,
    "-curses         use a curses/ncurses interface instead of SDL\n",
    QEMU_ARCH_ALL)
STEXI
@item -curses
@findex curses
Normally, QEMU uses SDL to display the VGA output.  With this option,
QEMU can display the VGA output when in text mode using a
curses/ncurses interface.  Nothing is displayed in graphical mode.
ETEXI

DEF("no-frame", 0, QEMU_OPTION_no_frame,
    "-no-frame       open SDL window without a frame and window decorations\n",
    QEMU_ARCH_ALL)
STEXI
@item -no-frame
@findex -no-frame
Do not use decorations for SDL windows and start them using the whole
available screen space. This makes the using QEMU in a dedicated desktop
workspace more convenient.
ETEXI

DEF("alt-grab", 0, QEMU_OPTION_alt_grab,
    "-alt-grab       use Ctrl-Alt-Shift to grab mouse (instead of Ctrl-Alt)\n",
    QEMU_ARCH_ALL)
STEXI
@item -alt-grab
@findex -alt-grab
Use Ctrl-Alt-Shift to grab mouse (instead of Ctrl-Alt). Note that this also
affects the special keys (for fullscreen, monitor-mode switching, etc).
ETEXI

DEF("ctrl-grab", 0, QEMU_OPTION_ctrl_grab,
    "-ctrl-grab      use Right-Ctrl to grab mouse (instead of Ctrl-Alt)\n",
    QEMU_ARCH_ALL)
STEXI
@item -ctrl-grab
@findex -ctrl-grab
Use Right-Ctrl to grab mouse (instead of Ctrl-Alt). Note that this also
affects the special keys (for fullscreen, monitor-mode switching, etc).
ETEXI

DEF("no-quit", 0, QEMU_OPTION_no_quit,
    "-no-quit        disable SDL window close capability\n", QEMU_ARCH_ALL)
STEXI
@item -no-quit
@findex -no-quit
Disable SDL window close capability.
ETEXI

DEF("sdl", 0, QEMU_OPTION_sdl,
    "-sdl            enable SDL\n", QEMU_ARCH_ALL)
STEXI
@item -sdl
@findex -sdl
Enable SDL.
ETEXI

DEF("spice", HAS_ARG, QEMU_OPTION_spice,
    "-spice <args>   enable spice\n", QEMU_ARCH_ALL)
STEXI
@item -spice @var{option}[,@var{option}[,...]]
@findex -spice
Enable the spice remote desktop protocol. Valid options are

@table @option

@item port=<nr>
Set the TCP port spice is listening on for plaintext channels.

@item addr=<addr>
Set the IP address spice is listening on.  Default is any address.

@item ipv4
@item ipv6
Force using the specified IP version.

@item password=<secret>
Set the password you need to authenticate.

@item sasl
Require that the client use SASL to authenticate with the spice.
The exact choice of authentication method used is controlled from the
system / user's SASL configuration file for the 'qemu' service. This
is typically found in /etc/sasl2/qemu.conf. If running QEMU as an
unprivileged user, an environment variable SASL_CONF_PATH can be used
to make it search alternate locations for the service config.
While some SASL auth methods can also provide data encryption (eg GSSAPI),
it is recommended that SASL always be combined with the 'tls' and
'x509' settings to enable use of SSL and server certificates. This
ensures a data encryption preventing compromise of authentication
credentials.

@item disable-ticketing
Allow client connects without authentication.

@item disable-copy-paste
Disable copy paste between the client and the guest.

@item tls-port=<nr>
Set the TCP port spice is listening on for encrypted channels.

@item x509-dir=<dir>
Set the x509 file directory. Expects same filenames as -vnc $display,x509=$dir

@item x509-key-file=<file>
@item x509-key-password=<file>
@item x509-cert-file=<file>
@item x509-cacert-file=<file>
@item x509-dh-key-file=<file>
The x509 file names can also be configured individually.

@item tls-ciphers=<list>
Specify which ciphers to use.

@item tls-channel=[main|display|inputs|record|playback|tunnel]
@item plaintext-channel=[main|display|inputs|record|playback|tunnel]
Force specific channel to be used with or without TLS encryption.  The
options can be specified multiple times to configure multiple
channels.  The special name "default" can be used to set the default
mode.  For channels which are not explicitly forced into one mode the
spice client is allowed to pick tls/plaintext as he pleases.

@item image-compression=[auto_glz|auto_lz|quic|glz|lz|off]
Configure image compression (lossless).
Default is auto_glz.

@item jpeg-wan-compression=[auto|never|always]
@item zlib-glz-wan-compression=[auto|never|always]
Configure wan image compression (lossy for slow links).
Default is auto.

@item streaming-video=[off|all|filter]
Configure video stream detection.  Default is filter.

@item agent-mouse=[on|off]
Enable/disable passing mouse events via vdagent.  Default is on.

@item playback-compression=[on|off]
Enable/disable audio stream compression (using celt 0.5.1).  Default is on.

@end table
ETEXI

DEF("portrait", 0, QEMU_OPTION_portrait,
    "-portrait       rotate graphical output 90 deg left (only PXA LCD)\n",
    QEMU_ARCH_ALL)
STEXI
@item -portrait
@findex -portrait
Rotate graphical output 90 deg left (only PXA LCD).
ETEXI

DEF("rotate", HAS_ARG, QEMU_OPTION_rotate,
    "-rotate <deg>   rotate graphical output some deg left (only PXA LCD)\n",
    QEMU_ARCH_ALL)
STEXI
@item -rotate
@findex -rotate
Rotate graphical output some deg left (only PXA LCD).
ETEXI

DEF("vga", HAS_ARG, QEMU_OPTION_vga,
    "-vga [std|cirrus|vmware|qxl|xenfb|none]\n"
    "                select video card type\n", QEMU_ARCH_ALL)
STEXI
@item -vga @var{type}
@findex -vga
Select type of VGA card to emulate. Valid values for @var{type} are
@table @option
@item cirrus
Cirrus Logic GD5446 Video card. All Windows versions starting from
Windows 95 should recognize and use this graphic card. For optimal
performances, use 16 bit color depth in the guest and the host OS.
(This one is the default)
@item std
Standard VGA card with Bochs VBE extensions.  If your guest OS
supports the VESA 2.0 VBE extensions (e.g. Windows XP) and if you want
to use high resolution modes (>= 1280x1024x16) then you should use
this option.
@item vmware
VMWare SVGA-II compatible adapter. Use it if you have sufficiently
recent XFree86/XOrg server or Windows guest with a driver for this
card.
@item qxl
QXL paravirtual graphic card.  It is VGA compatible (including VESA
2.0 VBE support).  Works best with qxl guest drivers installed though.
Recommended choice when using the spice protocol.
@item none
Disable VGA card.
@end table
ETEXI

DEF("full-screen", 0, QEMU_OPTION_full_screen,
    "-full-screen    start in full screen\n", QEMU_ARCH_ALL)
STEXI
@item -full-screen
@findex -full-screen
Start in full screen.
ETEXI

DEF("g", 1, QEMU_OPTION_g ,
    "-g WxH[xDEPTH]  Set the initial graphical resolution and depth\n",
    QEMU_ARCH_PPC | QEMU_ARCH_SPARC)
STEXI
@item -g @var{width}x@var{height}[x@var{depth}]
@findex -g
Set the initial graphical resolution and depth (PPC, SPARC only).
ETEXI

DEF("vnc", HAS_ARG, QEMU_OPTION_vnc ,
    "-vnc display    start a VNC server on display\n", QEMU_ARCH_ALL)
STEXI
@item -vnc @var{display}[,@var{option}[,@var{option}[,...]]]
@findex -vnc
Normally, QEMU uses SDL to display the VGA output.  With this option,
you can have QEMU listen on VNC display @var{display} and redirect the VGA
display over the VNC session.  It is very useful to enable the usb
tablet device when using this option (option @option{-usbdevice
tablet}). When using the VNC display, you must use the @option{-k}
parameter to set the keyboard layout if you are not using en-us. Valid
syntax for the @var{display} is

@table @option

@item @var{host}:@var{d}

TCP connections will only be allowed from @var{host} on display @var{d}.
By convention the TCP port is 5900+@var{d}. Optionally, @var{host} can
be omitted in which case the server will accept connections from any host.

@item unix:@var{path}

Connections will be allowed over UNIX domain sockets where @var{path} is the
location of a unix socket to listen for connections on.

@item none

VNC is initialized but not started. The monitor @code{change} command
can be used to later start the VNC server.

@end table

Following the @var{display} value there may be one or more @var{option} flags
separated by commas. Valid options are

@table @option

@item reverse

Connect to a listening VNC client via a ``reverse'' connection. The
client is specified by the @var{display}. For reverse network
connections (@var{host}:@var{d},@code{reverse}), the @var{d} argument
is a TCP port number, not a display number.

@item password

Require that password based authentication is used for client connections.
The password must be set separately using the @code{change} command in the
@ref{pcsys_monitor}

@item tls

Require that client use TLS when communicating with the VNC server. This
uses anonymous TLS credentials so is susceptible to a man-in-the-middle
attack. It is recommended that this option be combined with either the
@option{x509} or @option{x509verify} options.

@item x509=@var{/path/to/certificate/dir}

Valid if @option{tls} is specified. Require that x509 credentials are used
for negotiating the TLS session. The server will send its x509 certificate
to the client. It is recommended that a password be set on the VNC server
to provide authentication of the client when this is used. The path following
this option specifies where the x509 certificates are to be loaded from.
See the @ref{vnc_security} section for details on generating certificates.

@item x509verify=@var{/path/to/certificate/dir}

Valid if @option{tls} is specified. Require that x509 credentials are used
for negotiating the TLS session. The server will send its x509 certificate
to the client, and request that the client send its own x509 certificate.
The server will validate the client's certificate against the CA certificate,
and reject clients when validation fails. If the certificate authority is
trusted, this is a sufficient authentication mechanism. You may still wish
to set a password on the VNC server as a second authentication layer. The
path following this option specifies where the x509 certificates are to
be loaded from. See the @ref{vnc_security} section for details on generating
certificates.

@item sasl

Require that the client use SASL to authenticate with the VNC server.
The exact choice of authentication method used is controlled from the
system / user's SASL configuration file for the 'qemu' service. This
is typically found in /etc/sasl2/qemu.conf. If running QEMU as an
unprivileged user, an environment variable SASL_CONF_PATH can be used
to make it search alternate locations for the service config.
While some SASL auth methods can also provide data encryption (eg GSSAPI),
it is recommended that SASL always be combined with the 'tls' and
'x509' settings to enable use of SSL and server certificates. This
ensures a data encryption preventing compromise of authentication
credentials. See the @ref{vnc_security} section for details on using
SASL authentication.

@item acl

Turn on access control lists for checking of the x509 client certificate
and SASL party. For x509 certs, the ACL check is made against the
certificate's distinguished name. This is something that looks like
@code{C=GB,O=ACME,L=Boston,CN=bob}. For SASL party, the ACL check is
made against the username, which depending on the SASL plugin, may
include a realm component, eg @code{bob} or @code{bob@@EXAMPLE.COM}.
When the @option{acl} flag is set, the initial access list will be
empty, with a @code{deny} policy. Thus no one will be allowed to
use the VNC server until the ACLs have been loaded. This can be
achieved using the @code{acl} monitor command.

@item lossy

Enable lossy compression methods (gradient, JPEG, ...). If this
option is set, VNC client may receive lossy framebuffer updates
depending on its encoding settings. Enabling this option can save
a lot of bandwidth at the expense of quality.

@item non-adaptive

Disable adaptive encodings. Adaptive encodings are enabled by default.
An adaptive encoding will try to detect frequently updated screen regions,
and send updates in these regions using a lossy encoding (like JPEG).
This can be really helpful to save bandwidth when playing videos. Disabling
adaptive encodings allows to restore the original static behavior of encodings
like Tight.

@end table
ETEXI

STEXI
@end table
ETEXI

DEFHEADING()

DEFHEADING(i386 target only:)
STEXI
@table @option
ETEXI

DEF("win2k-hack", 0, QEMU_OPTION_win2k_hack,
    "-win2k-hack     use it when installing Windows 2000 to avoid a disk full bug\n",
    QEMU_ARCH_I386)
STEXI
@item -win2k-hack
@findex -win2k-hack
Use it when installing Windows 2000 to avoid a disk full bug. After
Windows 2000 is installed, you no longer need this option (this option
slows down the IDE transfers).
ETEXI

HXCOMM Deprecated by -rtc
DEF("rtc-td-hack", 0, QEMU_OPTION_rtc_td_hack, "", QEMU_ARCH_I386)

DEF("no-fd-bootchk", 0, QEMU_OPTION_no_fd_bootchk,
    "-no-fd-bootchk  disable boot signature checking for floppy disks\n",
    QEMU_ARCH_I386)
STEXI
@item -no-fd-bootchk
@findex -no-fd-bootchk
Disable boot signature checking for floppy disks in Bochs BIOS. It may
be needed to boot from old floppy disks.
TODO: check reference to Bochs BIOS.
ETEXI

DEF("no-acpi", 0, QEMU_OPTION_no_acpi,
           "-no-acpi        disable ACPI\n", QEMU_ARCH_I386)
STEXI
@item -no-acpi
@findex -no-acpi
Disable ACPI (Advanced Configuration and Power Interface) support. Use
it if your guest OS complains about ACPI problems (PC target machine
only).
ETEXI

DEF("no-hpet", 0, QEMU_OPTION_no_hpet,
    "-no-hpet        disable HPET\n", QEMU_ARCH_I386)
STEXI
@item -no-hpet
@findex -no-hpet
Disable HPET support.
ETEXI

DEF("balloon", HAS_ARG, QEMU_OPTION_balloon,
    "-balloon none   disable balloon device\n"
    "-balloon virtio[,addr=str]\n"
    "                enable virtio balloon device (default)\n", QEMU_ARCH_ALL)
STEXI
@item -balloon none
@findex -balloon
Disable balloon device.
@item -balloon virtio[,addr=@var{addr}]
Enable virtio balloon device (default), optionally with PCI address
@var{addr}.
ETEXI

DEF("acpitable", HAS_ARG, QEMU_OPTION_acpitable,
    "-acpitable [sig=str][,rev=n][,oem_id=str][,oem_table_id=str][,oem_rev=n][,asl_compiler_id=str][,asl_compiler_rev=n][,{data|file}=file1[:file2]...]\n"
    "                ACPI table description\n", QEMU_ARCH_I386)
STEXI
@item -acpitable [sig=@var{str}][,rev=@var{n}][,oem_id=@var{str}][,oem_table_id=@var{str}][,oem_rev=@var{n}] [,asl_compiler_id=@var{str}][,asl_compiler_rev=@var{n}][,data=@var{file1}[:@var{file2}]...]
@findex -acpitable
Add ACPI table with specified header fields and context from specified files.
For file=, take whole ACPI table from the specified files, including all
ACPI headers (possible overridden by other options).
For data=, only data
portion of the table is used, all header information is specified in the
command line.
ETEXI

DEF("smbios", HAS_ARG, QEMU_OPTION_smbios,
    "-smbios file=binary\n"
    "                load SMBIOS entry from binary file\n"
    "-smbios type=0[,vendor=str][,version=str][,date=str][,release=%d.%d]\n"
    "                specify SMBIOS type 0 fields\n"
    "-smbios type=1[,manufacturer=str][,product=str][,version=str][,serial=str]\n"
    "              [,uuid=uuid][,sku=str][,family=str]\n"
    "                specify SMBIOS type 1 fields\n", QEMU_ARCH_I386)
STEXI
@item -smbios file=@var{binary}
@findex -smbios
Load SMBIOS entry from binary file.

@item -smbios type=0[,vendor=@var{str}][,version=@var{str}][,date=@var{str}][,release=@var{%d.%d}]
@findex -smbios
Specify SMBIOS type 0 fields

@item -smbios type=1[,manufacturer=@var{str}][,product=@var{str}] [,version=@var{str}][,serial=@var{str}][,uuid=@var{uuid}][,sku=@var{str}] [,family=@var{str}]
Specify SMBIOS type 1 fields
ETEXI

DEFHEADING()
STEXI
@end table
ETEXI

DEFHEADING(Network options:)
STEXI
@table @option
ETEXI

HXCOMM Legacy slirp options (now moved to -net user):
#ifdef CONFIG_SLIRP
DEF("tftp", HAS_ARG, QEMU_OPTION_tftp, "", QEMU_ARCH_ALL)
DEF("bootp", HAS_ARG, QEMU_OPTION_bootp, "", QEMU_ARCH_ALL)
DEF("redir", HAS_ARG, QEMU_OPTION_redir, "", QEMU_ARCH_ALL)
#ifndef _WIN32
DEF("smb", HAS_ARG, QEMU_OPTION_smb, "", QEMU_ARCH_ALL)
#endif
#endif

DEF("net", HAS_ARG, QEMU_OPTION_net,
    "-net nic[,vlan=n][,macaddr=mac][,model=type][,name=str][,addr=str][,vectors=v]\n"
    "                create a new Network Interface Card and connect it to VLAN 'n'\n"
#ifdef CONFIG_SLIRP
    "-net user[,vlan=n][,name=str][,net=addr[/mask]][,host=addr][,restrict=on|off]\n"
    "         [,hostname=host][,dhcpstart=addr][,dns=addr][,tftp=dir][,bootfile=f]\n"
    "         [,hostfwd=rule][,guestfwd=rule]"
#ifndef _WIN32
                                             "[,smb=dir[,smbserver=addr]]\n"
#endif
    "                connect the user mode network stack to VLAN 'n', configure its\n"
    "                DHCP server and enabled optional services\n"
#endif
#ifdef _WIN32
    "-net tap[,vlan=n][,name=str],ifname=name\n"
    "                connect the host TAP network interface to VLAN 'n'\n"
#else
    "-net tap[,vlan=n][,name=str][,fd=h][,ifname=name][,script=file][,downscript=dfile][,sndbuf=nbytes][,vnet_hdr=on|off][,vhost=on|off][,vhostfd=h][,vhostforce=on|off]\n"
    "                connect the host TAP network interface to VLAN 'n' and use the\n"
    "                network scripts 'file' (default=" DEFAULT_NETWORK_SCRIPT ")\n"
    "                and 'dfile' (default=" DEFAULT_NETWORK_DOWN_SCRIPT ")\n"
    "                use '[down]script=no' to disable script execution\n"
    "                use 'fd=h' to connect to an already opened TAP interface\n"
    "                use 'sndbuf=nbytes' to limit the size of the send buffer (the\n"
    "                default is disabled 'sndbuf=0' to enable flow control set 'sndbuf=1048576')\n"
    "                use vnet_hdr=off to avoid enabling the IFF_VNET_HDR tap flag\n"
    "                use vnet_hdr=on to make the lack of IFF_VNET_HDR support an error condition\n"
    "                use vhost=on to enable experimental in kernel accelerator\n"
    "                    (only has effect for virtio guests which use MSIX)\n"
    "                use vhostforce=on to force vhost on for non-MSIX virtio guests\n"
    "                use 'vhostfd=h' to connect to an already opened vhost net device\n"
#endif
    "-net socket[,vlan=n][,name=str][,fd=h][,listen=[host]:port][,connect=host:port]\n"
    "                connect the vlan 'n' to another VLAN using a socket connection\n"
    "-net socket[,vlan=n][,name=str][,fd=h][,mcast=maddr:port[,localaddr=addr]]\n"
    "                connect the vlan 'n' to multicast maddr and port\n"
    "                use 'localaddr=addr' to specify the host address to send packets from\n"
#ifdef CONFIG_VDE
    "-net vde[,vlan=n][,name=str][,sock=socketpath][,port=n][,group=groupname][,mode=octalmode]\n"
    "                connect the vlan 'n' to port 'n' of a vde switch running\n"
    "                on host and listening for incoming connections on 'socketpath'.\n"
    "                Use group 'groupname' and mode 'octalmode' to change default\n"
    "                ownership and permissions for communication port.\n"
#endif
    "-net dump[,vlan=n][,file=f][,len=n]\n"
    "                dump traffic on vlan 'n' to file 'f' (max n bytes per packet)\n"
    "-net none       use it alone to have zero network devices. If no -net option\n"
    "                is provided, the default is '-net nic -net user'\n", QEMU_ARCH_ALL)
DEF("netdev", HAS_ARG, QEMU_OPTION_netdev,
    "-netdev ["
#ifdef CONFIG_SLIRP
    "user|"
#endif
    "tap|"
#ifdef CONFIG_VDE
    "vde|"
#endif
    "socket],id=str[,option][,option][,...]\n", QEMU_ARCH_ALL)
STEXI
@item -net nic[,vlan=@var{n}][,macaddr=@var{mac}][,model=@var{type}] [,name=@var{name}][,addr=@var{addr}][,vectors=@var{v}]
@findex -net
Create a new Network Interface Card and connect it to VLAN @var{n} (@var{n}
= 0 is the default). The NIC is an e1000 by default on the PC
target. Optionally, the MAC address can be changed to @var{mac}, the
device address set to @var{addr} (PCI cards only),
and a @var{name} can be assigned for use in monitor commands.
Optionally, for PCI cards, you can specify the number @var{v} of MSI-X vectors
that the card should have; this option currently only affects virtio cards; set
@var{v} = 0 to disable MSI-X. If no @option{-net} option is specified, a single
NIC is created.  Qemu can emulate several different models of network card.
Valid values for @var{type} are
@code{virtio}, @code{i82551}, @code{i82557b}, @code{i82559er},
@code{ne2k_pci}, @code{ne2k_isa}, @code{pcnet}, @code{rtl8139},
@code{e1000}, @code{smc91c111}, @code{lance} and @code{mcf_fec}.
Not all devices are supported on all targets.  Use -net nic,model=?
for a list of available devices for your target.

@item -net user[,@var{option}][,@var{option}][,...]
Use the user mode network stack which requires no administrator
privilege to run. Valid options are:

@table @option
@item vlan=@var{n}
Connect user mode stack to VLAN @var{n} (@var{n} = 0 is the default).

@item name=@var{name}
Assign symbolic name for use in monitor commands.

@item net=@var{addr}[/@var{mask}]
Set IP network address the guest will see. Optionally specify the netmask,
either in the form a.b.c.d or as number of valid top-most bits. Default is
10.0.2.0/24.

@item host=@var{addr}
Specify the guest-visible address of the host. Default is the 2nd IP in the
guest network, i.e. x.x.x.2.

@item restrict=on|off
If this option is enabled, the guest will be isolated, i.e. it will not be
able to contact the host and no guest IP packets will be routed over the host
to the outside. This option does not affect any explicitly set forwarding rules.

@item hostname=@var{name}
Specifies the client hostname reported by the builtin DHCP server.

@item dhcpstart=@var{addr}
Specify the first of the 16 IPs the built-in DHCP server can assign. Default
is the 15th to 31st IP in the guest network, i.e. x.x.x.15 to x.x.x.31.

@item dns=@var{addr}
Specify the guest-visible address of the virtual nameserver. The address must
be different from the host address. Default is the 3rd IP in the guest network,
i.e. x.x.x.3.

@item tftp=@var{dir}
When using the user mode network stack, activate a built-in TFTP
server. The files in @var{dir} will be exposed as the root of a TFTP server.
The TFTP client on the guest must be configured in binary mode (use the command
@code{bin} of the Unix TFTP client).

@item bootfile=@var{file}
When using the user mode network stack, broadcast @var{file} as the BOOTP
filename. In conjunction with @option{tftp}, this can be used to network boot
a guest from a local directory.

Example (using pxelinux):
@example
qemu -hda linux.img -boot n -net user,tftp=/path/to/tftp/files,bootfile=/pxelinux.0
@end example

@item smb=@var{dir}[,smbserver=@var{addr}]
When using the user mode network stack, activate a built-in SMB
server so that Windows OSes can access to the host files in @file{@var{dir}}
transparently. The IP address of the SMB server can be set to @var{addr}. By
default the 4th IP in the guest network is used, i.e. x.x.x.4.

In the guest Windows OS, the line:
@example
10.0.2.4 smbserver
@end example
must be added in the file @file{C:\WINDOWS\LMHOSTS} (for windows 9x/Me)
or @file{C:\WINNT\SYSTEM32\DRIVERS\ETC\LMHOSTS} (Windows NT/2000).

Then @file{@var{dir}} can be accessed in @file{\\smbserver\qemu}.

Note that a SAMBA server must be installed on the host OS.
QEMU was tested successfully with smbd versions from Red Hat 9,
Fedora Core 3 and OpenSUSE 11.x.

@item hostfwd=[tcp|udp]:[@var{hostaddr}]:@var{hostport}-[@var{guestaddr}]:@var{guestport}
Redirect incoming TCP or UDP connections to the host port @var{hostport} to
the guest IP address @var{guestaddr} on guest port @var{guestport}. If
@var{guestaddr} is not specified, its value is x.x.x.15 (default first address
given by the built-in DHCP server). By specifying @var{hostaddr}, the rule can
be bound to a specific host interface. If no connection type is set, TCP is
used. This option can be given multiple times.

For example, to redirect host X11 connection from screen 1 to guest
screen 0, use the following:

@example
# on the host
qemu -net user,hostfwd=tcp:127.0.0.1:6001-:6000 [...]
# this host xterm should open in the guest X11 server
xterm -display :1
@end example

To redirect telnet connections from host port 5555 to telnet port on
the guest, use the following:

@example
# on the host
qemu -net user,hostfwd=tcp::5555-:23 [...]
telnet localhost 5555
@end example

Then when you use on the host @code{telnet localhost 5555}, you
connect to the guest telnet server.

@item guestfwd=[tcp]:@var{server}:@var{port}-@var{dev}
Forward guest TCP connections to the IP address @var{server} on port @var{port}
to the character device @var{dev}. This option can be given multiple times.

@end table

Note: Legacy stand-alone options -tftp, -bootp, -smb and -redir are still
processed and applied to -net user. Mixing them with the new configuration
syntax gives undefined results. Their use for new applications is discouraged
as they will be removed from future versions.

@item -net tap[,vlan=@var{n}][,name=@var{name}][,fd=@var{h}][,ifname=@var{name}] [,script=@var{file}][,downscript=@var{dfile}]
Connect the host TAP network interface @var{name} to VLAN @var{n}, use
the network script @var{file} to configure it and the network script
@var{dfile} to deconfigure it. If @var{name} is not provided, the OS
automatically provides one. @option{fd}=@var{h} can be used to specify
the handle of an already opened host TAP interface. The default network
configure script is @file{/etc/qemu-ifup} and the default network
deconfigure script is @file{/etc/qemu-ifdown}. Use @option{script=no}
or @option{downscript=no} to disable script execution. Example:

@example
qemu linux.img -net nic -net tap
@end example

More complicated example (two NICs, each one connected to a TAP device)
@example
qemu linux.img -net nic,vlan=0 -net tap,vlan=0,ifname=tap0 \
               -net nic,vlan=1 -net tap,vlan=1,ifname=tap1
@end example

@item -net socket[,vlan=@var{n}][,name=@var{name}][,fd=@var{h}] [,listen=[@var{host}]:@var{port}][,connect=@var{host}:@var{port}]

Connect the VLAN @var{n} to a remote VLAN in another QEMU virtual
machine using a TCP socket connection. If @option{listen} is
specified, QEMU waits for incoming connections on @var{port}
(@var{host} is optional). @option{connect} is used to connect to
another QEMU instance using the @option{listen} option. @option{fd}=@var{h}
specifies an already opened TCP socket.

Example:
@example
# launch a first QEMU instance
qemu linux.img -net nic,macaddr=52:54:00:12:34:56 \
               -net socket,listen=:1234
# connect the VLAN 0 of this instance to the VLAN 0
# of the first instance
qemu linux.img -net nic,macaddr=52:54:00:12:34:57 \
               -net socket,connect=127.0.0.1:1234
@end example

@item -net socket[,vlan=@var{n}][,name=@var{name}][,fd=@var{h}][,mcast=@var{maddr}:@var{port}[,localaddr=@var{addr}]]

Create a VLAN @var{n} shared with another QEMU virtual
machines using a UDP multicast socket, effectively making a bus for
every QEMU with same multicast address @var{maddr} and @var{port}.
NOTES:
@enumerate
@item
Several QEMU can be running on different hosts and share same bus (assuming
correct multicast setup for these hosts).
@item
mcast support is compatible with User Mode Linux (argument @option{eth@var{N}=mcast}), see
@url{http://user-mode-linux.sf.net}.
@item
Use @option{fd=h} to specify an already opened UDP multicast socket.
@end enumerate

Example:
@example
# launch one QEMU instance
qemu linux.img -net nic,macaddr=52:54:00:12:34:56 \
               -net socket,mcast=230.0.0.1:1234
# launch another QEMU instance on same "bus"
qemu linux.img -net nic,macaddr=52:54:00:12:34:57 \
               -net socket,mcast=230.0.0.1:1234
# launch yet another QEMU instance on same "bus"
qemu linux.img -net nic,macaddr=52:54:00:12:34:58 \
               -net socket,mcast=230.0.0.1:1234
@end example

Example (User Mode Linux compat.):
@example
# launch QEMU instance (note mcast address selected
# is UML's default)
qemu linux.img -net nic,macaddr=52:54:00:12:34:56 \
               -net socket,mcast=239.192.168.1:1102
# launch UML
/path/to/linux ubd0=/path/to/root_fs eth0=mcast
@end example

Example (send packets from host's 1.2.3.4):
@example
qemu linux.img -net nic,macaddr=52:54:00:12:34:56 \
               -net socket,mcast=239.192.168.1:1102,localaddr=1.2.3.4
@end example

@item -net vde[,vlan=@var{n}][,name=@var{name}][,sock=@var{socketpath}] [,port=@var{n}][,group=@var{groupname}][,mode=@var{octalmode}]
Connect VLAN @var{n} to PORT @var{n} of a vde switch running on host and
listening for incoming connections on @var{socketpath}. Use GROUP @var{groupname}
and MODE @var{octalmode} to change default ownership and permissions for
communication port. This option is available only if QEMU has been compiled
with vde support enabled.

Example:
@example
# launch vde switch
vde_switch -F -sock /tmp/myswitch
# launch QEMU instance
qemu linux.img -net nic -net vde,sock=/tmp/myswitch
@end example

@item -net dump[,vlan=@var{n}][,file=@var{file}][,len=@var{len}]
Dump network traffic on VLAN @var{n} to file @var{file} (@file{qemu-vlan0.pcap} by default).
At most @var{len} bytes (64k by default) per packet are stored. The file format is
libpcap, so it can be analyzed with tools such as tcpdump or Wireshark.

@item -net none
Indicate that no network devices should be configured. It is used to
override the default configuration (@option{-net nic -net user}) which
is activated if no @option{-net} options are provided.

@end table
ETEXI

DEFHEADING()

DEFHEADING(Character device options:)

DEF("chardev", HAS_ARG, QEMU_OPTION_chardev,
    "-chardev null,id=id[,mux=on|off]\n"
    "-chardev socket,id=id[,host=host],port=host[,to=to][,ipv4][,ipv6][,nodelay]\n"
    "         [,server][,nowait][,telnet][,mux=on|off] (tcp)\n"
    "-chardev socket,id=id,path=path[,server][,nowait][,telnet],[mux=on|off] (unix)\n"
    "-chardev udp,id=id[,host=host],port=port[,localaddr=localaddr]\n"
    "         [,localport=localport][,ipv4][,ipv6][,mux=on|off]\n"
    "-chardev msmouse,id=id[,mux=on|off]\n"
    "-chardev vc,id=id[[,width=width][,height=height]][[,cols=cols][,rows=rows]]\n"
    "         [,mux=on|off]\n"
    "-chardev file,id=id,path=path[,mux=on|off]\n"
    "-chardev pipe,id=id,path=path[,mux=on|off]\n"
#ifdef _WIN32
    "-chardev console,id=id[,mux=on|off]\n"
    "-chardev serial,id=id,path=path[,mux=on|off]\n"
#else
    "-chardev pty,id=id[,mux=on|off]\n"
    "-chardev stdio,id=id[,mux=on|off][,signal=on|off]\n"
#endif
#ifdef CONFIG_BRLAPI
    "-chardev braille,id=id[,mux=on|off]\n"
#endif
#if defined(__linux__) || defined(__sun__) || defined(__FreeBSD__) \
        || defined(__NetBSD__) || defined(__OpenBSD__) || defined(__DragonFly__)
    "-chardev tty,id=id,path=path[,mux=on|off]\n"
#endif
#if defined(__linux__) || defined(__FreeBSD__) || defined(__DragonFly__)
    "-chardev parport,id=id,path=path[,mux=on|off]\n"
#endif
#if defined(CONFIG_SPICE)
    "-chardev spicevmc,id=id,name=name[,debug=debug]\n"
#endif
    , QEMU_ARCH_ALL
)

STEXI

The general form of a character device option is:
@table @option

@item -chardev @var{backend} ,id=@var{id} [,mux=on|off] [,@var{options}]
@findex -chardev
Backend is one of:
@option{null},
@option{socket},
@option{udp},
@option{msmouse},
@option{vc},
@option{file},
@option{pipe},
@option{console},
@option{serial},
@option{pty},
@option{stdio},
@option{braille},
@option{tty},
@option{parport},
@option{spicevmc}.
The specific backend will determine the applicable options.

All devices must have an id, which can be any string up to 127 characters long.
It is used to uniquely identify this device in other command line directives.

A character device may be used in multiplexing mode by multiple front-ends.
The key sequence of @key{Control-a} and @key{c} will rotate the input focus
between attached front-ends. Specify @option{mux=on} to enable this mode.

Options to each backend are described below.

@item -chardev null ,id=@var{id}
A void device. This device will not emit any data, and will drop any data it
receives. The null backend does not take any options.

@item -chardev socket ,id=@var{id} [@var{TCP options} or @var{unix options}] [,server] [,nowait] [,telnet]

Create a two-way stream socket, which can be either a TCP or a unix socket. A
unix socket will be created if @option{path} is specified. Behaviour is
undefined if TCP options are specified for a unix socket.

@option{server} specifies that the socket shall be a listening socket.

@option{nowait} specifies that QEMU should not block waiting for a client to
connect to a listening socket.

@option{telnet} specifies that traffic on the socket should interpret telnet
escape sequences.

TCP and unix socket options are given below:

@table @option

@item TCP options: port=@var{port} [,host=@var{host}] [,to=@var{to}] [,ipv4] [,ipv6] [,nodelay]

@option{host} for a listening socket specifies the local address to be bound.
For a connecting socket species the remote host to connect to. @option{host} is
optional for listening sockets. If not specified it defaults to @code{0.0.0.0}.

@option{port} for a listening socket specifies the local port to be bound. For a
connecting socket specifies the port on the remote host to connect to.
@option{port} can be given as either a port number or a service name.
@option{port} is required.

@option{to} is only relevant to listening sockets. If it is specified, and
@option{port} cannot be bound, QEMU will attempt to bind to subsequent ports up
to and including @option{to} until it succeeds. @option{to} must be specified
as a port number.

@option{ipv4} and @option{ipv6} specify that either IPv4 or IPv6 must be used.
If neither is specified the socket may use either protocol.

@option{nodelay} disables the Nagle algorithm.

@item unix options: path=@var{path}

@option{path} specifies the local path of the unix socket. @option{path} is
required.

@end table

@item -chardev udp ,id=@var{id} [,host=@var{host}] ,port=@var{port} [,localaddr=@var{localaddr}] [,localport=@var{localport}] [,ipv4] [,ipv6]

Sends all traffic from the guest to a remote host over UDP.

@option{host} specifies the remote host to connect to. If not specified it
defaults to @code{localhost}.

@option{port} specifies the port on the remote host to connect to. @option{port}
is required.

@option{localaddr} specifies the local address to bind to. If not specified it
defaults to @code{0.0.0.0}.

@option{localport} specifies the local port to bind to. If not specified any
available local port will be used.

@option{ipv4} and @option{ipv6} specify that either IPv4 or IPv6 must be used.
If neither is specified the device may use either protocol.

@item -chardev msmouse ,id=@var{id}

Forward QEMU's emulated msmouse events to the guest. @option{msmouse} does not
take any options.

@item -chardev vc ,id=@var{id} [[,width=@var{width}] [,height=@var{height}]] [[,cols=@var{cols}] [,rows=@var{rows}]]

Connect to a QEMU text console. @option{vc} may optionally be given a specific
size.

@option{width} and @option{height} specify the width and height respectively of
the console, in pixels.

@option{cols} and @option{rows} specify that the console be sized to fit a text
console with the given dimensions.

@item -chardev file ,id=@var{id} ,path=@var{path}

Log all traffic received from the guest to a file.

@option{path} specifies the path of the file to be opened. This file will be
created if it does not already exist, and overwritten if it does. @option{path}
is required.

@item -chardev pipe ,id=@var{id} ,path=@var{path}

Create a two-way connection to the guest. The behaviour differs slightly between
Windows hosts and other hosts:

On Windows, a single duplex pipe will be created at
@file{\\.pipe\@option{path}}.

On other hosts, 2 pipes will be created called @file{@option{path}.in} and
@file{@option{path}.out}. Data written to @file{@option{path}.in} will be
received by the guest. Data written by the guest can be read from
@file{@option{path}.out}. QEMU will not create these fifos, and requires them to
be present.

@option{path} forms part of the pipe path as described above. @option{path} is
required.

@item -chardev console ,id=@var{id}

Send traffic from the guest to QEMU's standard output. @option{console} does not
take any options.

@option{console} is only available on Windows hosts.

@item -chardev serial ,id=@var{id} ,path=@option{path}

Send traffic from the guest to a serial device on the host.

@option{serial} is
only available on Windows hosts.

@option{path} specifies the name of the serial device to open.

@item -chardev pty ,id=@var{id}

Create a new pseudo-terminal on the host and connect to it. @option{pty} does
not take any options.

@option{pty} is not available on Windows hosts.

@item -chardev stdio ,id=@var{id} [,signal=on|off]
Connect to standard input and standard output of the qemu process.

@option{signal} controls if signals are enabled on the terminal, that includes
exiting QEMU with the key sequence @key{Control-c}. This option is enabled by
default, use @option{signal=off} to disable it.

@option{stdio} is not available on Windows hosts.

@item -chardev braille ,id=@var{id}

Connect to a local BrlAPI server. @option{braille} does not take any options.

@item -chardev tty ,id=@var{id} ,path=@var{path}

Connect to a local tty device.

@option{tty} is only available on Linux, Sun, FreeBSD, NetBSD, OpenBSD and
DragonFlyBSD hosts.

@option{path} specifies the path to the tty. @option{path} is required.

@item -chardev parport ,id=@var{id} ,path=@var{path}

@option{parport} is only available on Linux, FreeBSD and DragonFlyBSD hosts.

Connect to a local parallel port.

@option{path} specifies the path to the parallel port device. @option{path} is
required.

#if defined(CONFIG_SPICE)
@item -chardev spicevmc ,id=@var{id} ,debug=@var{debug}, name=@var{name}

@option{debug} debug level for spicevmc

@option{name} name of spice channel to connect to

Connect to a spice virtual machine channel, such as vdiport.
#endif

@end table
ETEXI

DEFHEADING()

DEFHEADING(Bluetooth(R) options:)

DEF("bt", HAS_ARG, QEMU_OPTION_bt, \
    "-bt hci,null    dumb bluetooth HCI - doesn't respond to commands\n" \
    "-bt hci,host[:id]\n" \
    "                use host's HCI with the given name\n" \
    "-bt hci[,vlan=n]\n" \
    "                emulate a standard HCI in virtual scatternet 'n'\n" \
    "-bt vhci[,vlan=n]\n" \
    "                add host computer to virtual scatternet 'n' using VHCI\n" \
    "-bt device:dev[,vlan=n]\n" \
    "                emulate a bluetooth device 'dev' in scatternet 'n'\n",
    QEMU_ARCH_ALL)
STEXI
@table @option

@item -bt hci[...]
@findex -bt
Defines the function of the corresponding Bluetooth HCI.  -bt options
are matched with the HCIs present in the chosen machine type.  For
example when emulating a machine with only one HCI built into it, only
the first @code{-bt hci[...]} option is valid and defines the HCI's
logic.  The Transport Layer is decided by the machine type.  Currently
the machines @code{n800} and @code{n810} have one HCI and all other
machines have none.

@anchor{bt-hcis}
The following three types are recognized:

@table @option
@item -bt hci,null
(default) The corresponding Bluetooth HCI assumes no internal logic
and will not respond to any HCI commands or emit events.

@item -bt hci,host[:@var{id}]
(@code{bluez} only) The corresponding HCI passes commands / events
to / from the physical HCI identified by the name @var{id} (default:
@code{hci0}) on the computer running QEMU.  Only available on @code{bluez}
capable systems like Linux.

@item -bt hci[,vlan=@var{n}]
Add a virtual, standard HCI that will participate in the Bluetooth
scatternet @var{n} (default @code{0}).  Similarly to @option{-net}
VLANs, devices inside a bluetooth network @var{n} can only communicate
with other devices in the same network (scatternet).
@end table

@item -bt vhci[,vlan=@var{n}]
(Linux-host only) Create a HCI in scatternet @var{n} (default 0) attached
to the host bluetooth stack instead of to the emulated target.  This
allows the host and target machines to participate in a common scatternet
and communicate.  Requires the Linux @code{vhci} driver installed.  Can
be used as following:

@example
qemu [...OPTIONS...] -bt hci,vlan=5 -bt vhci,vlan=5
@end example

@item -bt device:@var{dev}[,vlan=@var{n}]
Emulate a bluetooth device @var{dev} and place it in network @var{n}
(default @code{0}).  QEMU can only emulate one type of bluetooth devices
currently:

@table @option
@item keyboard
Virtual wireless keyboard implementing the HIDP bluetooth profile.
@end table
@end table
ETEXI

DEFHEADING()

DEFHEADING(Linux/Multiboot boot specific:)
STEXI

When using these options, you can use a given Linux or Multiboot
kernel without installing it in the disk image. It can be useful
for easier testing of various kernels.

@table @option
ETEXI

DEF("kernel", HAS_ARG, QEMU_OPTION_kernel, \
    "-kernel bzImage use 'bzImage' as kernel image\n", QEMU_ARCH_ALL)
STEXI
@item -kernel @var{bzImage}
@findex -kernel
Use @var{bzImage} as kernel image. The kernel can be either a Linux kernel
or in multiboot format.
ETEXI

DEF("append", HAS_ARG, QEMU_OPTION_append, \
    "-append cmdline use 'cmdline' as kernel command line\n", QEMU_ARCH_ALL)
STEXI
@item -append @var{cmdline}
@findex -append
Use @var{cmdline} as kernel command line
ETEXI

DEF("initrd", HAS_ARG, QEMU_OPTION_initrd, \
           "-initrd file    use 'file' as initial ram disk\n", QEMU_ARCH_ALL)
STEXI
@item -initrd @var{file}
@findex -initrd
Use @var{file} as initial ram disk.

@item -initrd "@var{file1} arg=foo,@var{file2}"

This syntax is only available with multiboot.

Use @var{file1} and @var{file2} as modules and pass arg=foo as parameter to the
first module.
ETEXI

STEXI
@end table
ETEXI

DEFHEADING()

DEFHEADING(Debug/Expert options:)

STEXI
@table @option
ETEXI

DEF("serial", HAS_ARG, QEMU_OPTION_serial, \
    "-serial dev     redirect the serial port to char device 'dev'\n",
    QEMU_ARCH_ALL)
STEXI
@item -serial @var{dev}
@findex -serial
Redirect the virtual serial port to host character device
@var{dev}. The default device is @code{vc} in graphical mode and
@code{stdio} in non graphical mode.

This option can be used several times to simulate up to 4 serial
ports.

Use @code{-serial none} to disable all serial ports.

Available character devices are:
@table @option
@item vc[:@var{W}x@var{H}]
Virtual console. Optionally, a width and height can be given in pixel with
@example
vc:800x600
@end example
It is also possible to specify width or height in characters:
@example
vc:80Cx24C
@end example
@item pty
[Linux only] Pseudo TTY (a new PTY is automatically allocated)
@item none
No device is allocated.
@item null
void device
@item /dev/XXX
[Linux only] Use host tty, e.g. @file{/dev/ttyS0}. The host serial port
parameters are set according to the emulated ones.
@item /dev/parport@var{N}
[Linux only, parallel port only] Use host parallel port
@var{N}. Currently SPP and EPP parallel port features can be used.
@item file:@var{filename}
Write output to @var{filename}. No character can be read.
@item stdio
[Unix only] standard input/output
@item pipe:@var{filename}
name pipe @var{filename}
@item COM@var{n}
[Windows only] Use host serial port @var{n}
@item udp:[@var{remote_host}]:@var{remote_port}[@@[@var{src_ip}]:@var{src_port}]
This implements UDP Net Console.
When @var{remote_host} or @var{src_ip} are not specified
they default to @code{0.0.0.0}.
When not using a specified @var{src_port} a random port is automatically chosen.

If you just want a simple readonly console you can use @code{netcat} or
@code{nc}, by starting qemu with: @code{-serial udp::4555} and nc as:
@code{nc -u -l -p 4555}. Any time qemu writes something to that port it
will appear in the netconsole session.

If you plan to send characters back via netconsole or you want to stop
and start qemu a lot of times, you should have qemu use the same
source port each time by using something like @code{-serial
udp::4555@@:4556} to qemu. Another approach is to use a patched
version of netcat which can listen to a TCP port and send and receive
characters via udp.  If you have a patched version of netcat which
activates telnet remote echo and single char transfer, then you can
use the following options to step up a netcat redirector to allow
telnet on port 5555 to access the qemu port.
@table @code
@item Qemu Options:
-serial udp::4555@@:4556
@item netcat options:
-u -P 4555 -L 0.0.0.0:4556 -t -p 5555 -I -T
@item telnet options:
localhost 5555
@end table

@item tcp:[@var{host}]:@var{port}[,@var{server}][,nowait][,nodelay]
The TCP Net Console has two modes of operation.  It can send the serial
I/O to a location or wait for a connection from a location.  By default
the TCP Net Console is sent to @var{host} at the @var{port}.  If you use
the @var{server} option QEMU will wait for a client socket application
to connect to the port before continuing, unless the @code{nowait}
option was specified.  The @code{nodelay} option disables the Nagle buffering
algorithm.  If @var{host} is omitted, 0.0.0.0 is assumed. Only
one TCP connection at a time is accepted. You can use @code{telnet} to
connect to the corresponding character device.
@table @code
@item Example to send tcp console to 192.168.0.2 port 4444
-serial tcp:192.168.0.2:4444
@item Example to listen and wait on port 4444 for connection
-serial tcp::4444,server
@item Example to not wait and listen on ip 192.168.0.100 port 4444
-serial tcp:192.168.0.100:4444,server,nowait
@end table

@item telnet:@var{host}:@var{port}[,server][,nowait][,nodelay]
The telnet protocol is used instead of raw tcp sockets.  The options
work the same as if you had specified @code{-serial tcp}.  The
difference is that the port acts like a telnet server or client using
telnet option negotiation.  This will also allow you to send the
MAGIC_SYSRQ sequence if you use a telnet that supports sending the break
sequence.  Typically in unix telnet you do it with Control-] and then
type "send break" followed by pressing the enter key.

@item unix:@var{path}[,server][,nowait]
A unix domain socket is used instead of a tcp socket.  The option works the
same as if you had specified @code{-serial tcp} except the unix domain socket
@var{path} is used for connections.

@item mon:@var{dev_string}
This is a special option to allow the monitor to be multiplexed onto
another serial port.  The monitor is accessed with key sequence of
@key{Control-a} and then pressing @key{c}. See monitor access
@ref{pcsys_keys} in the -nographic section for more keys.
@var{dev_string} should be any one of the serial devices specified
above.  An example to multiplex the monitor onto a telnet server
listening on port 4444 would be:
@table @code
@item -serial mon:telnet::4444,server,nowait
@end table

@item braille
Braille device.  This will use BrlAPI to display the braille output on a real
or fake device.

@item msmouse
Three button serial mouse. Configure the guest to use Microsoft protocol.
@end table
ETEXI

DEF("parallel", HAS_ARG, QEMU_OPTION_parallel, \
    "-parallel dev   redirect the parallel port to char device 'dev'\n",
    QEMU_ARCH_ALL)
STEXI
@item -parallel @var{dev}
@findex -parallel
Redirect the virtual parallel port to host device @var{dev} (same
devices as the serial port). On Linux hosts, @file{/dev/parportN} can
be used to use hardware devices connected on the corresponding host
parallel port.

This option can be used several times to simulate up to 3 parallel
ports.

Use @code{-parallel none} to disable all parallel ports.
ETEXI

DEF("monitor", HAS_ARG, QEMU_OPTION_monitor, \
    "-monitor dev    redirect the monitor to char device 'dev'\n",
    QEMU_ARCH_ALL)
STEXI
@item -monitor @var{dev}
@findex -monitor
Redirect the monitor to host device @var{dev} (same devices as the
serial port).
The default device is @code{vc} in graphical mode and @code{stdio} in
non graphical mode.
ETEXI
DEF("qmp", HAS_ARG, QEMU_OPTION_qmp, \
    "-qmp dev        like -monitor but opens in 'control' mode\n",
    QEMU_ARCH_ALL)
STEXI
@item -qmp @var{dev}
@findex -qmp
Like -monitor but opens in 'control' mode.
ETEXI

DEF("mon", HAS_ARG, QEMU_OPTION_mon, \
    "-mon chardev=[name][,mode=readline|control][,default]\n", QEMU_ARCH_ALL)
STEXI
@item -mon chardev=[name][,mode=readline|control][,default]
@findex -mon
Setup monitor on chardev @var{name}.
ETEXI

DEF("debugcon", HAS_ARG, QEMU_OPTION_debugcon, \
    "-debugcon dev   redirect the debug console to char device 'dev'\n",
    QEMU_ARCH_ALL)
STEXI
@item -debugcon @var{dev}
@findex -debugcon
Redirect the debug console to host device @var{dev} (same devices as the
serial port).  The debug console is an I/O port which is typically port
0xe9; writing to that I/O port sends output to this device.
The default device is @code{vc} in graphical mode and @code{stdio} in
non graphical mode.
ETEXI

DEF("pidfile", HAS_ARG, QEMU_OPTION_pidfile, \
    "-pidfile file   write PID to 'file'\n", QEMU_ARCH_ALL)
STEXI
@item -pidfile @var{file}
@findex -pidfile
Store the QEMU process PID in @var{file}. It is useful if you launch QEMU
from a script.
ETEXI

DEF("singlestep", 0, QEMU_OPTION_singlestep, \
    "-singlestep     always run in singlestep mode\n", QEMU_ARCH_ALL)
STEXI
@item -singlestep
@findex -singlestep
Run the emulation in single step mode.
ETEXI

DEF("S", 0, QEMU_OPTION_S, \
    "-S              freeze CPU at startup (use 'c' to start execution)\n",
    QEMU_ARCH_ALL)
STEXI
@item -S
@findex -S
Do not start CPU at startup (you must type 'c' in the monitor).
ETEXI

DEF("gdb", HAS_ARG, QEMU_OPTION_gdb, \
    "-gdb dev        wait for gdb connection on 'dev'\n", QEMU_ARCH_ALL)
STEXI
@item -gdb @var{dev}
@findex -gdb
Wait for gdb connection on device @var{dev} (@pxref{gdb_usage}). Typical
connections will likely be TCP-based, but also UDP, pseudo TTY, or even
stdio are reasonable use case. The latter is allowing to start qemu from
within gdb and establish the connection via a pipe:
@example
(gdb) target remote | exec qemu -gdb stdio ...
@end example
ETEXI

DEF("s", 0, QEMU_OPTION_s, \
    "-s              shorthand for -gdb tcp::" DEFAULT_GDBSTUB_PORT "\n",
    QEMU_ARCH_ALL)
STEXI
@item -s
@findex -s
Shorthand for -gdb tcp::1234, i.e. open a gdbserver on TCP port 1234
(@pxref{gdb_usage}).
ETEXI

DEF("d", HAS_ARG, QEMU_OPTION_d, \
    "-d item1,...    output log to /tmp/qemu.log (use -d ? for a list of log items)\n",
    QEMU_ARCH_ALL)
STEXI
@item -d
@findex -d
Output log in /tmp/qemu.log
ETEXI

DEF("D", HAS_ARG, QEMU_OPTION_D, \
    "-D logfile      output log to logfile (instead of the default /tmp/qemu.log)\n",
    QEMU_ARCH_ALL)
STEXI
@item -D
@findex -D
Output log in logfile instead of /tmp/qemu.log
ETEXI

DEF("hdachs", HAS_ARG, QEMU_OPTION_hdachs, \
    "-hdachs c,h,s[,t]\n" \
    "                force hard disk 0 physical geometry and the optional BIOS\n" \
    "                translation (t=none or lba) (usually qemu can guess them)\n",
    QEMU_ARCH_ALL)
STEXI
@item -hdachs @var{c},@var{h},@var{s},[,@var{t}]
@findex -hdachs
Force hard disk 0 physical geometry (1 <= @var{c} <= 16383, 1 <=
@var{h} <= 16, 1 <= @var{s} <= 63) and optionally force the BIOS
translation mode (@var{t}=none, lba or auto). Usually QEMU can guess
all those parameters. This option is useful for old MS-DOS disk
images.
ETEXI

DEF("L", HAS_ARG, QEMU_OPTION_L, \
    "-L path         set the directory for the BIOS, VGA BIOS and keymaps\n",
    QEMU_ARCH_ALL)
STEXI
@item -L  @var{path}
@findex -L
Set the directory for the BIOS, VGA BIOS and keymaps.
ETEXI

DEF("bios", HAS_ARG, QEMU_OPTION_bios, \
    "-bios file      set the filename for the BIOS\n", QEMU_ARCH_ALL)
STEXI
@item -bios @var{file}
@findex -bios
Set the filename for the BIOS.
ETEXI

DEF("enable-kvm", 0, QEMU_OPTION_enable_kvm, \
    "-enable-kvm     enable KVM full virtualization support\n", QEMU_ARCH_ALL)
STEXI
@item -enable-kvm
@findex -enable-kvm
Enable KVM full virtualization support. This option is only available
if KVM support is enabled when compiling.
ETEXI

DEF("xen-domid", HAS_ARG, QEMU_OPTION_xen_domid,
    "-xen-domid id   specify xen guest domain id\n", QEMU_ARCH_ALL)
DEF("xen-create", 0, QEMU_OPTION_xen_create,
    "-xen-create     create domain using xen hypercalls, bypassing xend\n"
    "                warning: should not be used when xend is in use\n",
    QEMU_ARCH_ALL)
DEF("xen-attach", 0, QEMU_OPTION_xen_attach,
    "-xen-attach     attach to existing xen domain\n"
    "                xend will use this when starting qemu\n",
    QEMU_ARCH_ALL)
STEXI
@item -xen-domid @var{id}
@findex -xen-domid
Specify xen guest domain @var{id} (XEN only).
@item -xen-create
@findex -xen-create
Create domain using xen hypercalls, bypassing xend.
Warning: should not be used when xend is in use (XEN only).
@item -xen-attach
@findex -xen-attach
Attach to existing xen domain.
xend will use this when starting qemu (XEN only).
ETEXI

DEF("no-reboot", 0, QEMU_OPTION_no_reboot, \
    "-no-reboot      exit instead of rebooting\n", QEMU_ARCH_ALL)
STEXI
@item -no-reboot
@findex -no-reboot
Exit instead of rebooting.
ETEXI

DEF("no-shutdown", 0, QEMU_OPTION_no_shutdown, \
    "-no-shutdown    stop before shutdown\n", QEMU_ARCH_ALL)
STEXI
@item -no-shutdown
@findex -no-shutdown
Don't exit QEMU on guest shutdown, but instead only stop the emulation.
This allows for instance switching to monitor to commit changes to the
disk image.
ETEXI

DEF("loadvm", HAS_ARG, QEMU_OPTION_loadvm, \
    "-loadvm [tag|id]\n" \
    "                start right away with a saved state (loadvm in monitor)\n",
    QEMU_ARCH_ALL)
STEXI
@item -loadvm @var{file}
@findex -loadvm
Start right away with a saved state (@code{loadvm} in monitor)
ETEXI

#ifndef _WIN32
DEF("daemonize", 0, QEMU_OPTION_daemonize, \
    "-daemonize      daemonize QEMU after initializing\n", QEMU_ARCH_ALL)
#endif
STEXI
@item -daemonize
@findex -daemonize
Daemonize the QEMU process after initialization.  QEMU will not detach from
standard IO until it is ready to receive connections on any of its devices.
This option is a useful way for external programs to launch QEMU without having
to cope with initialization race conditions.
ETEXI

DEF("option-rom", HAS_ARG, QEMU_OPTION_option_rom, \
    "-option-rom rom load a file, rom, into the option ROM space\n",
    QEMU_ARCH_ALL)
STEXI
@item -option-rom @var{file}
@findex -option-rom
Load the contents of @var{file} as an option ROM.
This option is useful to load things like EtherBoot.
ETEXI

DEF("clock", HAS_ARG, QEMU_OPTION_clock, \
    "-clock          force the use of the given methods for timer alarm.\n" \
    "                To see what timers are available use -clock ?\n",
    QEMU_ARCH_ALL)
STEXI
@item -clock @var{method}
@findex -clock
Force the use of the given methods for timer alarm. To see what timers
are available use -clock ?.
ETEXI

HXCOMM Options deprecated by -rtc
DEF("localtime", 0, QEMU_OPTION_localtime, "", QEMU_ARCH_ALL)
DEF("startdate", HAS_ARG, QEMU_OPTION_startdate, "", QEMU_ARCH_ALL)

DEF("rtc", HAS_ARG, QEMU_OPTION_rtc, \
    "-rtc [base=utc|localtime|date][,clock=host|vm][,driftfix=none|slew]\n" \
    "                set the RTC base and clock, enable drift fix for clock ticks (x86 only)\n",
    QEMU_ARCH_ALL)

STEXI

@item -rtc [base=utc|localtime|@var{date}][,clock=host|vm][,driftfix=none|slew]
@findex -rtc
Specify @option{base} as @code{utc} or @code{localtime} to let the RTC start at the current
UTC or local time, respectively. @code{localtime} is required for correct date in
MS-DOS or Windows. To start at a specific point in time, provide @var{date} in the
format @code{2006-06-17T16:01:21} or @code{2006-06-17}. The default base is UTC.

By default the RTC is driven by the host system time. This allows to use the
RTC as accurate reference clock inside the guest, specifically if the host
time is smoothly following an accurate external reference clock, e.g. via NTP.
If you want to isolate the guest time from the host, even prevent it from
progressing during suspension, you can set @option{clock} to @code{vm} instead.

Enable @option{driftfix} (i386 targets only) if you experience time drift problems,
specifically with Windows' ACPI HAL. This option will try to figure out how
many timer interrupts were not processed by the Windows guest and will
re-inject them.
ETEXI

DEF("icount", HAS_ARG, QEMU_OPTION_icount, \
    "-icount [N|auto]\n" \
    "                enable virtual instruction counter with 2^N clock ticks per\n" \
    "                instruction\n", QEMU_ARCH_ALL)
STEXI
@item -icount [@var{N}|auto]
@findex -icount
Enable virtual instruction counter.  The virtual cpu will execute one
instruction every 2^@var{N} ns of virtual time.  If @code{auto} is specified
then the virtual cpu speed will be automatically adjusted to keep virtual
time within a few seconds of real time.

Note that while this option can give deterministic behavior, it does not
provide cycle accurate emulation.  Modern CPUs contain superscalar out of
order cores with complex cache hierarchies.  The number of instructions
executed often has little or no correlation with actual performance.
ETEXI

DEF("watchdog", HAS_ARG, QEMU_OPTION_watchdog, \
    "-watchdog i6300esb|ib700\n" \
    "                enable virtual hardware watchdog [default=none]\n",
    QEMU_ARCH_ALL)
STEXI
@item -watchdog @var{model}
@findex -watchdog
Create a virtual hardware watchdog device.  Once enabled (by a guest
action), the watchdog must be periodically polled by an agent inside
the guest or else the guest will be restarted.

The @var{model} is the model of hardware watchdog to emulate.  Choices
for model are: @code{ib700} (iBASE 700) which is a very simple ISA
watchdog with a single timer, or @code{i6300esb} (Intel 6300ESB I/O
controller hub) which is a much more featureful PCI-based dual-timer
watchdog.  Choose a model for which your guest has drivers.

Use @code{-watchdog ?} to list available hardware models.  Only one
watchdog can be enabled for a guest.
ETEXI

DEF("watchdog-action", HAS_ARG, QEMU_OPTION_watchdog_action, \
    "-watchdog-action reset|shutdown|poweroff|pause|debug|none\n" \
    "                action when watchdog fires [default=reset]\n",
    QEMU_ARCH_ALL)
STEXI
@item -watchdog-action @var{action}

The @var{action} controls what QEMU will do when the watchdog timer
expires.
The default is
@code{reset} (forcefully reset the guest).
Other possible actions are:
@code{shutdown} (attempt to gracefully shutdown the guest),
@code{poweroff} (forcefully poweroff the guest),
@code{pause} (pause the guest),
@code{debug} (print a debug message and continue), or
@code{none} (do nothing).

Note that the @code{shutdown} action requires that the guest responds
to ACPI signals, which it may not be able to do in the sort of
situations where the watchdog would have expired, and thus
@code{-watchdog-action shutdown} is not recommended for production use.

Examples:

@table @code
@item -watchdog i6300esb -watchdog-action pause
@item -watchdog ib700
@end table
ETEXI

DEF("echr", HAS_ARG, QEMU_OPTION_echr, \
    "-echr chr       set terminal escape character instead of ctrl-a\n",
    QEMU_ARCH_ALL)
STEXI

@item -echr @var{numeric_ascii_value}
@findex -echr
Change the escape character used for switching to the monitor when using
monitor and serial sharing.  The default is @code{0x01} when using the
@code{-nographic} option.  @code{0x01} is equal to pressing
@code{Control-a}.  You can select a different character from the ascii
control keys where 1 through 26 map to Control-a through Control-z.  For
instance you could use the either of the following to change the escape
character to Control-t.
@table @code
@item -echr 0x14
@item -echr 20
@end table
ETEXI

DEF("virtioconsole", HAS_ARG, QEMU_OPTION_virtiocon, \
    "-virtioconsole c\n" \
    "                set virtio console\n", QEMU_ARCH_ALL)
STEXI
@item -virtioconsole @var{c}
@findex -virtioconsole
Set virtio console.

This option is maintained for backward compatibility.

Please use @code{-device virtconsole} for the new way of invocation.
ETEXI

DEF("show-cursor", 0, QEMU_OPTION_show_cursor, \
    "-show-cursor    show cursor\n", QEMU_ARCH_ALL)
STEXI
@item -show-cursor
@findex -show-cursor
Show cursor.
ETEXI

DEF("tb-size", HAS_ARG, QEMU_OPTION_tb_size, \
    "-tb-size n      set TB size\n", QEMU_ARCH_ALL)
STEXI
@item -tb-size @var{n}
@findex -tb-size
Set TB size.
ETEXI

DEF("incoming", HAS_ARG, QEMU_OPTION_incoming, \
    "-incoming p     prepare for incoming migration, listen on port p\n",
    QEMU_ARCH_ALL)
STEXI
@item -incoming @var{port}
@findex -incoming
Prepare for incoming migration, listen on @var{port}.
ETEXI

DEF("nodefaults", 0, QEMU_OPTION_nodefaults, \
    "-nodefaults     don't create default devices\n", QEMU_ARCH_ALL)
STEXI
@item -nodefaults
@findex -nodefaults
Don't create default devices.
ETEXI

#ifndef _WIN32
DEF("chroot", HAS_ARG, QEMU_OPTION_chroot, \
    "-chroot dir     chroot to dir just before starting the VM\n",
    QEMU_ARCH_ALL)
#endif
STEXI
@item -chroot @var{dir}
@findex -chroot
Immediately before starting guest execution, chroot to the specified
directory.  Especially useful in combination with -runas.
This option is not supported for Windows hosts.
ETEXI

#ifndef _WIN32
DEF("runas", HAS_ARG, QEMU_OPTION_runas, \
    "-runas user     change to user id user just before starting the VM\n",
    QEMU_ARCH_ALL)
#endif
STEXI
@item -runas @var{user}
@findex -runas
Immediately before starting guest execution, drop root privileges, switching
to the specified user.
ETEXI

DEF("prom-env", HAS_ARG, QEMU_OPTION_prom_env,
    "-prom-env variable=value\n"
    "                set OpenBIOS nvram variables\n",
    QEMU_ARCH_PPC | QEMU_ARCH_SPARC)
STEXI
@item -prom-env @var{variable}=@var{value}
@findex -prom-env
Set OpenBIOS nvram @var{variable} to given @var{value} (PPC, SPARC only).
ETEXI
DEF("semihosting", 0, QEMU_OPTION_semihosting,
    "-semihosting    semihosting mode\n", QEMU_ARCH_ARM | QEMU_ARCH_M68K)
STEXI
@item -semihosting
@findex -semihosting
Semihosting mode (ARM, M68K only).
ETEXI
DEF("old-param", 0, QEMU_OPTION_old_param,
    "-old-param      old param mode\n", QEMU_ARCH_ARM)
STEXI
@item -old-param
@findex -old-param (ARM)
Old param mode (ARM only).
ETEXI

DEF("readconfig", HAS_ARG, QEMU_OPTION_readconfig,
    "-readconfig <file>\n", QEMU_ARCH_ALL)
STEXI
@item -readconfig @var{file}
@findex -readconfig
Read device configuration from @var{file}.
ETEXI
DEF("writeconfig", HAS_ARG, QEMU_OPTION_writeconfig,
    "-writeconfig <file>\n"
    "                read/write config file\n", QEMU_ARCH_ALL)
STEXI
@item -writeconfig @var{file}
@findex -writeconfig
Write device configuration to @var{file}.
ETEXI
DEF("nodefconfig", 0, QEMU_OPTION_nodefconfig,
    "-nodefconfig\n"
    "                do not load default config files at startup\n",
    QEMU_ARCH_ALL)
STEXI
@item -nodefconfig
@findex -nodefconfig
Normally QEMU loads a configuration file from @var{sysconfdir}/qemu.conf and
@var{sysconfdir}/target-@var{ARCH}.conf on startup.  The @code{-nodefconfig}
option will prevent QEMU from loading these configuration files at startup.
ETEXI
<<<<<<< HEAD

DEF("trace-unassigned", 0, QEMU_OPTION_trace_unassigned,
    "-trace-unassigned\n"
    "                Trace unassigned memory or i/o accesses\n",
    QEMU_ARCH_ALL)
STEXI
@item -trace-unassigned
@findex -trace-unassigned
Trace unassigned memory or i/o accesses to stderr.
ETEXI

#ifdef CONFIG_SIMPLE_TRACE
=======
>>>>>>> f69539b1
DEF("trace", HAS_ARG, QEMU_OPTION_trace,
    "-trace [events=<file>][,file=<file>]\n"
    "                specify tracing options\n",
    QEMU_ARCH_ALL)
#endif
STEXI
<<<<<<< HEAD
@item -trace
@findex -trace @var{file}
Specify a trace @var{file} to log output traces to.
@option{-trace} is only available if qemu was configured
with @code{--trace-backend=simple}.
=======
HXCOMM This line is not accurate, as some sub-options are backend-specific but
HXCOMM HX does not support conditional compilation of text.
@item -trace [events=@var{file}][,file=@var{file}]
@findex -trace

Specify tracing options.

@table @option
@item events=@var{file}
Immediately enable events listed in @var{file}.
The file must contain one event name (as listed in the @var{trace-events} file)
per line.

This option is only available when using the @var{simple} and @var{stderr}
tracing backends.
@item file=@var{file}
Log output traces to @var{file}.

This option is only available when using the @var{simple} tracing backend.
@end table
>>>>>>> f69539b1
ETEXI

HXCOMM This is the last statement. Insert new options before this line!
STEXI
@end table
ETEXI<|MERGE_RESOLUTION|>--- conflicted
+++ resolved
@@ -2437,7 +2437,6 @@
 @var{sysconfdir}/target-@var{ARCH}.conf on startup.  The @code{-nodefconfig}
 option will prevent QEMU from loading these configuration files at startup.
 ETEXI
-<<<<<<< HEAD
 
 DEF("trace-unassigned", 0, QEMU_OPTION_trace_unassigned,
     "-trace-unassigned\n"
@@ -2449,22 +2448,11 @@
 Trace unassigned memory or i/o accesses to stderr.
 ETEXI
 
-#ifdef CONFIG_SIMPLE_TRACE
-=======
->>>>>>> f69539b1
 DEF("trace", HAS_ARG, QEMU_OPTION_trace,
     "-trace [events=<file>][,file=<file>]\n"
     "                specify tracing options\n",
     QEMU_ARCH_ALL)
-#endif
-STEXI
-<<<<<<< HEAD
-@item -trace
-@findex -trace @var{file}
-Specify a trace @var{file} to log output traces to.
-@option{-trace} is only available if qemu was configured
-with @code{--trace-backend=simple}.
-=======
+STEXI
 HXCOMM This line is not accurate, as some sub-options are backend-specific but
 HXCOMM HX does not support conditional compilation of text.
 @item -trace [events=@var{file}][,file=@var{file}]
@@ -2485,7 +2473,6 @@
 
 This option is only available when using the @var{simple} tracing backend.
 @end table
->>>>>>> f69539b1
 ETEXI
 
 HXCOMM This is the last statement. Insert new options before this line!
